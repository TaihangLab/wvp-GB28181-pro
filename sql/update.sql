--- conflicted
+++ resolved
@@ -5,8 +5,6 @@
     add enable_disable_none_reader bit(1) default null;
 
 alter table device
-<<<<<<< HEAD
     add mediaServerId varchar(50) CHARACTER SET utf8mb4 COLLATE utf8mb4_general_ci DEFAULT 'auto';
-=======
-    add custom_name varchar(255) default null;
->>>>>>> 3e91483d
+alter table device
+    add custom_name varchar(255) default null;