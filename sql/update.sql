--- conflicted
+++ resolved
@@ -1,10 +1,18 @@
-<<<<<<< HEAD
+alter table parent_platform
+    add startOfflinePush int default 0 null;
+
+alter table parent_platform
+    add administrativeDivision varchar(50) not null;
+
+alter table parent_platform
+    add catalogGroup int default 1 null;
+
 alter table device
     add audioChannelForReceive VARCHAR(50) null;
 
 alter table device
     add audioChannelForSend VARCHAR(50) null;
-=======
+
 alter table stream_push
     add serverId varchar(50) not null;
 alter table device
@@ -18,6 +26,3 @@
     add longitudeWgs84 double default null;
 alter table device_channel
     add latitudeWgs84 double default null;
-
-
->>>>>>> 0da45229
