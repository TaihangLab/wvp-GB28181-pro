alter table parent_platform
    add startOfflinePush int default 0 null;

alter table parent_platform
    add administrativeDivision varchar(50) not null;

alter table parent_platform
    add catalogGroup int default 1 null;

alter table device
    add audioChannelForReceive VARCHAR(50) null;

alter table device
    add audioChannelForSend VARCHAR(50) null;

alter table stream_push
    add serverId varchar(50) not null;

alter table device
    add geoCoordSys varchar(50) not null;
alter table device
    add treeType varchar(50) not null;
update device set device.geoCoordSys='WGS84';
update device set device.treeType='CivilCode';

alter table device_channel
    add longitudeGcj02 double default null;
alter table device_channel
    add latitudeGcj02 double default null;
alter table device_channel
    add longitudeWgs84 double default null;
alter table device_channel
    add latitudeWgs84 double default null;
alter table device_channel
    add businessGroupId varchar(50) default null;
alter table device_channel
    add gpsTime varchar(50) default null;


alter table device_mobile_position
    change  cnLng longitudeGcj02 double default null;
alter table device_mobile_position
    change  cnLat latitudeGcj02 double default null;
alter table device_mobile_position
    add longitudeWgs84 double default null;
alter table device_mobile_position
    add latitudeWgs84 double default null;
alter table device_mobile_position
    drop geodeticSystem;
alter table device_mobile_position
    add createTime varchar(50) default null;

alter table device_alarm
    add createTime varchar(50) default null;

alter table gb_stream
    change createStamp createTime varchar(50) default null;

alter table parent_platform
    add createTime varchar(50) default null;
alter table parent_platform
    add updateTime varchar(50) default null;

alter table stream_proxy
    add updateTime varchar(50) default null;

alter table stream_push
    add pushTime varchar(50) default null;
alter table stream_push
    add status int DEFAULT NULL;
alter table stream_push
    add updateTime varchar(50) default null;
alter table stream_push
    add pushIng int DEFAULT NULL;
alter table stream_push
    change createStamp createTime varchar(50) default null;

alter table gb_stream
    drop column status;

alter table user
    add pushKey varchar(50) default null;
<<<<<<< HEAD
=======
update user set pushKey='453df297a57a5a7438934sda801fc3' where id=1;

alter table parent_platform
    add treeType varchar(50) not null;
update parent_platform set parent_platform.treeType='BusinessGroup';
alter table parent_platform drop shareAllLiveStream;

alter table platform_catalog
    add civilCode varchar(50) default null;
alter table platform_catalog
    add businessGroupId varchar(50) default null;

/********************* ADD ***************************/
alter table stream_push
    add self int DEFAULT NULL;

>>>>>>> a88518f8
<|MERGE_RESOLUTION|>--- conflicted
+++ resolved
@@ -80,8 +80,6 @@
 
 alter table user
     add pushKey varchar(50) default null;
-<<<<<<< HEAD
-=======
 update user set pushKey='453df297a57a5a7438934sda801fc3' where id=1;
 
 alter table parent_platform
@@ -98,4 +96,3 @@
 alter table stream_push
     add self int DEFAULT NULL;
 
->>>>>>> a88518f8
