alter table parent_platform
    add startOfflinePush int default 0 null;

alter table parent_platform
    add administrativeDivision varchar(50) not null;

alter table parent_platform
    add catalogGroup int default 1 null;

alter table device
    add audioChannelForReceive VARCHAR(50) null;

alter table device
    add audioChannelForSend VARCHAR(50) null;

alter table stream_push
    add serverId varchar(50) not null;

alter table device
    add geoCoordSys varchar(50) not null;
alter table device
    add treeType varchar(50) not null;
update device set device.geoCoordSys='WGS84';
update device set device.treeType='CivilCode';

alter table device_channel
    add longitudeGcj02 double default null;
alter table device_channel
    add latitudeGcj02 double default null;
alter table device_channel
    add longitudeWgs84 double default null;
alter table device_channel
    add latitudeWgs84 double default null;
alter table device_channel
    add businessGroupId varchar(50) default null;
<<<<<<< HEAD
=======
alter table device_channel
    add gpsTime varchar(50) default null;


alter table device_mobile_position
    change  cnLng longitudeGcj02 double default null;
alter table device_mobile_position
    change  cnLat latitudeGcj02 double default null;
alter table device_mobile_position
    add longitudeWgs84 double default null;
alter table device_mobile_position
    add latitudeWgs84 double default null;
alter table device_mobile_position
    drop geodeticSystem;
alter table device_mobile_position
    add createTime varchar(50) default null;

alter table device_alarm
    add createTime varchar(50) default null;

alter table gb_stream
    change createStamp createTime varchar(50) default null;

alter table parent_platform
    add createTime varchar(50) default null;
alter table parent_platform
    add updateTime varchar(50) default null;

alter table stream_proxy
    add updateTime varchar(50) default null;

alter table stream_push
    add pushTime varchar(50) default null;
alter table stream_push
    add status int DEFAULT NULL;
alter table stream_push
    add updateTime varchar(50) default null;
alter table stream_push
    change createStamp createTime varchar(50) default null;

alter table gb_stream
    drop column status;

alter table user
    add pushKey varchar(50) default null;


>>>>>>> 0b1cae75
<|MERGE_RESOLUTION|>--- conflicted
+++ resolved
@@ -33,8 +33,6 @@
     add latitudeWgs84 double default null;
 alter table device_channel
     add businessGroupId varchar(50) default null;
-<<<<<<< HEAD
-=======
 alter table device_channel
     add gpsTime varchar(50) default null;
 
@@ -80,6 +78,3 @@
 
 alter table user
     add pushKey varchar(50) default null;
-
-
->>>>>>> 0b1cae75
