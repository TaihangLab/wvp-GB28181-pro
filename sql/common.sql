CREATE TABLE `wvp_common_channel`
(
    `common_gb_id`                    bigint unsigned NOT NULL AUTO_INCREMENT,
    `common_gb_device_id`             varchar(50)  NOT NULL,
    `common_gb_name`      varchar(255) DEFAULT NULL,
    `common_gb_manufacturer`          varchar(255) DEFAULT NULL,
    `common_gb_model`                 varchar(255) DEFAULT NULL,
    `common_gb_owner`                 varchar(255) DEFAULT NULL,
    `common_gb_civilCode` varchar(50)  DEFAULT NULL,
    `common_gb_block`                 varchar(255) DEFAULT NULL,
    `common_gb_address`               varchar(255) DEFAULT NULL,
    `common_gb_parental`              integer,
    `common_gb_parent_id`             varchar(50)  DEFAULT NULL,
    `common_gb_safety_way`            integer,
    `common_gb_register_way`          integer,
    `common_gb_cert_num`              varchar(255) DEFAULT NULL,
    `common_gb_certifiable`           integer,
    `common_gb_err_code`              integer,
    `common_gb_end_time`              varchar(50)  DEFAULT NULL,
    `common_gb_secrecy`               integer,
    `common_gb_ip_address`            varchar(50)  DEFAULT NULL,
    `common_gb_port`                  integer,
    `common_gb_password`              varchar(50)  DEFAULT NULL,
    `common_gb_status`    bool         default false,
    `common_gb_longitude` double,
    `common_gb_latitude` double,
    `common_gb_ptz_type`              integer,
    `common_gb_position_type`         integer,
    `common_gb_room_type`             integer,
    `common_gb_use_type`              integer,
    `common_gb_supply_light_type`     integer,
    `common_gb_direction_type`        integer,
    `common_gb_resolution`            varchar(255) DEFAULT NULL,
    `common_gb_business_group_id`     varchar(255) DEFAULT NULL,
    `common_gb_download_speed`        varchar(255) DEFAULT NULL,
    `common_gb_svc_time_support_mode` integer,
    `type`                            varchar(255) NOT NULL,
    `update_time`          varchar(50) NOT NULL,
    `create_time`          varchar(50) NOT NULL,
    PRIMARY KEY (`common_gb_id`),
    UNIQUE KEY `common_gb_device_id` (`common_gb_device_id`)
) ENGINE=InnoDB DEFAULT CHARSET=utf8mb4 COLLATE=utf8mb4_0900_ai_ci;


CREATE TABLE `wvp_common_group`
(
    `common_group_id`           bigint unsigned NOT NULL AUTO_INCREMENT,
    `common_group_device_id`    varchar(50)  NOT NULL,
    `common_group_name`         varchar(255) NOT NULL,
    `common_group_parent_id`    varchar(50)  DEFAULT NULL,
    `common_group_top_id`       varchar(50)  DEFAULT NULL,
    `common_group_create_time`  varchar(50)  NOT NULL,
    `common_group_update_time`  varchar(50)  NOT NULL,
    PRIMARY KEY (`common_group_id`),
    UNIQUE KEY `common_group_device_id` (`common_group_device_id`)
) ENGINE=InnoDB DEFAULT CHARSET=utf8mb4 COLLATE=utf8mb4_0900_ai_ci;

CREATE TABLE `wvp_common_region`
(
    `common_region_id`        bigint unsigned NOT NULL AUTO_INCREMENT,
    `common_region_device_id` varchar(50)  NOT NULL,
    `common_region_name`      varchar(255) NOT NULL,
    `common_region_parent_id` varchar(50) DEFAULT NULL,
    `common_region_create_time` varchar(50) NOT NULL,
    `common_region_update_time` varchar(50) NOT NULL,
    PRIMARY KEY (`common_region_id`),
    UNIQUE KEY `common_region_device_id` (`common_region_device_id`)
) ENGINE=InnoDB DEFAULT CHARSET=utf8mb4 COLLATE=utf8mb4_0900_ai_ci;

CREATE TABLE `wvp_common_channel_platform`
(
    `id`                   bigint unsigned NOT NULL AUTO_INCREMENT,
    `platform_id`          bigint unsigned NOT NULL,
    `common_gb_channel_id` bigint unsigned NOT NULL,
    PRIMARY KEY (`id`),
    UNIQUE KEY `id` (`id`),
    UNIQUE KEY `uk_platform_id_common_gb_channel_id` (`platform_id`,`common_gb_channel_id`)
) ENGINE = InnoDB
  DEFAULT CHARSET = utf8mb4
  COLLATE = utf8mb4_0900_ai_ci;

<<<<<<< HEAD
drop table `wvp_platform_catalog`;
drop table `wvp_platform_gb_channel`;
drop table `wvp_platform_gb_stream`;
drop table `wvp_resources_tree`;
=======

drop table wvp_platform_gb_stream;
drop table wvp_platform_gb_channel;
drop table wvp_platform_catalog;
drop table wvp_platform_gb_channel;
drop table wvp_resources_tree;

alter table wvp_platform
    add share_all_channel bool default false;

alter table wvp_platform
    add share_group bool default true;

alter table wvp_platform
    add share_region bool default false;
>>>>>>> 0d3845af



<|MERGE_RESOLUTION|>--- conflicted
+++ resolved
@@ -79,12 +79,6 @@
   DEFAULT CHARSET = utf8mb4
   COLLATE = utf8mb4_0900_ai_ci;
 
-<<<<<<< HEAD
-drop table `wvp_platform_catalog`;
-drop table `wvp_platform_gb_channel`;
-drop table `wvp_platform_gb_stream`;
-drop table `wvp_resources_tree`;
-=======
 
 drop table wvp_platform_gb_stream;
 drop table wvp_platform_gb_channel;
@@ -100,7 +94,6 @@
 
 alter table wvp_platform
     add share_region bool default false;
->>>>>>> 0d3845af
 
 
 
