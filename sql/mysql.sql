--- conflicted
+++ resolved
@@ -48,10 +48,7 @@
                           `ssrcCheck` int DEFAULT '0',
                           `geoCoordSys` varchar(50) CHARACTER SET utf8mb4 COLLATE utf8mb4_general_ci NOT NULL,
                           `treeType` varchar(50) CHARACTER SET utf8mb4 COLLATE utf8mb4_general_ci NOT NULL,
-<<<<<<< HEAD
-=======
                           `mediaServerId` varchar(50) CHARACTER SET utf8mb4 COLLATE utf8mb4_general_ci DEFAULT 'auto',
->>>>>>> 7bfa8542
                           `custom_name` varchar(255) COLLATE utf8mb4_general_ci DEFAULT NULL,
                           `password` varchar(255) COLLATE utf8mb4_general_ci DEFAULT NULL,
                           PRIMARY KEY (`id`),
