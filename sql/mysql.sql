--- conflicted
+++ resolved
@@ -23,36 +23,6 @@
 /*!40101 SET @saved_cs_client     = @@character_set_client */;
 /*!50503 SET character_set_client = utf8mb4 */;
 CREATE TABLE `device` (
-<<<<<<< HEAD
-                          `id` int(11) NOT NULL AUTO_INCREMENT,
-                          `deviceId` varchar(50) NOT NULL,
-                          `name` varchar(255) DEFAULT NULL,
-                          `manufacturer` varchar(255) DEFAULT NULL,
-                          `model` varchar(255) DEFAULT NULL,
-                          `firmware` varchar(255) DEFAULT NULL,
-                          `transport` varchar(50) DEFAULT NULL,
-                          `streamMode` varchar(50) DEFAULT NULL,
-                          `online` varchar(50) DEFAULT NULL,
-                          `registerTime` varchar(50) DEFAULT NULL,
-                          `keepaliveTime` varchar(50) DEFAULT NULL,
-                          `ip` varchar(50) NOT NULL,
-                          `createTime` varchar(50) NOT NULL,
-                          `updateTime` varchar(50) NOT NULL,
-                          `port` int(11) NOT NULL,
-                          `expires` int(11) NOT NULL,
-                          `subscribeCycleForCatalog` int(11) NOT NULL,
-                          `subscribeCycleForMobilePosition` int(11) NOT NULL,
-                          `mobilePositionSubmissionInterval` int(11) NOT NULL DEFAULT '5',
-                          `subscribeCycleForAlarm` int(11) NOT NULL,
-                          `hostAddress` varchar(50) NOT NULL,
-                          `audioChannelForReceive` varchar(50) NOT NULL,
-                          `audioChannelForSend` varchar(50) NOT NULL,
-                          `charset` varchar(50) NOT NULL,
-                          `ssrcCheck` int(11) DEFAULT '0',
-                          PRIMARY KEY (`id`),
-                          UNIQUE KEY `device_deviceId_uindex` (`deviceId`)
-) ENGINE=InnoDB AUTO_INCREMENT=47 DEFAULT CHARSET=utf8mb4;
-=======
   `id` int NOT NULL AUTO_INCREMENT,
   `deviceId` varchar(50) CHARACTER SET utf8mb4 COLLATE utf8mb4_general_ci NOT NULL,
   `name` varchar(255) CHARACTER SET utf8mb4 COLLATE utf8mb4_general_ci DEFAULT NULL,
@@ -81,7 +51,6 @@
   PRIMARY KEY (`id`) USING BTREE,
   UNIQUE KEY `device_deviceId_uindex` (`deviceId`) USING BTREE
 ) ENGINE=InnoDB AUTO_INCREMENT=32 DEFAULT CHARSET=utf8mb4 COLLATE=utf8mb4_general_ci ROW_FORMAT=DYNAMIC;
->>>>>>> 5d673fb0
 /*!40101 SET character_set_client = @saved_cs_client */;
 
 --
