'use strict'
// Template version: 1.3.1
// see http://vuejs-templates.github.io/webpack for documentation.

const path = require('path')

module.exports = {
  dev: {

    // Paths
    assetsSubDirectory: 'static',
    assetsPublicPath: '/',
    proxyTable: {
      '/debug': {
<<<<<<< HEAD
        target: 'https://default.wvp-pro.cn:18082',
=======
        target: 'http://localhost:18080',
>>>>>>> 053cd130
        changeOrigin: true,
        pathRewrite: {
          '^/debug': '/'
        }
      },
      '/static/snap': {
<<<<<<< HEAD
        target: 'https://default.wvp-pro.cn:18080',
=======
        target: 'http://localhost:18080',
>>>>>>> 053cd130
        changeOrigin: true,
        // pathRewrite: {
        //   '^/static/snap': '/static/snap'
        // }
      },

    },

    // Various Dev Server settings
    host:"127.0.0.1",
    useLocalIp: false, // can be overwritten by process.env.HOST
    port: 8080, // can be overwritten by process.env.PORT, if port is in use, a free one will be determined
    autoOpenBrowser: false,
    errorOverlay: true,
    notifyOnErrors: true,
    hot: true,//自动保存
    poll: false, // https://webpack.js.org/configuration/dev-server/#devserver-watchoptions-


    /**
     * Source Maps
     */

    // https://webpack.js.org/configuration/devtool/#development
    devtool: 'cheap-module-eval-source-map',

    // If you have problems debugging vue-files in devtools,
    // set this to false - it *may* help
    // https://vue-loader.vuejs.org/en/options.html#cachebusting
    cacheBusting: true,

    cssSourceMap: true
  },

  build: {
    // Template for index.html
    index: path.resolve(__dirname, '../../src/main/resources/static/index.html'),

    // Paths
    assetsRoot: path.resolve(__dirname, '../../src/main/resources/static/'),
    assetsSubDirectory: './static',
    assetsPublicPath: '/',

    /**
     * Source Maps
     */

    productionSourceMap: true,
    // https://webpack.js.org/configuration/devtool/#production
    devtool: '#source-map',

    // Gzip off by default as many popular static hosts such as
    // Surge or Netlify already gzip all static assets for you.
    // Before setting to `true`, make sure to:
    // npm install --save-dev compression-webpack-plugin
    productionGzip: false,
    productionGzipExtensions: ['js', 'css'],

    // Run the build command with an extra argument to
    // View the bundle analyzer report after build finishes:
    // `npm run build --report`
    // Set to `true` or `false` to always turn it on or off
    bundleAnalyzerReport: process.env.npm_config_report
  }
}<|MERGE_RESOLUTION|>--- conflicted
+++ resolved
@@ -12,22 +12,14 @@
     assetsPublicPath: '/',
     proxyTable: {
       '/debug': {
-<<<<<<< HEAD
         target: 'https://default.wvp-pro.cn:18082',
-=======
-        target: 'http://localhost:18080',
->>>>>>> 053cd130
         changeOrigin: true,
         pathRewrite: {
           '^/debug': '/'
         }
       },
       '/static/snap': {
-<<<<<<< HEAD
         target: 'https://default.wvp-pro.cn:18080',
-=======
-        target: 'http://localhost:18080',
->>>>>>> 053cd130
         changeOrigin: true,
         // pathRewrite: {
         //   '^/static/snap': '/static/snap'
