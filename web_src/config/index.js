--- conflicted
+++ resolved
@@ -20,28 +20,18 @@
       '/static/snap': {
         target: 'http://127.0.0.1:18080',
         changeOrigin: true,
+        // pathRewrite: {
+        //   '^/static/snap': '/static/snap'
+        // }
       },
-      '/api': {
-        target: 'http://192.168.1.107:18080',
-        changeOrigin: true,
-        pathRewrite: {
-          '^/api': '/api'
-        }
-      }
+
     },
 
     // Various Dev Server settings
-<<<<<<< HEAD
-    host: '0.0.0.0', // 允许局域网访问
-    useLocalIp: true,
-    port: 8080,
-    autoOpenBrowser: true, // 自动打开浏览器
-=======
     host:"0.0.0.0",
     useLocalIp: true, // can be overwritten by process.env.HOST
     port: 8080, // can be overwritten by process.env.PORT, if port is in use, a free one will be determined
     autoOpenBrowser: false,
->>>>>>> 5530f8be
     errorOverlay: true,
     notifyOnErrors: true,
     hot: true,
