--- conflicted
+++ resolved
@@ -71,13 +71,9 @@
       </el-table-column>
       <el-table-column prop="keepaliveTime" label="最近心跳" min-width="140" >
       </el-table-column>
-<<<<<<< HEAD
-      <el-table-column label="操作" min-width="380" fixed="right">
-=======
       <el-table-column prop="registerTime" label="最近注册"  min-width="140">
       </el-table-column>
       <el-table-column label="操作" min-width="300" fixed="right">
->>>>>>> 0dd2826b
         <template v-slot:default="scope">
           <el-button type="text" size="medium" v-bind:disabled="scope.row.online===0" icon="el-icon-refresh" @click="refDevice(scope.row)"
                      @mouseover="getTooltipContent(scope.row.deviceId)">刷新
@@ -175,13 +171,10 @@
   },
   methods: {
     initData: function () {
-<<<<<<< HEAD
+      this.currentPage = 1;
+      this.total= 0;
       // 获取平台信息
       this.showInfo(false)
-=======
-      this.currentPage = 1;
-      this.total= 0;
->>>>>>> 0dd2826b
       this.getDeviceList();
     },
     currentChange: function (val) {
