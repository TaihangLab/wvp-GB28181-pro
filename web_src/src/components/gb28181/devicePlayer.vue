<template>
<div id="devicePlayer" v-loading="isLoging">
    
    <el-dialog title="视频播放" top="0" :close-on-click-modal="false" :visible.sync="showVideoDialog" :destroy-on-close="true" @close="close()">
        <!-- <LivePlayer v-if="showVideoDialog" ref="videoPlayer" :videoUrl="videoUrl" :error="videoError" :message="videoError" :hasaudio="hasaudio" fluent autoplay live></LivePlayer> -->
        <player ref="videoPlayer" :visible.sync="showVideoDialog" :videoUrl="videoUrl" :error="videoError" :message="videoError" :hasaudio="hasaudio" fluent autoplay live></player>
        <div id="shared" style="text-align: right; margin-top: 1rem;">
            <el-tabs v-model="tabActiveName" @tab-click="tabHandleClick">
                <el-tab-pane label="实时视频" name="media">
                    <div style="margin-bottom: 0.5rem;">
                        <!--		<el-button type="primary" size="small" @click="playRecord(true, '')">播放</el-button>-->
                        <!--		 <el-button type="primary" size="small" @click="startRecord()">录制</el-button>-->
                        <!--		 <el-button type="primary" size="small" @click="stopRecord()">停止录制</el-button>-->
                    </div>
                    <div style="display: flex; margin-bottom: 0.5rem; height: 2.5rem;">
                        <span style="width: 5rem; line-height: 2.5rem; text-align: right;">播放地址：</span>
                        <el-input v-model="getPlayerShared.sharedUrl" :disabled="true" v-on:click.native="copySharedInfo(getPlayerShared.sharedUrl)"></el-input>
                    </div>
                    <div style="display: flex; margin-bottom: 0.5rem; height: 2.5rem;">
                        <span style="width: 5rem; line-height: 2.5rem; text-align: right;">iframe：</span>
                        <el-input v-model="getPlayerShared.sharedIframe" :disabled="true" v-on:click.native="copySharedInfo(getPlayerShared.sharedIframe)"></el-input>
                    </div>
                    <div style="display: flex; margin-bottom: 0.5rem; height: 2.5rem;">
                        <span style="width: 5rem; line-height: 2.5rem; text-align: right;">资源地址：</span>
                        <el-input v-model="getPlayerShared.sharedRtmp" :disabled="true" v-on:click.native="copySharedInfo(getPlayerShared.sharedRtmp)"></el-input>
                    </div>
                </el-tab-pane>
                <!--{"code":0,"data":{"paths":["22-29-30.mp4"],"rootPath":"/home/kkkkk/Documents/ZLMediaKit/release/linux/Debug/www/record/hls/kkkkk/2020-05-11/"}}-->
                <el-tab-pane label="录像查询" name="record">
                    <el-date-picker size="mini" v-model="videoHistory.date" type="date" value-format="yyyy-MM-dd" placeholder="日期" @change="queryRecords()"></el-date-picker>
                    <el-table :data="videoHistory.searchHistoryResult" height="150" v-loading="recordsLoading">
                        <el-table-column label="名称" prop="name"></el-table-column>
                        <el-table-column label="文件" prop="filePath"></el-table-column>
                        <el-table-column label="开始时间" prop="startTime" :formatter="timeFormatter"></el-table-column>
                        <el-table-column label="结束时间" prop="endTime" :formatter="timeFormatter"></el-table-column>

                        <el-table-column label="操作">
                            <template slot-scope="scope">
                                <el-button icon="el-icon-video-play" size="mini" @click="playRecord(scope.row)">播放</el-button>
                            </template>
                        </el-table-column>
                    </el-table>
                </el-tab-pane>
                <!--遥控界面-->
                <el-tab-pane label="云台控制" name="control">
                    <div style="display: flex; justify-content: left;">
                        <div class="control-wrapper">
                            <div class="control-btn control-top" @mousedown="ptzCamera(0, 2, 0)" @mouseup="ptzCamera(0, 0, 0)">
                                <i class="el-icon-caret-top"></i>
                                <div class="control-inner-btn control-inner"></div>
                            </div>
                            <div class="control-btn control-left" @mousedown="ptzCamera(2, 0, 0)" @mouseup="ptzCamera(0, 0, 0)">
                                <i class="el-icon-caret-left"></i>
                                <div class="control-inner-btn control-inner"></div>
                            </div>
                            <div class="control-btn control-bottom" @mousedown="ptzCamera(0, 1, 0)" @mouseup="ptzCamera(0, 0, 0)">
                                <i class="el-icon-caret-bottom"></i>
                                <div class="control-inner-btn control-inner"></div>
                            </div>
                            <div class="control-btn control-right" @mousedown="ptzCamera(1, 0, 0)" @mouseup="ptzCamera(0, 0, 0)">
                                <i class="el-icon-caret-right"></i>
                                <div class="control-inner-btn control-inner"></div>
                            </div>
                            <div class="control-round">
                                <div class="control-round-inner"><i class="fa fa-pause-circle"></i></div>
                            </div>
                            <div style="position: absolute; left: 7.25rem; top: 1.25rem" @mousedown="ptzCamera(0, 0, 1)" @mouseup="ptzCamera(0, 0, 0)"><i class="el-icon-zoom-in" style="font-size: 1.875rem;"></i></div>
                            <div style="position: absolute; left: 7.25rem; top: 3.25rem; font-size: 1.875rem;" @mousedown="ptzCamera(0, 0, 2)" @mouseup="ptzCamera(0, 0, 0)"><i class="el-icon-zoom-out"></i></div>
                        </div>
                        <div class="control-panel">
                            <el-button-group>
                                <el-tag style="position :absolute; left: 0rem; top: 0rem; width: 5rem; text-align: center" size="medium" type="info">预置位编号</el-tag>
                                <el-input-number style="position: absolute; left: 5rem; top: 0rem; width: 6rem" size="mini" v-model="presetPos" controls-position="right" :precision="0" :step="1" :min="1" :max="255"></el-input-number>
                                <el-button style="position: absolute; left: 11rem; top: 0rem; width: 5rem" size="mini" icon="el-icon-add-location" @click="presetPosition(129, presetPos)">设置</el-button>
                                <el-button style="position: absolute; left: 27rem; top: 0rem; width: 5rem" size="mini" type="primary" icon="el-icon-place" @click="presetPosition(130, presetPos)">调用</el-button>
                                <el-button style="position: absolute; left: 16rem; top: 0rem; width: 5rem" size="mini" icon="el-icon-delete-location" @click="presetPosition(131, presetPos)">删除</el-button>
                                <el-tag style="position :absolute; left: 0rem; top: 2.5rem; width: 5rem; text-align: center" size="medium" type="info">巡航速度</el-tag>
                                <el-input-number style="position: absolute; left: 5rem; top: 2.5rem; width: 6rem" size="mini" v-model="cruisingSpeed" controls-position="right" :precision="0" :min="1" :max="4095"></el-input-number>
                                <el-button style="position: absolute; left: 11rem; top: 2.5rem; width: 5rem" size="mini" icon="el-icon-loading" @click="setSpeedOrTime(134, cruisingGroup, cruisingSpeed)">设置</el-button>
                                <el-tag style="position :absolute; left: 16rem; top: 2.5rem; width: 5rem; text-align: center" size="medium" type="info">停留时间</el-tag>
                                <el-input-number style="position: absolute; left: 21rem; top: 2.5rem; width: 6rem" size="mini" v-model="cruisingTime" controls-position="right" :precision="0" :min="1" :max="4095"></el-input-number>
                                <el-button style="position: absolute; left: 27rem; top: 2.5rem; width: 5rem" size="mini" icon="el-icon-timer" @click="setSpeedOrTime(135, cruisingGroup, cruisingTime)">设置</el-button>
                                <el-tag style="position :absolute; left: 0rem; top: 4.5rem; width: 5rem; text-align: center" size="medium" type="info">巡航组编号</el-tag>
                                <el-input-number style="position: absolute; left: 5rem; top: 4.5rem; width: 6rem" size="mini" v-model="cruisingGroup" controls-position="right" :precision="0" :min="0" :max="255"></el-input-number>
                                <el-button style="position: absolute; left: 11rem; top: 4.5rem; width: 5rem" size="mini" icon="el-icon-add-location" @click="setCommand(132, cruisingGroup, presetPos)">添加点</el-button>
                                <el-button style="position: absolute; left: 16rem; top: 4.5rem; width: 5rem" size="mini" icon="el-icon-delete-location" @click="setCommand(133, cruisingGroup, presetPos)">删除点</el-button>
                                <el-button style="position: absolute; left: 21rem; top: 4.5rem; width: 5rem" size="mini" icon="el-icon-delete" @click="setCommand(133, cruisingGroup, 0)">删除组</el-button>
                                <el-button style="position: absolute; left: 27rem; top: 5rem; width: 5rem" size="mini" type="primary" icon="el-icon-video-camera-solid" @click="setCommand(136, cruisingGroup, 0)">巡航</el-button>
                                <el-tag style="position :absolute; left: 0rem; top: 7rem; width: 5rem; text-align: center" size="medium" type="info">扫描速度</el-tag>
                                <el-input-number style="position: absolute; left: 5rem; top: 7rem; width: 6rem" size="mini" v-model="scanSpeed" controls-position="right" :precision="0" :min="1" :max="4095"></el-input-number>
                                <el-button style="position: absolute; left: 11rem; top: 7rem; width: 5rem" size="mini" icon="el-icon-loading" @click="setSpeedOrTime(138, scanGroup, scanSpeed)">设置</el-button>
                                <el-tag style="position :absolute; left: 0rem; top: 9rem; width: 5rem; text-align: center" size="medium" type="info">扫描组编号</el-tag>
                                <el-input-number style="position: absolute; left: 5rem; top: 9rem; width: 6rem" size="mini" v-model="scanGroup" controls-position="right" :precision="0" :step="1" :min="0" :max="255"></el-input-number>
                                <el-button style="position: absolute; left: 11rem; top: 9rem; width: 5rem" size="mini" icon="el-icon-d-arrow-left" @click="setCommand(137, scanGroup, 1)">左边界</el-button>
                                <el-button style="position: absolute; left: 16rem; top: 9rem; width: 5rem" size="mini" icon="el-icon-d-arrow-right" @click="setCommand(137, scanGroup, 2)">右边界</el-button>
                                <el-button style="position: absolute; left: 27rem; top: 7rem; width: 5rem" size="mini" type="primary" icon="el-icon-video-camera-solid" @click="setCommand(137, scanGroup, 0)">扫描</el-button>
                                <el-button style="position: absolute; left: 27rem; top: 9rem; width: 5rem" size="mini" type="danger" icon="el-icon-switch-button" @click="ptzCamera(0, 0, 0)">停止</el-button>
                            </el-button-group>
                        </div>
                    </div>
                </el-tab-pane>
                <el-tab-pane label="编码信息" name="codec" v-loading="tracksLoading">
                    <p>
                        无法播放或者没有声音?&nbsp&nbsp&nbsp试一试
                        <el-button size="mini" type="primary" v-if="!coverPlaying" @click="coverPlay">转码播放</el-button>
                        <el-button size="mini" type="danger" v-if="coverPlaying" @click="convertStopClick">停止转码</el-button>
                    </p>
                    <div class="trank" >
                        <div v-for="(item, index) in tracks">
                            <span >流 {{index}}</span>
                            <div class="trankInfo" v-if="item.codec_type == 0">
                                <p>格式: {{item.codec_id_name}}</p>
                                <p>类型: 视频</p>
                                <p>分辨率: {{item.width}} x {{item.height}}</p>
                                <p>帧率: {{item.fps}}</p>
                            </div>
                            <div class="trankInfo" v-if="item.codec_type == 1">
                                <p>格式: {{item.codec_id_name}}</p>
                                <p>类型: 音频</p>
                                <p>采样位数: {{item.sample_bit}}</p>
                                <p>采样率: {{item.sample_rate}}</p>
                            </div>
                        </div>
                        
                    </div>

                </el-tab-pane>
            </el-tabs>
        </div>
    </el-dialog>
</div>
</template>

<script>
import player from './player.vue'
export default {
    name: 'devicePlayer',
    props: {},
    components: {
        player,
    },
    computed: {
        getPlayerShared: function () {
            return {
                sharedUrl: window.location.host + '/' + this.videoUrl,
                sharedIframe: '<iframe src="' + window.location.host + '/' + this.videoUrl + '"></iframe>',
                sharedRtmp: this.videoUrl
            };
        }
    },
    created() {},
    data() {
        return {
            video: 'http://lndxyj.iqilu.com/public/upload/2019/10/14/8c001ea0c09cdc59a57829dabc8010fa.mp4',
            videoUrl: '',
            videoHistory: {
                date: '',
                searchHistoryResult: [] //媒体流历史记录搜索结果
            },
            showVideoDialog: false,
<<<<<<< HEAD
            ssrc: '',
=======
>>>>>>> 730a64be
            streamId: '',
            convertKey: '',
            deviceId: '',
            channelId: '',
            tabActiveName: 'media',
            hasaudio: false,
            loadingRecords: false,
            recordsLoading: false,
            isLoging: false,
            timeVal: 0,
            timeMin: 0,
            timeMax: 1440,
            presetPos: 1,
            cruisingSpeed: 100,
            cruisingTime: 5,
            cruisingGroup: 0,
            scanSpeed: 100,
            scanGroup: 0,
            tracks: [],
            coverPlaying:false,
            tracksLoading: false
        };
    },
    methods: {
        tabHandleClick: function(tab, event) {
            console.log(tab)
            var that = this;
            that.tracks = [];
            that.tracksLoading = true;
            if (tab.name == "codec") {
                this.$axios({
                    method: 'get',
                    url: '/zlm/index/api/getMediaInfo?vhost=__defaultVhost__&schema=rtmp&app=rtp&stream='+ this.streamId
                }).then(function (res) {
                    that.tracksLoading = false;
                    if (res.data.code == 0 && res.data.online) {
                        that.tracks = res.data.tracks;
                    }else{
                        that.$message({
                            showClose: true,
                            message: '获取编码信息失败,',
                            type: 'warning'
                        });
                    }
                }).catch(function (e) {});
            }
        },
        openDialog: function (tab, deviceId, channelId, param) {
            this.tabActiveName = tab;
            this.channelId = channelId;
            this.deviceId = deviceId;
<<<<<<< HEAD
            this.ssrc = "";
=======
>>>>>>> 730a64be
            this.streamId = "";
            this.videoUrl = ""
            if (!!this.$refs.videoPlayer) {
                this.$refs.videoPlayer.pause();
            }
            switch (tab) {
                case "media":
                    this.play(param.streamInfo, param.hasAudio)
                    break;
                case "record":
                    this.showVideoDialog = true;

                    this.videoHistory.date = param.date;
                    this.queryRecords()
                    break;
                case "control":
                    break;
            }
        },
        timeAxisSelTime: function (val) {
            console.log(val)
        },
        play: function (streamInfo, hasAudio) {
            
            this.hasaudio = hasAudio;
            this.isLoging = false;
            this.videoUrl = streamInfo.ws_flv;
<<<<<<< HEAD
            this.ssrc = streamInfo.ssrc;
=======
>>>>>>> 730a64be
            this.streamId = streamInfo.streamId;
            this.playFromStreamInfo(false, streamInfo)
        },
        coverPlay: function () {
            var that = this;
            this.coverPlaying = true;
            this.$refs.videoPlayer.pause()
            that.$axios({
                method: 'post',
<<<<<<< HEAD
                url: '/api/play/' + that.ssrc + '/convert'
=======
                url: '/api/play/' + that.streamId + '/convert'
>>>>>>> 730a64be
                }).then(function (res) {
                    if (res.data.code == 0) {
                        that.convertKey = res.data.key;
                        setTimeout(()=>{
                            that.isLoging = false;
                            that.playFromStreamInfo(false, res.data.data);
                        }, 2000)
                    } else {
                        that.isLoging = false;
                        that.coverPlaying = false;
                        that.$message({
                            showClose: true,
                            message: '转码失败',
                            type: 'error'
                        });
                    }
                }).catch(function (e) {
                    console.log(e)
                    that.coverPlaying = false;
                    that.$message({
                        showClose: true,
                        message: '播放错误',
                        type: 'error'
                    });
                });
        },
        convertStopClick: function() {
            this.convertStop(()=>{
                this.$refs.videoPlayer.play(this.videoUrl)
            });
        },
        convertStop: function(callback) {
            var that = this;
            that.$refs.videoPlayer.pause()
            this.$axios({
                method: 'post',
                url: '/api/play/convert/stop/' + this.convertKey
              }).then(function (res) {
                if (res.data.code == 0) {
                  console.log(res.data.msg)
                }else {
                  console.error(res.data.msg)
                }
                 if (callback )callback();
              }).catch(function (e) {});
            that.coverPlaying = false;
            that.convertKey = "";
            // if (callback )callback();
        },

        playFromStreamInfo: function (realHasAudio, streamInfo) {
          this.showVideoDialog = true;
          this.hasaudio = realHasAudio && this.hasaudio;
          this.$refs.videoPlayer.play(streamInfo.ws_flv)
        },
        close: function () {
            console.log('关闭视频');
            if (!!this.$refs.videoPlayer){
              this.$refs.videoPlayer.pause();
            }
            this.videoUrl = '';
            this.coverPlaying = false;
            this.showVideoDialog = false;
            if (this.convertKey != '') {
              this.convertStop();
            }
            this.convertKey = ''
        },
        
        copySharedInfo: function (data) {
            console.log('复制内容：' + data);
            this.coverPlaying = false;
            this.tracks = []
            let _this = this;
            this.$copyText(data).then(
                function (e) {
                    _this.$message({
                        showClose: true,
                        message: '复制成功',
                        type: 'success'
                    });
                },
                function (e) {
                    _this.$message({
                        showClose: true,
                        message: '复制失败，请手动复制',
                        type: 'error'
                    });
                }
            );
        },

        queryRecords: function () {
            if (!this.videoHistory.date) {
                return;
            }
            this.recordsLoading = true;
            this.videoHistory.searchHistoryResult = [];
            let that = this;
            var startTime = this.videoHistory.date + " 00:00:00";
            var endTime = this.videoHistory.date + " 23:59:59";
            this.$axios({
                method: 'get',
                url: '/api/record/' + this.deviceId + '/' + this.channelId + '?startTime=' + startTime + '&endTime=' + endTime
            }).then(function (res) {
                // 处理时间信息
                that.videoHistory.searchHistoryResult = res.data.recordList;
                that.recordsLoading = false;
            }).catch(function (e) {
                console.log(e.message);
                // that.videoHistory.searchHistoryResult = falsificationData.recordData;
            });

        },
        onTimeChange: function (video) {
            // this.queryRecords()
        },
        playRecord: function (row) {
            let that = this;
            if (that.streamId != "") {
                that.stopPlayRecord(function () {
                    that.streamId = "",
                        that.playRecord(row);
                })
            } else {
                this.$axios({
                    method: 'get',
                    url: '/api/playback/' + this.deviceId + '/' + this.channelId + '?startTime=' + row.startTime + '&endTime=' +
                        row.endTime
                }).then(function (res) {
                    var streamInfo = res.data;
                    that.streamId = streamInfo.streamId;
                    that.videoUrl = streamInfo.ws_flv;
                });
            }
        },
        stopPlayRecord: function (callback) {
            this.$refs.videoPlayer.pause();
            this.videoUrl = '';
            this.$axios({
                method: 'get',
                url: '/api/playback/' + this.streamId + '/stop'
            }).then(function (res) {
                if (callback) callback()
            });
        },
        ptzCamera: function (leftRight, upDown, zoom) {
            console.log('云台控制：' + leftRight + ' : ' + upDown + " : " + zoom);
            let that = this;
            this.$axios({
                method: 'post',
                // url: '/api/ptz/' + this.deviceId + '/' + this.channelId + '?leftRight=' + leftRight + '&upDown=' + upDown +
                //     '&inOut=' + zoom + '&moveSpeed=50&zoomSpeed=50'
                url: '/api/ptz/' + this.deviceId + '/' + this.channelId + '?cmdCode=' + (zoom * 16 + upDown * 4 + leftRight) + '&horizonSpeed=30&verticalSpeed=30&zoomSpeed=' + (2 * 16)
            }).then(function (res) {});
        },
        //////////////////////播放器事件处理//////////////////////////
        videoError: function (e) {
            console.log("播放器错误：" + JSON.stringify(e));
        },
        presetPosition: function (cmdCode, presetPos) {
            console.log('预置位控制：' + this.presetPos + ' : 0x' + cmdCode.toString(16));
            let that = this;
            this.$axios({
                method: 'post',
                url: '/api/frontEndCommand/' + this.deviceId + '/' + this.channelId + '?cmdCode=' + cmdCode + '&parameter1=0&parameter2=' + presetPos + '&combindCode2=0'
            }).then(function (res) {});
        },
        setSpeedOrTime: function (cmdCode, groupNum, parameter) {
            let that = this;
            let parameter2 = parameter % 256;
            let combindCode2 = Math.floor(parameter / 256) * 16;
            console.log('前端控制：0x' + cmdCode.toString(16) + ' 0x' + groupNum.toString(16) + ' 0x' + parameter2.toString(16) + ' 0x' + combindCode2.toString(16));
            this.$axios({
                method: 'post',
                url: '/api/frontEndCommand/' + this.deviceId + '/' + this.channelId + '?cmdCode=' + cmdCode + '&parameter1=' + groupNum + '&parameter2=' + parameter2 + '&combindCode2=' + combindCode2
            }).then(function (res) {});
        },
        setCommand: function (cmdCode, groupNum, parameter) {
            let that = this;
            console.log('前端控制：0x' + cmdCode.toString(16) + ' 0x' + groupNum.toString(16) + ' 0x' + parameter.toString(16) + ' 0x0');
            this.$axios({
                method: 'post',
                url: '/api/frontEndCommand/' + this.deviceId + '/' + this.channelId + '?cmdCode=' + cmdCode + '&parameter1=' + groupNum + '&parameter2=' + parameter + '&combindCode2=0'
            }).then(function (res) {});
        },
        formatTooltip: function (val) {
            var h = parseInt(val / 60);
            var hStr = h < 10 ? ("0" + h) : h;
            var s = val % 60;
            var sStr = s < 10 ? ("0" + s) : s;
            return h + ":" + sStr;
        },
        timeFormatter: function (row, column, cellValue, index) {
            return cellValue.split(" ")[1];
        },
        mergeTime: function (timeArray) {
            var resultArray = [];
            for (let i = 0; i < timeArray.length; i++) {
                var startTime = new Date(timeArray[i].startTime);
                var endTime = new Date(timeArray[i].endTime);
                if (i == 0) {
                    resultArray[0] = {
                        startTime: startTime,
                        endTime: endTime
                    }
                }
                for (let j = 0; j < resultArray.length; j++) {
                    if (startTime > resultArray[j].endTime) { // 合并
                        if (startTime - resultArray[j].endTime <= 1000) {
                            resultArray[j].endTime = endTime;
                        } else {
                            resultArray[resultArray.length] = {
                                startTime: startTime,
                                endTime: endTime
                            }
                        }
                    } else if (resultArray[j].startTime > endTime) { // 合并
                        if (resultArray[j].startTime - endTime <= 1000) {
                            resultArray[j].startTime = startTime;
                        } else {
                            resultArray[resultArray.length] = {
                                startTime: startTime,
                                endTime: endTime
                            }
                        }
                    }
                }
            }
            console.log(resultArray)
            return resultArray;
        }
    }
};
</script>

<style>
.control-wrapper {
    position: relative;
    width: 6.25rem;
    height: 6.25rem;
    max-width: 6.25rem;
    max-height: 6.25rem;
    border-radius: 100%;
    margin-top: 2.5rem;
    margin-left: 0.5rem;
    float: left;
}

.control-panel {
    position: relative;
    top: 0;
    left: 5rem;
    height: 11rem;
    max-height: 11rem;
}

.control-btn {
    display: flex;
    justify-content: center;
    position: absolute;
    width: 44%;
    height: 44%;
    border-radius: 5px;
    border: 1px solid #78aee4;
    box-sizing: border-box;
    transition: all 0.3s linear;
}

.control-btn i {
    font-size: 20px;
    color: #78aee4;
    display: flex;
    justify-content: center;
    align-items: center;
}

.control-round {
    position: absolute;
    top: 21%;
    left: 21%;
    width: 58%;
    height: 58%;
    background: #fff;
    border-radius: 100%;
}

.control-round-inner {
    position: absolute;
    left: 13%;
    top: 13%;
    display: flex;
    justify-content: center;
    align-items: center;
    width: 70%;
    height: 70%;
    font-size: 40px;
    color: #78aee4;
    border: 1px solid #78aee4;
    border-radius: 100%;
    transition: all 0.3s linear;
}

.control-inner-btn {
    position: absolute;
    width: 60%;
    height: 60%;
    background: #fafafa;
}

.control-top {
    top: -8%;
    left: 27%;
    transform: rotate(-45deg);
    border-radius: 5px 100% 5px 0;
}

.control-top i {
    transform: rotate(45deg);
    border-radius: 5px 100% 5px 0;
}

.control-top .control-inner {
    left: -1px;
    bottom: 0;
    border-top: 1px solid #78aee4;
    border-right: 1px solid #78aee4;
    border-radius: 0 100% 0 0;
}

.control-top .fa {
    transform: rotate(45deg) translateY(-7px);
}

.control-left {
    top: 27%;
    left: -8%;
    transform: rotate(45deg);
    border-radius: 5px 0 5px 100%;
}

.control-left i {
    transform: rotate(-45deg);
}

.control-left .control-inner {
    right: -1px;
    top: -1px;
    border-bottom: 1px solid #78aee4;
    border-left: 1px solid #78aee4;
    border-radius: 0 0 0 100%;
}

.control-left .fa {
    transform: rotate(-45deg) translateX(-7px);
}

.control-right {
    top: 27%;
    right: -8%;
    transform: rotate(45deg);
    border-radius: 5px 100% 5px 0;
}

.control-right i {
    transform: rotate(-45deg);
}

.control-right .control-inner {
    left: -1px;
    bottom: -1px;
    border-top: 1px solid #78aee4;
    border-right: 1px solid #78aee4;
    border-radius: 0 100% 0 0;
}

.control-right .fa {
    transform: rotate(-45deg) translateX(7px);
}

.control-bottom {
    left: 27%;
    bottom: -8%;
    transform: rotate(45deg);
    border-radius: 0 5px 100% 5px;
}

.control-bottom i {
    transform: rotate(-45deg);
}

.control-bottom .control-inner {
    top: -1px;
    left: -1px;
    border-bottom: 1px solid #78aee4;
    border-right: 1px solid #78aee4;
    border-radius: 0 0 100% 0;
}

.control-bottom .fa {
    transform: rotate(-45deg) translateY(7px);
}
.trank {
    width: 80%;
    height: 180px;
    text-align: left;
    padding: 0 10%;
    overflow: auto;
}
.trankInfo {
    width: 80%;
    padding: 0 10%;
}
</style><|MERGE_RESOLUTION|>--- conflicted
+++ resolved
@@ -1,6 +1,6 @@
 <template>
 <div id="devicePlayer" v-loading="isLoging">
-    
+
     <el-dialog title="视频播放" top="0" :close-on-click-modal="false" :visible.sync="showVideoDialog" :destroy-on-close="true" @close="close()">
         <!-- <LivePlayer v-if="showVideoDialog" ref="videoPlayer" :videoUrl="videoUrl" :error="videoError" :message="videoError" :hasaudio="hasaudio" fluent autoplay live></LivePlayer> -->
         <player ref="videoPlayer" :visible.sync="showVideoDialog" :videoUrl="videoUrl" :error="videoError" :message="videoError" :hasaudio="hasaudio" fluent autoplay live></player>
@@ -121,7 +121,7 @@
                                 <p>采样率: {{item.sample_rate}}</p>
                             </div>
                         </div>
-                        
+
                     </div>
 
                 </el-tab-pane>
@@ -158,10 +158,6 @@
                 searchHistoryResult: [] //媒体流历史记录搜索结果
             },
             showVideoDialog: false,
-<<<<<<< HEAD
-            ssrc: '',
-=======
->>>>>>> 730a64be
             streamId: '',
             convertKey: '',
             deviceId: '',
@@ -213,10 +209,6 @@
             this.tabActiveName = tab;
             this.channelId = channelId;
             this.deviceId = deviceId;
-<<<<<<< HEAD
-            this.ssrc = "";
-=======
->>>>>>> 730a64be
             this.streamId = "";
             this.videoUrl = ""
             if (!!this.$refs.videoPlayer) {
@@ -240,14 +232,10 @@
             console.log(val)
         },
         play: function (streamInfo, hasAudio) {
-            
+
             this.hasaudio = hasAudio;
             this.isLoging = false;
             this.videoUrl = streamInfo.ws_flv;
-<<<<<<< HEAD
-            this.ssrc = streamInfo.ssrc;
-=======
->>>>>>> 730a64be
             this.streamId = streamInfo.streamId;
             this.playFromStreamInfo(false, streamInfo)
         },
@@ -257,11 +245,7 @@
             this.$refs.videoPlayer.pause()
             that.$axios({
                 method: 'post',
-<<<<<<< HEAD
-                url: '/api/play/' + that.ssrc + '/convert'
-=======
                 url: '/api/play/' + that.streamId + '/convert'
->>>>>>> 730a64be
                 }).then(function (res) {
                     if (res.data.code == 0) {
                         that.convertKey = res.data.key;
@@ -330,7 +314,7 @@
             }
             this.convertKey = ''
         },
-        
+
         copySharedInfo: function (data) {
             console.log('复制内容：' + data);
             this.coverPlaying = false;
