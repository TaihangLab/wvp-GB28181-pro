<template>
  <div id="devicePlayer" v-loading="isLoging">

    <el-dialog title="视频播放" top="0" :close-on-click-modal="false" :visible.sync="showVideoDialog" @close="close()">
      <div style="width: 100%; height: 100%">
        <el-tabs type="card" :stretch="true" v-model="activePlayer" @tab-click="changePlayer"
                 v-if="Object.keys(this.player).length > 1">
          <el-tab-pane label="Jessibuca" name="jessibuca">
            <jessibucaPlayer v-if="activePlayer === 'jessibuca'" ref="jessibuca" :visible.sync="showVideoDialog"
                             :videoUrl="videoUrl" :error="videoError" :message="videoError" height="100px"
                             :hasAudio="hasAudio" fluent autoplay live></jessibucaPlayer>
          </el-tab-pane>
          <el-tab-pane label="WebRTC" name="webRTC">
            <rtc-player v-if="activePlayer === 'webRTC'" ref="webRTC" :visible.sync="showVideoDialog"
                        :videoUrl="videoUrl" :error="videoError" :message="videoError" height="100px"
                        :hasAudio="hasAudio" fluent autoplay live></rtc-player>
          </el-tab-pane>
          <el-tab-pane label="h265web">h265web敬请期待</el-tab-pane>
          <el-tab-pane label="wsPlayer">wsPlayer 敬请期待</el-tab-pane>
        </el-tabs>
        <jessibucaPlayer v-if="Object.keys(this.player).length == 1 && this.player.jessibuca" ref="jessibuca"
                         :visible.sync="showVideoDialog" :videoUrl="videoUrl" :error="videoError" :message="videoError"
                         height="100px" :hasAudio="hasAudio" fluent autoplay live></jessibucaPlayer>
        <rtc-player v-if="Object.keys(this.player).length == 1 && this.player.webRTC" ref="jessibuca"
                    :visible.sync="showVideoDialog" :videoUrl="videoUrl" :error="videoError" :message="videoError"
                    height="100px" :hasAudio="hasAudio" fluent autoplay live></rtc-player>

      </div>
      <div id="shared" style="text-align: right; margin-top: 1rem;">
        <el-tabs v-model="tabActiveName" @tab-click="tabHandleClick">
          <el-tab-pane label="实时视频" name="media">
            <div style="display: flex; margin-bottom: 0.5rem; height: 2.5rem;">
              <span style="width: 5rem; line-height: 2.5rem; text-align: right;">播放地址：</span>
              <el-input v-model="getPlayerShared.sharedUrl" :disabled="true">
                <template slot="append">
                  <i class="cpoy-btn el-icon-document-copy" title="点击拷贝" v-clipboard="getPlayerShared.sharedUrl"
                     @success="$message({type:'success', message:'成功拷贝到粘贴板'})"></i>
                </template>
              </el-input>
            </div>
            <div style="display: flex; margin-bottom: 0.5rem; height: 2.5rem;">
              <span style="width: 5rem; line-height: 2.5rem; text-align: right;">iframe：</span>
              <el-input v-model="getPlayerShared.sharedIframe" :disabled="true">
                <template slot="append">
                  <i class="cpoy-btn el-icon-document-copy" title="点击拷贝" v-clipboard="getPlayerShared.sharedIframe"
                     @success="$message({type:'success', message:'成功拷贝到粘贴板'})"></i>
                </template>
              </el-input>
            </div>
            <div style="display: flex; margin-bottom: 0.5rem; height: 2.5rem;">
              <span style="width: 5rem; line-height: 2.5rem; text-align: right;">资源地址：</span>
              <el-input v-model="getPlayerShared.sharedRtmp" :disabled="true">
                <el-button slot="append" icon="el-icon-document-copy" title="点击拷贝"
                           v-clipboard="getPlayerShared.sharedRtmp"
                           @success="$message({type:'success', message:'成功拷贝到粘贴板'})"></el-button>
                <el-dropdown slot="prepend" v-if="streamInfo" trigger="click" @command="copyUrl">
                  <el-button>
                    更多地址<i class="el-icon-arrow-down el-icon--right"></i>
                  </el-button>
                  <el-dropdown-menu slot="dropdown">
                    <el-dropdown-item v-if="streamInfo.flv" :command="streamInfo.flv">
                      <el-tag>FLV:</el-tag>
                      <span>{{ streamInfo.flv }}</span>
                    </el-dropdown-item>
                    <el-dropdown-item v-if="streamInfo.https_flv" :command="streamInfo.https_flv">
                      <el-tag>FLV(https):</el-tag>
                      <span>{{ streamInfo.https_flv }}</span>
                    </el-dropdown-item>
                    <el-dropdown-item v-if="streamInfo.ws_flv" :command="streamInfo.ws_flv">
                      <el-tag>FLV(ws):</el-tag>
                      <span>{{ streamInfo.ws_flv }}</span>
                    </el-dropdown-item>
                    <el-dropdown-item v-if="streamInfo.wss_flv" :command="streamInfo.wss_flv">
                      <el-tag>FLV(wss):</el-tag>
                      <span>{{ streamInfo.wss_flv }}</span>
                    </el-dropdown-item>
                    <el-dropdown-item v-if="streamInfo.fmp4" :command="streamInfo.fmp4">
                      <el-tag>FMP4:</el-tag>
                      <span>{{ streamInfo.fmp4 }}</span>
                    </el-dropdown-item>
                    <el-dropdown-item v-if="streamInfo.https_fmp4" :command="streamInfo.https_fmp4">
                      <el-tag>FMP4(https):</el-tag>
                      <span>{{ streamInfo.https_fmp4 }}</span>
                    </el-dropdown-item>
                    <el-dropdown-item v-if="streamInfo.ws_fmp4" :command="streamInfo.ws_fmp4">
                      <el-tag>FMP4(ws):</el-tag>
                      <span>{{ streamInfo.ws_fmp4 }}</span>
                    </el-dropdown-item>
                    <el-dropdown-item v-if="streamInfo.wss_fmp4" :command="streamInfo.wss_fmp4">
                      <el-tag>FMP4(wss):</el-tag>
                      <span>{{ streamInfo.wss_fmp4 }}</span>
                    </el-dropdown-item>
                    <el-dropdown-item v-if="streamInfo.hls" :command="streamInfo.hls">
                      <el-tag>HLS:</el-tag>
                      <span>{{ streamInfo.hls }}</span>
                    </el-dropdown-item>
                    <el-dropdown-item v-if="streamInfo.https_hls" :command="streamInfo.https_hls">
                      <el-tag>HLS(https):</el-tag>
                      <span>{{ streamInfo.https_hls }}</span>
                    </el-dropdown-item>
                    <el-dropdown-item v-if="streamInfo.ws_hls" :command="streamInfo.ws_hls">
                      <el-tag>HLS(ws):</el-tag>
                      <span>{{ streamInfo.ws_hls }}</span>
                    </el-dropdown-item>
                    <el-dropdown-item v-if="streamInfo.wss_hls" :command="streamInfo.wss_hls">
                      <el-tag>HLS(wss):</el-tag>
                      <span>{{ streamInfo.wss_hls }}</span>
                    </el-dropdown-item>
                    <el-dropdown-item v-if="streamInfo.ts" :command="streamInfo.ts">
                      <el-tag>TS:</el-tag>
                      <span>{{ streamInfo.ts }}</span>
                    </el-dropdown-item>
                    <el-dropdown-item v-if="streamInfo.https_ts" :command="streamInfo.https_ts">
                      <el-tag>TS(https):</el-tag>
                      <span>{{ streamInfo.https_ts }}</span>
                    </el-dropdown-item>
                    <el-dropdown-item v-if="streamInfo.ws_ts" :command="streamInfo.ws_ts">
                      <el-tag>TS(ws):</el-tag>
                      <span>{{ streamInfo.ws_ts }}</span>
                    </el-dropdown-item>
                    <el-dropdown-item v-if="streamInfo.wss_ts" :command="streamInfo.wss_ts">
                      <el-tag>TS(wss):</el-tag>
                      <span>{{ streamInfo.wss_ts }}</span>
                    </el-dropdown-item>
                    <el-dropdown-item v-if="streamInfo.rtc" :command="streamInfo.rtc">
                      <el-tag>RTC:</el-tag>
                      <span>{{ streamInfo.rtc }}</span>
                    </el-dropdown-item>
                    <el-dropdown-item v-if="streamInfo.rtcs" :command="streamInfo.rtcs">
                      <el-tag>RTCS:</el-tag>
                      <span>{{ streamInfo.rtcs }}</span>
                    </el-dropdown-item>
                    <el-dropdown-item v-if="streamInfo.rtmp" :command="streamInfo.rtmp">
                      <el-tag>RTMP:</el-tag>
                      <span>{{ streamInfo.rtmp }}</span>
                    </el-dropdown-item>
                    <el-dropdown-item v-if="streamInfo.rtmps" :command="streamInfo.rtmps">
                      <el-tag>RTMPS:</el-tag>
                      <span>{{ streamInfo.rtmps }}</span>
                    </el-dropdown-item>
                    <el-dropdown-item v-if="streamInfo.rtsp" :command="streamInfo.rtsp">
                      <el-tag>RTSP:</el-tag>
                      <span>{{ streamInfo.rtsp }}</span>
                    </el-dropdown-item>
                    <el-dropdown-item v-if="streamInfo.rtsps" :command="streamInfo.rtsps">
                      <el-tag>RTSPS:</el-tag>
                      <span>{{ streamInfo.rtsps }}</span>
                    </el-dropdown-item>
                  </el-dropdown-menu>
                </el-dropdown>
              </el-input>

            </div>
          </el-tab-pane>
          <!--{"code":0,"data":{"paths":["22-29-30.mp4"],"rootPath":"/home/kkkkk/Documents/ZLMediaKit/release/linux/Debug/www/record/hls/kkkkk/2020-05-11/"}}-->
          <!--遥控界面-->
          <el-tab-pane label="云台控制" name="control" v-if="showPtz">
            <div style="display: flex; justify-content: left;">
              <div class="control-wrapper">
                <div class="control-btn control-top" @mousedown="ptzCamera('up')" @mouseup="ptzCamera('stop')">
                  <i class="el-icon-caret-top"></i>
                  <div class="control-inner-btn control-inner"></div>
                </div>
                <div class="control-btn control-left" @mousedown="ptzCamera('left')" @mouseup="ptzCamera('stop')">
                  <i class="el-icon-caret-left"></i>
                  <div class="control-inner-btn control-inner"></div>
                </div>
                <div class="control-btn control-bottom" @mousedown="ptzCamera('down')" @mouseup="ptzCamera('stop')">
                  <i class="el-icon-caret-bottom"></i>
                  <div class="control-inner-btn control-inner"></div>
                </div>
                <div class="control-btn control-right" @mousedown="ptzCamera('right')" @mouseup="ptzCamera('stop')">
                  <i class="el-icon-caret-right"></i>
                  <div class="control-inner-btn control-inner"></div>
                </div>
                <div class="control-round">
                  <div class="control-round-inner"><i class="fa fa-pause-circle"></i></div>
                </div>
                <div style="position: absolute; left: 7.25rem; top: 1.25rem" @mousedown="ptzCamera('zoomin')"
                     @mouseup="ptzCamera('stop')"><i class="el-icon-zoom-in control-zoom-btn"
                                                     style="font-size: 1.875rem;"></i></div>
                <div style="position: absolute; left: 7.25rem; top: 3.25rem; font-size: 1.875rem;"
                     @mousedown="ptzCamera('zoomout')" @mouseup="ptzCamera('stop')"><i
                  class="el-icon-zoom-out control-zoom-btn"></i></div>
                <div class="contro-speed" style="position: absolute; left: 4px; top: 7rem; width: 9rem;">
                  <el-slider v-model="controSpeed" :max="255"></el-slider>
                </div>
              </div>

              <div class="control-panel">
                <el-button-group>
                  <el-tag style="position :absolute; left: 0rem; top: 0rem; width: 5rem; text-align: center"
                          size="medium">预置位编号
                  </el-tag>
                  <el-input-number style="position: absolute; left: 5rem; top: 0rem; width: 6rem" size="mini"
                                   v-model="presetPos" controls-position="right" :precision="0" :step="1" :min="1"
                                   :max="255"></el-input-number>
                  <el-button style="position: absolute; left: 11rem; top: 0rem; width: 5rem" size="mini"
                             icon="el-icon-add-location" @click="presetPosition(129, presetPos)">设置
                  </el-button>
                  <el-button style="position: absolute; left: 27rem; top: 0rem; width: 5rem" size="mini" type="primary"
                             icon="el-icon-place" @click="presetPosition(130, presetPos)">调用
                  </el-button>
                  <el-button style="position: absolute; left: 16rem; top: 0rem; width: 5rem" size="mini"
                             icon="el-icon-delete-location" @click="presetPosition(131, presetPos)">删除
                  </el-button>
                  <el-tag style="position :absolute; left: 0rem; top: 2.5rem; width: 5rem; text-align: center"
                          size="medium">巡航速度
                  </el-tag>
                  <el-input-number style="position: absolute; left: 5rem; top: 2.5rem; width: 6rem" size="mini"
                                   v-model="cruisingSpeed" controls-position="right" :precision="0" :min="1"
                                   :max="4095"></el-input-number>
                  <el-button style="position: absolute; left: 11rem; top: 2.5rem; width: 5rem" size="mini"
                             icon="el-icon-loading" @click="setSpeedOrTime(134, cruisingGroup, cruisingSpeed)">设置
                  </el-button>
                  <el-tag style="position :absolute; left: 16rem; top: 2.5rem; width: 5rem; text-align: center"
                          size="medium">停留时间
                  </el-tag>
                  <el-input-number style="position: absolute; left: 21rem; top: 2.5rem; width: 6rem" size="mini"
                                   v-model="cruisingTime" controls-position="right" :precision="0" :min="1"
                                   :max="4095"></el-input-number>
                  <el-button style="position: absolute; left: 27rem; top: 2.5rem; width: 5rem" size="mini"
                             icon="el-icon-timer" @click="setSpeedOrTime(135, cruisingGroup, cruisingTime)">设置
                  </el-button>
                  <el-tag style="position :absolute; left: 0rem; top: 4.5rem; width: 5rem; text-align: center"
                          size="medium">巡航组编号
                  </el-tag>
                  <el-input-number style="position: absolute; left: 5rem; top: 4.5rem; width: 6rem" size="mini"
                                   v-model="cruisingGroup" controls-position="right" :precision="0" :min="0"
                                   :max="255"></el-input-number>
                  <el-button style="position: absolute; left: 11rem; top: 4.5rem; width: 5rem" size="mini"
                             icon="el-icon-add-location" @click="setCommand(132, cruisingGroup, presetPos)">添加点
                  </el-button>
                  <el-button style="position: absolute; left: 16rem; top: 4.5rem; width: 5rem" size="mini"
                             icon="el-icon-delete-location" @click="setCommand(133, cruisingGroup, presetPos)">删除点
                  </el-button>
                  <el-button style="position: absolute; left: 21rem; top: 4.5rem; width: 5rem" size="mini"
                             icon="el-icon-delete" @click="setCommand(133, cruisingGroup, 0)">删除组
                  </el-button>
                  <el-button style="position: absolute; left: 27rem; top: 5rem; width: 5rem" size="mini" type="primary"
                             icon="el-icon-video-camera-solid" @click="setCommand(136, cruisingGroup, 0)">巡航
                  </el-button>
                  <el-tag style="position :absolute; left: 0rem; top: 7rem; width: 5rem; text-align: center"
                          size="medium">扫描速度
                  </el-tag>
                  <el-input-number style="position: absolute; left: 5rem; top: 7rem; width: 6rem" size="mini"
                                   v-model="scanSpeed" controls-position="right" :precision="0" :min="1"
                                   :max="4095"></el-input-number>
                  <el-button style="position: absolute; left: 11rem; top: 7rem; width: 5rem" size="mini"
                             icon="el-icon-loading" @click="setSpeedOrTime(138, scanGroup, scanSpeed)">设置
                  </el-button>
                  <el-tag style="position :absolute; left: 0rem; top: 9rem; width: 5rem; text-align: center"
                          size="medium">扫描组编号
                  </el-tag>
                  <el-input-number style="position: absolute; left: 5rem; top: 9rem; width: 6rem" size="mini"
                                   v-model="scanGroup" controls-position="right" :precision="0" :step="1" :min="0"
                                   :max="255"></el-input-number>
                  <el-button style="position: absolute; left: 11rem; top: 9rem; width: 5rem" size="mini"
                             icon="el-icon-d-arrow-left" @click="setCommand(137, scanGroup, 1)">左边界
                  </el-button>
                  <el-button style="position: absolute; left: 16rem; top: 9rem; width: 5rem" size="mini"
                             icon="el-icon-d-arrow-right" @click="setCommand(137, scanGroup, 2)">右边界
                  </el-button>
                  <el-button style="position: absolute; left: 27rem; top: 7rem; width: 5rem" size="mini" type="primary"
                             icon="el-icon-video-camera-solid" @click="setCommand(137, scanGroup, 0)">扫描
                  </el-button>
                  <el-button style="position: absolute; left: 27rem; top: 9rem; width: 5rem" size="mini" type="danger"
                             icon="el-icon-switch-button" @click="ptzCamera('stop')">停止
                  </el-button>
                </el-button-group>
              </div>
            </div>
          </el-tab-pane>
          <el-tab-pane label="编码信息" name="codec" v-loading="tracksLoading">
            <p>
              无法播放或者没有声音?&nbsp&nbsp&nbsp试一试&nbsp
              <el-button size="mini" type="primary" v-if="!coverPlaying" @click="coverPlay">转码播放</el-button>
              <el-button size="mini" type="danger" v-if="coverPlaying" @click="convertStopClick">停止转码</el-button>
            </p>
            <div class="trank">
              <p v-if="tracksNotLoaded" style="text-align: center;padding-top: 3rem;">暂无数据</p>
              <div v-for="(item, index) in tracks" style="width: 50%; float: left" loading>
                <span>流 {{ index }}</span>
                <div class="trankInfo" v-if="item.codec_type == 0">
                  <p>格式: {{ item.codec_id_name }}</p>
                  <p>类型: 视频</p>
                  <p>分辨率: {{ item.width }} x {{ item.height }}</p>
                  <p>帧率: {{ item.fps }}</p>
                </div>
                <div class="trankInfo" v-if="item.codec_type == 1">
                  <p>格式: {{ item.codec_id_name }}</p>
                  <p>类型: 音频</p>
                  <p>采样位数: {{ item.sample_bit }}</p>
                  <p>采样率: {{ item.sample_rate }}</p>
                </div>
              </div>

<<<<<<< HEAD
                </el-tab-pane>
              <el-tab-pane label="语音喊话" name="broadcast" >
                <div class="trank" style="text-align: center;">
                  <el-button @click="broadcastStatusClick()" :type="getBroadcastStatus()" :disabled="broadcastStatus === -2" circle icon="el-icon-microphone"  style="font-size: 32px; padding: 24px;margin-top: 24px;"/>
                  <p>
                    <span v-if="broadcastStatus === -2">正在释放资源</span>
                    <span v-if="broadcastStatus === -1">点击开始对讲</span>
                    <span v-if="broadcastStatus === 0">等待接通中...</span>
                    <span v-if="broadcastStatus === 1">请说话</span>
                  </p>
=======
            </div>
>>>>>>> bb49f1f0

          </el-tab-pane>
          <el-tab-pane label="语音对讲" name="broadcast">
            <div class="trank" style="text-align: center;">
              <el-button @click="broadcastStatusClick()" :type="getBroadcastStatus()" :disabled="broadcastStatus === -2"
                         circle icon="el-icon-microphone" style="font-size: 32px; padding: 24px;margin-top: 24px;"/>
              <p>
                <span v-if="broadcastStatus === -2">正在释放资源</span>
                <span v-if="broadcastStatus === -1">点击开始对讲</span>
                <span v-if="broadcastStatus === 0">等待接通中...</span>
                <span v-if="broadcastStatus === 1">请说话</span>
              </p>

            </div>
          </el-tab-pane>

        </el-tabs>
      </div>
    </el-dialog>
  </div>
</template>

<script>
import rtcPlayer from '../dialog/rtcPlayer.vue'
import LivePlayer from '@liveqing/liveplayer'
import crypto from 'crypto'
import jessibucaPlayer from '../common/jessibuca.vue'

export default {
  name: 'devicePlayer',
  props: {},
  components: {
    LivePlayer, jessibucaPlayer, rtcPlayer,
  },
  computed: {
    getPlayerShared: function () {
      return {
        sharedUrl: window.location.origin + '/#/play/wasm/' + encodeURIComponent(this.videoUrl),
        sharedIframe: '<iframe src="' + window.location.origin + '/#/play/wasm/' + encodeURIComponent(this.videoUrl) + '"></iframe>',
        sharedRtmp: this.videoUrl
      };
    }
  },
  created() {
    console.log("created")
    console.log(this.player)
    this.broadcastStatus = -1;
    if (Object.keys(this.player).length === 1) {
      this.activePlayer = Object.keys(this.player)[0]
    }
  },
  data() {
    return {
      video: 'http://lndxyj.iqilu.com/public/upload/2019/10/14/8c001ea0c09cdc59a57829dabc8010fa.mp4',
      videoUrl: '',
      activePlayer: "jessibuca",
      // 如何你只是用一种播放器，直接注释掉不用的部分即可
      player: {
        jessibuca: ["ws_flv", "wss_flv"],
        webRTC: ["rtc", "rtcs"],
      },
      showVideoDialog: false,
      streamId: '',
      app: '',
      mediaServerId: '',
      convertKey: '',
      deviceId: '',
      channelId: '',
      tabActiveName: 'media',
      hasAudio: false,
      loadingRecords: false,
      recordsLoading: false,
      isLoging: false,
      controSpeed: 30,
      timeVal: 0,
      timeMin: 0,
      timeMax: 1440,
      presetPos: 1,
      cruisingSpeed: 100,
      cruisingTime: 5,
      cruisingGroup: 0,
      scanSpeed: 100,
      scanGroup: 0,
      tracks: [],
      coverPlaying: false,
      tracksLoading: false,
      showPtz: true,
      showRrecord: true,
      tracksNotLoaded: false,
      sliderTime: 0,
      seekTime: 0,
      recordStartTime: 0,
      showTimeText: "00:00:00",
      streamInfo: null,
      broadcastRtc: null,
      broadcastStatus: -1, // -2 正在释放资源 -1 默认状态 0 等待接通 1 接通成功
    };
  },
  methods: {
    tabHandleClick: function (tab, event) {
      console.log(tab)
      var that = this;
      that.tracks = [];
      that.tracksLoading = true;
      that.tracksNotLoaded = false;
      if (tab.name === "codec") {
        this.$axios({
          method: 'get',
          url: '/zlm/' + this.mediaServerId + '/index/api/getMediaInfo?vhost=__defaultVhost__&schema=rtsp&app=' + this.app + '&stream=' + this.streamId
        }).then(function (res) {
          that.tracksLoading = false;
          if (res.data.code == 0 && res.data.tracks) {
            that.tracks = res.data.tracks;
          } else {
            that.tracksNotLoaded = true;
            that.$message({
              showClose: true,
              message: '获取编码信息失败,',
              type: 'warning'
            });
          }
        }).catch(function (e) {
        });
      }
    },
    changePlayer: function (tab) {
      console.log(this.player[tab.name][0])
      this.activePlayer = tab.name;
      this.videoUrl = this.getUrlByStreamInfo()
      console.log(this.videoUrl)
    },
    openDialog: function (tab, deviceId, channelId, param) {
      if (this.showVideoDialog) {
        return;
      }
      this.tabActiveName = tab;
      this.channelId = channelId;
      this.deviceId = deviceId;
      this.streamId = "";
      this.mediaServerId = "";
      this.app = "";
      this.videoUrl = ""
      if (!!this.$refs[this.activePlayer]) {
        this.$refs[this.activePlayer].pause();
      }
      switch (tab) {
        case "media":
          this.play(param.streamInfo, param.hasAudio)
          break;
        case "streamPlay":
          this.tabActiveName = "media";
          this.showRrecord = false;
          this.showPtz = false;
          this.play(param.streamInfo, param.hasAudio)
          break;
        case "control":
          break;
      }
    },
    play: function (streamInfo, hasAudio) {
      this.streamInfo = streamInfo;
      this.hasAudio = hasAudio;
      this.isLoging = false;
      // this.videoUrl = streamInfo.rtc;
      this.videoUrl = this.getUrlByStreamInfo();
      this.streamId = streamInfo.stream;
      this.app = streamInfo.app;
      this.mediaServerId = streamInfo.mediaServerId;
      this.playFromStreamInfo(false, streamInfo)
    },
    getUrlByStreamInfo() {
      console.log(this.streamInfo)
      if (location.protocol === "https:") {
        this.videoUrl = this.streamInfo[this.player[this.activePlayer][1]]
      } else {
        this.videoUrl = this.streamInfo[this.player[this.activePlayer][0]]
      }
      return this.videoUrl;

    },
    coverPlay: function () {
      var that = this;
      this.coverPlaying = true;
      this.$refs[this.activePlayer].pause()
      that.$axios({
        method: 'post',
        url: '/api/play/convert/' + that.streamId
      }).then(function (res) {
        if (res.data.code === 0) {
          that.convertKey = res.data.key;
          setTimeout(() => {
            that.isLoging = false;
            that.playFromStreamInfo(false, res.data.data);
          }, 2000)
        } else {
          that.isLoging = false;
          that.coverPlaying = false;
          that.$message({
            showClose: true,
            message: '转码失败',
            type: 'error'
          });
        }
      }).catch(function (e) {
        console.log(e)
        that.coverPlaying = false;
        that.$message({
          showClose: true,
          message: '播放错误',
          type: 'error'
        });
      });
    },
    convertStopClick: function () {
      this.convertStop(() => {
        this.$refs[this.activePlayer].play(this.videoUrl)
      });
    },
    convertStop: function (callback) {
      var that = this;
      that.$refs.videoPlayer.pause()
      this.$axios({
        method: 'post',
        url: '/api/play/convertStop/' + this.convertKey
      }).then(function (res) {
        if (res.data.code == 0) {
          console.log(res.data.msg)
        } else {
          console.error(res.data.msg)
        }
        if (callback) callback();
      }).catch(function (e) {
      });
      that.coverPlaying = false;
      that.convertKey = "";
      // if (callback )callback();
    },

    playFromStreamInfo: function (realHasAudio, streamInfo) {
      this.showVideoDialog = true;
      this.hasaudio = realHasAudio && this.hasaudio;
      this.$refs[this.activePlayer].play(this.getUrlByStreamInfo(streamInfo))
    },
    close: function () {
      console.log('关闭视频');
      if (!!this.$refs[this.activePlayer]) {
        this.$refs[this.activePlayer].pause();
      }
      this.videoUrl = '';
      this.coverPlaying = false;
      this.showVideoDialog = false;
      if (this.convertKey != '') {
        this.convertStop();
      }
      this.convertKey = ''
      this.stopBroadcast()
    },

    copySharedInfo: function (data) {
      console.log('复制内容：' + data);
      this.coverPlaying = false;
      this.tracks = []
      let _this = this;
      this.$copyText(data).then(
        function (e) {
          _this.$message({
            showClose: true,
            message: '复制成功',
            type: 'success'
          });
        },
        function (e) {
          _this.$message({
            showClose: true,
            message: '复制失败，请手动复制',
            type: 'error'
          });
        }
      );
    },
    ptzCamera: function (command) {
      console.log('云台控制：' + command);
      let that = this;
      this.$axios({
        method: 'post',
        url: '/api/ptz/control/' + this.deviceId + '/' + this.channelId + '?command=' + command + '&horizonSpeed=' + this.controSpeed + '&verticalSpeed=' + this.controSpeed + '&zoomSpeed=' + this.controSpeed
      }).then(function (res) {
      });
    },
    //////////////////////播放器事件处理//////////////////////////
    videoError: function (e) {
      console.log("播放器错误：" + JSON.stringify(e));
    },
    presetPosition: function (cmdCode, presetPos) {
      console.log('预置位控制：' + this.presetPos + ' : 0x' + cmdCode.toString(16));
      let that = this;
      this.$axios({
        method: 'post',
        url: '/api/ptz/front_end_command/' + this.deviceId + '/' + this.channelId + '?cmdCode=' + cmdCode + '&parameter1=0&parameter2=' + presetPos + '&combindCode2=0'
      }).then(function (res) {
      });
    },
    setSpeedOrTime: function (cmdCode, groupNum, parameter) {
      let that = this;
      let parameter2 = parameter % 256;
      let combindCode2 = Math.floor(parameter / 256) * 16;
      console.log('前端控制：0x' + cmdCode.toString(16) + ' 0x' + groupNum.toString(16) + ' 0x' + parameter2.toString(16) + ' 0x' + combindCode2.toString(16));
      this.$axios({
        method: 'post',
        url: '/api/ptz/front_end_command/' + this.deviceId + '/' + this.channelId + '?cmdCode=' + cmdCode + '&parameter1=' + groupNum + '&parameter2=' + parameter2 + '&combindCode2=' + combindCode2
      }).then(function (res) {
      });
    },
    setCommand: function (cmdCode, groupNum, parameter) {
      let that = this;
      console.log('前端控制：0x' + cmdCode.toString(16) + ' 0x' + groupNum.toString(16) + ' 0x' + parameter.toString(16) + ' 0x0');
      this.$axios({
        method: 'post',
        url: '/api/ptz/front_end_command/' + this.deviceId + '/' + this.channelId + '?cmdCode=' + cmdCode + '&parameter1=' + groupNum + '&parameter2=' + parameter + '&combindCode2=0'
      }).then(function (res) {
      });
    },
    copyUrl: function (dropdownItem) {
      console.log(dropdownItem)
      this.$copyText(dropdownItem).then((e) => {
        this.$message.success("成功拷贝到粘贴板");
      }, (e) => {

      })
    },
    getBroadcastStatus() {
      if (this.broadcastStatus == -2) {
        return "primary"
      }
      if (this.broadcastStatus == -1) {
        return "primary"
      }
      if (this.broadcastStatus == 0) {
        return "warning"
      }
      if (this.broadcastStatus == 1) {
        return "danger"
      }

    },
    broadcastStatusClick() {
      if (this.broadcastStatus == -1) {
        // 默认状态， 开始
        this.broadcastStatus = 0
        // 发起语音对讲
        this.$axios({
          method: 'get',
          url: '/api/play/broadcast/' + this.deviceId + '/' + this.channelId + "?timeout=30"
        }).then( (res)=> {
          if (res.data.code == 0) {
            let streamInfo = res.data.data.streamInfo;
            if (document.location.protocol.includes("https")) {
              this.startBroadcast(streamInfo.rtcs)
            }else {
              this.startBroadcast(streamInfo.rtc)
            }

          }else {
            this.$message({
              showClose: true,
              message: res.data.msg,
              type: "error",
            });
          }
        });
      }else if (this.broadcastStatus === 1) {
        this.broadcastStatus = -1;
        this.broadcastRtc.close()
      }
    },
    startBroadcast(url) {
      // 获取推流鉴权Key
      this.$axios({
        method: 'post',
        url: '/api/user/userInfo',
      }).then((res) => {
        if (res.data.code !== 0) {
          this.$message({
            showClose: true,
            message: "获取推流鉴权Key失败",
            type: "error",
          });
          this.broadcastStatus = -1;
        } else {
          let pushKey = res.data.data.pushKey;
          // 获取推流鉴权KEY
          url += "&sign=" + crypto.createHash('md5').update(pushKey, "utf8").digest('hex')
          console.log("开始语音对讲： " + url)
          this.broadcastRtc = new ZLMRTCClient.Endpoint({
            debug: true, // 是否打印日志
            zlmsdpUrl: url, //流地址
            simulecast: false,
            useCamera: false,
            audioEnable: true,
            videoEnable: false,
            recvOnly: false,
          })

          // webrtcPlayer.on(ZLMRTCClient.Events.WEBRTC_ON_REMOTE_STREAMS,(e)=>{//获取到了远端流，可以播放
          //   console.error('播放成功',e.streams)
          //   this.broadcastStatus = 1;
          // });
          //
          // webrtcPlayer.on(ZLMRTCClient.Events.WEBRTC_ON_LOCAL_STREAM,(s)=>{// 获取到了本地流
          //   this.broadcastStatus = 1;
          //   // document.getElementById('selfVideo').srcObject=s;
          //   // this.eventcallbacK("LOCAL STREAM", "获取到了本地流")
          // });

          this.broadcastRtc.on(ZLMRTCClient.Events.WEBRTC_NOT_SUPPORT, (e) => {// 获取到了本地流
            console.error('不支持webrtc', e)
            this.$message({
              showClose: true,
              message: '不支持webrtc, 无法进行语音对讲',
              type: 'error'
            });
            this.broadcastStatus = -1;
          });

<<<<<<< HEAD
        },
        broadcastStatusClick() {
            if (this.broadcastStatus == -1) {
              // 默认状态， 开始
              this.broadcastStatus = 0
              // 发起语音喊话
              this.$axios({
                method: 'get',
                url: '/api/play/broadcast/' + this.deviceId + '/' + this.channelId + "?timeout=30"
              }).then( (res)=> {
                if (res.data.code == 0) {
                  let streamInfo = res.data.data.streamInfo;
                  if (document.location.protocol.includes("https")) {
                    this.startBroadcast(streamInfo.rtcs.url)
                  }else {
                    this.startBroadcast(streamInfo.rtc.url)
                  }
=======
          this.broadcastRtc.on(ZLMRTCClient.Events.WEBRTC_ICE_CANDIDATE_ERROR, (e) => {// ICE 协商出错
            console.error('ICE 协商出错')
            this.$message({
              showClose: true,
              message: 'ICE 协商出错',
              type: 'error'
            });
            this.broadcastStatus = -1;
          });
>>>>>>> bb49f1f0

          this.broadcastRtc.on(ZLMRTCClient.Events.WEBRTC_OFFER_ANWSER_EXCHANGE_FAILED, (e) => {// offer anwser 交换失败
            console.error('offer anwser 交换失败', e)
            this.$message({
              showClose: true,
              message: 'offer anwser 交换失败' + e,
              type: 'error'
            });
            this.broadcastStatus = -1;
          });
          this.broadcastRtc.on(ZLMRTCClient.Events.WEBRTC_ON_CONNECTION_STATE_CHANGE, (e) => {// offer anwser 交换失败
            console.log('状态改变', e)
            if (e === "connecting") {
              this.broadcastStatus = 0;
            } else if (e === "connected") {
              this.broadcastStatus = 1;
            } else if (e === "disconnected") {
              this.broadcastStatus = -1;
<<<<<<< HEAD
            }else {
              let pushKey = res.data.data.pushKey;
              // 获取推流鉴权KEY
              url += "&sign=" + crypto.createHash('md5').update(pushKey, "utf8").digest('hex')
              console.log("开始语音喊话： " + url)
              this.broadcastRtc = new ZLMRTCClient.Endpoint({
                debug: true, // 是否打印日志
                zlmsdpUrl: url, //流地址
                simulecast: false,
                useCamera: false,
                audioEnable: true,
                videoEnable: false,
                recvOnly: false,
              })

              // webrtcPlayer.on(ZLMRTCClient.Events.WEBRTC_ON_REMOTE_STREAMS,(e)=>{//获取到了远端流，可以播放
              //   console.error('播放成功',e.streams)
              //   this.broadcastStatus = 1;
              // });
              //
              // webrtcPlayer.on(ZLMRTCClient.Events.WEBRTC_ON_LOCAL_STREAM,(s)=>{// 获取到了本地流
              //   this.broadcastStatus = 1;
              //   // document.getElementById('selfVideo').srcObject=s;
              //   // this.eventcallbacK("LOCAL STREAM", "获取到了本地流")
              // });

              this.broadcastRtc.on(ZLMRTCClient.Events.WEBRTC_NOT_SUPPORT,(e)=>{// 获取到了本地流
                console.error('不支持webrtc',e)
                this.$message({
                  showClose: true,
                  message: '不支持webrtc, 无法进行语音喊话',
                  type: 'error'
                });
                this.broadcastStatus = -1;
              });

              this.broadcastRtc.on(ZLMRTCClient.Events.WEBRTC_ICE_CANDIDATE_ERROR,(e)=>{// ICE 协商出错
                console.error('ICE 协商出错')
                this.$message({
                  showClose: true,
                  message: 'ICE 协商出错',
                  type: 'error'
                });
                this.broadcastStatus = -1;
              });

              this.broadcastRtc.on(ZLMRTCClient.Events.WEBRTC_OFFER_ANWSER_EXCHANGE_FAILED,(e)=>{// offer anwser 交换失败
                console.error('offer anwser 交换失败',e)
                this.$message({
                  showClose: true,
                  message: 'offer anwser 交换失败' + e,
                  type: 'error'
                });
                this.broadcastStatus = -1;
              });
              this.broadcastRtc.on(ZLMRTCClient.Events.WEBRTC_ON_CONNECTION_STATE_CHANGE,(e)=>{// offer anwser 交换失败
                console.log('状态改变',e)
                if (e === "connecting") {
                  this.broadcastStatus = 0;
                }else if (e === "connected") {
                  this.broadcastStatus = 1;
                }else if (e === "disconnected") {
                  this.broadcastStatus = -1;
                }
              });
              this.broadcastRtc.on(ZLMRTCClient.Events.CAPTURE_STREAM_FAILED,(e)=>{// offer anwser 交换失败
                console.log('捕获流失败',e)
                this.$message({
                  showClose: true,
                  message: '捕获流失败' + e,
                  type: 'error'
                });
                this.broadcastStatus = -1;
              });
=======
>>>>>>> bb49f1f0
            }
          });
          this.broadcastRtc.on(ZLMRTCClient.Events.CAPTURE_STREAM_FAILED, (e) => {// offer anwser 交换失败
            console.log('捕获流失败', e)
            this.$message({
              showClose: true,
              message: '捕获流失败' + e,
              type: 'error'
            });
            this.broadcastStatus = -1;
          });
        }
      }).catch((e) => {
        this.$message({
          showClose: true,
          message: e,
          type: 'error'
        });
        this.broadcastStatus = -1;
      });


    },
    stopBroadcast() {
      this.broadcastRtc.close();
      this.broadcastStatus = -1;
      this.$axios({
        method: 'get',
        url: '/api/play/broadcast/stop/' + this.deviceId + '/' + this.channelId
      }).then((res) => {
        if (res.data.code == 0) {
          // this.broadcastStatus = -1;
          // this.broadcastRtc.close()
        } else {
          this.$message({
            showClose: true,
            message: res.data.msg,
            type: "error",
          });
        }
      });
    }
  }
};
</script>

<style>
.control-wrapper {
  position: relative;
  width: 6.25rem;
  height: 6.25rem;
  max-width: 6.25rem;
  max-height: 6.25rem;
  border-radius: 100%;
  margin-top: 1.5rem;
  margin-left: 0.5rem;
  float: left;
}

.control-panel {
  position: relative;
  top: 0;
  left: 5rem;
  height: 11rem;
  max-height: 11rem;
}

.control-btn {
  display: flex;
  justify-content: center;
  position: absolute;
  width: 44%;
  height: 44%;
  border-radius: 5px;
  border: 1px solid #78aee4;
  box-sizing: border-box;
  transition: all 0.3s linear;
}

.control-btn:hover {
  cursor: pointer
}

.control-btn i {
  font-size: 20px;
  color: #78aee4;
  display: flex;
  justify-content: center;
  align-items: center;
}

.control-btn i:hover {
  cursor: pointer
}

.control-zoom-btn:hover {
  cursor: pointer
}

.control-round {
  position: absolute;
  top: 21%;
  left: 21%;
  width: 58%;
  height: 58%;
  background: #fff;
  border-radius: 100%;
}

.control-round-inner {
  position: absolute;
  left: 13%;
  top: 13%;
  display: flex;
  justify-content: center;
  align-items: center;
  width: 70%;
  height: 70%;
  font-size: 40px;
  color: #78aee4;
  border: 1px solid #78aee4;
  border-radius: 100%;
  transition: all 0.3s linear;
}

.control-inner-btn {
  position: absolute;
  width: 60%;
  height: 60%;
  background: #fafafa;
}

.control-top {
  top: -8%;
  left: 27%;
  transform: rotate(-45deg);
  border-radius: 5px 100% 5px 0;
}

.control-top i {
  transform: rotate(45deg);
  border-radius: 5px 100% 5px 0;
}

.control-top .control-inner {
  left: -1px;
  bottom: 0;
  border-top: 1px solid #78aee4;
  border-right: 1px solid #78aee4;
  border-radius: 0 100% 0 0;
}

.control-top .fa {
  transform: rotate(45deg) translateY(-7px);
}

.control-left {
  top: 27%;
  left: -8%;
  transform: rotate(45deg);
  border-radius: 5px 0 5px 100%;
}

.control-left i {
  transform: rotate(-45deg);
}

.control-left .control-inner {
  right: -1px;
  top: -1px;
  border-bottom: 1px solid #78aee4;
  border-left: 1px solid #78aee4;
  border-radius: 0 0 0 100%;
}

.control-left .fa {
  transform: rotate(-45deg) translateX(-7px);
}

.control-right {
  top: 27%;
  right: -8%;
  transform: rotate(45deg);
  border-radius: 5px 100% 5px 0;
}

.control-right i {
  transform: rotate(-45deg);
}

.control-right .control-inner {
  left: -1px;
  bottom: -1px;
  border-top: 1px solid #78aee4;
  border-right: 1px solid #78aee4;
  border-radius: 0 100% 0 0;
}

.control-right .fa {
  transform: rotate(-45deg) translateX(7px);
}

.control-bottom {
  left: 27%;
  bottom: -8%;
  transform: rotate(45deg);
  border-radius: 0 5px 100% 5px;
}

.control-bottom i {
  transform: rotate(-45deg);
}

.control-bottom .control-inner {
  top: -1px;
  left: -1px;
  border-bottom: 1px solid #78aee4;
  border-right: 1px solid #78aee4;
  border-radius: 0 0 100% 0;
}

.control-bottom .fa {
  transform: rotate(-45deg) translateY(7px);
}

.trank {
  width: 80%;
  height: 180px;
  text-align: left;
  padding: 0 10%;
  overflow: auto;
}

.trankInfo {
  width: 80%;
  padding: 0 10%;
}
</style><|MERGE_RESOLUTION|>--- conflicted
+++ resolved
@@ -295,20 +295,7 @@
                 </div>
               </div>
 
-<<<<<<< HEAD
-                </el-tab-pane>
-              <el-tab-pane label="语音喊话" name="broadcast" >
-                <div class="trank" style="text-align: center;">
-                  <el-button @click="broadcastStatusClick()" :type="getBroadcastStatus()" :disabled="broadcastStatus === -2" circle icon="el-icon-microphone"  style="font-size: 32px; padding: 24px;margin-top: 24px;"/>
-                  <p>
-                    <span v-if="broadcastStatus === -2">正在释放资源</span>
-                    <span v-if="broadcastStatus === -1">点击开始对讲</span>
-                    <span v-if="broadcastStatus === 0">等待接通中...</span>
-                    <span v-if="broadcastStatus === 1">请说话</span>
-                  </p>
-=======
             </div>
->>>>>>> bb49f1f0
 
           </el-tab-pane>
           <el-tab-pane label="语音对讲" name="broadcast">
@@ -653,87 +640,6 @@
         return "danger"
       }
 
-    },
-    broadcastStatusClick() {
-      if (this.broadcastStatus == -1) {
-        // 默认状态， 开始
-        this.broadcastStatus = 0
-        // 发起语音对讲
-        this.$axios({
-          method: 'get',
-          url: '/api/play/broadcast/' + this.deviceId + '/' + this.channelId + "?timeout=30"
-        }).then( (res)=> {
-          if (res.data.code == 0) {
-            let streamInfo = res.data.data.streamInfo;
-            if (document.location.protocol.includes("https")) {
-              this.startBroadcast(streamInfo.rtcs)
-            }else {
-              this.startBroadcast(streamInfo.rtc)
-            }
-
-          }else {
-            this.$message({
-              showClose: true,
-              message: res.data.msg,
-              type: "error",
-            });
-          }
-        });
-      }else if (this.broadcastStatus === 1) {
-        this.broadcastStatus = -1;
-        this.broadcastRtc.close()
-      }
-    },
-    startBroadcast(url) {
-      // 获取推流鉴权Key
-      this.$axios({
-        method: 'post',
-        url: '/api/user/userInfo',
-      }).then((res) => {
-        if (res.data.code !== 0) {
-          this.$message({
-            showClose: true,
-            message: "获取推流鉴权Key失败",
-            type: "error",
-          });
-          this.broadcastStatus = -1;
-        } else {
-          let pushKey = res.data.data.pushKey;
-          // 获取推流鉴权KEY
-          url += "&sign=" + crypto.createHash('md5').update(pushKey, "utf8").digest('hex')
-          console.log("开始语音对讲： " + url)
-          this.broadcastRtc = new ZLMRTCClient.Endpoint({
-            debug: true, // 是否打印日志
-            zlmsdpUrl: url, //流地址
-            simulecast: false,
-            useCamera: false,
-            audioEnable: true,
-            videoEnable: false,
-            recvOnly: false,
-          })
-
-          // webrtcPlayer.on(ZLMRTCClient.Events.WEBRTC_ON_REMOTE_STREAMS,(e)=>{//获取到了远端流，可以播放
-          //   console.error('播放成功',e.streams)
-          //   this.broadcastStatus = 1;
-          // });
-          //
-          // webrtcPlayer.on(ZLMRTCClient.Events.WEBRTC_ON_LOCAL_STREAM,(s)=>{// 获取到了本地流
-          //   this.broadcastStatus = 1;
-          //   // document.getElementById('selfVideo').srcObject=s;
-          //   // this.eventcallbacK("LOCAL STREAM", "获取到了本地流")
-          // });
-
-          this.broadcastRtc.on(ZLMRTCClient.Events.WEBRTC_NOT_SUPPORT, (e) => {// 获取到了本地流
-            console.error('不支持webrtc', e)
-            this.$message({
-              showClose: true,
-              message: '不支持webrtc, 无法进行语音对讲',
-              type: 'error'
-            });
-            this.broadcastStatus = -1;
-          });
-
-<<<<<<< HEAD
         },
         broadcastStatusClick() {
             if (this.broadcastStatus == -1) {
@@ -751,7 +657,69 @@
                   }else {
                     this.startBroadcast(streamInfo.rtc.url)
                   }
-=======
+
+                }else {
+                  this.$message({
+                    showClose: true,
+                    message: res.data.msg,
+                    type: "error",
+                  });
+                }
+              });
+            }else if (this.broadcastStatus === 1) {
+                this.broadcastStatus = -1;
+                this.broadcastRtc.close()
+            }
+        },
+        startBroadcast(url){
+          // 获取推流鉴权Key
+          this.$axios({
+            method: 'post',
+            url: '/api/user/userInfo',
+          }).then( (res)=> {
+            if (res.data.code !== 0) {
+              this.$message({
+                showClose: true,
+                message: "获取推流鉴权Key失败",
+                type: "error",
+              });
+              this.broadcastStatus = -1;
+            }else {
+              let pushKey = res.data.data.pushKey;
+              // 获取推流鉴权KEY
+              url += "&sign=" + crypto.createHash('md5').update(pushKey, "utf8").digest('hex')
+              console.log("开始语音喊话： " + url)
+              this.broadcastRtc = new ZLMRTCClient.Endpoint({
+                debug: true, // 是否打印日志
+                zlmsdpUrl: url, //流地址
+                simulecast: false,
+                useCamera: false,
+                audioEnable: true,
+                videoEnable: false,
+                recvOnly: false,
+              })
+
+          // webrtcPlayer.on(ZLMRTCClient.Events.WEBRTC_ON_REMOTE_STREAMS,(e)=>{//获取到了远端流，可以播放
+          //   console.error('播放成功',e.streams)
+          //   this.broadcastStatus = 1;
+          // });
+          //
+          // webrtcPlayer.on(ZLMRTCClient.Events.WEBRTC_ON_LOCAL_STREAM,(s)=>{// 获取到了本地流
+          //   this.broadcastStatus = 1;
+          //   // document.getElementById('selfVideo').srcObject=s;
+          //   // this.eventcallbacK("LOCAL STREAM", "获取到了本地流")
+          // });
+
+              this.broadcastRtc.on(ZLMRTCClient.Events.WEBRTC_NOT_SUPPORT,(e)=>{// 获取到了本地流
+                console.error('不支持webrtc',e)
+                this.$message({
+                  showClose: true,
+                  message: '不支持webrtc, 无法进行语音喊话',
+                  type: 'error'
+                });
+                this.broadcastStatus = -1;
+              });
+
           this.broadcastRtc.on(ZLMRTCClient.Events.WEBRTC_ICE_CANDIDATE_ERROR, (e) => {// ICE 协商出错
             console.error('ICE 协商出错')
             this.$message({
@@ -761,7 +729,6 @@
             });
             this.broadcastStatus = -1;
           });
->>>>>>> bb49f1f0
 
           this.broadcastRtc.on(ZLMRTCClient.Events.WEBRTC_OFFER_ANWSER_EXCHANGE_FAILED, (e) => {// offer anwser 交换失败
             console.error('offer anwser 交换失败', e)
@@ -780,83 +747,6 @@
               this.broadcastStatus = 1;
             } else if (e === "disconnected") {
               this.broadcastStatus = -1;
-<<<<<<< HEAD
-            }else {
-              let pushKey = res.data.data.pushKey;
-              // 获取推流鉴权KEY
-              url += "&sign=" + crypto.createHash('md5').update(pushKey, "utf8").digest('hex')
-              console.log("开始语音喊话： " + url)
-              this.broadcastRtc = new ZLMRTCClient.Endpoint({
-                debug: true, // 是否打印日志
-                zlmsdpUrl: url, //流地址
-                simulecast: false,
-                useCamera: false,
-                audioEnable: true,
-                videoEnable: false,
-                recvOnly: false,
-              })
-
-              // webrtcPlayer.on(ZLMRTCClient.Events.WEBRTC_ON_REMOTE_STREAMS,(e)=>{//获取到了远端流，可以播放
-              //   console.error('播放成功',e.streams)
-              //   this.broadcastStatus = 1;
-              // });
-              //
-              // webrtcPlayer.on(ZLMRTCClient.Events.WEBRTC_ON_LOCAL_STREAM,(s)=>{// 获取到了本地流
-              //   this.broadcastStatus = 1;
-              //   // document.getElementById('selfVideo').srcObject=s;
-              //   // this.eventcallbacK("LOCAL STREAM", "获取到了本地流")
-              // });
-
-              this.broadcastRtc.on(ZLMRTCClient.Events.WEBRTC_NOT_SUPPORT,(e)=>{// 获取到了本地流
-                console.error('不支持webrtc',e)
-                this.$message({
-                  showClose: true,
-                  message: '不支持webrtc, 无法进行语音喊话',
-                  type: 'error'
-                });
-                this.broadcastStatus = -1;
-              });
-
-              this.broadcastRtc.on(ZLMRTCClient.Events.WEBRTC_ICE_CANDIDATE_ERROR,(e)=>{// ICE 协商出错
-                console.error('ICE 协商出错')
-                this.$message({
-                  showClose: true,
-                  message: 'ICE 协商出错',
-                  type: 'error'
-                });
-                this.broadcastStatus = -1;
-              });
-
-              this.broadcastRtc.on(ZLMRTCClient.Events.WEBRTC_OFFER_ANWSER_EXCHANGE_FAILED,(e)=>{// offer anwser 交换失败
-                console.error('offer anwser 交换失败',e)
-                this.$message({
-                  showClose: true,
-                  message: 'offer anwser 交换失败' + e,
-                  type: 'error'
-                });
-                this.broadcastStatus = -1;
-              });
-              this.broadcastRtc.on(ZLMRTCClient.Events.WEBRTC_ON_CONNECTION_STATE_CHANGE,(e)=>{// offer anwser 交换失败
-                console.log('状态改变',e)
-                if (e === "connecting") {
-                  this.broadcastStatus = 0;
-                }else if (e === "connected") {
-                  this.broadcastStatus = 1;
-                }else if (e === "disconnected") {
-                  this.broadcastStatus = -1;
-                }
-              });
-              this.broadcastRtc.on(ZLMRTCClient.Events.CAPTURE_STREAM_FAILED,(e)=>{// offer anwser 交换失败
-                console.log('捕获流失败',e)
-                this.$message({
-                  showClose: true,
-                  message: '捕获流失败' + e,
-                  type: 'error'
-                });
-                this.broadcastStatus = -1;
-              });
-=======
->>>>>>> bb49f1f0
             }
           });
           this.broadcastRtc.on(ZLMRTCClient.Events.CAPTURE_STREAM_FAILED, (e) => {// offer anwser 交换失败
