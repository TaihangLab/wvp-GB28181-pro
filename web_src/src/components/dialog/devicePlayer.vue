<template>
<div id="devicePlayer" v-loading="isLoging">

    <el-dialog title="视频播放" top="0" :close-on-click-modal="false" :visible.sync="showVideoDialog" @close="close()">
      <div style="width: 100%; height: 100%">
        <el-tabs type="card" :stretch="true" v-model="activePlayer" @tab-click="changePlayer" v-if="Object.keys(this.player).length > 1">
          <el-tab-pane label="Jessibuca" name="jessibuca">
            <jessibucaPlayer v-if="activePlayer === 'jessibuca'" ref="jessibuca" :visible.sync="showVideoDialog" :videoUrl="videoUrl" :error="videoError" :message="videoError" height="100px" :hasAudio="hasAudio" fluent autoplay live ></jessibucaPlayer>
          </el-tab-pane>
          <el-tab-pane label="WebRTC" name="webRTC">
            <rtc-player v-if="activePlayer === 'webRTC'" ref="webRTC" :visible.sync="showVideoDialog" :videoUrl="videoUrl" :error="videoError" :message="videoError" height="100px" :hasAudio="hasAudio" fluent autoplay live ></rtc-player>
          </el-tab-pane>
          <el-tab-pane label="h265web">h265web敬请期待</el-tab-pane>
          <el-tab-pane label="wsPlayer">wsPlayer 敬请期待</el-tab-pane>
        </el-tabs>
        <jessibucaPlayer v-if="Object.keys(this.player).length == 1 && this.player.jessibuca" ref="jessibuca" :visible.sync="showVideoDialog" :videoUrl="videoUrl" :error="videoError" :message="videoError" height="100px" :hasAudio="hasAudio" fluent autoplay live ></jessibucaPlayer>
        <rtc-player v-if="Object.keys(this.player).length == 1 && this.player.webRTC" ref="jessibuca" :visible.sync="showVideoDialog" :videoUrl="videoUrl" :error="videoError" :message="videoError" height="100px" :hasAudio="hasAudio" fluent autoplay live ></rtc-player>

      </div>
        <div id="shared" style="text-align: right; margin-top: 1rem;">
            <el-tabs v-model="tabActiveName" @tab-click="tabHandleClick" >
                <el-tab-pane label="实时视频" name="media">
                    <div style="display: flex; margin-bottom: 0.5rem; height: 2.5rem;">
                        <span style="width: 5rem; line-height: 2.5rem; text-align: right;">播放地址：</span>
                        <el-input v-model="getPlayerShared.sharedUrl" :disabled="true" >
                          <template slot="append">
                            <i class="cpoy-btn el-icon-document-copy"  title="点击拷贝" v-clipboard="getPlayerShared.sharedUrl" @success="$message({type:'success', message:'成功拷贝到粘贴板'})"></i>
                          </template>
                        </el-input>
                    </div>
                    <div style="display: flex; margin-bottom: 0.5rem; height: 2.5rem;">
                        <span style="width: 5rem; line-height: 2.5rem; text-align: right;">iframe：</span>
                        <el-input v-model="getPlayerShared.sharedIframe" :disabled="true" >
                          <template slot="append">
                            <i class="cpoy-btn el-icon-document-copy"  title="点击拷贝" v-clipboard="getPlayerShared.sharedIframe" @success="$message({type:'success', message:'成功拷贝到粘贴板'})"></i>
                          </template>
                        </el-input>
                    </div>
                    <div style="display: flex; margin-bottom: 0.5rem; height: 2.5rem;">
                        <span style="width: 5rem; line-height: 2.5rem; text-align: right;">资源地址：</span>
                        <el-input v-model="getPlayerShared.sharedRtmp" :disabled="true" >
                          <el-button slot="append" icon="el-icon-document-copy" title="点击拷贝" v-clipboard="getPlayerShared.sharedRtmp" @success="$message({type:'success', message:'成功拷贝到粘贴板'})"></el-button>
                            <el-dropdown slot="prepend" v-if="streamInfo" trigger="click" @command="copyUrl">
                              <el-button >
                                更多地址<i class="el-icon-arrow-down el-icon--right"></i>
                              </el-button>
                              <el-dropdown-menu slot="dropdown" >
                                <el-dropdown-item v-if="streamInfo.flv" :command="streamInfo.flv">
                                  <el-tag >FLV:</el-tag>
                                  <span>{{ streamInfo.flv }}</span>
                                </el-dropdown-item>
                                <el-dropdown-item v-if="streamInfo.https_flv" :command="streamInfo.https_flv">
                                  <el-tag >FLV(https):</el-tag>
                                  <span>{{ streamInfo.https_flv }}</span>
                                </el-dropdown-item>
                                <el-dropdown-item v-if="streamInfo.ws_flv" :command="streamInfo.ws_flv">
                                  <el-tag  >FLV(ws):</el-tag>
                                  <span >{{ streamInfo.ws_flv }}</span>
                                </el-dropdown-item>
                                <el-dropdown-item v-if="streamInfo.wss_flv" :command="streamInfo.wss_flv">
                                  <el-tag  >FLV(wss):</el-tag>
                                  <span>{{ streamInfo.wss_flv }}</span>
                                </el-dropdown-item>
                                <el-dropdown-item v-if="streamInfo.fmp4" :command="streamInfo.fmp4">
                                  <el-tag >FMP4:</el-tag>
                                  <span>{{ streamInfo.fmp4 }}</span>
                                </el-dropdown-item>
                                <el-dropdown-item v-if="streamInfo.https_fmp4" :command="streamInfo.https_fmp4">
                                  <el-tag >FMP4(https):</el-tag>
                                  <span>{{ streamInfo.https_fmp4 }}</span>
                                </el-dropdown-item>
                                <el-dropdown-item v-if="streamInfo.ws_fmp4" :command="streamInfo.ws_fmp4">
                                  <el-tag >FMP4(ws):</el-tag>
                                  <span>{{ streamInfo.ws_fmp4 }}</span>
                                </el-dropdown-item>
                                <el-dropdown-item v-if="streamInfo.wss_fmp4" :command="streamInfo.wss_fmp4">
                                  <el-tag >FMP4(wss):</el-tag>
                                  <span>{{ streamInfo.wss_fmp4 }}</span>
                                </el-dropdown-item>
                                <el-dropdown-item v-if="streamInfo.hls" :command="streamInfo.hls">
                                  <el-tag>HLS:</el-tag>
                                  <span>{{ streamInfo.hls }}</span>
                                </el-dropdown-item>
                                <el-dropdown-item v-if="streamInfo.https_hls" :command="streamInfo.https_hls">
                                  <el-tag >HLS(https):</el-tag>
                                  <span>{{ streamInfo.https_hls }}</span>
                                </el-dropdown-item>
                                <el-dropdown-item v-if="streamInfo.ws_hls" :command="streamInfo.ws_hls">
                                  <el-tag >HLS(ws):</el-tag>
                                  <span>{{ streamInfo.ws_hls }}</span>
                                </el-dropdown-item>
                                <el-dropdown-item v-if="streamInfo.wss_hls"  :command="streamInfo.wss_hls">
                                  <el-tag >HLS(wss):</el-tag>
                                  <span>{{ streamInfo.wss_hls }}</span>
                                </el-dropdown-item>
                                <el-dropdown-item v-if="streamInfo.ts"  :command="streamInfo.ts">
                                  <el-tag>TS:</el-tag>
                                  <span>{{ streamInfo.ts }}</span>
                                </el-dropdown-item>
                                <el-dropdown-item v-if="streamInfo.https_ts" :command="streamInfo.https_ts">
                                  <el-tag>TS(https):</el-tag>
                                  <span>{{ streamInfo.https_ts }}</span>
                                </el-dropdown-item>
                                <el-dropdown-item v-if="streamInfo.ws_ts" :command="streamInfo.ws_ts">
                                  <el-tag>TS(ws):</el-tag>
                                  <span>{{ streamInfo.ws_ts }}</span>
                                </el-dropdown-item>
                                <el-dropdown-item v-if="streamInfo.wss_ts" :command="streamInfo.wss_ts">
                                  <el-tag>TS(wss):</el-tag>
                                  <span>{{ streamInfo.wss_ts }}</span>
                                </el-dropdown-item>
                                <el-dropdown-item v-if="streamInfo.rtc" :command="streamInfo.rtc">
                                  <el-tag >RTC:</el-tag>
                                  <span>{{ streamInfo.rtc }}</span>
                                </el-dropdown-item>
                                <el-dropdown-item v-if="streamInfo.rtcs" :command="streamInfo.rtcs">
                                  <el-tag >RTCS:</el-tag>
                                  <span>{{ streamInfo.rtcs }}</span>
                                </el-dropdown-item>
                                <el-dropdown-item v-if="streamInfo.rtmp" :command="streamInfo.rtmp">
                                  <el-tag >RTMP:</el-tag>
                                  <span>{{ streamInfo.rtmp }}</span>
                                </el-dropdown-item>
                                <el-dropdown-item v-if="streamInfo.rtmps" :command="streamInfo.rtmps">
                                  <el-tag >RTMPS:</el-tag>
                                  <span>{{ streamInfo.rtmps }}</span>
                                </el-dropdown-item>
                                <el-dropdown-item v-if="streamInfo.rtsp" :command="streamInfo.rtsp">
                                  <el-tag >RTSP:</el-tag>
                                  <span>{{ streamInfo.rtsp }}</span>
                                </el-dropdown-item>
                                <el-dropdown-item v-if="streamInfo.rtsps" :command="streamInfo.rtsps">
                                  <el-tag >RTSPS:</el-tag>
                                  <span>{{ streamInfo.rtsps }}</span>
                                </el-dropdown-item>
                              </el-dropdown-menu>
                            </el-dropdown>
                        </el-input>

                    </div>
                </el-tab-pane>
                <!--{"code":0,"data":{"paths":["22-29-30.mp4"],"rootPath":"/home/kkkkk/Documents/ZLMediaKit/release/linux/Debug/www/record/hls/kkkkk/2020-05-11/"}}-->
                <!--遥控界面-->
                <el-tab-pane label="云台控制" name="control" v-if="showPtz">
                    <div style="display: flex; justify-content: left;">
                        <div class="control-wrapper">
                            <div class="control-btn control-top" @mousedown="ptzCamera('up')" @mouseup="ptzCamera('stop')">
                                <i class="el-icon-caret-top"></i>
                                <div class="control-inner-btn control-inner"></div>
                            </div>
                            <div class="control-btn control-left" @mousedown="ptzCamera('left')" @mouseup="ptzCamera('stop')">
                                <i class="el-icon-caret-left"></i>
                                <div class="control-inner-btn control-inner"></div>
                            </div>
                            <div class="control-btn control-bottom" @mousedown="ptzCamera('down')" @mouseup="ptzCamera('stop')">
                                <i class="el-icon-caret-bottom"></i>
                                <div class="control-inner-btn control-inner"></div>
                            </div>
                            <div class="control-btn control-right" @mousedown="ptzCamera('right')" @mouseup="ptzCamera('stop')">
                                <i class="el-icon-caret-right"></i>
                                <div class="control-inner-btn control-inner"></div>
                            </div>
                            <div class="control-round">
                                <div class="control-round-inner"><i class="fa fa-pause-circle"></i></div>
                            </div>
                            <div style="position: absolute; left: 7.25rem; top: 1.25rem" @mousedown="ptzCamera('zoomin')" @mouseup="ptzCamera('stop')"><i class="el-icon-zoom-in control-zoom-btn" style="font-size: 1.875rem;"></i></div>
                            <div style="position: absolute; left: 7.25rem; top: 3.25rem; font-size: 1.875rem;" @mousedown="ptzCamera('zoomout')" @mouseup="ptzCamera('stop')"><i class="el-icon-zoom-out control-zoom-btn"></i></div>
                             <div class="contro-speed" style="position: absolute; left: 4px; top: 7rem; width: 9rem;">
                                 <el-slider v-model="controSpeed" :max="255"></el-slider>
                             </div>
                        </div>

                        <div class="control-panel">
                            <el-button-group>
                                <el-tag style="position :absolute; left: 0rem; top: 0rem; width: 5rem; text-align: center" size="medium">预置位编号</el-tag>
                                <el-input-number style="position: absolute; left: 5rem; top: 0rem; width: 6rem" size="mini" v-model="presetPos" controls-position="right" :precision="0" :step="1" :min="1" :max="255"></el-input-number>
                                <el-button style="position: absolute; left: 11rem; top: 0rem; width: 5rem" size="mini" icon="el-icon-add-location" @click="presetPosition(129, presetPos)">设置</el-button>
                                <el-button style="position: absolute; left: 27rem; top: 0rem; width: 5rem" size="mini" type="primary" icon="el-icon-place" @click="presetPosition(130, presetPos)">调用</el-button>
                                <el-button style="position: absolute; left: 16rem; top: 0rem; width: 5rem" size="mini" icon="el-icon-delete-location" @click="presetPosition(131, presetPos)">删除</el-button>
                                <el-tag style="position :absolute; left: 0rem; top: 2.5rem; width: 5rem; text-align: center" size="medium">巡航速度</el-tag>
                                <el-input-number style="position: absolute; left: 5rem; top: 2.5rem; width: 6rem" size="mini" v-model="cruisingSpeed" controls-position="right" :precision="0" :min="1" :max="4095"></el-input-number>
                                <el-button style="position: absolute; left: 11rem; top: 2.5rem; width: 5rem" size="mini" icon="el-icon-loading" @click="setSpeedOrTime(134, cruisingGroup, cruisingSpeed)">设置</el-button>
                                <el-tag style="position :absolute; left: 16rem; top: 2.5rem; width: 5rem; text-align: center" size="medium">停留时间</el-tag>
                                <el-input-number style="position: absolute; left: 21rem; top: 2.5rem; width: 6rem" size="mini" v-model="cruisingTime" controls-position="right" :precision="0" :min="1" :max="4095"></el-input-number>
                                <el-button style="position: absolute; left: 27rem; top: 2.5rem; width: 5rem" size="mini" icon="el-icon-timer" @click="setSpeedOrTime(135, cruisingGroup, cruisingTime)">设置</el-button>
                                <el-tag style="position :absolute; left: 0rem; top: 4.5rem; width: 5rem; text-align: center" size="medium">巡航组编号</el-tag>
                                <el-input-number style="position: absolute; left: 5rem; top: 4.5rem; width: 6rem" size="mini" v-model="cruisingGroup" controls-position="right" :precision="0" :min="0" :max="255"></el-input-number>
                                <el-button style="position: absolute; left: 11rem; top: 4.5rem; width: 5rem" size="mini" icon="el-icon-add-location" @click="setCommand(132, cruisingGroup, presetPos)">添加点</el-button>
                                <el-button style="position: absolute; left: 16rem; top: 4.5rem; width: 5rem" size="mini" icon="el-icon-delete-location" @click="setCommand(133, cruisingGroup, presetPos)">删除点</el-button>
                                <el-button style="position: absolute; left: 21rem; top: 4.5rem; width: 5rem" size="mini" icon="el-icon-delete" @click="setCommand(133, cruisingGroup, 0)">删除组</el-button>
                                <el-button style="position: absolute; left: 27rem; top: 5rem; width: 5rem" size="mini" type="primary" icon="el-icon-video-camera-solid" @click="setCommand(136, cruisingGroup, 0)">巡航</el-button>
                                <el-tag style="position :absolute; left: 0rem; top: 7rem; width: 5rem; text-align: center" size="medium">扫描速度</el-tag>
                                <el-input-number style="position: absolute; left: 5rem; top: 7rem; width: 6rem" size="mini" v-model="scanSpeed" controls-position="right" :precision="0" :min="1" :max="4095"></el-input-number>
                                <el-button style="position: absolute; left: 11rem; top: 7rem; width: 5rem" size="mini" icon="el-icon-loading" @click="setSpeedOrTime(138, scanGroup, scanSpeed)">设置</el-button>
                                <el-tag style="position :absolute; left: 0rem; top: 9rem; width: 5rem; text-align: center" size="medium">扫描组编号</el-tag>
                                <el-input-number style="position: absolute; left: 5rem; top: 9rem; width: 6rem" size="mini" v-model="scanGroup" controls-position="right" :precision="0" :step="1" :min="0" :max="255"></el-input-number>
                                <el-button style="position: absolute; left: 11rem; top: 9rem; width: 5rem" size="mini" icon="el-icon-d-arrow-left" @click="setCommand(137, scanGroup, 1)">左边界</el-button>
                                <el-button style="position: absolute; left: 16rem; top: 9rem; width: 5rem" size="mini" icon="el-icon-d-arrow-right" @click="setCommand(137, scanGroup, 2)">右边界</el-button>
                                <el-button style="position: absolute; left: 27rem; top: 7rem; width: 5rem" size="mini" type="primary" icon="el-icon-video-camera-solid" @click="setCommand(137, scanGroup, 0)">扫描</el-button>
                                <el-button style="position: absolute; left: 27rem; top: 9rem; width: 5rem" size="mini" type="danger" icon="el-icon-switch-button" @click="ptzCamera('stop')">停止</el-button>
                            </el-button-group>
                        </div>
                    </div>
                </el-tab-pane>
                <el-tab-pane label="编码信息" name="codec" v-loading="tracksLoading">
                    <p>
                        无法播放或者没有声音?&nbsp&nbsp&nbsp试一试&nbsp
                        <el-button size="mini" type="primary" v-if="!coverPlaying" @click="coverPlay">转码播放</el-button>
                        <el-button size="mini" type="danger" v-if="coverPlaying" @click="convertStopClick">停止转码</el-button>
                    </p>
                    <div class="trank" >
                      <p v-if="tracksNotLoaded" style="text-align: center;padding-top: 3rem;">暂无数据</p>
                        <div v-for="(item, index) in tracks" style="width: 50%; float: left" loading>
                            <span >流 {{index}}</span>
                            <div class="trankInfo" v-if="item.codec_type == 0">
                                <p>格式: {{item.codec_id_name}}</p>
                                <p>类型: 视频</p>
                                <p>分辨率: {{item.width}} x {{item.height}}</p>
                                <p>帧率: {{item.fps}}</p>
                            </div>
                            <div class="trankInfo" v-if="item.codec_type == 1">
                                <p>格式: {{item.codec_id_name}}</p>
                                <p>类型: 音频</p>
                                <p>采样位数: {{item.sample_bit}}</p>
                                <p>采样率: {{item.sample_rate}}</p>
                            </div>
                        </div>

                    </div>

                </el-tab-pane>
              <el-tab-pane label="语音对讲" name="broadcast" >
                <div class="trank" style="text-align: center;">
                  <el-button @click="broadcastStatusClick()" :type="getBroadcastStatus()" :disabled="broadcastStatus === -2" circle icon="el-icon-microphone"  style="font-size: 32px; padding: 24px;margin-top: 24px;"/>
                  <p>
                    <span v-if="broadcastStatus === -2">正在释放资源</span>
                    <span v-if="broadcastStatus === -1">点击开始对讲</span>
                    <span v-if="broadcastStatus === 0">等待接通中...</span>
                    <span v-if="broadcastStatus === 1">请说话</span>
                  </p>

                </div>
              </el-tab-pane>

            </el-tabs>
        </div>
    </el-dialog>
</div>
</template>

<script>
import rtcPlayer from '../dialog/rtcPlayer.vue'
<<<<<<< HEAD
import crypto from 'crypto'
=======
import LivePlayer from '@liveqing/liveplayer'
>>>>>>> ebcd2320
import jessibucaPlayer from '../common/jessibuca.vue'
export default {
    name: 'devicePlayer',
    props: {},
    components: {
<<<<<<< HEAD
      jessibucaPlayer, rtcPlayer, recordDownload,
=======
      LivePlayer, jessibucaPlayer, rtcPlayer,
>>>>>>> ebcd2320
    },
    computed: {
        getPlayerShared: function () {
            return {
                sharedUrl: window.location.origin + '/#/play/wasm/' + encodeURIComponent(this.videoUrl),
                sharedIframe: '<iframe src="' + window.location.origin + '/#/play/wasm/' + encodeURIComponent(this.videoUrl) + '"></iframe>',
                sharedRtmp: this.videoUrl
            };
        }
    },
    created() {
      console.log("created")
      console.log(this.player)
      this.broadcastStatus = -1;
      if (Object.keys(this.player).length === 1) {
        this.activePlayer = Object.keys(this.player)[0]
      }
    },
    data() {
        return {
            video: 'http://lndxyj.iqilu.com/public/upload/2019/10/14/8c001ea0c09cdc59a57829dabc8010fa.mp4',
            videoUrl: '',
            activePlayer: "jessibuca",
            // 如何你只是用一种播放器，直接注释掉不用的部分即可
            player: {
              jessibuca : ["ws_flv", "wss_flv"],
              webRTC: ["rtc", "rtcs"],
            },
            showVideoDialog: false,
            streamId: '',
            app : '',
            mediaServerId : '',
            convertKey: '',
            deviceId: '',
            channelId: '',
            tabActiveName: 'media',
            hasAudio: false,
            loadingRecords: false,
            recordsLoading: false,
            isLoging: false,
            controSpeed: 30,
            timeVal: 0,
            timeMin: 0,
            timeMax: 1440,
            presetPos: 1,
            cruisingSpeed: 100,
            cruisingTime: 5,
            cruisingGroup: 0,
            scanSpeed: 100,
            scanGroup: 0,
            tracks: [],
            coverPlaying:false,
            tracksLoading: false,
            showPtz: true,
            showRrecord: true,
            tracksNotLoaded: false,
            sliderTime: 0,
            seekTime: 0,
            recordStartTime: 0,
            showTimeText: "00:00:00",
            streamInfo: null,
            broadcastRtc: null,
            broadcastStatus: -1, // -2 正在释放资源 -1 默认状态 0 等待接通 1 接通成功
        };
    },
    methods: {
        tabHandleClick: function(tab, event) {
            console.log(tab)
            var that = this;
            that.tracks = [];
            that.tracksLoading = true;
            that.tracksNotLoaded = false;
            if (tab.name === "codec") {
                this.$axios({
                    method: 'get',
                    url: '/zlm/' +this.mediaServerId+ '/index/api/getMediaInfo?vhost=__defaultVhost__&schema=rtsp&app='+ this.app +'&stream='+ this.streamId
                }).then(function (res) {
                    that.tracksLoading = false;
                    if (res.data.code == 0 && res.data.tracks) {
                        that.tracks = res.data.tracks;
                    }else{
                        that.tracksNotLoaded = true;
                        that.$message({
                            showClose: true,
                            message: '获取编码信息失败,',
                            type: 'warning'
                        });
                    }
                }).catch(function (e) {});
            }
        },
        changePlayer: function (tab) {
            console.log(this.player[tab.name][0])
            this.activePlayer = tab.name;
            this.videoUrl = this.getUrlByStreamInfo()
            console.log(this.videoUrl)
        },
        openDialog: function (tab, deviceId, channelId, param) {
            if (this.showVideoDialog) {
              return;
            }
            this.tabActiveName = tab;
            this.channelId = channelId;
            this.deviceId = deviceId;
            this.streamId = "";
            this.mediaServerId = "";
            this.app = "";
            this.videoUrl = ""
            if (!!this.$refs[this.activePlayer]) {
              this.$refs[this.activePlayer].pause();
            }
            switch (tab) {
                case "media":
                    this.play(param.streamInfo, param.hasAudio)
                    break;
                case "streamPlay":
                    this.tabActiveName = "media";
                    this.showRrecord = false;
                    this.showPtz = false;
                    this.play(param.streamInfo, param.hasAudio)
                    break;
                case "control":
                    break;
            }
        },
        play: function (streamInfo, hasAudio) {
            this.streamInfo = streamInfo;
            this.hasAudio = hasAudio;
            this.isLoging = false;
            // this.videoUrl = streamInfo.rtc;
            this.videoUrl = this.getUrlByStreamInfo();
            this.streamId = streamInfo.stream;
            this.app = streamInfo.app;
            this.mediaServerId = streamInfo.mediaServerId;
            this.playFromStreamInfo(false, streamInfo)
        },
        getUrlByStreamInfo(){
            console.log(this.streamInfo)
            if (location.protocol === "https:") {
              this.videoUrl = this.streamInfo[this.player[this.activePlayer][1]]
            }else {
              this.videoUrl = this.streamInfo[this.player[this.activePlayer][0]]
            }
            return this.videoUrl;

        },
        coverPlay: function () {
            var that = this;
            this.coverPlaying = true;
            this.$refs[this.activePlayer].pause()
            that.$axios({
                method: 'post',
                url: '/api/play/convert/' + that.streamId
                }).then(function (res) {
                    if (res.data.code === 0) {
                        that.convertKey = res.data.key;
                        setTimeout(()=>{
                            that.isLoging = false;
                            that.playFromStreamInfo(false, res.data.data);
                        }, 2000)
                    } else {
                        that.isLoging = false;
                        that.coverPlaying = false;
                        that.$message({
                            showClose: true,
                            message: '转码失败',
                            type: 'error'
                        });
                    }
                }).catch(function (e) {
                    console.log(e)
                    that.coverPlaying = false;
                    that.$message({
                        showClose: true,
                        message: '播放错误',
                        type: 'error'
                    });
                });
        },
        convertStopClick: function() {
            this.convertStop(()=>{
                this.$refs[this.activePlayer].play(this.videoUrl)
            });
        },
        convertStop: function(callback) {
            var that = this;
            that.$refs.videoPlayer.pause()
            this.$axios({
                method: 'post',
                url: '/api/play/convertStop/' + this.convertKey
              }).then(function (res) {
                if (res.data.code == 0) {
                  console.log(res.data.msg)
                }else {
                  console.error(res.data.msg)
                }
                 if (callback )callback();
              }).catch(function (e) {});
            that.coverPlaying = false;
            that.convertKey = "";
            // if (callback )callback();
        },

        playFromStreamInfo: function (realHasAudio, streamInfo) {
          this.showVideoDialog = true;
          this.hasaudio = realHasAudio && this.hasaudio;
          this.$refs[this.activePlayer].play(this.getUrlByStreamInfo(streamInfo))
        },
        close: function () {
            console.log('关闭视频');
            if (!!this.$refs[this.activePlayer]){
              this.$refs[this.activePlayer].pause();
            }
            this.videoUrl = '';
            this.coverPlaying = false;
            this.showVideoDialog = false;
            if (this.convertKey != '') {
              this.convertStop();
            }
            this.convertKey = ''
<<<<<<< HEAD
            if (this.recordPlay != '') {
              this.stopPlayRecord();
            }
            this.recordPlay = ''
            this.stopBroadcast()
=======
>>>>>>> ebcd2320
        },

        copySharedInfo: function (data) {
            console.log('复制内容：' + data);
            this.coverPlaying = false;
            this.tracks = []
            let _this = this;
            this.$copyText(data).then(
                function (e) {
                    _this.$message({
                        showClose: true,
                        message: '复制成功',
                        type: 'success'
                    });
                },
                function (e) {
                    _this.$message({
                        showClose: true,
                        message: '复制失败，请手动复制',
                        type: 'error'
                    });
                }
            );
        },
        ptzCamera: function (command) {
            console.log('云台控制：' + command);
            let that = this;
            this.$axios({
                method: 'post',
                url: '/api/ptz/control/' + this.deviceId + '/' + this.channelId + '?command=' + command + '&horizonSpeed=' + this.controSpeed + '&verticalSpeed=' + this.controSpeed + '&zoomSpeed=' + this.controSpeed
            }).then(function (res) {});
        },
        //////////////////////播放器事件处理//////////////////////////
        videoError: function (e) {
            console.log("播放器错误：" + JSON.stringify(e));
        },
        presetPosition: function (cmdCode, presetPos) {
            console.log('预置位控制：' + this.presetPos + ' : 0x' + cmdCode.toString(16));
            let that = this;
            this.$axios({
                method: 'post',
                url: '/api/ptz/front_end_command/' + this.deviceId + '/' + this.channelId + '?cmdCode=' + cmdCode + '&parameter1=0&parameter2=' + presetPos + '&combindCode2=0'
            }).then(function (res) {});
        },
        setSpeedOrTime: function (cmdCode, groupNum, parameter) {
            let that = this;
            let parameter2 = parameter % 256;
            let combindCode2 = Math.floor(parameter / 256) * 16;
            console.log('前端控制：0x' + cmdCode.toString(16) + ' 0x' + groupNum.toString(16) + ' 0x' + parameter2.toString(16) + ' 0x' + combindCode2.toString(16));
            this.$axios({
                method: 'post',
                url: '/api/ptz/front_end_command/' + this.deviceId + '/' + this.channelId + '?cmdCode=' + cmdCode + '&parameter1=' + groupNum + '&parameter2=' + parameter2 + '&combindCode2=' + combindCode2
            }).then(function (res) {});
        },
        setCommand: function (cmdCode, groupNum, parameter) {
            let that = this;
            console.log('前端控制：0x' + cmdCode.toString(16) + ' 0x' + groupNum.toString(16) + ' 0x' + parameter.toString(16) + ' 0x0');
            this.$axios({
                method: 'post',
                url: '/api/ptz/front_end_command/' + this.deviceId + '/' + this.channelId + '?cmdCode=' + cmdCode + '&parameter1=' + groupNum + '&parameter2=' + parameter + '&combindCode2=0'
            }).then(function (res) {});
        },
        copyUrl: function (dropdownItem){
            console.log(dropdownItem)
            this.$copyText(dropdownItem).then((e)=> {
              this.$message.success("成功拷贝到粘贴板");
            }, (e)=> {

            })
        },
<<<<<<< HEAD
        gbPlay(){
          console.log('前端控制：播放');
          this.$axios({
            method: 'get',
            url: '/api/playback/resume/' + this.streamId
          }).then((res)=> {
            this.$refs[this.activePlayer].play(this.videoUrl)
          });
        },
        gbPause(){
          console.log('前端控制：暂停');
          this.$axios({
            method: 'get',
            url: '/api/playback/pause/' + this.streamId
          }).then(function (res) {});
        },
        gbScale(command){
          console.log('前端控制：倍速 ' + command);
          this.$axios({
            method: 'get',
            url: `/api/playback/speed/${this.streamId }/${command}`
          }).then(function (res) {});
        },
        gbSeek(val){
          console.log('前端控制：seek ');
          console.log(this.seekTime);
          console.log(this.sliderTime);
          let showTime = new Date(new Date(this.recordStartTime).getTime() + this.seekTime * val / 100)
          let hour = showTime.getHours();
          let minutes = showTime.getMinutes();
          let seconds = showTime.getSeconds();
          this.showTimeText = (hour < 10?("0" + hour):hour) + ":" + (minutes<10?("0" + minutes):minutes) + ":" + (seconds<10?("0" + seconds):seconds)
          this.$axios({
            method: 'get',
            url: `/api/playback/seek/${this.streamId }/` + Math.floor(this.seekTime * val / 100000)
          }).then( (res)=> {
            setTimeout(()=>{
              this.$refs[this.activePlayer].play(this.videoUrl)
            }, 600)
          });
        },
        getBroadcastStatus() {
            if (this.broadcastStatus == -2) {
              return "primary"
            }
            if (this.broadcastStatus == -1) {
              return "primary"
            }
            if (this.broadcastStatus == 0) {
              return "warning"
            }
            if (this.broadcastStatus == 1) {
              return "danger"
            }

        },
        broadcastStatusClick() {
            if (this.broadcastStatus == -1) {
              // 默认状态， 开始
              this.broadcastStatus = 0
              // 发起语音对讲
              this.$axios({
                method: 'get',
                url: '/api/play/broadcast/' + this.deviceId + '/' + this.channelId + "?timeout=30"
              }).then( (res)=> {
                if (res.data.code == 0) {
                  let streamInfo = res.data.data.streamInfo;
                  if (document.location.protocol.includes("https")) {
                    this.startBroadcast(streamInfo.rtcs.url)
                  }else {
                    this.startBroadcast(streamInfo.rtc.url)
                  }

                }else {
                  this.$message({
                    showClose: true,
                    message: res.data.msg,
                    type: "error",
                  });
                }
              });
            }else if (this.broadcastStatus === 1) {
                this.broadcastStatus = -1;
                this.broadcastRtc.close()
            }
        },
        startBroadcast(url){
          // 获取推流鉴权Key
          this.$axios({
            method: 'post',
            url: '/api/user/userInfo',
          }).then( (res)=> {
            if (res.data.code !== 0) {
              this.$message({
                showClose: true,
                message: "获取推流鉴权Key失败",
                type: "error",
              });
              this.broadcastStatus = -1;
            }else {
              let pushKey = res.data.data.pushKey;
              // 获取推流鉴权KEY
              url += "&sign=" + crypto.createHash('md5').update(pushKey, "utf8").digest('hex')
              console.log("开始语音对讲： " + url)
              this.broadcastRtc = new ZLMRTCClient.Endpoint({
                debug: true, // 是否打印日志
                zlmsdpUrl: url, //流地址
                simulecast: false,
                useCamera: false,
                audioEnable: true,
                videoEnable: false,
                recvOnly: false,
              })

              // webrtcPlayer.on(ZLMRTCClient.Events.WEBRTC_ON_REMOTE_STREAMS,(e)=>{//获取到了远端流，可以播放
              //   console.error('播放成功',e.streams)
              //   this.broadcastStatus = 1;
              // });
              //
              // webrtcPlayer.on(ZLMRTCClient.Events.WEBRTC_ON_LOCAL_STREAM,(s)=>{// 获取到了本地流
              //   this.broadcastStatus = 1;
              //   // document.getElementById('selfVideo').srcObject=s;
              //   // this.eventcallbacK("LOCAL STREAM", "获取到了本地流")
              // });

              this.broadcastRtc.on(ZLMRTCClient.Events.WEBRTC_NOT_SUPPORT,(e)=>{// 获取到了本地流
                console.error('不支持webrtc',e)
                this.$message({
                  showClose: true,
                  message: '不支持webrtc, 无法进行语音对讲',
                  type: 'error'
                });
                this.broadcastStatus = -1;
              });

              this.broadcastRtc.on(ZLMRTCClient.Events.WEBRTC_ICE_CANDIDATE_ERROR,(e)=>{// ICE 协商出错
                console.error('ICE 协商出错')
                this.$message({
                  showClose: true,
                  message: 'ICE 协商出错',
                  type: 'error'
                });
                this.broadcastStatus = -1;
              });

              this.broadcastRtc.on(ZLMRTCClient.Events.WEBRTC_OFFER_ANWSER_EXCHANGE_FAILED,(e)=>{// offer anwser 交换失败
                console.error('offer anwser 交换失败',e)
                this.$message({
                  showClose: true,
                  message: 'offer anwser 交换失败' + e,
                  type: 'error'
                });
                this.broadcastStatus = -1;
              });
              this.broadcastRtc.on(ZLMRTCClient.Events.WEBRTC_ON_CONNECTION_STATE_CHANGE,(e)=>{// offer anwser 交换失败
                console.log('状态改变',e)
                if (e === "connecting") {
                  this.broadcastStatus = 0;
                }else if (e === "connected") {
                  this.broadcastStatus = 1;
                }else if (e === "disconnected") {
                  this.broadcastStatus = -1;
                }
              });
              this.broadcastRtc.on(ZLMRTCClient.Events.CAPTURE_STREAM_FAILED,(e)=>{// offer anwser 交换失败
                console.log('捕获流失败',e)
                this.$message({
                  showClose: true,
                  message: '捕获流失败' + e,
                  type: 'error'
                });
                this.broadcastStatus = -1;
              });
            }
          }).catch((e) => {
            this.$message({
              showClose: true,
              message: e,
              type: 'error'
            });
            this.broadcastStatus = -1;
          });
=======

>>>>>>> ebcd2320


        },
        stopBroadcast(){
          this.broadcastRtc.close();
          this.broadcastStatus = -1;
          this.$axios({
            method: 'get',
            url: '/api/play/broadcast/stop/' + this.deviceId + '/' + this.channelId
          }).then( (res)=> {
            if (res.data.code == 0) {
              // this.broadcastStatus = -1;
              // this.broadcastRtc.close()
            }else {
              this.$message({
                showClose: true,
                message: res.data.msg,
                type: "error",
              });
            }
          });
        }
    }
};
</script>

<style>
.control-wrapper {
    position: relative;
    width: 6.25rem;
    height: 6.25rem;
    max-width: 6.25rem;
    max-height: 6.25rem;
    border-radius: 100%;
    margin-top: 1.5rem;
    margin-left: 0.5rem;
    float: left;
}

.control-panel {
    position: relative;
    top: 0;
    left: 5rem;
    height: 11rem;
    max-height: 11rem;
}

.control-btn {
    display: flex;
    justify-content: center;
    position: absolute;
    width: 44%;
    height: 44%;
    border-radius: 5px;
    border: 1px solid #78aee4;
    box-sizing: border-box;
    transition: all 0.3s linear;
}
.control-btn:hover {
    cursor:pointer
}

.control-btn i {
    font-size: 20px;
    color: #78aee4;
    display: flex;
    justify-content: center;
    align-items: center;
}
.control-btn i:hover {
    cursor:pointer
}
.control-zoom-btn:hover {
    cursor:pointer
}

.control-round {
    position: absolute;
    top: 21%;
    left: 21%;
    width: 58%;
    height: 58%;
    background: #fff;
    border-radius: 100%;
}

.control-round-inner {
    position: absolute;
    left: 13%;
    top: 13%;
    display: flex;
    justify-content: center;
    align-items: center;
    width: 70%;
    height: 70%;
    font-size: 40px;
    color: #78aee4;
    border: 1px solid #78aee4;
    border-radius: 100%;
    transition: all 0.3s linear;
}

.control-inner-btn {
    position: absolute;
    width: 60%;
    height: 60%;
    background: #fafafa;
}

.control-top {
    top: -8%;
    left: 27%;
    transform: rotate(-45deg);
    border-radius: 5px 100% 5px 0;
}

.control-top i {
    transform: rotate(45deg);
    border-radius: 5px 100% 5px 0;
}

.control-top .control-inner {
    left: -1px;
    bottom: 0;
    border-top: 1px solid #78aee4;
    border-right: 1px solid #78aee4;
    border-radius: 0 100% 0 0;
}

.control-top .fa {
    transform: rotate(45deg) translateY(-7px);
}

.control-left {
    top: 27%;
    left: -8%;
    transform: rotate(45deg);
    border-radius: 5px 0 5px 100%;
}

.control-left i {
    transform: rotate(-45deg);
}

.control-left .control-inner {
    right: -1px;
    top: -1px;
    border-bottom: 1px solid #78aee4;
    border-left: 1px solid #78aee4;
    border-radius: 0 0 0 100%;
}

.control-left .fa {
    transform: rotate(-45deg) translateX(-7px);
}

.control-right {
    top: 27%;
    right: -8%;
    transform: rotate(45deg);
    border-radius: 5px 100% 5px 0;
}

.control-right i {
    transform: rotate(-45deg);
}

.control-right .control-inner {
    left: -1px;
    bottom: -1px;
    border-top: 1px solid #78aee4;
    border-right: 1px solid #78aee4;
    border-radius: 0 100% 0 0;
}

.control-right .fa {
    transform: rotate(-45deg) translateX(7px);
}

.control-bottom {
    left: 27%;
    bottom: -8%;
    transform: rotate(45deg);
    border-radius: 0 5px 100% 5px;
}

.control-bottom i {
    transform: rotate(-45deg);
}

.control-bottom .control-inner {
    top: -1px;
    left: -1px;
    border-bottom: 1px solid #78aee4;
    border-right: 1px solid #78aee4;
    border-radius: 0 0 100% 0;
}

.control-bottom .fa {
    transform: rotate(-45deg) translateY(7px);
}
.trank {
    width: 80%;
    height: 180px;
    text-align: left;
    padding: 0 10%;
    overflow: auto;
}
.trankInfo {
    width: 80%;
    padding: 0 10%;
}
</style><|MERGE_RESOLUTION|>--- conflicted
+++ resolved
@@ -250,21 +250,14 @@
 
 <script>
 import rtcPlayer from '../dialog/rtcPlayer.vue'
-<<<<<<< HEAD
+import LivePlayer from '@liveqing/liveplayer'
 import crypto from 'crypto'
-=======
-import LivePlayer from '@liveqing/liveplayer'
->>>>>>> ebcd2320
 import jessibucaPlayer from '../common/jessibuca.vue'
 export default {
     name: 'devicePlayer',
     props: {},
     components: {
-<<<<<<< HEAD
-      jessibucaPlayer, rtcPlayer, recordDownload,
-=======
       LivePlayer, jessibucaPlayer, rtcPlayer,
->>>>>>> ebcd2320
     },
     computed: {
         getPlayerShared: function () {
@@ -485,14 +478,7 @@
               this.convertStop();
             }
             this.convertKey = ''
-<<<<<<< HEAD
-            if (this.recordPlay != '') {
-              this.stopPlayRecord();
-            }
-            this.recordPlay = ''
             this.stopBroadcast()
-=======
->>>>>>> ebcd2320
         },
 
         copySharedInfo: function (data) {
@@ -563,141 +549,7 @@
 
             })
         },
-<<<<<<< HEAD
-        gbPlay(){
-          console.log('前端控制：播放');
-          this.$axios({
-            method: 'get',
-            url: '/api/playback/resume/' + this.streamId
-          }).then((res)=> {
-            this.$refs[this.activePlayer].play(this.videoUrl)
-          });
-        },
-        gbPause(){
-          console.log('前端控制：暂停');
-          this.$axios({
-            method: 'get',
-            url: '/api/playback/pause/' + this.streamId
-          }).then(function (res) {});
-        },
-        gbScale(command){
-          console.log('前端控制：倍速 ' + command);
-          this.$axios({
-            method: 'get',
-            url: `/api/playback/speed/${this.streamId }/${command}`
-          }).then(function (res) {});
-        },
-        gbSeek(val){
-          console.log('前端控制：seek ');
-          console.log(this.seekTime);
-          console.log(this.sliderTime);
-          let showTime = new Date(new Date(this.recordStartTime).getTime() + this.seekTime * val / 100)
-          let hour = showTime.getHours();
-          let minutes = showTime.getMinutes();
-          let seconds = showTime.getSeconds();
-          this.showTimeText = (hour < 10?("0" + hour):hour) + ":" + (minutes<10?("0" + minutes):minutes) + ":" + (seconds<10?("0" + seconds):seconds)
-          this.$axios({
-            method: 'get',
-            url: `/api/playback/seek/${this.streamId }/` + Math.floor(this.seekTime * val / 100000)
-          }).then( (res)=> {
-            setTimeout(()=>{
-              this.$refs[this.activePlayer].play(this.videoUrl)
-            }, 600)
-          });
-        },
-        getBroadcastStatus() {
-            if (this.broadcastStatus == -2) {
-              return "primary"
-            }
-            if (this.broadcastStatus == -1) {
-              return "primary"
-            }
-            if (this.broadcastStatus == 0) {
-              return "warning"
-            }
-            if (this.broadcastStatus == 1) {
-              return "danger"
-            }
-
-        },
-        broadcastStatusClick() {
-            if (this.broadcastStatus == -1) {
-              // 默认状态， 开始
-              this.broadcastStatus = 0
-              // 发起语音对讲
-              this.$axios({
-                method: 'get',
-                url: '/api/play/broadcast/' + this.deviceId + '/' + this.channelId + "?timeout=30"
-              }).then( (res)=> {
-                if (res.data.code == 0) {
-                  let streamInfo = res.data.data.streamInfo;
-                  if (document.location.protocol.includes("https")) {
-                    this.startBroadcast(streamInfo.rtcs.url)
-                  }else {
-                    this.startBroadcast(streamInfo.rtc.url)
-                  }
-
-                }else {
-                  this.$message({
-                    showClose: true,
-                    message: res.data.msg,
-                    type: "error",
-                  });
-                }
-              });
-            }else if (this.broadcastStatus === 1) {
-                this.broadcastStatus = -1;
-                this.broadcastRtc.close()
-            }
-        },
-        startBroadcast(url){
-          // 获取推流鉴权Key
-          this.$axios({
-            method: 'post',
-            url: '/api/user/userInfo',
-          }).then( (res)=> {
-            if (res.data.code !== 0) {
-              this.$message({
-                showClose: true,
-                message: "获取推流鉴权Key失败",
-                type: "error",
-              });
-              this.broadcastStatus = -1;
-            }else {
-              let pushKey = res.data.data.pushKey;
-              // 获取推流鉴权KEY
-              url += "&sign=" + crypto.createHash('md5').update(pushKey, "utf8").digest('hex')
-              console.log("开始语音对讲： " + url)
-              this.broadcastRtc = new ZLMRTCClient.Endpoint({
-                debug: true, // 是否打印日志
-                zlmsdpUrl: url, //流地址
-                simulecast: false,
-                useCamera: false,
-                audioEnable: true,
-                videoEnable: false,
-                recvOnly: false,
-              })
-
-              // webrtcPlayer.on(ZLMRTCClient.Events.WEBRTC_ON_REMOTE_STREAMS,(e)=>{//获取到了远端流，可以播放
-              //   console.error('播放成功',e.streams)
-              //   this.broadcastStatus = 1;
-              // });
-              //
-              // webrtcPlayer.on(ZLMRTCClient.Events.WEBRTC_ON_LOCAL_STREAM,(s)=>{// 获取到了本地流
-              //   this.broadcastStatus = 1;
-              //   // document.getElementById('selfVideo').srcObject=s;
-              //   // this.eventcallbacK("LOCAL STREAM", "获取到了本地流")
-              // });
-
-              this.broadcastRtc.on(ZLMRTCClient.Events.WEBRTC_NOT_SUPPORT,(e)=>{// 获取到了本地流
-                console.error('不支持webrtc',e)
-                this.$message({
-                  showClose: true,
-                  message: '不支持webrtc, 无法进行语音对讲',
-                  type: 'error'
-                });
-                this.broadcastStatus = -1;
-              });
+
 
               this.broadcastRtc.on(ZLMRTCClient.Events.WEBRTC_ICE_CANDIDATE_ERROR,(e)=>{// ICE 协商出错
                 console.error('ICE 协商出错')
@@ -746,9 +598,6 @@
             });
             this.broadcastStatus = -1;
           });
-=======
-
->>>>>>> ebcd2320
 
 
         },
