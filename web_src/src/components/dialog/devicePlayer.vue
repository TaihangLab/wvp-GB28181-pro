--- conflicted
+++ resolved
@@ -4,9 +4,6 @@
     <el-dialog title="视频播放" top="0" :close-on-click-modal="false" :visible.sync="showVideoDialog" @close="close()">
       <div style="width: 100%; height: 100%">
         <el-tabs type="card" :stretch="true" v-model="activePlayer" @tab-click="changePlayer" v-if="Object.keys(this.player).length > 1">
-<!--          <el-tab-pane label="LivePlayer" name="livePlayer">-->
-<!--            <LivePlayer v-if="showVideoDialog" ref="livePlayer" :visible.sync="showVideoDialog" :videoUrl="videoUrl" :error="videoError" :message="videoError" :hasaudio="hasAudio" fluent autoplay live></LivePlayer>-->
-<!--          </el-tab-pane>-->
           <el-tab-pane label="Jessibuca" name="jessibuca">
             <jessibucaPlayer v-if="activePlayer === 'jessibuca'" ref="jessibuca" :visible.sync="showVideoDialog" :videoUrl="videoUrl" :error="videoError" :message="videoError" height="100px" :hasAudio="hasAudio" fluent autoplay live ></jessibucaPlayer>
           </el-tab-pane>
@@ -121,19 +118,11 @@
                                   <el-tag >RTC:</el-tag>
                                   <span>{{ streamInfo.rtc.url }}</span>
                                 </el-dropdown-item>
-<<<<<<< HEAD
-                                <el-dropdown-item :command="streamInfo.rtcs">
-                                  <el-tag >RTCS:</el-tag>
-                                  <span>{{ streamInfo.rtcs }}</span>
-                                </el-dropdown-item>
-                                <el-dropdown-item :command="streamInfo.rtmp">
-=======
                                 <el-dropdown-item :command="streamInfo.rtcs.url">
                                   <el-tag >RTCS:</el-tag>
                                   <span>{{ streamInfo.rtcs }}</span>
                                 </el-dropdown-item>
                                 <el-dropdown-item :command="streamInfo.rtmp.url">
->>>>>>> a53dce38
                                   <el-tag >RTMP:</el-tag>
                                   <span>{{ streamInfo.rtmp.url }}</span>
                                 </el-dropdown-item>
@@ -312,12 +301,8 @@
 
 <script>
 import rtcPlayer from '../dialog/rtcPlayer.vue'
-<<<<<<< HEAD
 import crypto from 'crypto'
 // import LivePlayer from '@liveqing/liveplayer'
-=======
-import LivePlayer from '@liveqing/liveplayer'
->>>>>>> a53dce38
 // import player from '../dialog/easyPlayer.vue'
 import jessibucaPlayer from '../common/jessibuca.vue'
 import recordDownload from '../dialog/recordDownload.vue'
@@ -352,10 +337,6 @@
             // 如何你只是用一种播放器，直接注释掉不用的部分即可
             player: {
               jessibuca : ["ws_flv", "wss_flv"],
-<<<<<<< HEAD
-=======
-              livePlayer : ["ws_flv", "wss_flv"],
->>>>>>> a53dce38
               webRTC: ["rtc", "rtcs"],
             },
             videoHistory: {
