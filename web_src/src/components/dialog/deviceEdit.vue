--- conflicted
+++ resolved
@@ -36,16 +36,14 @@
               <el-option key="UTF-8" label="UTF-8" value="utf-8"></el-option>
             </el-select>
           </el-form-item>
-<<<<<<< HEAD
           <el-form-item label="语音发送通道" prop="name">
             <el-input v-model="form.audioChannelForReceive" clearable></el-input>
-=======
+          </el-form-item>
           <el-form-item label="地理坐标系" prop="geoCoordSys" >
             <el-select v-model="form.geoCoordSys" style="float: left; width: 100%" >
               <el-option key="WGS84" label="WGS84" value="WGS84"></el-option>
               <el-option key="GCJ02" label="GCJ02" value="GCJ02"></el-option>
             </el-select>
->>>>>>> 0da45229
           </el-form-item>
           <el-form-item label="目录订阅" title="0为取消订阅" prop="subscribeCycleForCatalog" >
             <el-input v-model="form.subscribeCycleForCatalog" clearable ></el-input>
