<template>
  <div id="devicePosition" style="height: 100%;width: 100%">
    <el-container v-loading="loading" element-loading-text="拼命加载中">
      <el-aside width="300px" style="background-color: #ffffff">
        <div style="text-align: center;padding-top: 20px;">设备列表</div>
        <el-menu  v-loading="loading">
          <el-submenu v-for="device in deviceList" :key="device.deviceId" :index="device.deviceId" @click="sendDevicePush(item)">
            <template slot="title" >
              <i class="el-icon-location-outline"></i>
              {{device.name}}
            </template>
            <ChannelTree :device="device" @sendDevicePush="sendDevicePush"></ChannelTree>
          </el-submenu>
        </el-menu>
      </el-aside>
      <el-container>
        <!-- <LivePlay></LivePlay> -->
        <el-header height="40px" style="text-align: left;font-size: 17px;line-height: 40px;">
          分屏:
          <i class="el-icon-full-screen btn" :class="{active:spilt==1}" @click="spilt=1"/>
          <i class="el-icon-menu btn" :class="{active:spilt==4}" @click="spilt=4"/>
          <i class="el-icon-s-grid btn" :class="{active:spilt==9}" @click="spilt=9"/>
        </el-header>
        <el-main>
          <div style="width: 100%;height: calc( 100vh - 150px );display: flex;flex-wrap: wrap;background-color: #000;">
            <div v-for="i in spilt" :key="i" class="play-box"
                 :style="liveStyle" :class="{redborder:playerIdx == (i-1)}"
                 @click="playerIdx = (i-1)"
            >
              <div v-if="!videoUrl[i-1]" style="color: #ffffff;font-size: 30px;font-weight: bold;">{{i}}</div>
              <player v-else :ref="'player'+i" :videoUrl="videoUrl[i-1]"  fluent autoplay :height="true"
                      :containerId="'player'+i" @screenshot="shot" @destroy="destroy"></player>
              <!-- <player v-else ref="'player'+i" :idx="'player'+i" :visible.sync="showVideoDialog" :videoUrl="videoUrl[i-1]"  :height="true" :hasAudio="hasAudio" fluent autoplay live ></player> -->
            </div>
          </div>
        </el-main>
      </el-container>
    </el-container>
  </div>
</template>

<script>
<<<<<<< HEAD
  import uiHeader from "./UiHeader.vue";
  import player from './common/jessibuca.vue'
=======
  import uiHeader from "../layout/UiHeader.vue";
  import player from './dialog/jessibuca.vue'
>>>>>>> 3501046e
  import ChannelTree from './channelTree.vue'

  export default {
    name: "live",
    components: {
      uiHeader, player, ChannelTree
    },
    data() {
      return {
        showVideoDialog: true,
        hasAudio: false,
        videoUrl:[''],
        spilt:1,//分屏
        playerIdx:0,//激活播放器

        deviceList: [], //设备列表
        currentDevice: {}, //当前操作设备对象

        videoComponentList: [],
        updateLooper: 0, //数据刷新轮训标志
        currentDeviceChannelsLenth:0,
        winHeight: window.innerHeight - 200,
        currentPage:1,
        count:15,
        total:0,
        getDeviceListLoading: false,

        //channel
        searchSrt: "",
        channelType: "",
        online: "",
        channelTotal:0,
        deviceChannelList:[],
        loading:false
      };
    },
    mounted() {
      this.initData();

    },
    created(){
      this.checkPlayByParam()
    },

    computed:{
      liveStyle(){
        if(this.spilt==1){
          return {width:'100%',height:'100%'}
        }else if(this.spilt==4){
          return {width:'49%',height:'49%'}
        }else if(this.spilt==9){
          return {width:'32%',height:'32%'}
        }
      }
    },
    watch:{
      spilt(newValue){
        console.log("切换画幅;"+newValue)
        let that = this
        for (let i = 1; i <= newValue; i++) {
          if(!that.$refs['player'+i]){
            continue
          }
          this.$nextTick(()=>{
            if(that.$refs['player'+i] instanceof Array){
              that.$refs['player'+i][0].resize()
            }else {
              that.$refs['player'+i].resize()
            }
          })

        }
        window.localStorage.setItem('split',newValue)
      },
      '$route.fullPath':'checkPlayByParam'
    },
    destroyed() {
      clearTimeout(this.updateLooper);
    },
    methods: {
      initData: function () {
        this.getDeviceList();

      },
      destroy(idx) {
        console.log(idx);
        this.clear(idx.substring(idx.length-1))
      },
      getDeviceList: function() {
        let that = this;
        this.$axios({
          method: 'get',
          url:`/api/device/query/devices`,
          params: {
            page: that.currentPage,
            count: that.count
          }
        }).then(function (res) {
          console.log(res.data.list);
          that.total = res.data.total;

          that.deviceList = res.data.list.map(item=>{return {deviceChannelList:[],...item}});
          that.getDeviceListLoading = false;
        }).catch(function (error) {
          console.log(error);
          that.getDeviceListLoading = false;
        });
      },
      //通知设备上传媒体流
      sendDevicePush: function (itemData) {
        if(itemData.status===0){
          this.$message.error('设备离线!');
          return
        }
        this.save(itemData)
        let deviceId = itemData.deviceId;
        // this.isLoging = true;
        let channelId = itemData.channelId;
        console.log("通知设备推流1：" + deviceId + " : " + channelId );
        let idxTmp = this.playerIdx
        let that = this;
        this.loading = true
        this.$axios({
          method: 'get',
          url: '/api/play/start/' + deviceId + '/' + channelId
        }).then(function (res) {
          // that.isLoging = false;
          console.log('=====----=====')
          console.log(res)
          if (res.data.code == 0 && res.data.data) {
            itemData.playUrl = res.data.data.httpsFlv
            that.setPlayUrl(res.data.data.ws_flv,idxTmp)
          }else {
            that.$message.error(res.data.msg);
          }
        }).catch(function (e) {
        }).finally(()=>{
          that.loading = false
        });
      },
      setPlayUrl(url,idx){
        this.$set(this.videoUrl,idx,url)
        let _this = this
        setTimeout(()=>{
          window.localStorage.setItem('videoUrl',JSON.stringify(_this.videoUrl))
        },100)

      },
      checkPlayByParam(){
        let {deviceId,channelId} = this.$route.query
        if(deviceId && channelId){
          this.sendDevicePush({deviceId,channelId})
        }
      },
      convertImageToCanvas(image) {
        var canvas = document.createElement("canvas");
        canvas.width = image.width;
        canvas.height = image.height;
        canvas.getContext("2d").drawImage(image, 0, 0);
        return canvas;
      },
      shot(e){
        // console.log(e)
        // send({code:'image',data:e})
        var base64ToBlob = function(code) {
          let parts = code.split(';base64,');
          let contentType = parts[0].split(':')[1];
          let raw = window.atob(parts[1]);
          let rawLength = raw.length;
          let uInt8Array = new Uint8Array(rawLength);
          for(let i = 0; i < rawLength; ++i) {
              uInt8Array[i] = raw.charCodeAt(i);
          }
          return new Blob([uInt8Array], {
              type: contentType
          });
        };
        let aLink = document.createElement('a');
        let blob = base64ToBlob(e); //new Blob([content]);
        let evt = document.createEvent("HTMLEvents");
        evt.initEvent("click", true, true); //initEvent 不加后两个参数在FF下会报错  事件类型，是否冒泡，是否阻止浏览器的默认行为
        aLink.download = '截图';
        aLink.href = URL.createObjectURL(blob);
        aLink.click();
      },
      save(item){
        let dataStr = window.localStorage.getItem('playData') || '[]'
        let data = JSON.parse(dataStr);
        data[this.playerIdx] = item
        window.localStorage.setItem('playData',JSON.stringify(data))
      },
      clear(idx) {
        let dataStr = window.localStorage.getItem('playData') || '[]'
        let data = JSON.parse(dataStr);
        data[idx-1] = null;
        console.log(data);
        window.localStorage.setItem('playData',JSON.stringify(data))
      },
      loadAndPlay(){
        let dataStr = window.localStorage.getItem('playData') || '[]'
        let data = JSON.parse(dataStr);

        data.forEach((item,i)=>{
          if(item){
            this.playerIdx = i
            this.sendDevicePush(item)
          }
        })
      }
    }
  };
</script>
<style>
  .btn{
    margin: 0 10px;

  }
  .btn:hover{
      color: #409EFF;
  }
  .btn.active{
    color: #409EFF;

  }
  .redborder{
    border: 2px solid red !important;
  }
  .play-box{
    background-color: #000000;
    border: 2px solid #505050;
    display: flex;
    align-items: center;
    justify-content: center;
  }
</style>
<style>
  .videoList {
    display: flex;
    flex-wrap: wrap;
    align-content: flex-start;
  }

  .video-item {
    position: relative;
    width: 15rem;
    height: 10rem;
    margin-right: 1rem;
    background-color: #000000;
  }

  .video-item-img {
    position: absolute;
    top: 0;
    bottom: 0;
    left: 0;
    right: 0;
    margin: auto;
    width: 100%;
    height: 100%;
  }

  .video-item-img:after {
    content: "";
    display: inline-block;
    position: absolute;
    z-index: 2;
    top: 0;
    bottom: 0;
    left: 0;
    right: 0;
    margin: auto;
    width: 3rem;
    height: 3rem;
    background-image: url("../assets/loading.png");
    background-size: cover;
    background-color: #000000;
  }

  .video-item-title {
    position: absolute;
    bottom: 0;
    color: #000000;
    background-color: #ffffff;
    line-height: 1.5rem;
    padding: 0.3rem;
    width: 14.4rem;
  }

  .baidumap {
    width: 100%;
    height: 100%;
    border: none;
    position: absolute;
    left: 0;
    top: 0;
    right: 0;
    bottom: 0;
    margin: auto;
  }

  /* 去除百度地图版权那行字 和 百度logo */
  .baidumap > .BMap_cpyCtrl {
    display: none !important;
  }
  .baidumap > .anchorBL {
    display: none !important;
  }
</style><|MERGE_RESOLUTION|>--- conflicted
+++ resolved
@@ -1,52 +1,52 @@
 <template>
-  <div id="devicePosition" style="height: 100%;width: 100%">
-    <el-container v-loading="loading" element-loading-text="拼命加载中">
-      <el-aside width="300px" style="background-color: #ffffff">
-        <div style="text-align: center;padding-top: 20px;">设备列表</div>
-        <el-menu  v-loading="loading">
-          <el-submenu v-for="device in deviceList" :key="device.deviceId" :index="device.deviceId" @click="sendDevicePush(item)">
-            <template slot="title" >
-              <i class="el-icon-location-outline"></i>
-              {{device.name}}
-            </template>
-            <ChannelTree :device="device" @sendDevicePush="sendDevicePush"></ChannelTree>
-          </el-submenu>
-        </el-menu>
-      </el-aside>
-      <el-container>
-        <!-- <LivePlay></LivePlay> -->
-        <el-header height="40px" style="text-align: left;font-size: 17px;line-height: 40px;">
-          分屏:
-          <i class="el-icon-full-screen btn" :class="{active:spilt==1}" @click="spilt=1"/>
-          <i class="el-icon-menu btn" :class="{active:spilt==4}" @click="spilt=4"/>
-          <i class="el-icon-s-grid btn" :class="{active:spilt==9}" @click="spilt=9"/>
-        </el-header>
-        <el-main>
-          <div style="width: 100%;height: calc( 100vh - 150px );display: flex;flex-wrap: wrap;background-color: #000;">
-            <div v-for="i in spilt" :key="i" class="play-box"
-                 :style="liveStyle" :class="{redborder:playerIdx == (i-1)}"
-                 @click="playerIdx = (i-1)"
-            >
-              <div v-if="!videoUrl[i-1]" style="color: #ffffff;font-size: 30px;font-weight: bold;">{{i}}</div>
-              <player v-else :ref="'player'+i" :videoUrl="videoUrl[i-1]"  fluent autoplay :height="true"
-                      :containerId="'player'+i" @screenshot="shot" @destroy="destroy"></player>
-              <!-- <player v-else ref="'player'+i" :idx="'player'+i" :visible.sync="showVideoDialog" :videoUrl="videoUrl[i-1]"  :height="true" :hasAudio="hasAudio" fluent autoplay live ></player> -->
-            </div>
-          </div>
-        </el-main>
+  <div id="devicePosition" style="height: 100%">
+    <el-container style="height: 100%">
+      <el-header>
+        <uiHeader></uiHeader>
+      </el-header>
+      <el-container v-loading="loading" element-loading-text="拼命加载中" style="margin: 0 20px;">
+        <el-aside width="300px" style="background-color: #ffffff">
+          <div style="text-align: center;padding-top: 20px;">设备列表</div>
+          <el-menu  v-loading="loading">
+            <el-submenu v-for="device in deviceList" :key="device.deviceId" :index="device.deviceId" @click="sendDevicePush(item)">
+              <template slot="title" >
+                <i class="el-icon-location-outline"></i>
+                {{device.name}}
+              </template>
+              <ChannelTree :device="device" @sendDevicePush="sendDevicePush"></ChannelTree>
+            </el-submenu>
+          </el-menu>
+        </el-aside>
+          <el-container>
+            <!-- <LivePlay></LivePlay> -->
+            <el-header height="40px" style="text-align: left;font-size: 17px;line-height: 40px;">
+              分屏:
+              <i class="el-icon-full-screen btn" :class="{active:spilt==1}" @click="spilt=1"/>
+              <i class="el-icon-menu btn" :class="{active:spilt==4}" @click="spilt=4"/>
+              <i class="el-icon-s-grid btn" :class="{active:spilt==9}" @click="spilt=9"/>
+            </el-header>
+            <el-main>
+              <div style="width: 100%;height: calc( 100vh - 110px );display: flex;flex-wrap: wrap;background-color: #000;">
+                <div v-for="i in spilt" :key="i" class="play-box"
+                    :style="liveStyle" :class="{redborder:playerIdx == (i-1)}"
+                    @click="playerIdx = (i-1)"
+                >
+                  <div v-if="!videoUrl[i-1]" style="color: #ffffff;font-size: 30px;font-weight: bold;">{{i}}</div>
+                  <player v-else :ref="'player'+i" :videoUrl="videoUrl[i-1]"  fluent autoplay :height="true"
+                          :containerId="'player'+i" @screenshot="shot" @destroy="destroy"></player>
+                  <!-- <player v-else ref="'player'+i" :idx="'player'+i" :visible.sync="showVideoDialog" :videoUrl="videoUrl[i-1]"  :height="true" :hasAudio="hasAudio" fluent autoplay live ></player> -->
+                </div>
+              </div>
+            </el-main>
+          </el-container>
       </el-container>
     </el-container>
   </div>
 </template>
 
 <script>
-<<<<<<< HEAD
-  import uiHeader from "./UiHeader.vue";
-  import player from './common/jessibuca.vue'
-=======
   import uiHeader from "../layout/UiHeader.vue";
   import player from './dialog/jessibuca.vue'
->>>>>>> 3501046e
   import ChannelTree from './channelTree.vue'
 
   export default {
