--- conflicted
+++ resolved
@@ -35,7 +35,6 @@
 
 <script>
 import crypto from 'crypto'
-import Vue from 'vue'
 export default {
   name: 'Login',
   data(){
@@ -85,18 +84,11 @@
         url:"/api/user/login",
         params: loginParam
       }).then(function (res) {
-<<<<<<< HEAD
-          console.log(res);
-          console.log(res.data.data);
-          if (res.data.code == 0 && res.data.msg == "success") {
-=======
         console.log(JSON.stringify(res));
           if (res.data.code === 0 ) {
->>>>>>> 042b28b2
             that.$cookies.set("session", {"username": that.username,"roleId":res.data.data.role.id}) ;
             //登录成功后
             that.cancelEnterkeyDefaultAction();
-            Vue.prototype.$loginUser = res.data.data
             that.$router.push('/');
           }else{
             that.isLoging = false;
