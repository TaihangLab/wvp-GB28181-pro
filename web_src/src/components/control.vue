--- conflicted
+++ resolved
@@ -82,21 +82,6 @@
 
                               </el-descriptions-item>
                             </el-descriptions>
-<<<<<<< HEAD
-                          <div style="margin-top: 1rem">
-                            <el-descriptions title="国标配置" border column="1">
-                              <template slot="extra">
-                                <el-button style="float: right;" type="primary" size="mini" icon="el-icon-document-copy"  title="点击拷贝" v-clipboard="JSON.stringify(wvpServerConfig.sip)" @success="$message({type:'success', message:'成功拷贝到粘贴板'})"></el-button>
-                              </template>
-                              <el-descriptions-item v-for="(value, key, index) in wvpServerConfig.sip" :key="key">
-                                <template slot="label">
-                                  {{ getNameFromKey(key) }}
-                                </template>
-                                {{ value }}
-                              </el-descriptions-item>
-                            </el-descriptions>
-=======
->>>>>>> 0191e937
                           </div>
                           <div style="margin-top: 1rem">
                             <el-descriptions title="版本信息" border column="1">
