<template>
  <div id="UiHeader">

    <el-menu router :default-active="activeIndex" menu-trigger="click" background-color="#001529" text-color="#fff"
             active-text-color="#1890ff" mode="horizontal">

      <el-menu-item index="/console">控制台</el-menu-item>
      <el-menu-item index="/live">分屏监控</el-menu-item>
<!--      <el-menu-item index="/map">电子地图</el-menu-item>-->
      <el-menu-item index="/deviceList">国标设备</el-menu-item>
<<<<<<< HEAD
      <el-menu-item index="/jtDeviceList">部标设备</el-menu-item>
      <el-menu-item index="/map">电子地图</el-menu-item>
      <el-menu-item index="/pushVideoList">推流列表</el-menu-item>
=======
      <el-menu-item index="/streamPushList">推流列表</el-menu-item>
>>>>>>> cbd6a57e
      <el-menu-item index="/streamProxyList">拉流代理</el-menu-item>
      <el-submenu index="/channel">
        <template slot="title">通道管理</template>
        <el-menu-item index="/channel/region">行政区划</el-menu-item>
        <el-menu-item index="/channel/group">业务分组</el-menu-item>
      </el-submenu>
      <el-menu-item index="/cloudRecord">云端录像</el-menu-item>
      <el-menu-item index="/mediaServerManger">节点管理</el-menu-item>
      <el-menu-item index="/platformList/15/1">国标级联</el-menu-item>
      <el-menu-item v-if="editUser" index="/userManager">用户管理</el-menu-item>

      <!--            <el-submenu index="/setting">-->
      <!--              <template slot="title">系统设置</template>-->
      <!--              <el-menu-item index="/setting/web">WEB服务</el-menu-item>-->
      <!--              <el-menu-item index="/setting/sip">国标服务</el-menu-item>-->
      <!--              <el-menu-item index="/setting/media">媒体服务</el-menu-item>-->
      <!--            </el-submenu>-->
      <!--            <el-menu-item style="float: right;" @click="loginout">退出</el-menu-item>-->
      <el-submenu index="" style="float: right;">
        <template slot="title">欢迎，{{ username }}</template>
        <el-menu-item @click="openDoc">在线文档</el-menu-item>
        <el-menu-item>
          <el-switch v-model="alarmNotify" inactive-text="报警信息推送" @change="alarmNotifyChannge"></el-switch>
        </el-menu-item>
        <el-menu-item @click="changePassword">修改密码</el-menu-item>
        <el-menu-item @click="loginout">注销</el-menu-item>
      </el-submenu>
    </el-menu>
    <changePasswordDialog ref="changePasswordDialog"></changePasswordDialog>
  </div>
</template>

<script>
import changePasswordDialog from '../components/dialog/changePassword.vue'
import userService from '../components/service/UserService'
import {Notification} from 'element-ui';

export default {
  name: "UiHeader",
  components: {Notification, changePasswordDialog},
  data() {
    return {
      alarmNotify: false,
      sseSource: null,
      username: userService.getUser().username,
      activeIndex: this.$route.path.indexOf("/", 1)>0?this.$route.path.substring(0, this.$route.path.indexOf("/", 1)):this.$route.path,
      editUser: userService.getUser() ? userService.getUser().role.id === 1 : false
    };
  },
  created() {
    console.log(34334)
    console.log(this.$route.path)
    console.log(this.$route.path.indexOf("/", 1))
    console.log(this.activeIndex)
    if (this.$route.path.startsWith("/channelList")) {
      this.activeIndex = "/deviceList"
    }
  },
  mounted() {
    window.addEventListener('beforeunload', e => this.beforeunloadHandler(e))
    this.alarmNotify = this.getAlarmSwitchStatus() === "true";

    // TODO: 此处延迟连接 sse, 避免 sse 连接时 browserId 还未生成, 后续待优化
    setTimeout(() => {
      this.sseControl()
    }, 3000);
  },
  methods: {
    loginout() {
      this.$axios({
        method: 'get',
        url: "/api/user/logout"
      }).then((res) => {
        // 删除用户信息，回到登录页面
        userService.clearUserInfo()
        this.$router.push('/login');
        if (this.sseSource != null) {
          this.sseSource.close();
        }

      }).catch((error) => {
        console.error("登出失败")
        console.error(error)
      });
    },
    changePassword() {
      this.$refs.changePasswordDialog.openDialog()
    },
    openDoc() {
      console.log(process.env.BASE_API)
      window.open(!!process.env.BASE_API ? process.env.BASE_API + "/doc.html" : "/doc.html")
    },
    beforeunloadHandler() {
      this.sseSource.close();
    },
    alarmNotifyChannge() {
      this.setAlarmSwitchStatus()
      this.sseControl()
    },
    sseControl() {
      let that = this;
      if (this.alarmNotify) {
        console.log("申请SSE推送API调用，浏览器ID: " + this.$browserId);
        this.sseSource = new EventSource('/api/emit?browserId=' + this.$browserId);
        this.sseSource.addEventListener('message', function (evt) {
          that.$notify({
            title: '报警信息',
            dangerouslyUseHTMLString: true,
            message: evt.data,
            type: 'warning',
            position: 'bottom-right',
            duration: 3000
          });
          console.log("收到信息：" + evt.data);
        });
        this.sseSource.addEventListener('open', function (e) {
          console.log("SSE连接打开.");
        }, false);
        this.sseSource.addEventListener('error', function (e) {
          if (e.target.readyState == EventSource.CLOSED) {
            console.log("SSE连接关闭");
          } else {
            console.log(e.target.readyState);
          }
        }, false);
      } else {
        if (this.sseSource != null) {
          this.sseSource.removeEventListener('open', null);
          this.sseSource.removeEventListener('message', null);
          this.sseSource.removeEventListener('error', null);
          this.sseSource.close();
        }

      }
    },
    getAlarmSwitchStatus() {
      if (localStorage.getItem("alarmSwitchStatus") == null) {
        localStorage.setItem("alarmSwitchStatus", false);
      }
      return localStorage.getItem("alarmSwitchStatus");
    },
    setAlarmSwitchStatus() {
      localStorage.setItem("alarmSwitchStatus", this.alarmNotify);
    }
  },
  destroyed() {
    window.removeEventListener('beforeunload', e => this.beforeunloadHandler(e))
    if (this.sseSource != null) {
      this.sseSource.removeEventListener('open', null);
      this.sseSource.removeEventListener('message', null);
      this.sseSource.removeEventListener('error', null);
      this.sseSource.close();
    }
  },

}

</script>
<style>
#UiHeader .el-switch__label {
  color: white;
}

.el-menu--popup .el-menu-item .el-switch .el-switch__label {
  color: white !important;
}

#UiHeader .el-switch__label.is-active {
  color: #409EFF;
}

#UiHeader .el-menu-item.is-active {
  color: #fff !important;
  background-color: #1890ff !important;
}
#UiHeader .el-submenu.is-active {
  background-color: #1890ff !important;
}
#UiHeader .el-submenu.is-active .el-submenu__title {
  color: #fff !important;
  background-color: #1890ff !important;
}
#UiHeader .el-submenu.is-active .el-submenu__icon-arrow {
  color: #fff !important;
}
</style><|MERGE_RESOLUTION|>--- conflicted
+++ resolved
@@ -8,13 +8,8 @@
       <el-menu-item index="/live">分屏监控</el-menu-item>
 <!--      <el-menu-item index="/map">电子地图</el-menu-item>-->
       <el-menu-item index="/deviceList">国标设备</el-menu-item>
-<<<<<<< HEAD
       <el-menu-item index="/jtDeviceList">部标设备</el-menu-item>
-      <el-menu-item index="/map">电子地图</el-menu-item>
-      <el-menu-item index="/pushVideoList">推流列表</el-menu-item>
-=======
       <el-menu-item index="/streamPushList">推流列表</el-menu-item>
->>>>>>> cbd6a57e
       <el-menu-item index="/streamProxyList">拉流代理</el-menu-item>
       <el-submenu index="/channel">
         <template slot="title">通道管理</template>
