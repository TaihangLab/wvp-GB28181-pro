import Vue from 'vue'
import VueRouter from 'vue-router'
import Layout from "../layout/index.vue"

import console from '../components/console.vue'
import deviceList from '../components/DeviceList.vue'
import channelList from '../components/channelList.vue'
import gbRecordDetail from '../components/GBRecordDetail.vue'
import streamPushList from '../components/StreamPushList.vue'
import streamProxyList from '../components/StreamProxyList.vue'
import map from '../components/map.vue'
import login from '../components/Login.vue'
import platform from '../components/PlatformList.vue'
import cloudRecord from '../components/CloudRecord.vue'
import cloudRecordDetail from '../components/CloudRecordDetail.vue'
import mediaServerManger from '../components/MediaServerManger.vue'
import web from '../components/setting/Web.vue'
import sip from '../components/setting/Sip.vue'
import media from '../components/setting/Media.vue'
import live from '../components/live.vue'
import deviceTree from '../components/common/DeviceTree.vue'
import userManager from '../components/UserManager.vue'
import userApiKeyManager from '../components/UserApiKeyManager.vue'
import wasmPlayer from '../components/common/jessibuca.vue'
import rtcPlayer from '../components/dialog/rtcPlayer.vue'
import region from '../components/region.vue'
import group from '../components/group.vue'
import operations from '../components/operations.vue'
import recordPLan from '../components/RecordPLan.vue'
import visualCenter from '../components/visionAI/ivisualCenter/index.vue'
import algorithmInference from '../components/visionAI/ivisualCenter/algorithmInference.vue'
import realTimeMonitoring from '../components/visionAI/monitoringWarning/realTimeMonitoring.vue'
import statisticsAnalysis from '../components/visionAI/monitoringWarning/statisticsAnalysis.vue'
import warningArchives from '../components/visionAI/monitoringWarning/warningArchives.vue'
import warningManagement from '../components/visionAI/monitoringWarning/warningManagement.vue'
import camera from '../components/visionAI/deviceManagement/camera.vue'
import modelList from '../components/visionAI/modelManagement/modelList.vue'
import deviceSkills from '../components/visionAI/skillManagement/deviceSkills.vue'
import logRecords from '../components/visionAI/smartControl/logRecords.vue'
import edgeServer from '../components/visionAI/edgeManagement/edgeServer.vue'
import edgeBox from '../components/visionAI/edgeManagement/edgeBox.vue'
<<<<<<< HEAD
import parkManagement from '../components/visionAI/ivisualCenter/parkManagement.vue'
=======
import applicationSettings from '../components/visionAI/systemManagement/applicationSettings.vue'
>>>>>>> 5530f8be

const originalPush = VueRouter.prototype.push
VueRouter.prototype.push = function push(location) {
  return originalPush.call(this, location).catch(err => err)
}

Vue.use(VueRouter)


export default new VueRouter({
  mode:'hash',
  routes: [
    {
      path: '/',
      name: 'home',
      component: Layout,
      redirect: '/console',
      children: [
        {
          path: '/console',
          component: console,
        },
        {
          path: '/live',
          component: live,
        },
        {
          path: '/deviceList',
          component: deviceList,
        },
        {
          path: '/streamPushList',
          component: streamPushList,
        },
        {
          path: '/streamProxyList',
          component: streamProxyList,
        },
        {
          path: '/visualCenter',
          component: visualCenter,
        },
        {
<<<<<<< HEAD
          path: '/visualCenter/parkManagement',
          name: 'parkManagement',
          component: parkManagement,
=======
          path: '/algorithmInference',
          component: algorithmInference,
>>>>>>> 5530f8be
        },
        {
          path: '/monitoring/realtime',
          name: 'realTimeMonitoring',
          component: realTimeMonitoring,
        },
        {
          path: '/monitoring/statistics',
          name: 'statisticsAnalysis',
          component: statisticsAnalysis,
        },
        {
          path: '/monitoring/warningArchive',
          name: 'warningArchives',
          component: warningArchives,
        },
        {
          path: '/monitoring/warningManage',
          name: 'warningManagement',
          component: warningManagement,
        },
        {
          path: '/deviceManage/camera',
          name: 'camera',
          component: camera,
        },
        {
          path: '/device/camera',
          redirect: '/deviceManage/camera'
        },
        {
          path: '/modelManage/modelList',
          name: 'modelList',
          component: modelList,
        },
        {
          path: '/skillManage/deviceSkills',
          name: 'deviceSkills',
          component: deviceSkills,
        },
        {
          path: '/intelligentControl/logRecord',
          name: 'logRecords',
          component: logRecords,
        },
        {
          path: '/edgeManage/edgeServer',
          name: 'edgeServer',
          component: edgeServer,
        },
        {
          path: '/edgeManage/edgeBox',
          name: 'edgeBox',
          component: edgeBox,
        },
        {
          path: '/systemManage/appSettings',
          name: 'applicationSettings',
          component: applicationSettings,
        },
        {
          path: '/channelList/:deviceId/:parentChannelId/',
          name: 'channelList',
          component: channelList,
        },
        {
          path: '/gbRecordDetail/:deviceId/:channelId/',
          name: 'gbRecordDetail',
          component: gbRecordDetail,
        },
        {
          path: '/platformList/:count/:page',
          name: 'platformList',
          component: platform,
        },
        {
          path: '/map/:deviceId/:parentChannelId/:count/:page',
          name: 'map',
          component: map,
        },
        {
          path: '/cloudRecord',
          name: 'cloudRecord',
          component: cloudRecord,
        },
        {
          path: '/cloudRecordDetail/:app/:stream',
          name: 'cloudRecordDetail',
          component: cloudRecordDetail,
        },
        {
          path: '/cloudRecordDetail/:mediaServerId/:app/:stream',
          name: 'cloudRecordDetail',
          component: cloudRecordDetail,
        },
        {
          path: '/mediaServerManger',
          name: 'mediaServerManger',
          component: mediaServerManger,
        },
        {
          path: '/setting/web',
          name: 'web',
          component: web,
        },
        {
          path: '/setting/sip',
          name: 'sip',
          component: sip,
        },
        {
          path: '/setting/media',
          name: 'media',
          component: media,
        },
        {
          path: '/map',
          name: 'map',
          component: map,
        },
        {
          path: '/userManager',
          name: 'userManager',
          component: userManager,
        },
        {
          path: '/userApiKeyManager/:userId',
          name: 'userApiKeyManager',
          component: userApiKeyManager,
        },
        {
          path: '/channel/region',
          name: 'region',
          component: region,
        },
        {
          path: '/channel/group',
          name: 'group',
          component: group,
        },
        {
          path: '/operations',
          component: operations,
        },
        {
          path: '/recordPLan',
          component: recordPLan,
        },
        ]
    },
    {
      path: '/login',
      name: '登录',
      component: login,
    },
    {
      path: '/test',
      name: 'deviceTree',
      component: deviceTree,
    },
    {
      path: '/play/wasm/:url',
      name: 'wasmPlayer',
      component: wasmPlayer,
    },
    {
      path: '/play/rtc/:url',
      name: 'rtcPlayer',
      component: rtcPlayer,
    },
  ]
})<|MERGE_RESOLUTION|>--- conflicted
+++ resolved
@@ -39,11 +39,8 @@
 import logRecords from '../components/visionAI/smartControl/logRecords.vue'
 import edgeServer from '../components/visionAI/edgeManagement/edgeServer.vue'
 import edgeBox from '../components/visionAI/edgeManagement/edgeBox.vue'
-<<<<<<< HEAD
+import applicationSettings from '../components/visionAI/systemManagement/applicationSettings.vue'
 import parkManagement from '../components/visionAI/ivisualCenter/parkManagement.vue'
-=======
-import applicationSettings from '../components/visionAI/systemManagement/applicationSettings.vue'
->>>>>>> 5530f8be
 
 const originalPush = VueRouter.prototype.push
 VueRouter.prototype.push = function push(location) {
@@ -87,14 +84,13 @@
           component: visualCenter,
         },
         {
-<<<<<<< HEAD
+          path: '/algorithmInference',
+          component: algorithmInference,
+        },
+        {
           path: '/visualCenter/parkManagement',
           name: 'parkManagement',
           component: parkManagement,
-=======
-          path: '/algorithmInference',
-          component: algorithmInference,
->>>>>>> 5530f8be
         },
         {
           path: '/monitoring/realtime',
