--- conflicted
+++ resolved
@@ -99,13 +99,10 @@
         if (streamProxy == null) {
             throw new ControllerException(ErrorCode.ERROR404.getCode(), "代理信息未找到");
         }
-<<<<<<< HEAD
-
-=======
         if (record != null) {
             streamProxy.setEnableMp4(record);
         }
->>>>>>> d08248aa
+
         return startProxy(streamProxy);
     }
 
