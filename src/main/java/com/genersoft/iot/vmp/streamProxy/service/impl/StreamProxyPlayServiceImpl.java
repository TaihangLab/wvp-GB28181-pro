package com.genersoft.iot.vmp.streamProxy.service.impl;

import com.genersoft.iot.vmp.common.StreamInfo;
import com.genersoft.iot.vmp.conf.UserSetting;
import com.genersoft.iot.vmp.conf.exception.ControllerException;
import com.genersoft.iot.vmp.media.bean.MediaInfo;
import com.genersoft.iot.vmp.media.bean.MediaServer;
import com.genersoft.iot.vmp.media.event.media.MediaArrivalEvent;
import com.genersoft.iot.vmp.media.service.IMediaServerService;
<<<<<<< HEAD
import com.genersoft.iot.vmp.service.redisMsg.IRedisRpcPlayService;
=======
import com.genersoft.iot.vmp.service.bean.ErrorCallback;
import com.genersoft.iot.vmp.service.bean.InviteErrorCode;
>>>>>>> 464c9899
import com.genersoft.iot.vmp.streamProxy.bean.StreamProxy;
import com.genersoft.iot.vmp.streamProxy.dao.StreamProxyMapper;
import com.genersoft.iot.vmp.streamProxy.service.IStreamProxyPlayService;
import com.genersoft.iot.vmp.vmanager.bean.ErrorCode;
import lombok.extern.slf4j.Slf4j;

import java.util.concurrent.ConcurrentHashMap;

import javax.sip.message.Response;

import org.springframework.beans.factory.annotation.Autowired;
import org.springframework.context.event.EventListener;
import org.springframework.scheduling.annotation.Async;
import org.springframework.stereotype.Service;
import org.springframework.transaction.annotation.Transactional;
import org.springframework.util.Assert;
import org.springframework.util.ObjectUtils;

/**
 * 视频代理业务
 */
@Slf4j
@Service
public class StreamProxyPlayServiceImpl implements IStreamProxyPlayService {

    @Autowired
    private StreamProxyMapper streamProxyMapper;

    @Autowired
    private IMediaServerService mediaServerService;

<<<<<<< HEAD
    @Autowired
    private UserSetting userSetting;

    @Autowired
    private IRedisRpcPlayService redisRpcPlayService;
=======
    private ConcurrentHashMap<Integer, ErrorCallback<StreamInfo>> callbackMap = new ConcurrentHashMap<>();

    private ConcurrentHashMap<Integer, StreamInfo> streamInfoMap = new ConcurrentHashMap<>();

    /**
     * 流到来的处理
     */
    @Async("taskExecutor")
    @Transactional
    @EventListener
    public void onApplicationEvent(MediaArrivalEvent event) {
        if ("rtsp".equals(event.getSchema())) {
            StreamProxy streamProxy = streamProxyMapper.selectOneByAppAndStream(event.getApp(), event.getStream());
            if (streamProxy != null) {
                ErrorCallback<StreamInfo> callback = callbackMap.remove(streamProxy.getId());
                StreamInfo streamInfo = streamInfoMap.remove(streamProxy.getId());
                if (callback != null && streamInfo != null) {
                    callback.run(InviteErrorCode.SUCCESS.getCode(), InviteErrorCode.SUCCESS.getMsg(), streamInfo);
                }
            }
        }
    }

    @Override
    public void start(int id, ErrorCallback<StreamInfo> callback) {
        StreamProxy streamProxy = streamProxyMapper.select(id);
        if (streamProxy == null) {
            throw new ControllerException(ErrorCode.ERROR404.getCode(), "代理信息未找到");
        }
        StreamInfo streamInfo = startProxy(streamProxy);
        if (streamInfo == null) {
            callback.run(Response.BUSY_HERE, "busy here", null);
            return;
        }
        callbackMap.put(id, callback);
        streamInfoMap.put(id, streamInfo);

        MediaServer mediaServer = mediaServerService.getOne(streamProxy.getMediaServerId());
        if (mediaServer != null) {
            MediaInfo mediaInfo = mediaServerService.getMediaInfo(mediaServer, streamProxy.getApp(), streamProxy.getStream());
            if (mediaInfo != null) {
                callbackMap.remove(id);
                streamInfoMap.remove(id);
                callback.run(InviteErrorCode.SUCCESS.getCode(), InviteErrorCode.SUCCESS.getMsg(), streamInfo);
            }
        }
    }
>>>>>>> 464c9899

    @Override
    public StreamInfo start(int id) {
        StreamProxy streamProxy = streamProxyMapper.select(id);
        if (streamProxy == null) {
            throw new ControllerException(ErrorCode.ERROR404.getCode(), "代理信息未找到");
        }

        return startProxy(streamProxy);
    }

    @Override
    public StreamInfo startProxy(StreamProxy streamProxy){
        if (!streamProxy.isEnable()) {
            return null;
        }
        if (streamProxy.getServerId() == null) {
            streamProxy.setServerId(userSetting.getServerId());
        }
        if (!userSetting.getServerId().equals(streamProxy.getServerId())) {
            return redisRpcPlayService.playProxy(streamProxy.getServerId(), streamProxy.getId());
        }

        MediaServer mediaServer;
        String mediaServerId = streamProxy.getRelatesMediaServerId();
        if (mediaServerId == null) {
            mediaServer = mediaServerService.getMediaServerForMinimumLoad(null);
        }else {
            mediaServer = mediaServerService.getOne(mediaServerId);
        }
        if (mediaServer == null) {
            throw new ControllerException(ErrorCode.ERROR100.getCode(), mediaServerId == null?"未找到可用的媒体节点":"未找到节点" + mediaServerId);
        }
        StreamInfo streamInfo = mediaServerService.startProxy(mediaServer, streamProxy);
        if (mediaServerId == null || !mediaServerId.equals(mediaServer.getId())) {
            streamProxy.setMediaServerId(mediaServer.getId());
            streamProxyMapper.addStream(streamProxy);
        }
        return streamInfo;
    }

    @Override
    public void stop(int id) {
        StreamProxy streamProxy = streamProxyMapper.select(id);
        if (streamProxy == null) {
            throw new ControllerException(ErrorCode.ERROR404.getCode(), "代理信息未找到");
        }
        if (!userSetting.getServerId().equals(streamProxy.getServerId())) {
            redisRpcPlayService.stopProxy(streamProxy.getServerId(), streamProxy.getId());
            return;
        }
        stopProxy(streamProxy);
    }

    @Override
    public void stopProxy(StreamProxy streamProxy){

        String mediaServerId = streamProxy.getMediaServerId();
        Assert.notNull(mediaServerId, "代理节点不存在");

        MediaServer mediaServer = mediaServerService.getOne(mediaServerId);
        if (mediaServer == null) {
            throw new ControllerException(ErrorCode.ERROR100.getCode(), "媒体节点不存在");
        }
        if (ObjectUtils.isEmpty(streamProxy.getStreamKey())) {
            mediaServerService.closeStreams(mediaServer, streamProxy.getApp(), streamProxy.getStream());
        }else {
            mediaServerService.stopProxy(mediaServer, streamProxy.getStreamKey());
        }
        streamProxyMapper.removeStream(streamProxy.getId());
    }

}<|MERGE_RESOLUTION|>--- conflicted
+++ resolved
@@ -7,12 +7,9 @@
 import com.genersoft.iot.vmp.media.bean.MediaServer;
 import com.genersoft.iot.vmp.media.event.media.MediaArrivalEvent;
 import com.genersoft.iot.vmp.media.service.IMediaServerService;
-<<<<<<< HEAD
 import com.genersoft.iot.vmp.service.redisMsg.IRedisRpcPlayService;
-=======
 import com.genersoft.iot.vmp.service.bean.ErrorCallback;
 import com.genersoft.iot.vmp.service.bean.InviteErrorCode;
->>>>>>> 464c9899
 import com.genersoft.iot.vmp.streamProxy.bean.StreamProxy;
 import com.genersoft.iot.vmp.streamProxy.dao.StreamProxyMapper;
 import com.genersoft.iot.vmp.streamProxy.service.IStreamProxyPlayService;
@@ -44,13 +41,12 @@
     @Autowired
     private IMediaServerService mediaServerService;
 
-<<<<<<< HEAD
     @Autowired
     private UserSetting userSetting;
 
     @Autowired
     private IRedisRpcPlayService redisRpcPlayService;
-=======
+
     private ConcurrentHashMap<Integer, ErrorCallback<StreamInfo>> callbackMap = new ConcurrentHashMap<>();
 
     private ConcurrentHashMap<Integer, StreamInfo> streamInfoMap = new ConcurrentHashMap<>();
@@ -98,7 +94,6 @@
             }
         }
     }
->>>>>>> 464c9899
 
     @Override
     public StreamInfo start(int id) {
