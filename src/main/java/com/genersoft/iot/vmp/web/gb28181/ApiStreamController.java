package com.genersoft.iot.vmp.web.gb28181;

import com.alibaba.fastjson2.JSONObject;
import com.genersoft.iot.vmp.common.InviteInfo;
import com.genersoft.iot.vmp.common.InviteSessionType;
import com.genersoft.iot.vmp.conf.UserSetting;
import com.genersoft.iot.vmp.conf.exception.SsrcTransactionNotFoundException;
import com.genersoft.iot.vmp.gb28181.bean.Device;
import com.genersoft.iot.vmp.gb28181.bean.DeviceChannel;
import com.genersoft.iot.vmp.gb28181.transmit.cmd.impl.SIPCommander;
import com.genersoft.iot.vmp.media.zlm.dto.MediaServerItem;
import com.genersoft.iot.vmp.service.IDeviceService;
import com.genersoft.iot.vmp.service.IInviteStreamService;
import com.genersoft.iot.vmp.service.IPlayService;
import com.genersoft.iot.vmp.service.bean.InviteErrorCode;
import com.genersoft.iot.vmp.storager.IRedisCatchStorage;
import com.genersoft.iot.vmp.storager.IVideoManagerStorage;
import org.slf4j.Logger;
import org.slf4j.LoggerFactory;
import org.springframework.beans.factory.annotation.Autowired;
import org.springframework.web.bind.annotation.RequestMapping;
import org.springframework.web.bind.annotation.RequestParam;
import org.springframework.web.bind.annotation.ResponseBody;
import org.springframework.web.bind.annotation.RestController;
import org.springframework.web.context.request.async.DeferredResult;

import javax.sip.InvalidArgumentException;
import javax.sip.SipException;
import java.text.ParseException;

/**
 * API兼容：实时直播
 */
@SuppressWarnings(value = {"rawtypes", "unchecked"})

@RestController
@RequestMapping(value = "/api/v1/stream")
public class ApiStreamController {

    private final static Logger logger = LoggerFactory.getLogger(ApiStreamController.class);

    @Autowired
    private SIPCommander cmder;

    @Autowired
    private IVideoManagerStorage storager;

    @Autowired
    private UserSetting userSetting;

    @Autowired
    private IRedisCatchStorage redisCatchStorage;

    @Autowired
    private IInviteStreamService inviteStreamService;

    @Autowired
    private IDeviceService deviceService;

    @Autowired
    private IPlayService playService;

    /**
     * 实时直播 - 开始直播
     * @param serial 设备编号
     * @param channel 通道序号 默认值: 1
     * @param code 通道编号,通过 /api/v1/device/channellist 获取的 ChannelList.ID, 该参数和 channel 二选一传递即可
     * @param cdn 转推 CDN 地址, 形如: [rtmp|rtsp]://xxx, encodeURIComponent
     * @param audio 是否开启音频, 默认 开启
     * @param transport 流传输模式， 默认 UDP
     * @param checkchannelstatus 是否检查通道状态, 默认 false, 表示 拉流前不检查通道状态是否在线
     * @param transportmode 当 transport=TCP 时有效, 指示流传输主被动模式, 默认被动
     * @param timeout 拉流超时(秒),
     * @return
     */
    @RequestMapping(value = "/start")
    private DeferredResult<JSONObject> start(String serial ,
                                             @RequestParam(required = false)Integer channel ,
                                             @RequestParam(required = false)String code,
                                             @RequestParam(required = false)String cdn,
                                             @RequestParam(required = false)String audio,
                                             @RequestParam(required = false)String transport,
                                             @RequestParam(required = false)String checkchannelstatus ,
                                             @RequestParam(required = false)String transportmode,
                                             @RequestParam(required = false)String timeout

    ){
        DeferredResult<JSONObject> resultDeferredResult = new DeferredResult<>(userSetting.getPlayTimeout().longValue() + 10);
        Device device = storager.queryVideoDevice(serial);
        if (device == null ) {
            JSONObject result = new JSONObject();
            result.put("error","device[ " + serial + " ]未找到");
            resultDeferredResult.setResult(result);
            return resultDeferredResult;
        }else if (device.getOnline() == 0) {
            JSONObject result = new JSONObject();
            result.put("error","device[ " + code + " ]offline");
            resultDeferredResult.setResult(result);
            return resultDeferredResult;
        }
        resultDeferredResult.onTimeout(()->{
            logger.info("播放等待超时");
            JSONObject result = new JSONObject();
            result.put("error","timeout");
            resultDeferredResult.setResult(result);

             // 清理RTP server
        });

        DeviceChannel deviceChannel = storager.queryChannel(serial, code);
        if (deviceChannel == null) {
            JSONObject result = new JSONObject();
            result.put("error","channel[ " + code + " ]未找到");
            resultDeferredResult.setResult(result);
            return resultDeferredResult;
        }else if (deviceChannel.getStatus() == 0) {
            JSONObject result = new JSONObject();
            result.put("error","channel[ " + code + " ]offline");
            resultDeferredResult.setResult(result);
            return resultDeferredResult;
        }
        MediaServerItem newMediaServerItem = playService.getNewMediaServerItem(device);


        playService.play(newMediaServerItem, serial, code, (errorCode, msg, data) -> {
            if (errorCode == InviteErrorCode.SUCCESS.getCode()) {
                InviteInfo inviteInfo = inviteStreamService.getInviteInfoByDeviceAndChannel(InviteSessionType.PLAY, serial, code);
                if (inviteInfo != null && inviteInfo.getStreamInfo() != null) {
                    JSONObject result = new JSONObject();
                    result.put("StreamID", inviteInfo.getStreamInfo().getStream());
                    result.put("DeviceID", device.getDeviceId());
                    result.put("ChannelID", code);
                    result.put("ChannelName", deviceChannel.getName());
                    result.put("ChannelCustomName", "");
                    result.put("FLV", inviteInfo.getStreamInfo().getFlv().getUrl());
                    result.put("WS_FLV", inviteInfo.getStreamInfo().getWs_flv().getUrl());
                    result.put("RTMP", inviteInfo.getStreamInfo().getRtmp().getUrl());
                    result.put("HLS", inviteInfo.getStreamInfo().getHls().getUrl());
                    result.put("RTSP", inviteInfo.getStreamInfo().getRtsp().getUrl());
                    result.put("WEBRTC", inviteInfo.getStreamInfo().getRtc().getUrl());
                    result.put("CDN", "");
                    result.put("SnapURL", "");
                    result.put("Transport", device.getTransport());
                    result.put("StartAt", "");
                    result.put("Duration", "");
                    result.put("SourceVideoCodecName", "");
                    result.put("SourceVideoWidth", "");
                    result.put("SourceVideoHeight", "");
                    result.put("SourceVideoFrameRate", "");
                    result.put("SourceAudioCodecName", "");
                    result.put("SourceAudioSampleRate", "");
                    result.put("AudioEnable", "");
                    result.put("Ondemand", "");
                    result.put("InBytes", "");
                    result.put("InBitRate", "");
                    result.put("OutBytes", "");
                    result.put("NumOutputs", "");
                    result.put("CascadeSize", "");
                    result.put("RelaySize", "");
                    result.put("ChannelPTZType", "0");
                    resultDeferredResult.setResult(result);
                }
            }else {
                JSONObject result = new JSONObject();
                result.put("error", "channel[ " + code + " ] " + msg);
                resultDeferredResult.setResult(result);
            }
        });

        return resultDeferredResult;
    }

    /**
     * 实时直播 - 直播流停止
     * @param serial 设备编号
     * @param channel 通道序号
     * @param code 通道国标编号
     * @param check_outputs
     * @return
     */
    @RequestMapping(value = "/stop")
    @ResponseBody
    private JSONObject stop(String serial ,
                             @RequestParam(required = false)Integer channel ,
                             @RequestParam(required = false)String code,
                             @RequestParam(required = false)String check_outputs

    ){

        InviteInfo inviteInfo = inviteStreamService.getInviteInfoByDeviceAndChannel(InviteSessionType.PLAY, serial, code);
        if (inviteInfo == null) {
            JSONObject result = new JSONObject();
            result.put("error","未找到流信息");
            return result;
        }
        Device device = deviceService.getDevice(serial);
        if (device == null) {
            JSONObject result = new JSONObject();
            result.put("error","未找到设备");
            return result;
        }
        try {
<<<<<<< HEAD
            cmder.streamByeCmd(device, code, streamInfo.getStream(), null);
        } catch (InvalidArgumentException | ParseException | SipException | SsrcTransactionNotFoundException  e) {
=======
            cmder.streamByeCmd(device, code, inviteInfo.getStream(), null);
        } catch (InvalidArgumentException | ParseException | SipException | SsrcTransactionNotFoundException e) {
>>>>>>> 512b0cc8
            JSONObject result = new JSONObject();
            result.put("error","发送BYE失败：" + e.getMessage());
            return result;
        }
        inviteStreamService.removeInviteInfo(inviteInfo);
        storager.stopPlay(inviteInfo.getDeviceId(), inviteInfo.getChannelId());
        return null;
    }

    /**
     * 实时直播 - 直播流保活
     * @param serial 设备编号
     * @param channel 通道序号
     * @param code 通道国标编号
     * @return
     */
    @RequestMapping(value = "/touch")
    @ResponseBody
    private JSONObject touch(String serial ,String t,
                            @RequestParam(required = false)Integer channel ,
                            @RequestParam(required = false)String code,
                            @RequestParam(required = false)String autorestart,
                            @RequestParam(required = false)String audio,
                            @RequestParam(required = false)String cdn
    ){
        return null;
    }
}<|MERGE_RESOLUTION|>--- conflicted
+++ resolved
@@ -200,13 +200,8 @@
             return result;
         }
         try {
-<<<<<<< HEAD
-            cmder.streamByeCmd(device, code, streamInfo.getStream(), null);
-        } catch (InvalidArgumentException | ParseException | SipException | SsrcTransactionNotFoundException  e) {
-=======
             cmder.streamByeCmd(device, code, inviteInfo.getStream(), null);
         } catch (InvalidArgumentException | ParseException | SipException | SsrcTransactionNotFoundException e) {
->>>>>>> 512b0cc8
             JSONObject result = new JSONObject();
             result.put("error","发送BYE失败：" + e.getMessage());
             return result;
