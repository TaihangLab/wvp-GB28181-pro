--- conflicted
+++ resolved
@@ -121,10 +121,6 @@
             streamPushMapper.update(transform);
             gbStreamMapper.updateMediaServer(event.getApp(), event.getStream(), event.getMediaServer().getId());
         }
-<<<<<<< HEAD
-
-=======
->>>>>>> 87c071fd
         // 冗余数据，自己系统中自用
         if (!"broadcast".equals(event.getApp()) && !"talk".equals(event.getApp())) {
             StreamInfo streamInfo = mediaServerService.getStreamInfoByAppAndStream(
