package com.genersoft.iot.vmp.service.redisMsg;

import com.genersoft.iot.vmp.conf.UserSetting;
import com.genersoft.iot.vmp.media.zlm.ZLMMediaListManager;
import org.slf4j.Logger;
import org.slf4j.LoggerFactory;
import org.springframework.beans.factory.annotation.Autowired;
import org.springframework.beans.factory.annotation.Qualifier;
import org.springframework.data.redis.connection.Message;
import org.springframework.data.redis.connection.MessageListener;
import org.springframework.scheduling.concurrent.ThreadPoolTaskExecutor;
import org.springframework.stereotype.Component;

import java.util.concurrent.ConcurrentLinkedQueue;


/**
 * 接收其他wvp发送流变化通知
 * @author lin
 */
@Component
public class RedisStreamMsgListener implements MessageListener {

    private final static Logger logger = LoggerFactory.getLogger(RedisStreamMsgListener.class);

    @Autowired
    private UserSetting userSetting;

    @Autowired
    private ZLMMediaListManager zlmMediaListManager;

    private ConcurrentLinkedQueue<Message> taskQueue = new ConcurrentLinkedQueue<>();

    @Qualifier("taskExecutor")
    @Autowired
    private ThreadPoolTaskExecutor taskExecutor;

    @Override
    public void onMessage(Message message, byte[] bytes) {
<<<<<<< HEAD
        boolean isEmpty = taskQueue.isEmpty();
        taskQueue.offer(message);
        if (isEmpty) {
            taskExecutor.execute(() -> {
                while (!taskQueue.isEmpty()) {
                    Message msg = taskQueue.poll();
                    try {
                        JSONObject steamMsgJson = JSON.parseObject(msg.getBody(), JSONObject.class);
                        if (steamMsgJson == null) {
                            logger.warn("[收到redis 流变化]消息解析失败");
                            continue;
                        }
                        String serverId = steamMsgJson.getString("serverId");

                        if (userSetting.getServerId().equals(serverId)) {
                            // 自己发送的消息忽略即可
                            continue;
                        }
                        logger.info("[收到redis 流变化]： {}", new String(message.getBody()));
                        String app = steamMsgJson.getString("app");
                        String stream = steamMsgJson.getString("stream");
                        boolean register = steamMsgJson.getBoolean("register");
                        String mediaServerId = steamMsgJson.getString("mediaServerId");
                        OnStreamChangedHookParam onStreamChangedHookParam = new OnStreamChangedHookParam();
                        onStreamChangedHookParam.setSeverId(serverId);
                        onStreamChangedHookParam.setApp(app);
                        onStreamChangedHookParam.setStream(stream);
                        onStreamChangedHookParam.setRegist(register);
                        onStreamChangedHookParam.setMediaServerId(mediaServerId);
                        onStreamChangedHookParam.setCreateStamp(System.currentTimeMillis()/1000);
                        onStreamChangedHookParam.setAliveSecond(0L);
                        onStreamChangedHookParam.setTotalReaderCount(0);
                        onStreamChangedHookParam.setOriginType(0);
                        onStreamChangedHookParam.setOriginTypeStr("0");
                        onStreamChangedHookParam.setOriginTypeStr("unknown");
                        if (register) {
                            zlmMediaListManager.addPush(onStreamChangedHookParam);
                        }else {
                            zlmMediaListManager.removeMedia(app, stream);
                        }
                    }catch (Exception e) {
                        logger.warn("[REDIS消息-流变化] 发现未处理的异常, \r\n{}", JSON.toJSONString(message));
                        logger.error("[REDIS消息-流变化] 异常内容： ", e);
                    }
                }
            });
        }
=======
//        boolean isEmpty = taskQueue.isEmpty();
//        taskQueue.offer(message);
//        if (isEmpty) {
//            taskExecutor.execute(() -> {
//                while (!taskQueue.isEmpty()) {
//                    Message msg = taskQueue.poll();
//                    try {
//                        JSONObject steamMsgJson = JSON.parseObject(msg.getBody(), JSONObject.class);
//                        if (steamMsgJson == null) {
//                            logger.warn("[收到redis 流变化]消息解析失败");
//                            continue;
//                        }
//                        String serverId = steamMsgJson.getString("serverId");
//
//                        if (userSetting.getServerId().equals(serverId)) {
//                            // 自己发送的消息忽略即可
//                            continue;
//                        }
//                        logger.info("[收到redis 流变化]： {}", new String(message.getBody()));
//                        String app = steamMsgJson.getString("app");
//                        String stream = steamMsgJson.getString("stream");
//                        boolean register = steamMsgJson.getBoolean("register");
//                        String mediaServerId = steamMsgJson.getString("mediaServerId");
//                        OnStreamChangedHookParam onStreamChangedHookParam = new OnStreamChangedHookParam();
//                        onStreamChangedHookParam.setSeverId(serverId);
//                        onStreamChangedHookParam.setApp(app);
//                        onStreamChangedHookParam.setStream(stream);
//                        onStreamChangedHookParam.setRegist(register);
//                        onStreamChangedHookParam.setMediaServerId(mediaServerId);
//                        onStreamChangedHookParam.setCreateStamp(System.currentTimeMillis()/1000);
//                        onStreamChangedHookParam.setAliveSecond(0L);
//                        onStreamChangedHookParam.setTotalReaderCount("0");
//                        onStreamChangedHookParam.setOriginType(0);
//                        onStreamChangedHookParam.setOriginTypeStr("0");
//                        onStreamChangedHookParam.setOriginTypeStr("unknown");
//                        if (register) {
//                            zlmMediaListManager.addPush(onStreamChangedHookParam);
//                        }else {
//                            zlmMediaListManager.removeMedia(app, stream);
//                        }
//                    }catch (Exception e) {
//                        logger.warn("[REDIS消息-流变化] 发现未处理的异常, \r\n{}", JSON.toJSONString(message));
//                        logger.error("[REDIS消息-流变化] 异常内容： ", e);
//                    }
//                }
//            });
//        }
>>>>>>> a890b62f
    }
}<|MERGE_RESOLUTION|>--- conflicted
+++ resolved
@@ -37,55 +37,6 @@
 
     @Override
     public void onMessage(Message message, byte[] bytes) {
-<<<<<<< HEAD
-        boolean isEmpty = taskQueue.isEmpty();
-        taskQueue.offer(message);
-        if (isEmpty) {
-            taskExecutor.execute(() -> {
-                while (!taskQueue.isEmpty()) {
-                    Message msg = taskQueue.poll();
-                    try {
-                        JSONObject steamMsgJson = JSON.parseObject(msg.getBody(), JSONObject.class);
-                        if (steamMsgJson == null) {
-                            logger.warn("[收到redis 流变化]消息解析失败");
-                            continue;
-                        }
-                        String serverId = steamMsgJson.getString("serverId");
-
-                        if (userSetting.getServerId().equals(serverId)) {
-                            // 自己发送的消息忽略即可
-                            continue;
-                        }
-                        logger.info("[收到redis 流变化]： {}", new String(message.getBody()));
-                        String app = steamMsgJson.getString("app");
-                        String stream = steamMsgJson.getString("stream");
-                        boolean register = steamMsgJson.getBoolean("register");
-                        String mediaServerId = steamMsgJson.getString("mediaServerId");
-                        OnStreamChangedHookParam onStreamChangedHookParam = new OnStreamChangedHookParam();
-                        onStreamChangedHookParam.setSeverId(serverId);
-                        onStreamChangedHookParam.setApp(app);
-                        onStreamChangedHookParam.setStream(stream);
-                        onStreamChangedHookParam.setRegist(register);
-                        onStreamChangedHookParam.setMediaServerId(mediaServerId);
-                        onStreamChangedHookParam.setCreateStamp(System.currentTimeMillis()/1000);
-                        onStreamChangedHookParam.setAliveSecond(0L);
-                        onStreamChangedHookParam.setTotalReaderCount(0);
-                        onStreamChangedHookParam.setOriginType(0);
-                        onStreamChangedHookParam.setOriginTypeStr("0");
-                        onStreamChangedHookParam.setOriginTypeStr("unknown");
-                        if (register) {
-                            zlmMediaListManager.addPush(onStreamChangedHookParam);
-                        }else {
-                            zlmMediaListManager.removeMedia(app, stream);
-                        }
-                    }catch (Exception e) {
-                        logger.warn("[REDIS消息-流变化] 发现未处理的异常, \r\n{}", JSON.toJSONString(message));
-                        logger.error("[REDIS消息-流变化] 异常内容： ", e);
-                    }
-                }
-            });
-        }
-=======
 //        boolean isEmpty = taskQueue.isEmpty();
 //        taskQueue.offer(message);
 //        if (isEmpty) {
@@ -133,6 +84,5 @@
 //                }
 //            });
 //        }
->>>>>>> a890b62f
     }
 }