package com.genersoft.iot.vmp.service.impl;

import com.genersoft.iot.vmp.common.InviteInfo;
import com.genersoft.iot.vmp.common.InviteSessionType;
import com.genersoft.iot.vmp.conf.DynamicTask;
import com.genersoft.iot.vmp.conf.UserSetting;
import com.genersoft.iot.vmp.conf.exception.SsrcTransactionNotFoundException;
import com.genersoft.iot.vmp.gb28181.bean.*;
import com.genersoft.iot.vmp.gb28181.event.SipSubscribe;
import com.genersoft.iot.vmp.gb28181.session.SSRCFactory;
import com.genersoft.iot.vmp.gb28181.session.VideoStreamSessionManager;
import com.genersoft.iot.vmp.gb28181.transmit.cmd.impl.SIPCommanderFroPlatform;
<<<<<<< HEAD
import com.genersoft.iot.vmp.media.zlm.ZLMRTPServerFactory;
import com.genersoft.iot.vmp.media.zlm.ZlmHttpHookSubscribe;
import com.genersoft.iot.vmp.media.zlm.dto.HookSubscribeFactory;
import com.genersoft.iot.vmp.media.zlm.dto.HookSubscribeForStreamChange;
=======
import com.genersoft.iot.vmp.media.zlm.ZLMServerFactory;
>>>>>>> 733a11f2
import com.genersoft.iot.vmp.media.zlm.dto.MediaServerItem;
import com.genersoft.iot.vmp.media.zlm.dto.hook.OnStreamChangedHookParam;
import com.genersoft.iot.vmp.service.IInviteStreamService;
import com.genersoft.iot.vmp.service.IMediaServerService;
import com.genersoft.iot.vmp.service.IPlatformService;
import com.genersoft.iot.vmp.service.IPlayService;
import com.genersoft.iot.vmp.service.bean.GPSMsgInfo;
import com.genersoft.iot.vmp.service.bean.InviteTimeOutCallback;
import com.genersoft.iot.vmp.service.bean.SSRCInfo;
import com.genersoft.iot.vmp.storager.IRedisCatchStorage;
import com.genersoft.iot.vmp.storager.dao.*;
import com.genersoft.iot.vmp.utils.DateUtil;
import com.github.pagehelper.PageHelper;
import com.github.pagehelper.PageInfo;
import org.slf4j.Logger;
import org.slf4j.LoggerFactory;
import org.springframework.beans.factory.annotation.Autowired;
import org.springframework.stereotype.Service;

import javax.sip.InvalidArgumentException;
import javax.sip.ResponseEvent;
import javax.sip.SipException;
import java.text.ParseException;
import java.util.HashMap;
import java.util.List;
import java.util.Map;
import java.util.UUID;

/**
 * @author lin
 */
@Service
public class PlatformServiceImpl implements IPlatformService {

    private final static String REGISTER_KEY_PREFIX = "platform_register_";

    private final static String REGISTER_FAIL_AGAIN_KEY_PREFIX = "platform_register_fail_again_";
    private final static String KEEPALIVE_KEY_PREFIX = "platform_keepalive_";

    private final static Logger logger = LoggerFactory.getLogger(PlatformServiceImpl.class);

    @Autowired
    private ParentPlatformMapper platformMapper;

    @Autowired
    private PlatformCatalogMapper catalogMapper;

    @Autowired
    private PlatformChannelMapper platformChannelMapper;

    @Autowired
    private PlatformGbStreamMapper platformGbStreamMapper;

    @Autowired
    private IRedisCatchStorage redisCatchStorage;

    @Autowired
    private SSRCFactory ssrcFactory;

    @Autowired
    private IMediaServerService mediaServerService;

    @Autowired
    private SIPCommanderFroPlatform commanderForPlatform;

    @Autowired
    private DynamicTask dynamicTask;

    @Autowired
    private ZLMServerFactory ZLMServerFactory;

    @Autowired
    private SubscribeHolder subscribeHolder;

    @Autowired
    private GbStreamMapper gbStreamMapper;

    @Autowired
    private UserSetting userSetting;

    @Autowired
    private ZlmHttpHookSubscribe subscribe;

    @Autowired
    private VideoStreamSessionManager streamSession;


    @Autowired
    private IPlayService playService;

    @Autowired
    private IInviteStreamService inviteStreamService;


    @Override
    public ParentPlatform queryPlatformByServerGBId(String platformGbId) {
        return platformMapper.getParentPlatByServerGBId(platformGbId);
    }

    @Override
    public PageInfo<ParentPlatform> queryParentPlatformList(int page, int count) {
        PageHelper.startPage(page, count);
        List<ParentPlatform> all = platformMapper.getParentPlatformList();
        return new PageInfo<>(all);
    }

    @Override
    public boolean add(ParentPlatform parentPlatform) {

        if (parentPlatform.getCatalogGroup() == 0) {
            // 每次发送目录的数量默认为1
            parentPlatform.setCatalogGroup(1);
        }
        if (parentPlatform.getAdministrativeDivision() == null) {
            // 行政区划默认去编号的前6位
            parentPlatform.setAdministrativeDivision(parentPlatform.getServerGBId().substring(0,6));
        }
        parentPlatform.setCatalogId(parentPlatform.getDeviceGBId());
        int result = platformMapper.addParentPlatform(parentPlatform);
        // 添加缓存
        ParentPlatformCatch parentPlatformCatch = new ParentPlatformCatch();
        parentPlatformCatch.setParentPlatform(parentPlatform);
        parentPlatformCatch.setId(parentPlatform.getServerGBId());
        parentPlatformCatch.setParentPlatform(parentPlatform);
        redisCatchStorage.updatePlatformCatchInfo(parentPlatformCatch);
        if (parentPlatform.isEnable()) {
            // 保存时启用就发送注册
            // 注册成功时由程序直接调用了online方法
            try {
                commanderForPlatform.register(parentPlatform, eventResult -> {
                    logger.info("[国标级联] {},添加向上级注册失败，请确定上级平台可用时重新保存", parentPlatform.getServerGBId());
                }, null);
            } catch (InvalidArgumentException | ParseException | SipException e) {
                logger.error("[命令发送失败] 国标级联: {}", e.getMessage());
            }
        }
        return result > 0;
    }

    @Override
    public boolean update(ParentPlatform parentPlatform) {
        logger.info("[国标级联]更新平台 {}", parentPlatform.getDeviceGBId());
        parentPlatform.setCharacterSet(parentPlatform.getCharacterSet().toUpperCase());
        ParentPlatform parentPlatformOld = platformMapper.getParentPlatById(parentPlatform.getId());
        ParentPlatformCatch parentPlatformCatchOld = redisCatchStorage.queryPlatformCatchInfo(parentPlatformOld.getServerGBId());
        parentPlatform.setUpdateTime(DateUtil.getNow());

        // 停止心跳定时
        final String keepaliveTaskKey = KEEPALIVE_KEY_PREFIX + parentPlatformOld.getServerGBId();
        dynamicTask.stop(keepaliveTaskKey);
        // 停止注册定时
        final String registerTaskKey = REGISTER_KEY_PREFIX + parentPlatformOld.getServerGBId();
        dynamicTask.stop(registerTaskKey);
        // 注销旧的
        try {
            if (parentPlatformOld.isStatus()) {
                logger.info("保存平台{}时发现旧平台在线，发送注销命令", parentPlatformOld.getServerGBId());
                commanderForPlatform.unregister(parentPlatformOld, parentPlatformCatchOld.getSipTransactionInfo(), null, eventResult -> {
                    logger.info("[国标级联] 注销成功， 平台：{}", parentPlatformOld.getServerGBId());
                });
            }
        } catch (InvalidArgumentException | ParseException | SipException e) {
            logger.error("[命令发送失败] 国标级联 注销: {}", e.getMessage());
        }

        // 更新数据库
        if (parentPlatform.getCatalogGroup() == 0) {
            parentPlatform.setCatalogGroup(1);
        }
        if (parentPlatform.getAdministrativeDivision() == null) {
            parentPlatform.setAdministrativeDivision(parentPlatform.getAdministrativeDivision());
        }

        platformMapper.updateParentPlatform(parentPlatform);
        // 更新redis
        redisCatchStorage.delPlatformCatchInfo(parentPlatformOld.getServerGBId());
        ParentPlatformCatch parentPlatformCatch = new ParentPlatformCatch();
        parentPlatformCatch.setParentPlatform(parentPlatform);
        parentPlatformCatch.setId(parentPlatform.getServerGBId());
        redisCatchStorage.updatePlatformCatchInfo(parentPlatformCatch);
        // 注册
        if (parentPlatform.isEnable()) {
            // 保存时启用就发送注册
            // 注册成功时由程序直接调用了online方法
            try {
                logger.info("[国标级联] 平台注册 {}", parentPlatform.getDeviceGBId());
                commanderForPlatform.register(parentPlatform, eventResult -> {
                    logger.info("[国标级联] {},添加向上级注册失败，请确定上级平台可用时重新保存", parentPlatform.getServerGBId());
                }, null);
            } catch (InvalidArgumentException | ParseException | SipException e) {
                logger.error("[命令发送失败] 国标级联: {}", e.getMessage());
            }
        }

        return false;
    }


    @Override
    public void online(ParentPlatform parentPlatform, SipTransactionInfo sipTransactionInfo) {
        logger.info("[国标级联]：{}, 平台上线", parentPlatform.getServerGBId());
        final String registerFailAgainTaskKey = REGISTER_FAIL_AGAIN_KEY_PREFIX + parentPlatform.getServerGBId();
        dynamicTask.stop(registerFailAgainTaskKey);

        platformMapper.updateParentPlatformStatus(parentPlatform.getServerGBId(), true);
        ParentPlatformCatch parentPlatformCatch = redisCatchStorage.queryPlatformCatchInfo(parentPlatform.getServerGBId());
        if (parentPlatformCatch == null) {
            parentPlatformCatch = new ParentPlatformCatch();
            parentPlatformCatch.setParentPlatform(parentPlatform);
            parentPlatformCatch.setId(parentPlatform.getServerGBId());
            parentPlatform.setStatus(true);
            parentPlatformCatch.setParentPlatform(parentPlatform);
        }

        parentPlatformCatch.getParentPlatform().setStatus(true);
        parentPlatformCatch.setSipTransactionInfo(sipTransactionInfo);
        redisCatchStorage.updatePlatformCatchInfo(parentPlatformCatch);

        final String registerTaskKey = REGISTER_KEY_PREFIX + parentPlatform.getServerGBId();
        if (!dynamicTask.isAlive(registerTaskKey)) {
            logger.info("[国标级联]：{}, 添加定时注册任务", parentPlatform.getServerGBId());
            // 添加注册任务
            dynamicTask.startCron(registerTaskKey,
                // 注册失败（注册成功时由程序直接调用了online方法）
                ()-> registerTask(parentPlatform, sipTransactionInfo),
                    parentPlatform.getExpires() * 1000);
        }


        final String keepaliveTaskKey = KEEPALIVE_KEY_PREFIX + parentPlatform.getServerGBId();
        if (!dynamicTask.contains(keepaliveTaskKey)) {
            logger.info("[国标级联]：{}, 添加定时心跳任务", parentPlatform.getServerGBId());
            // 添加心跳任务
            dynamicTask.startCron(keepaliveTaskKey,
                    ()-> {
                        try {
                            commanderForPlatform.keepalive(parentPlatform, eventResult -> {
                                // 心跳失败
                                if (eventResult.type == SipSubscribe.EventResultType.timeout) {
                                    // 心跳超时
                                    ParentPlatformCatch platformCatch = redisCatchStorage.queryPlatformCatchInfo(parentPlatform.getServerGBId());
                                    // 此时是第三次心跳超时， 平台离线
                                    if (platformCatch.getKeepAliveReply()  == 2) {
                                        // 设置平台离线，并重新注册
                                        logger.info("[国标级联] 三次心跳超时, 平台{}({})离线", parentPlatform.getName(), parentPlatform.getServerGBId());
                                        offline(parentPlatform, false);

                                    }

                                }else {
                                    logger.warn("[国标级联]发送心跳收到错误，code： {}, msg: {}", eventResult.statusCode, eventResult.msg);
                                }

                            }, eventResult -> {
                                // 心跳成功
                                // 清空之前的心跳超时计数
                                ParentPlatformCatch platformCatch = redisCatchStorage.queryPlatformCatchInfo(parentPlatform.getServerGBId());
                                if (platformCatch != null && platformCatch.getKeepAliveReply() > 0) {
                                    platformCatch.setKeepAliveReply(0);
                                    redisCatchStorage.updatePlatformCatchInfo(platformCatch);
                                }
                            });
                        } catch (SipException | InvalidArgumentException | ParseException e) {
                            logger.error("[命令发送失败] 国标级联 发送心跳: {}", e.getMessage());
                        }
                    },
                    (parentPlatform.getKeepTimeout())*1000);
        }
    }

    private void registerTask(ParentPlatform parentPlatform, SipTransactionInfo sipTransactionInfo){
        try {
            // 不在同一个会话中续订则每次全新注册
            if (!userSetting.isRegisterKeepIntDialog()) {
                sipTransactionInfo = null;
            }

            if (sipTransactionInfo == null) {
                logger.info("[国标级联] 平台：{}注册即将到期，开始重新注册", parentPlatform.getServerGBId());
            }else {
                logger.info("[国标级联] 平台：{}注册即将到期，开始续订", parentPlatform.getServerGBId());
            }

            commanderForPlatform.register(parentPlatform, sipTransactionInfo,  eventResult -> {
                logger.info("[国标级联] 平台：{}注册失败，{}:{}", parentPlatform.getServerGBId(),
                        eventResult.statusCode, eventResult.msg);
                offline(parentPlatform, false);
            }, null);
        } catch (InvalidArgumentException | ParseException | SipException e) {
            logger.error("[命令发送失败] 国标级联定时注册: {}", e.getMessage());
        }
    }

    @Override
    public void offline(ParentPlatform parentPlatform, boolean stopRegister) {
        logger.info("[平台离线]：{}", parentPlatform.getServerGBId());
        ParentPlatformCatch parentPlatformCatch = redisCatchStorage.queryPlatformCatchInfo(parentPlatform.getServerGBId());
        parentPlatformCatch.setKeepAliveReply(0);
        parentPlatformCatch.setRegisterAliveReply(0);
        ParentPlatform parentPlatformInCatch = parentPlatformCatch.getParentPlatform();
        parentPlatformInCatch.setStatus(false);
        parentPlatformCatch.setParentPlatform(parentPlatformInCatch);
        redisCatchStorage.updatePlatformCatchInfo(parentPlatformCatch);
        platformMapper.updateParentPlatformStatus(parentPlatform.getServerGBId(), false);

        // 停止所有推流
        logger.info("[平台离线] {}, 停止所有推流", parentPlatform.getServerGBId());
        stopAllPush(parentPlatform.getServerGBId());

        // 清除注册定时
        logger.info("[平台离线] {}, 停止定时注册任务", parentPlatform.getServerGBId());
        final String registerTaskKey = REGISTER_KEY_PREFIX + parentPlatform.getServerGBId();
        if (dynamicTask.contains(registerTaskKey)) {
            dynamicTask.stop(registerTaskKey);
        }
        // 清除心跳定时
        logger.info("[平台离线] {}, 停止定时发送心跳任务", parentPlatform.getServerGBId());
        final String keepaliveTaskKey = KEEPALIVE_KEY_PREFIX + parentPlatform.getServerGBId();
        if (dynamicTask.contains(keepaliveTaskKey)) {
            // 清除心跳任务
            dynamicTask.stop(keepaliveTaskKey);
        }
        // 停止目录订阅回复
        logger.info("[平台离线] {}, 停止订阅回复", parentPlatform.getServerGBId());
        subscribeHolder.removeAllSubscribe(parentPlatform.getServerGBId());
        // 发起定时自动重新注册
        if (!stopRegister) {
            // 设置为60秒自动尝试重新注册
            final String registerFailAgainTaskKey = REGISTER_FAIL_AGAIN_KEY_PREFIX + parentPlatform.getServerGBId();
            ParentPlatform platform = platformMapper.getParentPlatById(parentPlatform.getId());
            if (platform.isEnable()) {
                dynamicTask.startCron(registerFailAgainTaskKey,
                        ()-> registerTask(platform, null),
                        userSetting.getRegisterAgainAfterTime() * 1000);
            }

        }
    }

    private void stopAllPush(String platformId) {
        List<SendRtpItem> sendRtpItems = redisCatchStorage.querySendRTPServer(platformId);
        if (sendRtpItems != null && sendRtpItems.size() > 0) {
            for (SendRtpItem sendRtpItem : sendRtpItems) {
                ssrcFactory.releaseSsrc(sendRtpItem.getMediaServerId(), sendRtpItem.getSsrc());
                redisCatchStorage.deleteSendRTPServer(platformId, sendRtpItem.getChannelId(), null, null);
                MediaServerItem mediaInfo = mediaServerService.getOne(sendRtpItem.getMediaServerId());
                Map<String, Object> param = new HashMap<>(3);
                param.put("vhost", "__defaultVhost__");
                param.put("app", sendRtpItem.getApp());
<<<<<<< HEAD
                param.put("stream", sendRtpItem.getStream());
                zlmrtpServerFactory.stopSendRtpStream(mediaInfo, param);
=======
                param.put("stream", sendRtpItem.getStreamId());
                ZLMServerFactory.stopSendRtpStream(mediaInfo, param);
>>>>>>> 733a11f2
            }
        }
    }

    @Override
    public void login(ParentPlatform parentPlatform) {
        final String registerTaskKey = REGISTER_KEY_PREFIX + parentPlatform.getServerGBId();
        try {
            commanderForPlatform.register(parentPlatform, eventResult1 -> {
                logger.info("[国标级联] {}，开始定时发起注册，间隔为1分钟", parentPlatform.getServerGBId());
                // 添加注册任务
                dynamicTask.startCron(registerTaskKey,
                        // 注册失败（注册成功时由程序直接调用了online方法）
                        ()->logger.info("[国标级联] {},平台离线后持续发起注册，失败", parentPlatform.getServerGBId()),
                        60*1000);
            }, null);
        } catch (InvalidArgumentException | ParseException | SipException e) {
            logger.error("[命令发送失败] 国标级联注册: {}", e.getMessage());
        }
    }

    @Override
    public void sendNotifyMobilePosition(String platformId) {
        ParentPlatform platform = platformMapper.getParentPlatByServerGBId(platformId);
        if (platform == null) {
            return;
        }
        SubscribeInfo subscribe = subscribeHolder.getMobilePositionSubscribe(platform.getServerGBId());
        if (subscribe != null) {

            // TODO 暂时只处理视频流的回复,后续增加对国标设备的支持
            List<DeviceChannel> gbStreams = gbStreamMapper.queryGbStreamListInPlatform(platform.getServerGBId(), userSetting.isUsePushingAsStatus());
            if (gbStreams.size() == 0) {
                return;
            }
            for (DeviceChannel deviceChannel : gbStreams) {
                String gbId = deviceChannel.getChannelId();
                GPSMsgInfo gpsMsgInfo = redisCatchStorage.getGpsMsgInfo(gbId);
                // 无最新位置不发送
                if (gpsMsgInfo != null) {
                    // 经纬度都为0不发送
                    if (gpsMsgInfo.getLng() == 0 && gpsMsgInfo.getLat() == 0) {
                        continue;
                    }
                    // 发送GPS消息
                    try {
                        commanderForPlatform.sendNotifyMobilePosition(platform, gpsMsgInfo, subscribe);
                    } catch (InvalidArgumentException | ParseException | NoSuchFieldException | SipException |
                             IllegalAccessException e) {
                        logger.error("[命令发送失败] 国标级联 移动位置通知: {}", e.getMessage());
                    }
                }
            }
        }
    }

    @Override
    public void broadcastInvite(ParentPlatform platform, String channelId, MediaServerItem mediaServerItem, ZlmHttpHookSubscribe.Event hookEvent,
                                SipSubscribe.Event errorEvent, InviteTimeOutCallback timeoutCallback) throws InvalidArgumentException, ParseException, SipException {

        if (mediaServerItem == null) {
            logger.info("[国标级联] 语音喊话未找到可用的zlm. platform: {}", platform.getServerGBId());
            return;
        }
        InviteInfo inviteInfo = inviteStreamService.getInviteInfoByDeviceAndChannel(InviteSessionType.PLAY, platform.getServerGBId(), channelId);


        if (inviteInfo != null && inviteInfo.getStreamInfo() != null) {
            // 如果zlm不存在这个流，则删除数据即可
            MediaServerItem mediaServerItemForStreamInfo = mediaServerService.getOne(inviteInfo.getStreamInfo().getMediaServerId());
            if (mediaServerItemForStreamInfo != null) {
                Boolean ready = zlmrtpServerFactory.isStreamReady(mediaServerItemForStreamInfo, inviteInfo.getStreamInfo().getApp(), inviteInfo.getStreamInfo().getStream());
                if (!ready) {
                    // 错误存在于redis中的数据
                    inviteStreamService.removeInviteInfo(inviteInfo);
                }else {
                    // 流确实尚在推流，直接回调结果
                    OnStreamChangedHookParam hookParam = new OnStreamChangedHookParam();
                    hookParam.setApp(inviteInfo.getStreamInfo().getApp());
                    hookParam.setStream(inviteInfo.getStreamInfo().getStream());

                    hookEvent.response(mediaServerItemForStreamInfo, hookParam);
                    return;
                }
            }
        }

        String streamId = null;
        if (mediaServerItem.isRtpEnable()) {
            streamId = String.format("%s_%s", platform.getServerGBId(), channelId);
        }
        // 默认不进行SSRC校验， TODO 后续可改为配置
        boolean ssrcCheck = false;
        int tcpMode;
        if (userSetting.getBroadcastForPlatform().equalsIgnoreCase("TCP-PASSIVE")) {
            tcpMode = 1;
        }else if (userSetting.getBroadcastForPlatform().equalsIgnoreCase("TCP-ACTIVE")) {
            tcpMode = 2;
        } else {
            tcpMode = 0;
        }
        SSRCInfo ssrcInfo = mediaServerService.openRTPServer(mediaServerItem, streamId, null, ssrcCheck, false, null, true, false, tcpMode);
        if (ssrcInfo == null || ssrcInfo.getPort() < 0) {
            logger.info("[国标级联] 发起语音喊话 开启端口监听失败， platform: {}, channel： {}", platform.getServerGBId(), channelId);
            SipSubscribe.EventResult<Object> eventResult = new SipSubscribe.EventResult<>();
            eventResult.statusCode = -1;
            eventResult.msg = "端口监听失败";
            eventResult.type = SipSubscribe.EventResultType.failedToGetPort;
            errorEvent.response(eventResult);
            return;
        }
        logger.info("[国标级联] 语音喊话，发起Invite消息 deviceId: {}, channelId: {},收流端口： {}, 收流模式：{}, SSRC: {}, SSRC校验：{}",
                platform.getServerGBId(), channelId, ssrcInfo.getPort(), userSetting.getBroadcastForPlatform(), ssrcInfo.getSsrc(), ssrcCheck);

        String timeOutTaskKey = UUID.randomUUID().toString();
        dynamicTask.startDelay(timeOutTaskKey, () -> {
            // 执行超时任务时查询是否已经成功，成功了则不执行超时任务，防止超时任务取消失败的情况
            InviteInfo inviteInfoForBroadcast = inviteStreamService.getInviteInfo(InviteSessionType.BROADCAST, platform.getServerGBId(), channelId, null);
            if (inviteInfoForBroadcast == null) {
                logger.info("[国标级联] 发起语音喊话 收流超时 deviceId: {}, channelId: {}，端口：{}, SSRC: {}", platform.getServerGBId(), channelId, ssrcInfo.getPort(), ssrcInfo.getSsrc());
                // 点播超时回复BYE 同时释放ssrc以及此次点播的资源
                try {
                    commanderForPlatform.streamByeCmd(platform, channelId, ssrcInfo.getStream(), null, null);
                } catch (InvalidArgumentException | ParseException | SipException | SsrcTransactionNotFoundException e) {
                    logger.error("[点播超时]， 发送BYE失败 {}", e.getMessage());
                } finally {
                    timeoutCallback.run(1, "收流超时");
                    mediaServerService.releaseSsrc(mediaServerItem.getId(), ssrcInfo.getSsrc());
                    mediaServerService.closeRTPServer(mediaServerItem, ssrcInfo.getStream());
                    streamSession.remove(platform.getServerGBId(), channelId, ssrcInfo.getStream());
                    mediaServerService.closeRTPServer(mediaServerItem, ssrcInfo.getStream());
                }
            }
        }, userSetting.getPlayTimeout());
        commanderForPlatform.broadcastInviteCmd(platform, channelId, mediaServerItem, ssrcInfo, (mediaServerItemForInvite, hookParam)->{
            logger.info("[国标级联] 发起语音喊话 收到上级推流 deviceId: {}, channelId: {}", platform.getServerGBId(), channelId);
            dynamicTask.stop(timeOutTaskKey);
            // hook响应
            playService.onPublishHandlerForPlay(mediaServerItemForInvite, hookParam, platform.getServerGBId(), channelId);
            // 收到流
            if (hookEvent != null) {
                hookEvent.response(mediaServerItem, hookParam);
            }
        }, event -> {
            // 收到200OK 检测ssrc是否有变化，防止上级自定义了ssrc
            ResponseEvent responseEvent = (ResponseEvent) event.event;
            String contentString = new String(responseEvent.getResponse().getRawContent());
            // 获取ssrc
            int ssrcIndex = contentString.indexOf("y=");
            // 检查是否有y字段
            if (ssrcIndex >= 0) {
                //ssrc规定长度为10字节，不取余下长度以避免后续还有“f=”字段 TODO 后续对不规范的非10位ssrc兼容
                String ssrcInResponse = contentString.substring(ssrcIndex + 2, ssrcIndex + 12);
                // 查询到ssrc不一致且开启了ssrc校验则需要针对处理
                if (ssrcInfo.getSsrc().equals(ssrcInResponse) || ssrcCheck) {
                    return;
                }
                logger.info("[点播消息] 收到invite 200, 发现下级自定义了ssrc: {}", ssrcInResponse);
                if (!mediaServerItem.isRtpEnable()) {
                    logger.info("[点播消息] SSRC修正 {}->{}", ssrcInfo.getSsrc(), ssrcInResponse);
                    // 释放ssrc
                    mediaServerService.releaseSsrc(mediaServerItem.getId(), ssrcInfo.getSsrc());
                    // 单端口模式streamId也有变化，需要重新设置监听
                    if (!mediaServerItem.isRtpEnable()) {
                        // 添加订阅
                        HookSubscribeForStreamChange hookSubscribe = HookSubscribeFactory.on_stream_changed("rtp", ssrcInfo.getStream(), true, "rtsp", mediaServerItem.getId());
                        subscribe.removeSubscribe(hookSubscribe);
                        hookSubscribe.getContent().put("stream", String.format("%08x", Integer.parseInt(ssrcInResponse)).toUpperCase());
                        subscribe.addSubscribe(hookSubscribe, (mediaServerItemInUse, hookParam) -> {
                            logger.info("[ZLM HOOK] ssrc修正后收到订阅消息： " + hookParam);
                            dynamicTask.stop(timeOutTaskKey);
                            // hook响应
                            playService.onPublishHandlerForPlay(mediaServerItemInUse, hookParam, platform.getServerGBId(), channelId);
                            hookEvent.response(mediaServerItemInUse, hookParam);
                        });
                    }
                    // 关闭rtp server
                    mediaServerService.closeRTPServer(mediaServerItem, ssrcInfo.getStream());
                    // 重新开启ssrc server
                    mediaServerService.openRTPServer(mediaServerItem, ssrcInfo.getStream(), ssrcInResponse, false, false, ssrcInfo.getPort(), true, false, tcpMode);
                }
            }
        }, eventResult -> {
            // 收到错误回复
            if (errorEvent != null) {
                errorEvent.response(eventResult);
            }
        });
    }

    @Override
    public void stopBroadcast(ParentPlatform platform, String channelId, String stream) throws InvalidArgumentException, ParseException, SsrcTransactionNotFoundException, SipException {
        commanderForPlatform.streamByeCmd(platform, channelId, stream, null, null);
    }
}<|MERGE_RESOLUTION|>--- conflicted
+++ resolved
@@ -10,14 +10,11 @@
 import com.genersoft.iot.vmp.gb28181.session.SSRCFactory;
 import com.genersoft.iot.vmp.gb28181.session.VideoStreamSessionManager;
 import com.genersoft.iot.vmp.gb28181.transmit.cmd.impl.SIPCommanderFroPlatform;
-<<<<<<< HEAD
 import com.genersoft.iot.vmp.media.zlm.ZLMRTPServerFactory;
 import com.genersoft.iot.vmp.media.zlm.ZlmHttpHookSubscribe;
 import com.genersoft.iot.vmp.media.zlm.dto.HookSubscribeFactory;
 import com.genersoft.iot.vmp.media.zlm.dto.HookSubscribeForStreamChange;
-=======
 import com.genersoft.iot.vmp.media.zlm.ZLMServerFactory;
->>>>>>> 733a11f2
 import com.genersoft.iot.vmp.media.zlm.dto.MediaServerItem;
 import com.genersoft.iot.vmp.media.zlm.dto.hook.OnStreamChangedHookParam;
 import com.genersoft.iot.vmp.service.IInviteStreamService;
@@ -367,13 +364,8 @@
                 Map<String, Object> param = new HashMap<>(3);
                 param.put("vhost", "__defaultVhost__");
                 param.put("app", sendRtpItem.getApp());
-<<<<<<< HEAD
                 param.put("stream", sendRtpItem.getStream());
-                zlmrtpServerFactory.stopSendRtpStream(mediaInfo, param);
-=======
-                param.put("stream", sendRtpItem.getStreamId());
                 ZLMServerFactory.stopSendRtpStream(mediaInfo, param);
->>>>>>> 733a11f2
             }
         }
     }
