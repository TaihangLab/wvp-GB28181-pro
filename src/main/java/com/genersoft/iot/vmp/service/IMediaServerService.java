--- conflicted
+++ resolved
@@ -96,7 +96,6 @@
 
     List<MediaServerItem> getAllWithAssistPort();
 
-<<<<<<< HEAD
     /**
      * 查找存在录像文件的时间
      */
@@ -106,6 +105,4 @@
      * 获取媒体流的信息
      */
     StreamMediaInfo getMediaInfo(String mediaServerId, String app, String stream);
-=======
->>>>>>> 76e8480c
 }