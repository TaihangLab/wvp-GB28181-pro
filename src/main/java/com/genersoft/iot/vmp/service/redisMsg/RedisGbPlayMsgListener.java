--- conflicted
+++ resolved
@@ -115,93 +115,9 @@
             taskExecutor.execute(() -> {
                 while (!taskQueue.isEmpty()) {
                     Message msg = taskQueue.poll();
-<<<<<<< HEAD
-                    JSONObject msgJSON = JSON.parseObject(msg.getBody(), JSONObject.class);
-                    WvpRedisMsg wvpRedisMsg = JSON.to(WvpRedisMsg.class, msgJSON);
-                    if (!userSetting.getServerId().equals(wvpRedisMsg.getToId())) {
-                        continue;
-                    }
-                    if (WvpRedisMsg.isRequest(wvpRedisMsg)) {
-                        logger.info("[收到REDIS通知] 请求： {}", new String(msg.getBody()));
-
-                        switch (wvpRedisMsg.getCmd()){
-                            case WvpRedisMsgCmd.GET_SEND_ITEM:
-                                RequestSendItemMsg content = JSON.to(RequestSendItemMsg.class, wvpRedisMsg.getContent());
-                                requestSendItemMsgHand(content, wvpRedisMsg.getFromId(), wvpRedisMsg.getSerial());
-                                break;
-                            case WvpRedisMsgCmd.REQUEST_PUSH_STREAM:
-                                RequestPushStreamMsg param = JSON.to(RequestPushStreamMsg.class, wvpRedisMsg.getContent());;
-                                requestPushStreamMsgHand(param, wvpRedisMsg.getFromId(), wvpRedisMsg.getSerial());
-                                break;
-                            default:
-                                break;
-                        }
-
-                    }else {
-                        logger.info("[收到REDIS通知] 回复： {}", new String(msg.getBody()));
-                        switch (wvpRedisMsg.getCmd()){
-                            case WvpRedisMsgCmd.GET_SEND_ITEM:
-
-                                WVPResult content  = JSON.to(WVPResult.class, wvpRedisMsg.getContent());
-
-                                String key = wvpRedisMsg.getSerial();
-                                switch (content.getCode()) {
-                                    case 0:
-                                        ResponseSendItemMsg responseSendItemMsg =JSON.to(ResponseSendItemMsg.class, content.getData());
-                                        PlayMsgCallback playMsgCallback = callbacks.get(key);
-                                        if (playMsgCallback != null) {
-                                            callbacksForError.remove(key);
-                                            try {
-                                                playMsgCallback.handler(responseSendItemMsg);
-                                            } catch (ParseException e) {
-                                                logger.error("[REDIS消息处理异常] ", e);
-                                            }
-                                        }
-                                        break;
-                                    case ERROR_CODE_MEDIA_SERVER_NOT_FOUND:
-                                    case ERROR_CODE_OFFLINE:
-                                    case ERROR_CODE_TIMEOUT:
-                                        PlayMsgErrorCallback errorCallback = callbacksForError.get(key);
-                                        if (errorCallback != null) {
-                                            callbacks.remove(key);
-                                            errorCallback.handler(content);
-                                        }
-                                        break;
-                                    default:
-                                        break;
-                                }
-                                break;
-                            case WvpRedisMsgCmd.REQUEST_PUSH_STREAM:
-                                WVPResult wvpResult  = JSON.to(WVPResult.class, wvpRedisMsg.getContent());
-                                String serial = wvpRedisMsg.getSerial();
-                                switch (wvpResult.getCode()) {
-                                    case 0:
-                                        JSONObject jsonObject = (JSONObject)wvpResult.getData();
-                                        PlayMsgCallbackForStartSendRtpStream playMsgCallback = callbacksForStartSendRtpStream.get(serial);
-                                        if (playMsgCallback != null) {
-                                            callbacksForError.remove(serial);
-                                            playMsgCallback.handler(jsonObject);
-                                        }
-                                        break;
-                                    case ERROR_CODE_MEDIA_SERVER_NOT_FOUND:
-                                    case ERROR_CODE_OFFLINE:
-                                    case ERROR_CODE_TIMEOUT:
-                                        PlayMsgErrorCallback errorCallback = callbacksForError.get(serial);
-                                        if (errorCallback != null) {
-                                            callbacks.remove(serial);
-                                            errorCallback.handler(wvpResult);
-                                        }
-                                        break;
-                                    default:
-                                        break;
-                                }
-                                break;
-                            default:
-                                break;
-=======
                     try {
                         JSONObject msgJSON = JSON.parseObject(msg.getBody(), JSONObject.class);
-                        WvpRedisMsg wvpRedisMsg = JSON.toJavaObject(msgJSON, WvpRedisMsg.class);
+                        WvpRedisMsg wvpRedisMsg = JSON.to(WvpRedisMsg.class, msgJSON);
                         if (!userSetting.getServerId().equals(wvpRedisMsg.getToId())) {
                             continue;
                         }
@@ -210,11 +126,11 @@
 
                             switch (wvpRedisMsg.getCmd()){
                                 case WvpRedisMsgCmd.GET_SEND_ITEM:
-                                    RequestSendItemMsg content = JSON.toJavaObject((JSONObject)wvpRedisMsg.getContent(), RequestSendItemMsg.class);
+                                    RequestSendItemMsg content = JSON.to(RequestSendItemMsg.class, wvpRedisMsg.getContent());
                                     requestSendItemMsgHand(content, wvpRedisMsg.getFromId(), wvpRedisMsg.getSerial());
                                     break;
                                 case WvpRedisMsgCmd.REQUEST_PUSH_STREAM:
-                                    RequestPushStreamMsg param = JSON.toJavaObject((JSONObject)wvpRedisMsg.getContent(), RequestPushStreamMsg.class);;
+                                    RequestPushStreamMsg param = JSON.to(RequestPushStreamMsg.class, wvpRedisMsg.getContent());
                                     requestPushStreamMsgHand(param, wvpRedisMsg.getFromId(), wvpRedisMsg.getSerial());
                                     break;
                                 default:
@@ -226,12 +142,12 @@
                             switch (wvpRedisMsg.getCmd()){
                                 case WvpRedisMsgCmd.GET_SEND_ITEM:
 
-                                    WVPResult content  = JSON.toJavaObject((JSONObject)wvpRedisMsg.getContent(), WVPResult.class);
+                                   WVPResult content  = JSON.to(WVPResult.class, wvpRedisMsg.getContent());
 
                                     String key = wvpRedisMsg.getSerial();
                                     switch (content.getCode()) {
                                         case 0:
-                                            ResponseSendItemMsg responseSendItemMsg =JSON.toJavaObject((JSONObject)content.getData(), ResponseSendItemMsg.class);
+                                           ResponseSendItemMsg responseSendItemMsg =JSON.to(ResponseSendItemMsg.class, content.getData());
                                             PlayMsgCallback playMsgCallback = callbacks.get(key);
                                             if (playMsgCallback != null) {
                                                 callbacksForError.remove(key);
@@ -256,7 +172,7 @@
                                     }
                                     break;
                                 case WvpRedisMsgCmd.REQUEST_PUSH_STREAM:
-                                    WVPResult wvpResult  = JSON.toJavaObject((JSONObject)wvpRedisMsg.getContent(), WVPResult.class);
+                                    WVPResult wvpResult  = JSON.to(WVPResult.class, wvpRedisMsg.getContent());
                                     String serial = wvpRedisMsg.getSerial();
                                     switch (wvpResult.getCode()) {
                                         case 0:
@@ -283,7 +199,7 @@
                                 default:
                                     break;
                             }
->>>>>>> 3aabbd69
+
                         }
                     }catch (Exception e) {
                         logger.warn("[RedisGbPlayMsg] 发现未处理的异常, {}",e.getMessage());
