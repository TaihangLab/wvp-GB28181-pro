--- conflicted
+++ resolved
@@ -61,7 +61,6 @@
 
     void resumeRtp(String streamId) throws ServiceException, InvalidArgumentException, ParseException, SipException;
 
-<<<<<<< HEAD
     void startPushStream(SendRtpItem sendRtpItem, SIPResponse sipResponse, ParentPlatform platform, CallIdHeader callIdHeader);
 
     void startSendRtpStreamHand(SendRtpItem sendRtpItem, ParentPlatform parentPlatform,
@@ -70,7 +69,6 @@
     void talkCmd(Device device, String channelId, MediaServerItem mediaServerItem, String stream, AudioBroadcastEvent event);
 
     void stopTalk(Device device, String channelId, Boolean streamIsReady);
-=======
+
     void getSnap(String deviceId, String channelId, String fileName, ErrorCallback errorCallback);
->>>>>>> fec69c71
 }