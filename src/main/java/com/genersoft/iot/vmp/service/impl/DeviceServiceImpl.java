package com.genersoft.iot.vmp.service.impl;

import com.baomidou.dynamic.datasource.annotation.DS;
import com.genersoft.iot.vmp.common.VideoManagerConstants;
import com.genersoft.iot.vmp.conf.DynamicTask;
import com.genersoft.iot.vmp.conf.UserSetting;
import com.genersoft.iot.vmp.conf.exception.SsrcTransactionNotFoundException;
import com.genersoft.iot.vmp.gb28181.bean.*;
import com.genersoft.iot.vmp.gb28181.session.AudioBroadcastManager;
import com.genersoft.iot.vmp.gb28181.session.VideoStreamSessionManager;
import com.genersoft.iot.vmp.gb28181.task.ISubscribeTask;
import com.genersoft.iot.vmp.gb28181.task.impl.CatalogSubscribeTask;
import com.genersoft.iot.vmp.gb28181.task.impl.MobilePositionSubscribeTask;
import com.genersoft.iot.vmp.gb28181.transmit.cmd.ISIPCommander;
import com.genersoft.iot.vmp.gb28181.transmit.cmd.impl.SIPCommander;
import com.genersoft.iot.vmp.gb28181.transmit.event.request.impl.message.response.cmd.CatalogResponseMessageHandler;
import com.genersoft.iot.vmp.media.zlm.ZLMRESTfulUtils;
import com.genersoft.iot.vmp.media.zlm.dto.MediaServerItem;
import com.genersoft.iot.vmp.service.IDeviceChannelService;
import com.genersoft.iot.vmp.service.IDeviceService;
import com.genersoft.iot.vmp.service.IInviteStreamService;
import com.genersoft.iot.vmp.service.IMediaServerService;
import com.genersoft.iot.vmp.storager.IRedisCatchStorage;
import com.genersoft.iot.vmp.storager.dao.DeviceChannelMapper;
import com.genersoft.iot.vmp.storager.dao.DeviceMapper;
import com.genersoft.iot.vmp.storager.dao.PlatformChannelMapper;
import com.genersoft.iot.vmp.utils.DateUtil;
import com.genersoft.iot.vmp.vmanager.bean.BaseTree;
import com.genersoft.iot.vmp.vmanager.bean.ResourceBaseInfo;
import org.slf4j.Logger;
import org.slf4j.LoggerFactory;
import org.springframework.beans.factory.annotation.Autowired;
import org.springframework.jdbc.datasource.DataSourceTransactionManager;
import org.springframework.stereotype.Service;
import org.springframework.transaction.TransactionDefinition;
import org.springframework.transaction.TransactionStatus;
import org.springframework.util.ObjectUtils;

import javax.sip.InvalidArgumentException;
import javax.sip.SipException;
import java.text.ParseException;
import java.time.Instant;
import java.util.*;
import java.util.concurrent.TimeUnit;

/**
 * 设备业务（目录订阅）
 */
@Service
@DS("master")
public class DeviceServiceImpl implements IDeviceService {

    private final static Logger logger = LoggerFactory.getLogger(DeviceServiceImpl.class);

    @Autowired
    private SIPCommander cmder;
    @Autowired
    private DynamicTask dynamicTask;

    @Autowired
    private ISIPCommander sipCommander;

    @Autowired
    private CatalogResponseMessageHandler catalogResponseMessageHandler;

    @Autowired
    private IRedisCatchStorage redisCatchStorage;

    @Autowired
    private IInviteStreamService inviteStreamService;

    @Autowired
    private DeviceMapper deviceMapper;

    @Autowired
    private PlatformChannelMapper platformChannelMapper;

    @Autowired
    private IDeviceChannelService deviceChannelService;

    @Autowired
    private DeviceChannelMapper deviceChannelMapper;

    @Autowired
    DataSourceTransactionManager dataSourceTransactionManager;

    @Autowired
    TransactionDefinition transactionDefinition;

    @Autowired
    private UserSetting userSetting;

    @Autowired
    private ISIPCommander commander;

    @Autowired
    private VideoStreamSessionManager streamSession;

    @Autowired
    private IMediaServerService mediaServerService;

    @Autowired
    private AudioBroadcastManager audioBroadcastManager;

    @Autowired
    private ZLMRESTfulUtils zlmresTfulUtils;

    @Override
    public void online(Device device, SipTransactionInfo sipTransactionInfo) {
        logger.info("[设备上线] deviceId：{}->{}:{}", device.getDeviceId(), device.getIp(), device.getPort());
        Device deviceInRedis = redisCatchStorage.getDevice(device.getDeviceId());
        Device deviceInDb = deviceMapper.getDeviceByDeviceId(device.getDeviceId());

        String now = DateUtil.getNow();
        if (deviceInRedis != null && deviceInDb == null) {
            // redis 存在脏数据
            inviteStreamService.clearInviteInfo(device.getDeviceId());
        }
        device.setUpdateTime(now);
        device.setKeepaliveTime(now);
        if (device.getKeepaliveIntervalTime() == 0) {
            // 默认心跳间隔60
            device.setKeepaliveIntervalTime(60);
        }
        if (sipTransactionInfo != null) {
            device.setSipTransactionInfo(sipTransactionInfo);
        }else {
            if (deviceInRedis != null) {
                device.setSipTransactionInfo(deviceInRedis.getSipTransactionInfo());
            }
        }

        // 第一次上线 或则设备之前是离线状态--进行通道同步和设备信息查询
        if (deviceInDb == null) {
            device.setOnLine(true);
            device.setCreateTime(now);
            device.setUpdateTime(now);
            logger.info("[设备上线,首次注册]: {}，查询设备信息以及通道信息", device.getDeviceId());
            deviceMapper.add(device);
            redisCatchStorage.updateDevice(device);
            try {
                commander.deviceInfoQuery(device);
            } catch (InvalidArgumentException | SipException | ParseException e) {
                logger.error("[命令发送失败] 查询设备信息: {}", e.getMessage());
            }
            sync(device);
        }else {

            if (deviceInDb != null) {
                device.setSwitchPrimarySubStream(deviceInDb.isSwitchPrimarySubStream());
            }
            if(!device.isOnLine()){
                device.setOnLine(true);
                device.setCreateTime(now);
                deviceMapper.update(device);
                redisCatchStorage.updateDevice(device);
                if (userSetting.getSyncChannelOnDeviceOnline()) {
                    logger.info("[设备上线,离线状态下重新注册]: {}，查询设备信息以及通道信息", device.getDeviceId());
                    try {
                        commander.deviceInfoQuery(device);
                    } catch (InvalidArgumentException | SipException | ParseException e) {
                        logger.error("[命令发送失败] 查询设备信息: {}", e.getMessage());
                    }
                    sync(device);
                    // TODO 如果设备下的通道级联到了其他平台，那么需要发送事件或者notify给上级平台
                }
                // 上线添加订阅
                if (device.getSubscribeCycleForCatalog() > 0) {
                    // 查询在线设备那些开启了订阅，为设备开启定时的目录订阅
                    addCatalogSubscribe(device);
                }
                if (device.getSubscribeCycleForMobilePosition() > 0) {
                    addMobilePositionSubscribe(device);
                }
                if (userSetting.getDeviceStatusNotify()) {
                    // 发送redis消息
                    redisCatchStorage.sendDeviceOrChannelStatus(device.getDeviceId(), null, true);
                }

            }else {
                if (deviceChannelMapper.queryAllChannels(device.getDeviceId()).size() == 0) {
                    logger.info("[设备上线]: {}，通道数为0,查询通道信息", device.getDeviceId());
                    sync(device);
                }

                deviceMapper.update(device);
                redisCatchStorage.updateDevice(device);
            }

        }

        // 刷新过期任务
        String registerExpireTaskKey = VideoManagerConstants.REGISTER_EXPIRE_TASK_KEY_PREFIX + device.getDeviceId();
        // 如果第一次注册那么必须在60 * 3时间内收到一个心跳，否则设备离线
        dynamicTask.startDelay(registerExpireTaskKey, ()-> offline(device.getDeviceId(), "首次注册后未能收到心跳"), device.getKeepaliveIntervalTime() * 1000 * 3);

//
//        try {
//            cmder.alarmSubscribe(device, 600, "0", "4", "0", "2023-7-27T00:00:00", "2023-7-28T00:00:00");
//        } catch (InvalidArgumentException e) {
//            throw new RuntimeException(e);
//        } catch (SipException e) {
//            throw new RuntimeException(e);
//        } catch (ParseException e) {
//            throw new RuntimeException(e);
//        }

    }

    @Override
    public void offline(String deviceId, String reason) {
        logger.warn("[设备离线]，{}, device：{}", reason, deviceId);
        Device device = deviceMapper.getDeviceByDeviceId(deviceId);
        if (device == null) {
            return;
        }
        String registerExpireTaskKey = VideoManagerConstants.REGISTER_EXPIRE_TASK_KEY_PREFIX + deviceId;
        dynamicTask.stop(registerExpireTaskKey);
        if (device.isOnLine()) {
            if (userSetting.getDeviceStatusNotify()) {
                // 发送redis消息
                redisCatchStorage.sendDeviceOrChannelStatus(device.getDeviceId(), null, false);
            }
        }

        device.setOnLine(false);
        redisCatchStorage.updateDevice(device);
        deviceMapper.update(device);
        //进行通道离线
//        deviceChannelMapper.offlineByDeviceId(deviceId);
        // 离线释放所有ssrc
        List<SsrcTransaction> ssrcTransactions = streamSession.getSsrcTransactionForAll(deviceId, null, null, null);
        if (ssrcTransactions != null && ssrcTransactions.size() > 0) {
            for (SsrcTransaction ssrcTransaction : ssrcTransactions) {
                mediaServerService.releaseSsrc(ssrcTransaction.getMediaServerId(), ssrcTransaction.getSsrc());
                mediaServerService.closeRTPServer(ssrcTransaction.getMediaServerId(), ssrcTransaction.getStream());
                streamSession.removeByCallId(deviceId, ssrcTransaction.getChannelId(), ssrcTransaction.getCallId());
            }
        }
        // 移除订阅
        removeCatalogSubscribe(device);
        removeMobilePositionSubscribe(device);
<<<<<<< HEAD
        if (userSetting.getDeviceStatusNotify()) {
            // 发送redis消息
            redisCatchStorage.sendDeviceOrChannelStatus(device.getDeviceId(), null, false);
        }

        List<AudioBroadcastCatch> audioBroadcastCatches = audioBroadcastManager.get(deviceId);
        if (audioBroadcastCatches.size() > 0) {
            for (AudioBroadcastCatch audioBroadcastCatch : audioBroadcastCatches) {

                SendRtpItem sendRtpItem = redisCatchStorage.querySendRTPServer(deviceId, audioBroadcastCatch.getChannelId(), null, null);
                if (sendRtpItem != null) {
                    redisCatchStorage.deleteSendRTPServer(deviceId, sendRtpItem.getChannelId(), null, null);
                    MediaServerItem mediaInfo = mediaServerService.getOne(sendRtpItem.getMediaServerId());
                    Map<String, Object> param = new HashMap<>();
                    param.put("vhost", "__defaultVhost__");
                    param.put("app", sendRtpItem.getApp());
                    param.put("stream", sendRtpItem.getStream());
                    zlmresTfulUtils.stopSendRtp(mediaInfo, param);
                }

                audioBroadcastManager.del(deviceId, audioBroadcastCatch.getChannelId());
            }
        }
=======
>>>>>>> b079039f
    }

    @Override
    public boolean addCatalogSubscribe(Device device) {
        if (device == null || device.getSubscribeCycleForCatalog() < 0) {
            return false;
        }
        logger.info("[添加目录订阅] 设备{}", device.getDeviceId());
        // 添加目录订阅
        CatalogSubscribeTask catalogSubscribeTask = new CatalogSubscribeTask(device, sipCommander, dynamicTask);
        // 刷新订阅
        int subscribeCycleForCatalog = Math.max(device.getSubscribeCycleForCatalog(),30);
        // 设置最小值为30
        dynamicTask.startCron(device.getDeviceId() + "catalog", catalogSubscribeTask, (subscribeCycleForCatalog -1) * 1000);
        return true;
    }

    @Override
    public boolean removeCatalogSubscribe(Device device) {
        if (device == null || device.getSubscribeCycleForCatalog() < 0) {
            return false;
        }
        logger.info("[移除目录订阅]: {}", device.getDeviceId());
        String taskKey = device.getDeviceId() + "catalog";
        if (device.isOnLine()) {
            Runnable runnable = dynamicTask.get(taskKey);
            if (runnable instanceof ISubscribeTask) {
                ISubscribeTask subscribeTask = (ISubscribeTask) runnable;
                subscribeTask.stop();
            }
        }
        dynamicTask.stop(taskKey);
        return true;
    }

    @Override
    public boolean addMobilePositionSubscribe(Device device) {
        if (device == null || device.getSubscribeCycleForMobilePosition() < 0) {
            return false;
        }
        logger.info("[添加移动位置订阅] 设备{}", device.getDeviceId());
        // 添加目录订阅
        MobilePositionSubscribeTask mobilePositionSubscribeTask = new MobilePositionSubscribeTask(device, sipCommander, dynamicTask);
        // 设置最小值为30
        int subscribeCycleForCatalog = Math.max(device.getSubscribeCycleForMobilePosition(),30);
        // 刷新订阅
        dynamicTask.startCron(device.getDeviceId() + "mobile_position" , mobilePositionSubscribeTask, subscribeCycleForCatalog * 1000);
        return true;
    }

    @Override
    public boolean removeMobilePositionSubscribe(Device device) {
        if (device == null || device.getSubscribeCycleForCatalog() < 0) {
            return false;
        }
        logger.info("[移除移动位置订阅]: {}", device.getDeviceId());
        String taskKey = device.getDeviceId() + "mobile_position";
        if (device.isOnLine()) {
            Runnable runnable = dynamicTask.get(taskKey);
            if (runnable instanceof ISubscribeTask) {
                ISubscribeTask subscribeTask = (ISubscribeTask) runnable;
                subscribeTask.stop();
            }
        }
        dynamicTask.stop(taskKey);
        return true;
    }

    @Override
    public SyncStatus getChannelSyncStatus(String deviceId) {
        return catalogResponseMessageHandler.getChannelSyncProgress(deviceId);
    }

    @Override
    public Boolean isSyncRunning(String deviceId) {
        return catalogResponseMessageHandler.isSyncRunning(deviceId);
    }

    @Override
    public void sync(Device device) {
        if (catalogResponseMessageHandler.isSyncRunning(device.getDeviceId())) {
            logger.info("开启同步时发现同步已经存在");
            return;
        }
        int sn = (int)((Math.random()*9+1)*100000);
        catalogResponseMessageHandler.setChannelSyncReady(device, sn);
        try {
            sipCommander.catalogQuery(device, sn, event -> {
                String errorMsg = String.format("同步通道失败，错误码： %s, %s", event.statusCode, event.msg);
                catalogResponseMessageHandler.setChannelSyncEnd(device.getDeviceId(), errorMsg);
            });
        } catch (SipException | InvalidArgumentException | ParseException e) {
            logger.error("[同步通道], 信令发送失败：{}", e.getMessage() );
            String errorMsg = String.format("同步通道失败，信令发送失败： %s", e.getMessage());
            catalogResponseMessageHandler.setChannelSyncEnd(device.getDeviceId(), errorMsg);
        }
    }

    @Override
    public Device getDevice(String deviceId) {
        Device device = redisCatchStorage.getDevice(deviceId);
        if (device == null) {
            device = deviceMapper.getDeviceByDeviceId(deviceId);
            if (device != null) {
                redisCatchStorage.updateDevice(device);
            }
        }
        return device;
    }

    @Override
    public List<Device> getAllOnlineDevice() {
        return deviceMapper.getOnlineDevices();
    }

    @Override
    public boolean expire(Device device) {
        Instant registerTimeDate = Instant.from(DateUtil.formatter.parse(device.getRegisterTime()));
        Instant expireInstant = registerTimeDate.plusMillis(TimeUnit.SECONDS.toMillis(device.getExpires()));
        return expireInstant.isBefore(Instant.now());
    }

    @Override
    public void checkDeviceStatus(Device device) {
        if (device == null || !device.isOnLine()) {
            return;
        }
        try {
            sipCommander.deviceStatusQuery(device, null);
        } catch (InvalidArgumentException | SipException | ParseException e) {
            logger.error("[命令发送失败] 设备状态查询: {}", e.getMessage());
        }

    }

    @Override
    public Device getDeviceByHostAndPort(String host, int port) {
        return deviceMapper.getDeviceByHostAndPort(host, port);
    }

    @Override
    public void updateDevice(Device device) {

        String now = DateUtil.getNow();
        device.setUpdateTime(now);
        device.setCharset(device.getCharset().toUpperCase());
        device.setUpdateTime(DateUtil.getNow());
        if (deviceMapper.update(device) > 0) {
            redisCatchStorage.updateDevice(device);
        }
    }

    /**
     * 更新通道坐标系
     */
    private void updateDeviceChannelGeoCoordSys(Device device) {
       List<DeviceChannel> deviceChannels =  deviceChannelMapper.getAllChannelWithCoordinate(device.getDeviceId());
       if (deviceChannels.size() > 0) {
           List<DeviceChannel> deviceChannelsForStore = new ArrayList<>();
           for (DeviceChannel deviceChannel : deviceChannels) {
               deviceChannelsForStore.add(deviceChannelService.updateGps(deviceChannel, device));
           }
           deviceChannelService.updateChannels(device.getDeviceId(), deviceChannelsForStore);
       }
    }


    @Override
    public List<BaseTree<DeviceChannel>> queryVideoDeviceTree(String deviceId, String parentId, boolean onlyCatalog) {
        Device device = deviceMapper.getDeviceByDeviceId(deviceId);
        if (device == null) {
            return null;
        }
        if (ObjectUtils.isEmpty(parentId) ) {
            parentId = deviceId;
        }
        List<DeviceChannel> rootNodes = deviceChannelMapper.getSubChannelsByDeviceId(deviceId, parentId, onlyCatalog);
        return transportChannelsToTree(rootNodes, "");
    }

    @Override
    public List<DeviceChannel> queryVideoDeviceInTreeNode(String deviceId, String parentId) {
        Device device = deviceMapper.getDeviceByDeviceId(deviceId);
        if (device == null) {
            return null;
        }
        if (ObjectUtils.isEmpty(parentId) || parentId.equals(deviceId)) {
            return deviceChannelMapper.getSubChannelsByDeviceId(deviceId, null, false);
        }else {
            return deviceChannelMapper.getSubChannelsByDeviceId(deviceId, parentId, false);
        }
    }

    private List<BaseTree<DeviceChannel>> transportChannelsToTree(List<DeviceChannel> channels, String parentId) {
        if (channels == null) {
            return null;
        }
        List<BaseTree<DeviceChannel>> treeNotes = new ArrayList<>();
        if (channels.size() == 0) {
            return treeNotes;
        }
        for (DeviceChannel channel : channels) {

            BaseTree<DeviceChannel> node = new BaseTree<>();
            node.setId(channel.getChannelId());
            node.setDeviceId(channel.getDeviceId());
            node.setName(channel.getName());
            node.setPid(parentId);
            node.setBasicData(channel);
            node.setParent(false);
            if (channel.getChannelId().length() <= 8) {
                node.setParent(true);
            }else {
                if (channel.getChannelId().length() != 20) {
                    node.setParent(channel.getParental() == 1);
                }else {
                    try {
                        int type = Integer.parseInt(channel.getChannelId().substring(10, 13));
                        if (type == 215 || type == 216 || type == 200) {
                            node.setParent(true);
                        }
                    }catch (NumberFormatException e) {
                        node.setParent(false);
                    }
                }
            }
            treeNotes.add(node);
        }
        Collections.sort(treeNotes);
        return treeNotes;
    }

    @Override
    public boolean isExist(String deviceId) {
        return deviceMapper.getDeviceByDeviceId(deviceId) != null;
    }

    @Override
    public void addDevice(Device device) {
        device.setOnLine(false);
        device.setCreateTime(DateUtil.getNow());
        device.setUpdateTime(DateUtil.getNow());
        deviceMapper.addCustomDevice(device);
    }

    @Override
    public void updateCustomDevice(Device device) {
        Device deviceInStore = deviceMapper.getDeviceByDeviceId(device.getDeviceId());
        if (deviceInStore == null) {
            logger.warn("更新设备时未找到设备信息");
            return;
        }
        if(deviceInStore.isSwitchPrimarySubStream() != device.isSwitchPrimarySubStream()){
            //当修改设备的主子码流开关时，需要校验是否存在流，如果存在流则直接关闭
            List<SsrcTransaction> ssrcTransactionForAll = streamSession.getSsrcTransactionForAll(device.getDeviceId(), null, null, null);
            if(ssrcTransactionForAll != null){
                for (SsrcTransaction ssrcTransaction: ssrcTransactionForAll) {
                    try {
                        cmder.streamByeCmd(device, ssrcTransaction.getChannelId(), ssrcTransaction.getStream(), null, null);
                    } catch (InvalidArgumentException | SsrcTransactionNotFoundException | ParseException | SipException e) {
                        throw new RuntimeException(e);
                    }
                }
            }
            deviceChannelMapper.clearPlay(device.getDeviceId());
            inviteStreamService.clearInviteInfo(device.getDeviceId());
        }

        if (!ObjectUtils.isEmpty(device.getName())) {
            deviceInStore.setName(device.getName());
        }
        if (!ObjectUtils.isEmpty(device.getCharset())) {
            deviceInStore.setCharset(device.getCharset());
        }
        if (!ObjectUtils.isEmpty(device.getMediaServerId())) {
            deviceInStore.setMediaServerId(device.getMediaServerId());
        }
        if (!ObjectUtils.isEmpty(device.getCharset())) {
            deviceInStore.setCharset(device.getCharset());
        }
        if (!ObjectUtils.isEmpty(device.getSdpIp())) {
            deviceInStore.setSdpIp(device.getSdpIp());
        }
        if (!ObjectUtils.isEmpty(device.getPassword())) {
            deviceInStore.setPassword(device.getPassword());
        }
        if (!ObjectUtils.isEmpty(device.getStreamMode())) {
            deviceInStore.setStreamMode(device.getStreamMode());
        }


        //  目录订阅相关的信息
        if (deviceInStore.getSubscribeCycleForCatalog() != device.getSubscribeCycleForCatalog()) {
            if (device.getSubscribeCycleForCatalog() > 0) {
                // 若已开启订阅，但订阅周期不同，则先取消
                if (deviceInStore.getSubscribeCycleForCatalog() != 0) {
                    removeCatalogSubscribe(deviceInStore);
                }
                // 开启订阅
                deviceInStore.setSubscribeCycleForCatalog(device.getSubscribeCycleForCatalog());
                addCatalogSubscribe(deviceInStore);
            }else if (device.getSubscribeCycleForCatalog() == 0) {
                // 取消订阅
                deviceInStore.setSubscribeCycleForCatalog(device.getSubscribeCycleForCatalog());
                removeCatalogSubscribe(deviceInStore);
            }
        }

        // 移动位置订阅相关的信息
        if (device.getSubscribeCycleForMobilePosition() > 0) {
            if (deviceInStore.getSubscribeCycleForMobilePosition() == 0 || deviceInStore.getSubscribeCycleForMobilePosition() != device.getSubscribeCycleForMobilePosition()) {
                deviceInStore.setMobilePositionSubmissionInterval(device.getMobilePositionSubmissionInterval());
                deviceInStore.setSubscribeCycleForMobilePosition(device.getSubscribeCycleForMobilePosition());
                // 开启订阅
                addMobilePositionSubscribe(deviceInStore);
            }
        }else if (device.getSubscribeCycleForMobilePosition() == 0) {
            if (deviceInStore.getSubscribeCycleForMobilePosition() != 0) {
                deviceInStore.setMobilePositionSubmissionInterval(device.getMobilePositionSubmissionInterval());
                deviceInStore.setSubscribeCycleForMobilePosition(device.getSubscribeCycleForMobilePosition());
                // 取消订阅
                removeMobilePositionSubscribe(deviceInStore);
            }
        }
        if (deviceInStore.getGeoCoordSys() != null) {
            // 坐标系变化，需要重新计算GCJ02坐标和WGS84坐标
            if (!deviceInStore.getGeoCoordSys().equals(device.getGeoCoordSys())) {
                deviceInStore.setGeoCoordSys(device.getGeoCoordSys());
                updateDeviceChannelGeoCoordSys(deviceInStore);
            }
        }else {
            deviceInStore.setGeoCoordSys("WGS84");
        }
        if (device.getCharset() == null) {
            deviceInStore.setCharset("GB2312");
        }
        //SSRC校验
        deviceInStore.setSsrcCheck(device.isSsrcCheck());
        //作为消息通道
        deviceInStore.setAsMessageChannel(device.isAsMessageChannel());
        
        // 更新redis
        deviceMapper.updateCustom(deviceInStore);
        redisCatchStorage.removeDevice(deviceInStore.getDeviceId());
    }

    @Override
    public boolean delete(String deviceId) {
        TransactionStatus transactionStatus = dataSourceTransactionManager.getTransaction(transactionDefinition);
        boolean result = false;
        try {
            platformChannelMapper.delChannelForDeviceId(deviceId);
            deviceChannelMapper.cleanChannelsByDeviceId(deviceId);
            if ( deviceMapper.del(deviceId) < 0 ) {
                //事务回滚
                dataSourceTransactionManager.rollback(transactionStatus);
            }
            result = true;
            dataSourceTransactionManager.commit(transactionStatus);     //手动提交
        }catch (Exception e) {
            dataSourceTransactionManager.rollback(transactionStatus);
        }
        if (result) {
            redisCatchStorage.removeDevice(deviceId);
        }
        return result;
    }

    @Override
    public ResourceBaseInfo getOverview() {
        List<Device> onlineDevices = deviceMapper.getOnlineDevices();
        List<Device> all = deviceMapper.getAll();
        return new ResourceBaseInfo(all.size(), onlineDevices.size());
    }

    @Override
    public List<Device> getAll() {
        return deviceMapper.getAll();
    }


}<|MERGE_RESOLUTION|>--- conflicted
+++ resolved
@@ -240,7 +240,6 @@
         // 移除订阅
         removeCatalogSubscribe(device);
         removeMobilePositionSubscribe(device);
-<<<<<<< HEAD
         if (userSetting.getDeviceStatusNotify()) {
             // 发送redis消息
             redisCatchStorage.sendDeviceOrChannelStatus(device.getDeviceId(), null, false);
@@ -264,8 +263,6 @@
                 audioBroadcastManager.del(deviceId, audioBroadcastCatch.getChannelId());
             }
         }
-=======
->>>>>>> b079039f
     }
 
     @Override
