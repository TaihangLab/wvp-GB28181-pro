--- conflicted
+++ resolved
@@ -17,16 +17,12 @@
     /**
      * 分页回去云端录像列表
      */
-<<<<<<< HEAD
-    PageInfo<CloudRecordItem> getList(int page, int count, String query,  String app, String stream, String startTime, String endTime, List<MediaServer> mediaServerItems);
-=======
-    PageInfo<CloudRecordItem> getList(int page, int count, String query,  String app, String stream, String startTime, String endTime, List<MediaServerItem> mediaServerItems, String callId);
+    PageInfo<CloudRecordItem> getList(int page, int count, String query,  String app, String stream, String startTime, String endTime, List<MediaServer> mediaServerItems, String callId);
 
     /**
      * 根据hook消息增加一条记录
      */
     void addRecord(OnRecordMp4HookParam param);
->>>>>>> fe9b8154
 
     /**
      * 获取所有的日期
