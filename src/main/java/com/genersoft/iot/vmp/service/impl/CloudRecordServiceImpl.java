--- conflicted
+++ resolved
@@ -9,13 +9,10 @@
 import com.genersoft.iot.vmp.media.event.media.MediaRecordMp4Event;
 import com.genersoft.iot.vmp.media.service.IMediaServerService;
 import com.genersoft.iot.vmp.media.zlm.AssistRESTfulUtils;
-<<<<<<< HEAD
 import com.genersoft.iot.vmp.media.zlm.dto.StreamAuthorityInfo;
-=======
 import com.genersoft.iot.vmp.media.zlm.dto.MediaServerItem;
 import com.genersoft.iot.vmp.media.zlm.dto.StreamAuthorityInfo;
 import com.genersoft.iot.vmp.media.zlm.dto.hook.OnRecordMp4HookParam;
->>>>>>> 475b8a49
 import com.genersoft.iot.vmp.service.ICloudRecordService;
 import com.genersoft.iot.vmp.service.bean.CloudRecordItem;
 import com.genersoft.iot.vmp.service.bean.DownloadFileInfo;
@@ -112,29 +109,17 @@
         return new ArrayList<>(resultSet);
     }
 
-<<<<<<< HEAD
     @Async("taskExecutor")
     @EventListener
     public void onApplicationEvent(MediaRecordMp4Event event) {
         CloudRecordItem cloudRecordItem = CloudRecordItem.getInstance(event);
         if (ObjectUtils.isEmpty(cloudRecordItem.getCallId())) {
             StreamAuthorityInfo streamAuthorityInfo = redisCatchStorage.getStreamAuthorityInfo(event.getApp(), event.getStream());
-=======
-    @Override
-    public void addRecord(OnRecordMp4HookParam param) {
-        CloudRecordItem cloudRecordItem = CloudRecordItem.getInstance(param);
-        if (ObjectUtils.isEmpty(cloudRecordItem.getCallId())) {
-            StreamAuthorityInfo streamAuthorityInfo = redisCatchStorage.getStreamAuthorityInfo(param.getApp(), param.getStream());
->>>>>>> 475b8a49
             if (streamAuthorityInfo != null) {
                 cloudRecordItem.setCallId(streamAuthorityInfo.getCallId());
             }
         }
-<<<<<<< HEAD
         logger.info("[添加录像记录] {}/{}, callId: {}, 内容：{}", event.getApp(), event.getStream(), cloudRecordItem.getCallId(), event.getRecordInfo());
-=======
-        logger.info("[添加录像记录] {}/{}, callId: {}, 文件大小：{}, 时长： {}秒", param.getApp(), param.getStream(),cloudRecordItem.getCallId(), param.getFile_size(),param.getTime_len());
->>>>>>> 475b8a49
         cloudRecordServiceMapper.add(cloudRecordItem);
     }
 
