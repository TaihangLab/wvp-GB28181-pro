--- conflicted
+++ resolved
@@ -410,8 +410,6 @@
         return streamProxyMapper.updateStatus(app, stream, status);
     }
 
-<<<<<<< HEAD
-=======
     private void syncPullStream(String mediaServerId){
         MediaServerItem mediaServer = mediaServerService.getOne(mediaServerId);
         if (mediaServer != null) {
@@ -453,7 +451,6 @@
 
     }
 
->>>>>>> c62a8986
     @Override
     public ResourceBaceInfo getOverview() {
         return streamProxyMapper.getOverview();
