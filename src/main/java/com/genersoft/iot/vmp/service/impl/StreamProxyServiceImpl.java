package com.genersoft.iot.vmp.service.impl;

import com.alibaba.fastjson2.JSONArray;
import com.alibaba.fastjson2.JSONObject;
import com.genersoft.iot.vmp.common.GeneralCallback;
import com.genersoft.iot.vmp.common.StreamInfo;
import com.genersoft.iot.vmp.conf.UserSetting;
import com.genersoft.iot.vmp.conf.exception.ControllerException;
import com.genersoft.iot.vmp.gb28181.event.EventPublisher;
import com.genersoft.iot.vmp.gb28181.event.subscribe.catalog.CatalogEvent;
import com.genersoft.iot.vmp.media.zlm.ZLMRESTfulUtils;
import com.genersoft.iot.vmp.media.zlm.ZlmHttpHookSubscribe;
import com.genersoft.iot.vmp.media.zlm.dto.HookSubscribeFactory;
import com.genersoft.iot.vmp.media.zlm.dto.HookSubscribeForStreamChange;
import com.genersoft.iot.vmp.media.zlm.dto.MediaServerItem;
import com.genersoft.iot.vmp.media.zlm.dto.StreamProxyItem;
import com.genersoft.iot.vmp.media.zlm.dto.hook.OnStreamChangedHookParam;
import com.genersoft.iot.vmp.service.IGbStreamService;
import com.genersoft.iot.vmp.service.IMediaServerService;
import com.genersoft.iot.vmp.service.IMediaService;
import com.genersoft.iot.vmp.service.IStreamProxyService;
import com.genersoft.iot.vmp.storager.IRedisCatchStorage;
import com.genersoft.iot.vmp.storager.IVideoManagerStorage;
import com.genersoft.iot.vmp.storager.dao.GbStreamMapper;
import com.genersoft.iot.vmp.storager.dao.ParentPlatformMapper;
import com.genersoft.iot.vmp.storager.dao.PlatformGbStreamMapper;
import com.genersoft.iot.vmp.storager.dao.StreamProxyMapper;
import com.genersoft.iot.vmp.utils.DateUtil;
import com.genersoft.iot.vmp.vmanager.bean.ErrorCode;
import com.genersoft.iot.vmp.vmanager.bean.ResourceBaseInfo;
import com.github.pagehelper.PageInfo;
import org.slf4j.Logger;
import org.slf4j.LoggerFactory;
import org.springframework.beans.factory.annotation.Autowired;
import org.springframework.jdbc.datasource.DataSourceTransactionManager;
import org.springframework.stereotype.Service;
import org.springframework.transaction.TransactionDefinition;
import org.springframework.transaction.TransactionStatus;
import org.springframework.util.ObjectUtils;

import java.util.HashMap;
import java.util.List;
import java.util.Map;

/**
 * 视频代理业务
 */
@Service
public class StreamProxyServiceImpl implements IStreamProxyService {

    private final static Logger logger = LoggerFactory.getLogger(StreamProxyServiceImpl.class);

    @Autowired
    private IVideoManagerStorage videoManagerStorager;

    @Autowired
    private IMediaService mediaService;

    @Autowired
    private ZLMRESTfulUtils zlmresTfulUtils;

    @Autowired
    private StreamProxyMapper streamProxyMapper;

    @Autowired
    private IRedisCatchStorage redisCatchStorage;

    @Autowired
    private IVideoManagerStorage storager;

    @Autowired
    private UserSetting userSetting;

    @Autowired
    private GbStreamMapper gbStreamMapper;

    @Autowired
    private PlatformGbStreamMapper platformGbStreamMapper;

    @Autowired
    private EventPublisher eventPublisher;

    @Autowired
    private ParentPlatformMapper parentPlatformMapper;

    @Autowired
    private IGbStreamService gbStreamService;

    @Autowired
    private IMediaServerService mediaServerService;

    @Autowired
    private ZlmHttpHookSubscribe hookSubscribe;

    @Autowired
    DataSourceTransactionManager dataSourceTransactionManager;

    @Autowired
    TransactionDefinition transactionDefinition;


    @Override
    public void save(StreamProxyItem param, GeneralCallback<StreamInfo> callback) {
        MediaServerItem mediaInfo;
        if (ObjectUtils.isEmpty(param.getMediaServerId()) || "auto".equals(param.getMediaServerId())){
            mediaInfo = mediaServerService.getMediaServerForMinimumLoad(null);
        }else {
            mediaInfo = mediaServerService.getOne(param.getMediaServerId());
        }
        if (mediaInfo == null) {
            logger.warn("保存代理未找到在线的ZLM...");
            throw new ControllerException(ErrorCode.ERROR100.getCode(), "保存代理未找到在线的ZLM");
        }
<<<<<<< HEAD
        String dstUrl = String.format("rtmp://%s:%s/%s/%s", "127.0.0.1", mediaInfo.getRtmpPort(), param.getApp(),
                param.getStream() );
        param.setDstUrl(dstUrl);
=======
        String dstUrl;
        if ("ffmpeg".equalsIgnoreCase(param.getType())) {
            JSONObject jsonObject = zlmresTfulUtils.getMediaServerConfig(mediaInfo);
            if (jsonObject.getInteger("code") != 0) {
                throw new ControllerException(ErrorCode.ERROR100.getCode(), "获取流媒体配置失败");
            }
            JSONArray dataArray = jsonObject.getJSONArray("data");
            JSONObject mediaServerConfig = dataArray.getJSONObject(0);
            String ffmpegCmd = mediaServerConfig.getString(param.getFfmpeg_cmd_key());
            String schema = getSchemaFromFFmpegCmd(ffmpegCmd);
            if (schema == null) {
                throw new ControllerException(ErrorCode.ERROR100.getCode(), "ffmpeg拉流代理无法从ffmpeg cmd中获取到输出格式");
            }
            int port;
            String schemaForUri;
            if (schema.equalsIgnoreCase("rtsp")) {
                port = mediaInfo.getRtspPort();
                schemaForUri = schema;
            }else if (schema.equalsIgnoreCase("flv")) {
                port = mediaInfo.getHttpPort();
                schemaForUri = "http";
            }else if (schema.equalsIgnoreCase("rtmp")) {
                port = mediaInfo.getRtmpPort();
                schemaForUri = schema;
            }else {
                port = mediaInfo.getRtmpPort();
                schemaForUri = schema;
            }

            dstUrl = String.format("%s://%s:%s/%s/%s", schemaForUri, "127.0.0.1", port, param.getApp(),
                    param.getStream());
        }else {
            dstUrl = String.format("rtmp://%s:%s/%s/%s", "127.0.0.1", mediaInfo.getRtmpPort(), param.getApp(),
                    param.getStream());
        }
        param.setDst_url(dstUrl);
        logger.info("[拉流代理] 输出地址为：{}", dstUrl);
>>>>>>> 095b12eb
        param.setMediaServerId(mediaInfo.getId());
        boolean saveResult;
        // 更新
        if (videoManagerStorager.queryStreamProxy(param.getApp(), param.getStream()) != null) {
            saveResult = updateStreamProxy(param);
        }else { // 新增
            saveResult = addStreamProxy(param);
        }
        if (!saveResult) {
            callback.run(ErrorCode.ERROR100.getCode(), "保存失败", null);
            return;
        }

        HookSubscribeForStreamChange hookSubscribeForStreamChange = HookSubscribeFactory.on_stream_changed(param.getApp(), param.getStream(), true, "rtsp", mediaInfo.getId());
        hookSubscribe.addSubscribe(hookSubscribeForStreamChange, (mediaServerItem, response) -> {
            StreamInfo streamInfo = mediaService.getStreamInfoByAppAndStream(
                    mediaInfo, param.getApp(), param.getStream(), null, null);
            callback.run(ErrorCode.SUCCESS.getCode(), ErrorCode.SUCCESS.getMsg(), streamInfo);
        });

        if (param.isEnable()) {
            JSONObject jsonObject = addStreamProxyToZlm(param);
            if (jsonObject != null && jsonObject.getInteger("code") == 0) {
                hookSubscribe.removeSubscribe(hookSubscribeForStreamChange);
                StreamInfo streamInfo = mediaService.getStreamInfoByAppAndStream(
                        mediaInfo, param.getApp(), param.getStream(), null, null);
                callback.run(ErrorCode.SUCCESS.getCode(), ErrorCode.SUCCESS.getMsg(), streamInfo);
            }else {
                param.setEnable(false);
                // 直接移除
                if (param.isEnableRemoveNoneReader()) {
                    del(param.getApp(), param.getStream());
                }else {
                    updateStreamProxy(param);
                }
                if (jsonObject == null){
                    callback.run(ErrorCode.ERROR100.getCode(), "记录已保存，启用失败", null);
                    return;
                }else {
                    callback.run(ErrorCode.ERROR100.getCode(), jsonObject.getString("msg"), null);
                    return;
                }
            }
        }
    }

    private String getSchemaFromFFmpegCmd(String ffmpegCmd) {
        ffmpegCmd = ffmpegCmd.replaceAll(" + ", " ");
        String[] paramArray = ffmpegCmd.split(" ");
        if (paramArray.length == 0) {
            return null;
        }
        for (int i = 0; i < paramArray.length; i++) {
            if (paramArray[i].equalsIgnoreCase("-f")) {
                if (i + 1 < paramArray.length - 1) {
                    return paramArray[i+1];
                }else {
                    return null;
                }

            }
        }
        return null;
    }

    /**
     * 新增代理流
     * @param streamProxyItem
     * @return
     */
    private boolean addStreamProxy(StreamProxyItem streamProxyItem) {
        TransactionStatus transactionStatus = dataSourceTransactionManager.getTransaction(transactionDefinition);
        boolean result = false;
        streamProxyItem.setStreamType("proxy");
        streamProxyItem.setStatus(true);
        String now = DateUtil.getNow();
        streamProxyItem.setCreateTime(now);
        try {
            if (streamProxyMapper.add(streamProxyItem) > 0) {
                if (!ObjectUtils.isEmpty(streamProxyItem.getGbId())) {
                    if (gbStreamMapper.add(streamProxyItem) < 0) {
                        //事务回滚
                        dataSourceTransactionManager.rollback(transactionStatus);
                        return false;
                    }
                }
            }else {
                //事务回滚
                dataSourceTransactionManager.rollback(transactionStatus);
                return false;
            }
            result = true;
            dataSourceTransactionManager.commit(transactionStatus);     //手动提交
        }catch (Exception e) {
            logger.error("向数据库添加流代理失败：", e);
            dataSourceTransactionManager.rollback(transactionStatus);
        }


        return result;
    }

    /**
     * 更新代理流
     * @param streamProxyItem
     * @return
     */
    @Override
    public boolean updateStreamProxy(StreamProxyItem streamProxyItem) {
        TransactionStatus transactionStatus = dataSourceTransactionManager.getTransaction(transactionDefinition);
        boolean result = false;
        streamProxyItem.setStreamType("proxy");
        try {
            if (streamProxyMapper.update(streamProxyItem) > 0) {
                if (!ObjectUtils.isEmpty(streamProxyItem.getGbId())) {
                    if (gbStreamMapper.updateByAppAndStream(streamProxyItem) == 0) {
                        //事务回滚
                        dataSourceTransactionManager.rollback(transactionStatus);
                        return false;
                    }
                }
            } else {
                //事务回滚
                dataSourceTransactionManager.rollback(transactionStatus);
                return false;
            }

            dataSourceTransactionManager.commit(transactionStatus);     //手动提交
            result = true;
        }catch (Exception e) {
            logger.error("未处理的异常 ", e);
            dataSourceTransactionManager.rollback(transactionStatus);
        }
        return result;
    }

    @Override
    public JSONObject addStreamProxyToZlm(StreamProxyItem param) {
        JSONObject result = null;
        MediaServerItem mediaServerItem = null;
        if (param.getMediaServerId() == null) {
            logger.warn("添加代理时MediaServerId 为null");
            return null;
        }else {
            mediaServerItem = mediaServerService.getOne(param.getMediaServerId());
        }
        if (mediaServerItem == null) {
            return null;
        }
        if ("default".equals(param.getType())){
            result = zlmresTfulUtils.addStreamProxy(mediaServerItem, param.getApp(), param.getStream(), param.getUrl(),
                    param.isEnableAudio(), param.isEnableMp4(), param.getRtpType());
        }else if ("ffmpeg".equals(param.getType())) {
            result = zlmresTfulUtils.addFFmpegSource(mediaServerItem, param.getSrcUrl(), param.getDstUrl(),
                    param.getTimeoutMs() + "", param.isEnableAudio(), param.isEnableMp4(),
                    param.getFfmpegCmdKey());
        }
        return result;
    }

    @Override
    public JSONObject removeStreamProxyFromZlm(StreamProxyItem param) {
        if (param ==null) {
            return null;
        }
        MediaServerItem mediaServerItem = mediaServerService.getOne(param.getMediaServerId());
        JSONObject result = zlmresTfulUtils.closeStreams(mediaServerItem, param.getApp(), param.getStream());
        return result;
    }

    @Override
    public PageInfo<StreamProxyItem> getAll(Integer page, Integer count) {
        return videoManagerStorager.queryStreamProxyList(page, count);
    }

    @Override
    public void del(String app, String stream) {
        StreamProxyItem streamProxyItem = videoManagerStorager.queryStreamProxy(app, stream);
        if (streamProxyItem != null) {
            gbStreamService.sendCatalogMsg(streamProxyItem, CatalogEvent.DEL);
            videoManagerStorager.deleteStreamProxy(app, stream);
            JSONObject jsonObject = removeStreamProxyFromZlm(streamProxyItem);
            if (jsonObject != null && jsonObject.getInteger("code") == 0) {
                // 如果关联了国标那么移除关联
                gbStreamMapper.del(app, stream);
                platformGbStreamMapper.delByAppAndStream(app, stream);
                // TODO 如果关联的推流， 那么状态设置为离线
            }
            redisCatchStorage.removeStream(streamProxyItem.getMediaServerId(), "PULL", app, stream);
        }


    }

    @Override
    public boolean start(String app, String stream) {
        boolean result = false;
        StreamProxyItem streamProxy = videoManagerStorager.queryStreamProxy(app, stream);
        if (streamProxy != null && !streamProxy.isEnable() ) {
            JSONObject jsonObject = addStreamProxyToZlm(streamProxy);
            if (jsonObject == null) {
                return false;
            }
            if (jsonObject.getInteger("code") == 0) {
                result = true;
                streamProxy.setEnable(true);
                updateStreamProxy(streamProxy);
            }else {
                logger.info("启用代理失败： {}/{}->{}({})", app, stream, jsonObject.getString("msg"),
                        streamProxy.getSrcUrl() == null? streamProxy.getUrl():streamProxy.getSrcUrl());
            }
        }
        return result;
    }

    @Override
    public boolean stop(String app, String stream) {
        boolean result = false;
        StreamProxyItem streamProxyDto = videoManagerStorager.queryStreamProxy(app, stream);
        if (streamProxyDto != null && streamProxyDto.isEnable()) {
            JSONObject jsonObject = removeStreamProxyFromZlm(streamProxyDto);
            if (jsonObject != null && jsonObject.getInteger("code") == 0) {
                streamProxyDto.setEnable(false);
                result = updateStreamProxy(streamProxyDto);
            }
        }
        return result;
    }

    @Override
    public JSONObject getFFmpegCMDs(MediaServerItem mediaServerItem) {
        JSONObject result = new JSONObject();
        JSONObject mediaServerConfigResuly = zlmresTfulUtils.getMediaServerConfig(mediaServerItem);
        if (mediaServerConfigResuly != null && mediaServerConfigResuly.getInteger("code") == 0
                && mediaServerConfigResuly.getJSONArray("data").size() > 0){
            JSONObject mediaServerConfig = mediaServerConfigResuly.getJSONArray("data").getJSONObject(0);

            for (String key : mediaServerConfig.keySet()) {
                if (key.startsWith("ffmpeg.cmd")){
                    result.put(key, mediaServerConfig.getString(key));
                }
            }
        }
        return result;
    }


    @Override
    public StreamProxyItem getStreamProxyByAppAndStream(String app, String streamId) {
        return videoManagerStorager.getStreamProxyByAppAndStream(app, streamId);
    }

    @Override
    public void zlmServerOnline(String mediaServerId) {
        // 移除开启了无人观看自动移除的流
        List<StreamProxyItem> streamProxyItemList = streamProxyMapper.selectAutoRemoveItemByMediaServerId(mediaServerId);
        if (streamProxyItemList.size() > 0) {
            gbStreamMapper.batchDel(streamProxyItemList);
        }
        streamProxyMapper.deleteAutoRemoveItemByMediaServerId(mediaServerId);

        // 移除拉流代理生成的流信息
//        syncPullStream(mediaServerId);

        // 恢复流代理, 只查找这个这个流媒体
        List<StreamProxyItem> streamProxyListForEnable = storager.getStreamProxyListForEnableInMediaServer(
                mediaServerId, true);
        for (StreamProxyItem streamProxyDto : streamProxyListForEnable) {
            logger.info("恢复流代理，" + streamProxyDto.getApp() + "/" + streamProxyDto.getStream());
            JSONObject jsonObject = addStreamProxyToZlm(streamProxyDto);
            if (jsonObject == null) {
                // 设置为离线
                logger.info("恢复流代理失败" + streamProxyDto.getApp() + "/" + streamProxyDto.getStream());
                updateStatus(false, streamProxyDto.getApp(), streamProxyDto.getStream());
            }else {
                updateStatus(true, streamProxyDto.getApp(), streamProxyDto.getStream());
            }
        }
    }

    @Override
    public void zlmServerOffline(String mediaServerId) {
        // 移除开启了无人观看自动移除的流
        List<StreamProxyItem> streamProxyItemList = streamProxyMapper.selectAutoRemoveItemByMediaServerId(mediaServerId);
        if (streamProxyItemList.size() > 0) {
            gbStreamMapper.batchDel(streamProxyItemList);
        }
        streamProxyMapper.deleteAutoRemoveItemByMediaServerId(mediaServerId);
        // 其他的流设置离线
        streamProxyMapper.updateStatusByMediaServerId(mediaServerId, false);
        String type = "PULL";

        // 发送redis消息
        List<OnStreamChangedHookParam> onStreamChangedHookParams = redisCatchStorage.getStreams(mediaServerId, type);
        if (onStreamChangedHookParams.size() > 0) {
            for (OnStreamChangedHookParam onStreamChangedHookParam : onStreamChangedHookParams) {
                JSONObject jsonObject = new JSONObject();
                jsonObject.put("serverId", userSetting.getServerId());
                jsonObject.put("app", onStreamChangedHookParam.getApp());
                jsonObject.put("stream", onStreamChangedHookParam.getStream());
                jsonObject.put("register", false);
                jsonObject.put("mediaServerId", mediaServerId);
                redisCatchStorage.sendStreamChangeMsg(type, jsonObject);
                // 移除redis内流的信息
                redisCatchStorage.removeStream(mediaServerId, type, onStreamChangedHookParam.getApp(), onStreamChangedHookParam.getStream());
            }
        }
    }

    @Override
    public void clean() {

    }

    @Override
    public int updateStatus(boolean status, String app, String stream) {
        return streamProxyMapper.updateStatus(app, stream, status);
    }

    private void syncPullStream(String mediaServerId){
        MediaServerItem mediaServer = mediaServerService.getOne(mediaServerId);
        if (mediaServer != null) {
            List<OnStreamChangedHookParam> allPullStream = redisCatchStorage.getStreams(mediaServerId, "PULL");
            if (allPullStream.size() > 0) {
                zlmresTfulUtils.getMediaList(mediaServer, jsonObject->{
                    Map<String, StreamInfo> stringStreamInfoMap = new HashMap<>();
                    if (jsonObject.getInteger("code") == 0) {
                        JSONArray data = jsonObject.getJSONArray("data");
                        if(data != null && data.size() > 0) {
                            for (int i = 0; i < data.size(); i++) {
                                JSONObject streamJSONObj = data.getJSONObject(i);
                                if ("rtsp".equals(streamJSONObj.getString("schema"))) {
                                    StreamInfo streamInfo = new StreamInfo();
                                    String app = streamJSONObj.getString("app");
                                    String stream = streamJSONObj.getString("stream");
                                    streamInfo.setApp(app);
                                    streamInfo.setStream(stream);
                                    stringStreamInfoMap.put(app+stream, streamInfo);
                                }
                            }
                        }
                    }
                    if (stringStreamInfoMap.size() == 0) {
                        redisCatchStorage.removeStream(mediaServerId, "PULL");
                    }else {
                        for (String key : stringStreamInfoMap.keySet()) {
                            StreamInfo streamInfo = stringStreamInfoMap.get(key);
                            if (stringStreamInfoMap.get(streamInfo.getApp() + streamInfo.getStream()) == null) {
                                redisCatchStorage.removeStream(mediaServerId, "PULL", streamInfo.getApp(),
                                        streamInfo.getStream());
                            }
                        }
                    }
                });
            }

        }

    }

    @Override
    public ResourceBaseInfo getOverview() {

        int total = streamProxyMapper.getAllCount();
        int online = streamProxyMapper.getOnline();

        return new ResourceBaseInfo(total, online);
    }
}<|MERGE_RESOLUTION|>--- conflicted
+++ resolved
@@ -111,11 +111,6 @@
             logger.warn("保存代理未找到在线的ZLM...");
             throw new ControllerException(ErrorCode.ERROR100.getCode(), "保存代理未找到在线的ZLM");
         }
-<<<<<<< HEAD
-        String dstUrl = String.format("rtmp://%s:%s/%s/%s", "127.0.0.1", mediaInfo.getRtmpPort(), param.getApp(),
-                param.getStream() );
-        param.setDstUrl(dstUrl);
-=======
         String dstUrl;
         if ("ffmpeg".equalsIgnoreCase(param.getType())) {
             JSONObject jsonObject = zlmresTfulUtils.getMediaServerConfig(mediaInfo);
@@ -124,7 +119,7 @@
             }
             JSONArray dataArray = jsonObject.getJSONArray("data");
             JSONObject mediaServerConfig = dataArray.getJSONObject(0);
-            String ffmpegCmd = mediaServerConfig.getString(param.getFfmpeg_cmd_key());
+            String ffmpegCmd = mediaServerConfig.getString(param.getFfmpegCmdKey());
             String schema = getSchemaFromFFmpegCmd(ffmpegCmd);
             if (schema == null) {
                 throw new ControllerException(ErrorCode.ERROR100.getCode(), "ffmpeg拉流代理无法从ffmpeg cmd中获取到输出格式");
@@ -151,9 +146,8 @@
             dstUrl = String.format("rtmp://%s:%s/%s/%s", "127.0.0.1", mediaInfo.getRtmpPort(), param.getApp(),
                     param.getStream());
         }
-        param.setDst_url(dstUrl);
+        param.setDstUrl(dstUrl);
         logger.info("[拉流代理] 输出地址为：{}", dstUrl);
->>>>>>> 095b12eb
         param.setMediaServerId(mediaInfo.getId());
         boolean saveResult;
         // 更新
