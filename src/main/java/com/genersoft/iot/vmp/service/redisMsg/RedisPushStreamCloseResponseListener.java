package com.genersoft.iot.vmp.service.redisMsg;

import com.alibaba.fastjson2.JSON;
import com.genersoft.iot.vmp.conf.UserSetting;
import com.genersoft.iot.vmp.gb28181.bean.InviteStreamType;
import com.genersoft.iot.vmp.gb28181.bean.ParentPlatform;
import com.genersoft.iot.vmp.gb28181.bean.SendRtpItem;
import com.genersoft.iot.vmp.gb28181.transmit.cmd.ISIPCommanderForPlatform;
import com.genersoft.iot.vmp.media.zlm.ZLMServerFactory;
import com.genersoft.iot.vmp.media.zlm.dto.MediaServerItem;
import com.genersoft.iot.vmp.media.zlm.dto.StreamPushItem;
import com.genersoft.iot.vmp.service.IMediaServerService;
import com.genersoft.iot.vmp.service.IStreamPushService;
import com.genersoft.iot.vmp.service.bean.MessageForPushChannel;
import com.genersoft.iot.vmp.service.bean.MessageForPushChannelResponse;
import com.genersoft.iot.vmp.storager.IRedisCatchStorage;
import com.genersoft.iot.vmp.storager.IVideoManagerStorage;
import org.slf4j.Logger;
import org.slf4j.LoggerFactory;
import org.springframework.beans.factory.annotation.Autowired;
import org.springframework.data.redis.connection.Message;
import org.springframework.data.redis.connection.MessageListener;
import org.springframework.stereotype.Component;

import javax.sip.InvalidArgumentException;
import javax.sip.SipException;
import java.text.ParseException;
import java.util.HashMap;
import java.util.List;
import java.util.Map;
import java.util.concurrent.ConcurrentHashMap;

/**
 * 接收redis发送的结束推流请求
 * @author lin
 */
@Component
public class RedisPushStreamCloseResponseListener implements MessageListener {

    private final static Logger logger = LoggerFactory.getLogger(RedisPushStreamCloseResponseListener.class);

    @Autowired
    private IStreamPushService streamPushService;

    @Autowired
    private IRedisCatchStorage redisCatchStorage;

    @Autowired
    private IVideoManagerStorage storager;

    @Autowired
    private ISIPCommanderForPlatform commanderFroPlatform;

    @Autowired
    private UserSetting userSetting;

    @Autowired
    private IMediaServerService mediaServerService;

    @Autowired
    private ZLMServerFactory ZLMServerFactory;


    private Map<String, PushStreamResponseEvent> responseEvents = new ConcurrentHashMap<>();

    public interface PushStreamResponseEvent{
        void run(MessageForPushChannelResponse response);
    }

    @Override
    public void onMessage(Message message, byte[] bytes) {
        logger.info("[REDIS消息-推流结束]： {}", new String(message.getBody()));
        MessageForPushChannel pushChannel = JSON.parseObject(message.getBody(), MessageForPushChannel.class);
        StreamPushItem push = streamPushService.getPush(pushChannel.getApp(), pushChannel.getStream());
        if (push != null) {
            if (redisCatchStorage.isChannelSendingRTP(push.getGbId())) {
                List<SendRtpItem> sendRtpItems = redisCatchStorage.querySendRTPServerByChnnelId(
                        push.getGbId());
                if (sendRtpItems.size() > 0) {
                    for (SendRtpItem sendRtpItem : sendRtpItems) {
                        ParentPlatform parentPlatform = storager.queryParentPlatByServerGBId(sendRtpItem.getPlatformId());
                        // 停止向上级推流
                        String streamId = sendRtpItem.getStream();
                        Map<String, Object> param = new HashMap<>();
                        param.put("vhost","__defaultVhost__");
                        param.put("app",sendRtpItem.getApp());
                        param.put("stream",streamId);
                        param.put("ssrc",sendRtpItem.getSsrc());
                        logger.info("[REDIS消息-推流结束] 停止向上级推流：{}", streamId);
                        MediaServerItem mediaInfo = mediaServerService.getOne(sendRtpItem.getMediaServerId());
<<<<<<< HEAD
                        redisCatchStorage.deleteSendRTPServer(sendRtpItem.getPlatformId(), sendRtpItem.getChannelId(), sendRtpItem.getCallId(), sendRtpItem.getStream());
                        zlmrtpServerFactory.stopSendRtpStream(mediaInfo, param);
=======
                        redisCatchStorage.deleteSendRTPServer(sendRtpItem.getPlatformId(), sendRtpItem.getChannelId(), sendRtpItem.getCallId(), sendRtpItem.getStreamId());
                        ZLMServerFactory.stopSendRtpStream(mediaInfo, param);
>>>>>>> 733a11f2

                        try {
                            commanderFroPlatform.streamByeCmd(parentPlatform, sendRtpItem);
                        } catch (SipException | InvalidArgumentException | ParseException e) {
                            logger.error("[命令发送失败] 国标级联 发送BYE: {}", e.getMessage());
                        }
                        if (InviteStreamType.PUSH == sendRtpItem.getPlayType()) {
                            MessageForPushChannel messageForPushChannel = MessageForPushChannel.getInstance(0,
                                    sendRtpItem.getApp(), sendRtpItem.getStream(), sendRtpItem.getChannelId(),
                                    sendRtpItem.getPlatformId(), parentPlatform.getName(), userSetting.getServerId(), sendRtpItem.getMediaServerId());
                            messageForPushChannel.setPlatFormIndex(parentPlatform.getId());
                            redisCatchStorage.sendPlatformStopPlayMsg(messageForPushChannel);
                        }
                    }
                }
            }
        }

    }

    public void addEvent(String app, String stream, PushStreamResponseEvent callback) {
        responseEvents.put(app + stream, callback);
    }

    public void removeEvent(String app, String stream) {
        responseEvents.remove(app + stream);
    }
}<|MERGE_RESOLUTION|>--- conflicted
+++ resolved
@@ -88,13 +88,8 @@
                         param.put("ssrc",sendRtpItem.getSsrc());
                         logger.info("[REDIS消息-推流结束] 停止向上级推流：{}", streamId);
                         MediaServerItem mediaInfo = mediaServerService.getOne(sendRtpItem.getMediaServerId());
-<<<<<<< HEAD
                         redisCatchStorage.deleteSendRTPServer(sendRtpItem.getPlatformId(), sendRtpItem.getChannelId(), sendRtpItem.getCallId(), sendRtpItem.getStream());
                         zlmrtpServerFactory.stopSendRtpStream(mediaInfo, param);
-=======
-                        redisCatchStorage.deleteSendRTPServer(sendRtpItem.getPlatformId(), sendRtpItem.getChannelId(), sendRtpItem.getCallId(), sendRtpItem.getStreamId());
-                        ZLMServerFactory.stopSendRtpStream(mediaInfo, param);
->>>>>>> 733a11f2
 
                         try {
                             commanderFroPlatform.streamByeCmd(parentPlatform, sendRtpItem);
