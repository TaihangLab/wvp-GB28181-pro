package com.genersoft.iot.vmp.service.redisMsg;

import com.alibaba.fastjson2.JSON;
import com.genersoft.iot.vmp.conf.UserSetting;
import com.genersoft.iot.vmp.gb28181.bean.ParentPlatform;
import com.genersoft.iot.vmp.gb28181.bean.SendRtpItem;
import com.genersoft.iot.vmp.gb28181.transmit.cmd.ISIPCommanderForPlatform;
import com.genersoft.iot.vmp.media.zlm.ZLMServerFactory;
<<<<<<< HEAD
import com.genersoft.iot.vmp.media.bean.MediaServer;
=======
>>>>>>> a890b62f
import com.genersoft.iot.vmp.media.zlm.dto.StreamPushItem;
import com.genersoft.iot.vmp.media.service.IMediaServerService;
import com.genersoft.iot.vmp.service.IStreamPushService;
import com.genersoft.iot.vmp.service.bean.MessageForPushChannel;
import com.genersoft.iot.vmp.service.bean.MessageForPushChannelResponse;
import com.genersoft.iot.vmp.storager.IRedisCatchStorage;
import com.genersoft.iot.vmp.storager.IVideoManagerStorage;
import org.slf4j.Logger;
import org.slf4j.LoggerFactory;
import org.springframework.beans.factory.annotation.Autowired;
import org.springframework.data.redis.connection.Message;
import org.springframework.data.redis.connection.MessageListener;
import org.springframework.stereotype.Component;

import javax.sip.InvalidArgumentException;
import javax.sip.SipException;
import java.text.ParseException;
import java.util.List;
import java.util.Map;
import java.util.concurrent.ConcurrentHashMap;

/**
 * 接收redis发送的结束推流请求
 * @author lin
 */
@Component
public class RedisPushStreamCloseResponseListener implements MessageListener {

    private final static Logger logger = LoggerFactory.getLogger(RedisPushStreamCloseResponseListener.class);

    @Autowired
    private IStreamPushService streamPushService;

    @Autowired
    private IRedisCatchStorage redisCatchStorage;

    @Autowired
    private IVideoManagerStorage storager;

    @Autowired
    private ISIPCommanderForPlatform commanderFroPlatform;

    @Autowired
    private UserSetting userSetting;

    @Autowired
    private IMediaServerService mediaServerService;

    @Autowired
    private ZLMServerFactory zlmServerFactory;


    private Map<String, PushStreamResponseEvent> responseEvents = new ConcurrentHashMap<>();

    public interface PushStreamResponseEvent{
        void run(MessageForPushChannelResponse response);
    }

    @Override
    public void onMessage(Message message, byte[] bytes) {
        logger.info("[REDIS消息-推流结束]： {}", new String(message.getBody()));
        MessageForPushChannel pushChannel = JSON.parseObject(message.getBody(), MessageForPushChannel.class);
        StreamPushItem push = streamPushService.getPush(pushChannel.getApp(), pushChannel.getStream());
        if (push != null) {
            List<SendRtpItem> sendRtpItems = redisCatchStorage.querySendRTPServerByChannelId(
                    push.getGbId());
            if (!sendRtpItems.isEmpty()) {
                for (SendRtpItem sendRtpItem : sendRtpItems) {
                    ParentPlatform parentPlatform = storager.queryParentPlatByServerGBId(sendRtpItem.getPlatformId());
                    if (parentPlatform != null) {
                        redisCatchStorage.deleteSendRTPServer(sendRtpItem.getPlatformId(), sendRtpItem.getChannelId(), sendRtpItem.getCallId(), sendRtpItem.getStream());
                        try {
                            commanderFroPlatform.streamByeCmd(parentPlatform, sendRtpItem);
                        } catch (SipException | InvalidArgumentException | ParseException e) {
                            logger.error("[命令发送失败] 国标级联 发送BYE: {}", e.getMessage());
                        }
                    }
<<<<<<< HEAD
                    if (push.isSelf()) {
                        // 停止向上级推流
                        String streamId = sendRtpItem.getStream();
                        Map<String, Object> param = new HashMap<>();
                        param.put("vhost","__defaultVhost__");
                        param.put("app",sendRtpItem.getApp());
                        param.put("stream",streamId);
                        param.put("ssrc",sendRtpItem.getSsrc());
                        logger.info("[REDIS消息-推流结束] 停止向上级推流：{}", streamId);
                        MediaServer mediaInfo = mediaServerService.getOne(sendRtpItem.getMediaServerId());
                        redisCatchStorage.deleteSendRTPServer(sendRtpItem.getPlatformId(), sendRtpItem.getChannelId(), sendRtpItem.getCallId(), sendRtpItem.getStream());
                        zlmServerFactory.stopSendRtpStream(mediaInfo, param);
                        if (InviteStreamType.PUSH == sendRtpItem.getPlayType()) {
                            MessageForPushChannel messageForPushChannel = MessageForPushChannel.getInstance(0,
                                    sendRtpItem.getApp(), sendRtpItem.getStream(), sendRtpItem.getChannelId(),
                                    sendRtpItem.getPlatformId(), parentPlatform.getName(), userSetting.getServerId(), sendRtpItem.getMediaServerId());
                            messageForPushChannel.setPlatFormIndex(parentPlatform.getId());
                            redisCatchStorage.sendPlatformStopPlayMsg(messageForPushChannel);
                        }
                    }
=======
>>>>>>> a890b62f
                }
            }
        }

    }

    public void addEvent(String app, String stream, PushStreamResponseEvent callback) {
        responseEvents.put(app + stream, callback);
    }

    public void removeEvent(String app, String stream) {
        responseEvents.remove(app + stream);
    }
}<|MERGE_RESOLUTION|>--- conflicted
+++ resolved
@@ -6,10 +6,7 @@
 import com.genersoft.iot.vmp.gb28181.bean.SendRtpItem;
 import com.genersoft.iot.vmp.gb28181.transmit.cmd.ISIPCommanderForPlatform;
 import com.genersoft.iot.vmp.media.zlm.ZLMServerFactory;
-<<<<<<< HEAD
 import com.genersoft.iot.vmp.media.bean.MediaServer;
-=======
->>>>>>> a890b62f
 import com.genersoft.iot.vmp.media.zlm.dto.StreamPushItem;
 import com.genersoft.iot.vmp.media.service.IMediaServerService;
 import com.genersoft.iot.vmp.service.IStreamPushService;
@@ -87,7 +84,6 @@
                             logger.error("[命令发送失败] 国标级联 发送BYE: {}", e.getMessage());
                         }
                     }
-<<<<<<< HEAD
                     if (push.isSelf()) {
                         // 停止向上级推流
                         String streamId = sendRtpItem.getStream();
@@ -108,8 +104,6 @@
                             redisCatchStorage.sendPlatformStopPlayMsg(messageForPushChannel);
                         }
                     }
-=======
->>>>>>> a890b62f
                 }
             }
         }
