--- conflicted
+++ resolved
@@ -85,16 +85,12 @@
     }
 
     @Override
-<<<<<<< HEAD
     public StreamInfo getStreamInfoByAppAndStream(MediaServerItem mediaInfo, String app, String stream, Object tracks, String addr) {
         return getStreamInfoByAppAndStream(mediaInfo, app, stream, tracks, addr, true);
     }
 
     @Override
-    public StreamInfo getStreamInfoByAppAndStream(MediaServerItem mediaInfo, String app, String stream, Object tracks, String addr, boolean isPlay) {
-=======
-    public StreamInfo getStreamInfoByAppAndStream(MediaServerItem mediaInfo, String app, String stream, Object tracks, String addr, String callId) {
->>>>>>> 0b1cae75
+    public StreamInfo getStreamInfoByAppAndStream(MediaServerItem mediaInfo, String app, String stream, Object tracks, String addr, String callId, boolean isPlay) {
         StreamInfo streamInfoResult = new StreamInfo();
         streamInfoResult.setStream(stream);
         streamInfoResult.setApp(app);
@@ -121,18 +117,6 @@
         streamInfoResult.setTs(String.format("http://%s:%s/%s/%s.live.ts%s", addr, mediaInfo.getHttpPort(), app,  stream, callIdParam));
         streamInfoResult.setWs_ts(String.format("ws://%s:%s/%s/%s.live.ts%s", addr, mediaInfo.getHttpPort(), app,  stream, callIdParam));
         if (mediaInfo.getHttpSSlPort() != 0) {
-<<<<<<< HEAD
-            streamInfoResult.setHttps_flv(String.format("https://%s:%s/%s/%s.live.flv", addr, mediaInfo.getHttpSSlPort(), app,  stream));
-            streamInfoResult.setWss_flv(String.format("wss://%s:%s/%s/%s.live.flv", addr, mediaInfo.getHttpSSlPort(), app,  stream));
-            streamInfoResult.setHttps_hls(String.format("https://%s:%s/%s/%s/hls.m3u8", addr, mediaInfo.getHttpSSlPort(), app,  stream));
-            streamInfoResult.setWss_hls(String.format("wss://%s:%s/%s/%s/hls.m3u8", addr, mediaInfo.getHttpSSlPort(), app,  stream));
-            streamInfoResult.setHttps_fmp4(String.format("https://%s:%s/%s/%s.live.mp4", addr, mediaInfo.getHttpSSlPort(), app,  stream));
-            streamInfoResult.setWss_fmp4(String.format("wss://%s:%s/%s/%s.live.mp4", addr, mediaInfo.getHttpSSlPort(), app,  stream));
-            streamInfoResult.setHttps_ts(String.format("https://%s:%s/%s/%s.live.ts", addr, mediaInfo.getHttpSSlPort(), app,  stream));
-            streamInfoResult.setWss_ts(String.format("wss://%s:%s/%s/%s.live.ts", addr, mediaInfo.getHttpSSlPort(), app,  stream));
-            streamInfoResult.setWss_ts(String.format("wss://%s:%s/%s/%s.live.ts", addr, mediaInfo.getHttpSSlPort(), app,  stream));
-            streamInfoResult.setRtc(String.format("https://%s:%s/index/api/webrtc?app=%s&stream=%s&type=%s", mediaInfo.getStreamIp(), mediaInfo.getHttpSSlPort(), app, stream, isPlay?"play":"push"));
-=======
             streamInfoResult.setHttps_flv(String.format("https://%s:%s/%s/%s.live.flv%s", addr, mediaInfo.getHttpSSlPort(), app,  stream, callIdParam));
             streamInfoResult.setWss_flv(String.format("wss://%s:%s/%s/%s.live.flv%s", addr, mediaInfo.getHttpSSlPort(), app,  stream, callIdParam));
             streamInfoResult.setHttps_hls(String.format("https://%s:%s/%s/%s/hls.m3u8%s", addr, mediaInfo.getHttpSSlPort(), app,  stream, callIdParam));
@@ -142,8 +126,7 @@
             streamInfoResult.setHttps_ts(String.format("https://%s:%s/%s/%s.live.ts%s", addr, mediaInfo.getHttpSSlPort(), app,  stream, callIdParam));
             streamInfoResult.setWss_ts(String.format("wss://%s:%s/%s/%s.live.ts%s", addr, mediaInfo.getHttpSSlPort(), app,  stream, callIdParam));
             streamInfoResult.setWss_ts(String.format("wss://%s:%s/%s/%s.live.ts%s", addr, mediaInfo.getHttpSSlPort(), app,  stream, callIdParam));
-            streamInfoResult.setRtc(String.format("https://%s:%s/index/api/webrtc?app=%s&stream=%s&type=play%s", mediaInfo.getStreamIp(), mediaInfo.getHttpSSlPort(), app,  stream, StringUtils.isEmpty(callId)?"":"&callId=" + callId));
->>>>>>> 0b1cae75
+            streamInfoResult.setRtc(String.format("https://%s:%s/index/api/webrtc?app=%s&stream=%s&type=%s%s", mediaInfo.getStreamIp(), mediaInfo.getHttpSSlPort(), app,  stream, isPlay?"play":"push", StringUtils.isEmpty(callId)?"":"&callId=" + callId));
         }
 
         streamInfoResult.setTracks(tracks);
