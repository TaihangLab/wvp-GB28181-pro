package com.genersoft.iot.vmp.service.impl;

import com.genersoft.iot.vmp.common.InviteInfo;
import com.genersoft.iot.vmp.common.InviteSessionStatus;
import com.genersoft.iot.vmp.common.InviteSessionType;
import com.genersoft.iot.vmp.common.VideoManagerConstants;
import com.genersoft.iot.vmp.conf.UserSetting;
import com.genersoft.iot.vmp.conf.exception.ControllerException;
import com.genersoft.iot.vmp.gb28181.bean.DeviceChannel;
import com.genersoft.iot.vmp.gb28181.bean.SsrcTransaction;
import com.genersoft.iot.vmp.gb28181.service.*;
import com.genersoft.iot.vmp.gb28181.session.SSRCFactory;
import com.genersoft.iot.vmp.gb28181.session.SipInviteSessionManager;
import com.genersoft.iot.vmp.gb28181.transmit.cmd.ISIPCommander;
import com.genersoft.iot.vmp.gb28181.transmit.cmd.ISIPCommanderForPlatform;
import com.genersoft.iot.vmp.jt1078.bean.JTMediaStreamType;
import com.genersoft.iot.vmp.jt1078.service.Ijt1078Service;
import com.genersoft.iot.vmp.media.bean.MediaServer;
import com.genersoft.iot.vmp.media.bean.ResultForOnPublish;
import com.genersoft.iot.vmp.media.zlm.dto.StreamAuthorityInfo;
import com.genersoft.iot.vmp.service.IMediaService;
import com.genersoft.iot.vmp.service.ISendRtpServerService;
import com.genersoft.iot.vmp.service.IUserService;
import com.genersoft.iot.vmp.storager.IRedisCatchStorage;
import com.genersoft.iot.vmp.streamProxy.bean.StreamProxy;
import com.genersoft.iot.vmp.streamProxy.service.IStreamProxyService;
import com.genersoft.iot.vmp.utils.DateUtil;
import com.genersoft.iot.vmp.utils.MediaServerUtils;
import com.genersoft.iot.vmp.vmanager.bean.ErrorCode;
import com.genersoft.iot.vmp.vmanager.bean.OtherPsSendInfo;
import com.genersoft.iot.vmp.vmanager.bean.OtherRtpSendInfo;
import lombok.extern.slf4j.Slf4j;
import org.springframework.beans.factory.annotation.Autowired;
import org.springframework.data.redis.core.RedisTemplate;
import org.springframework.stereotype.Service;

import java.util.Map;

@Slf4j
@Service
public class MediaServiceImpl implements IMediaService {

    @Autowired
    private IRedisCatchStorage redisCatchStorage;

    @Autowired
    private IStreamProxyService streamProxyService;

    @Autowired
    private UserSetting userSetting;

    @Autowired
    private RedisTemplate<Object, Object> redisTemplate;

    @Autowired
    private IUserService userService;

    @Autowired
    private IInviteStreamService inviteStreamService;

    @Autowired
    private SSRCFactory ssrcFactory;

    @Autowired
    private IDeviceChannelService deviceChannelService;

    @Autowired
    private SipInviteSessionManager sessionManager;

    @Autowired
    private IPlatformService platformService;

    @Autowired
    private IGbChannelService channelService;

    @Autowired
    private IDeviceService deviceService;

    @Autowired
    private ISIPCommanderForPlatform commanderForPlatform;

    @Autowired
    private ISIPCommander commander;

    @Autowired
<<<<<<< HEAD
    private Ijt1078Service ijt1078Service;
=======
    private ISendRtpServerService sendRtpServerService;
>>>>>>> cbd6a57e

    @Override
    public boolean authenticatePlay(String app, String stream, String callId) {
        if (app == null || stream == null) {
            return false;
        }
        if ("rtp".equals(app)) {
            return true;
        }
        StreamAuthorityInfo streamAuthorityInfo = redisCatchStorage.getStreamAuthorityInfo(app, stream);
        if (streamAuthorityInfo == null || streamAuthorityInfo.getCallId() == null) {
            return true;
        }
        return streamAuthorityInfo.getCallId().equals(callId);
    }

    @Override
    public ResultForOnPublish authenticatePublish(MediaServer mediaServer, String app, String stream, String params) {
        // 推流鉴权的处理
        if (!"rtp".equals(app)) {
            StreamProxy streamProxyItem = streamProxyService.getStreamProxyByAppAndStream(app, stream);
            if (streamProxyItem != null) {
                ResultForOnPublish result = new ResultForOnPublish();
                result.setEnable_audio(streamProxyItem.isEnableAudio());
                result.setEnable_mp4(streamProxyItem.isEnableMp4());
                return result;
            }
            if (userSetting.getPushAuthority()) {
                // 对于推流进行鉴权
                Map<String, String> paramMap = MediaServerUtils.urlParamToMap(params);
                // 推流鉴权
                if (params == null) {
                    log.info("推流鉴权失败： 缺少必要参数：sign=md5(user表的pushKey)");
                    throw new ControllerException(ErrorCode.ERROR401.getCode(), "Unauthorized");
                }

                String sign = paramMap.get("sign");
                if (sign == null) {
                    log.info("推流鉴权失败： 缺少必要参数：sign=md5(user表的pushKey)");
                    throw new ControllerException(ErrorCode.ERROR401.getCode(), "Unauthorized");
                }
                // 推流自定义播放鉴权码
                String callId = paramMap.get("callId");
                // 鉴权配置
                boolean hasAuthority = userService.checkPushAuthority(callId, sign);
                if (!hasAuthority) {
                    log.info("推流鉴权失败： sign 无权限: callId={}. sign={}", callId, sign);
                    throw new ControllerException(ErrorCode.ERROR401.getCode(), "Unauthorized");
                }
                StreamAuthorityInfo streamAuthorityInfo = StreamAuthorityInfo.getInstanceByHook(app, stream, mediaServer.getId());
                streamAuthorityInfo.setCallId(callId);
                streamAuthorityInfo.setSign(sign);
                // 鉴权通过
                redisCatchStorage.updateStreamAuthorityInfo(app, stream, streamAuthorityInfo);
            }
        }


        ResultForOnPublish result = new ResultForOnPublish();
        result.setEnable_audio(true);

        // 是否录像
        if ("rtp".equals(app)) {
            result.setEnable_mp4(userSetting.getRecordSip());
        } else {
            result.setEnable_mp4(userSetting.isRecordPushLive());
        }
        // 国标流
        if ("rtp".equals(app)) {

            InviteInfo inviteInfo = inviteStreamService.getInviteInfoByStream(null, stream);

            // 单端口模式下修改流 ID
            if (!mediaServer.isRtpEnable() && inviteInfo == null) {
                String ssrc = String.format("%010d", Long.parseLong(stream, 16));
                inviteInfo = inviteStreamService.getInviteInfoBySSRC(ssrc);
                if (inviteInfo != null) {
                    result.setStream_replace(inviteInfo.getStream());
                    log.info("[ZLM HOOK]推流鉴权 stream: {} 替换为 {}", stream, inviteInfo.getStream());
                    stream = inviteInfo.getStream();
                }
            }

            // 设置音频信息及录制信息
            SsrcTransaction ssrcTransaction = sessionManager.getSsrcTransactionByStream(stream);
            if (ssrcTransaction != null ) {

                // 为录制国标模拟一个鉴权信息, 方便后续写入录像文件时使用
                StreamAuthorityInfo streamAuthorityInfo = StreamAuthorityInfo.getInstanceByHook(app, stream, mediaServer.getId());
                streamAuthorityInfo.setApp(app);
                streamAuthorityInfo.setStream(ssrcTransaction.getStream());
                streamAuthorityInfo.setCallId(ssrcTransaction.getSipTransactionInfo().getCallId());

                redisCatchStorage.updateStreamAuthorityInfo(app, ssrcTransaction.getStream(), streamAuthorityInfo);

                String deviceId = ssrcTransaction.getDeviceId();
                Integer channelId = ssrcTransaction.getChannelId();
                DeviceChannel deviceChannel = deviceChannelService.getOneForSourceById(channelId);
                if (deviceChannel != null) {
                    result.setEnable_audio(deviceChannel.isHasAudio());
                }
                // 如果是录像下载就设置视频间隔十秒
                if (ssrcTransaction.getType() == InviteSessionType.DOWNLOAD) {
                    // 获取录像的总时长，然后设置为这个视频的时长
                    InviteInfo inviteInfoForDownload = inviteStreamService.getInviteInfo(InviteSessionType.DOWNLOAD,  channelId, stream);
                    if (inviteInfoForDownload != null && inviteInfoForDownload.getStreamInfo() != null) {
                        String startTime = inviteInfoForDownload.getStreamInfo().getStartTime();
                        String endTime = inviteInfoForDownload.getStreamInfo().getEndTime();
                        long difference = DateUtil.getDifference(startTime, endTime) / 1000;
                        result.setMp4_max_second((int) difference);
                        result.setEnable_mp4(true);
                        // 设置为2保证得到的mp4的时长是正常的
                        result.setModify_stamp(2);
                    }
                }
                // 如果是talk对讲，则默认获取声音
                if (ssrcTransaction.getType() == InviteSessionType.TALK) {
                    result.setEnable_audio(true);
                }
            }
        } else if (app.equals("broadcast")) {
            result.setEnable_audio(true);
        } else if (app.equals("talk")) {
            result.setEnable_audio(true);
        }
        if (app.equalsIgnoreCase("rtp")) {
            String receiveKey = VideoManagerConstants.WVP_OTHER_RECEIVE_RTP_INFO + userSetting.getServerId() + "_" + stream;
            OtherRtpSendInfo otherRtpSendInfo = (OtherRtpSendInfo) redisTemplate.opsForValue().get(receiveKey);

            String receiveKeyForPS = VideoManagerConstants.WVP_OTHER_RECEIVE_PS_INFO + userSetting.getServerId() + "_" + stream;
            OtherPsSendInfo otherPsSendInfo = (OtherPsSendInfo) redisTemplate.opsForValue().get(receiveKeyForPS);
            if (otherRtpSendInfo != null || otherPsSendInfo != null) {
                result.setEnable_mp4(true);
            }
        }
        return result;
    }

    @Override
    public boolean closeStreamOnNoneReader(String mediaServerId, String app, String stream, String schema) {
        boolean result = false;
        // 国标类型的流
        if ("rtp".equals(app)) {
            result = userSetting.getStreamOnDemand();
            // 国标流， 点播/录像回放/录像下载
            InviteInfo inviteInfo = inviteStreamService.getInviteInfoByStream(null, stream);
            // 点播
            if (inviteInfo != null && inviteInfo.getStatus() == InviteSessionStatus.ok) {
                // 录像下载
                if (inviteInfo.getType() == InviteSessionType.DOWNLOAD) {
                    return false;
                }
                DeviceChannel deviceChannel = deviceChannelService.getOneForSourceById(inviteInfo.getChannelId());
                if (deviceChannel == null) {
                    return false;
                }
                return result;
            }else {
<<<<<<< HEAD
                // 判断是否是1078点播
                JTMediaStreamType jtMediaStreamType = ijt1078Service.checkStreamFromJt(stream);
                if (jtMediaStreamType != null) {
                    String[] streamParamArray = stream.split("_");
                    if (jtMediaStreamType.equals(JTMediaStreamType.PLAY)) {
                        ijt1078Service.stopPlay(streamParamArray[1], Integer.parseInt(streamParamArray[2]));
                    }else if (jtMediaStreamType.equals(JTMediaStreamType.PLAYBACK)) {
                        ijt1078Service.stopPlayback(streamParamArray[1], Integer.parseInt(streamParamArray[2]));
                    }
                }
            }

            SendRtpItem sendRtpItem = redisCatchStorage.querySendRTPServer(null, null, stream, null);
            if (sendRtpItem != null && "talk".equals(sendRtpItem.getApp() )) {
=======
>>>>>>> cbd6a57e
                return false;
            }
        } else if ("talk".equals(app) || "broadcast".equals(app)) {
            return false;
        } else {
            // 非国标流 推流/拉流代理
            // 拉流代理
            StreamProxy streamProxy = streamProxyService.getStreamProxyByAppAndStream(app, stream);
            if (streamProxy != null) {
                if (streamProxy.isEnableRemoveNoneReader()) {
                    // 无人观看自动移除
                    streamProxyService.delteByAppAndStream(app, stream);
                    log.info("[{}/{}]<-[{}] 拉流代理无人观看已经移除", app, stream, streamProxy.getSrcUrl());
                    return true;
                } else if (streamProxy.isEnableDisableNoneReader()) {
                    // 无人观看停用
                    // 修改数据
                    streamProxyService.stopByAppAndStream(app, stream);
                    return true;
                } else {
                    // 无人观看不做处理
                    return false;
                }
            }else {
                return false;
            }
        }
    }
}<|MERGE_RESOLUTION|>--- conflicted
+++ resolved
@@ -83,11 +83,10 @@
     private ISIPCommander commander;
 
     @Autowired
-<<<<<<< HEAD
     private Ijt1078Service ijt1078Service;
-=======
+
+    @Autowired
     private ISendRtpServerService sendRtpServerService;
->>>>>>> cbd6a57e
 
     @Override
     public boolean authenticatePlay(String app, String stream, String callId) {
@@ -246,7 +245,6 @@
                 }
                 return result;
             }else {
-<<<<<<< HEAD
                 // 判断是否是1078点播
                 JTMediaStreamType jtMediaStreamType = ijt1078Service.checkStreamFromJt(stream);
                 if (jtMediaStreamType != null) {
@@ -256,13 +254,13 @@
                     }else if (jtMediaStreamType.equals(JTMediaStreamType.PLAYBACK)) {
                         ijt1078Service.stopPlayback(streamParamArray[1], Integer.parseInt(streamParamArray[2]));
                     }
+                }else {
+                    return false;
                 }
             }
 
             SendRtpItem sendRtpItem = redisCatchStorage.querySendRTPServer(null, null, stream, null);
             if (sendRtpItem != null && "talk".equals(sendRtpItem.getApp() )) {
-=======
->>>>>>> cbd6a57e
                 return false;
             }
         } else if ("talk".equals(app) || "broadcast".equals(app)) {
