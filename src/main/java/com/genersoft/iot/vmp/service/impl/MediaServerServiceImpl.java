--- conflicted
+++ resolved
@@ -9,6 +9,8 @@
 import java.util.Set;
 
 import com.genersoft.iot.vmp.media.zlm.ZLMRunner;
+import com.genersoft.iot.vmp.service.IStreamProxyService;
+import com.genersoft.iot.vmp.storager.IVideoManagerStorage;
 import org.slf4j.Logger;
 import org.slf4j.LoggerFactory;
 import org.springframework.beans.factory.annotation.Autowired;
@@ -40,14 +42,11 @@
 import com.genersoft.iot.vmp.utils.redis.RedisUtil;
 import com.genersoft.iot.vmp.vmanager.bean.WVPResult;
 
-<<<<<<< HEAD
-import java.time.LocalDateTime;
-import java.util.*;
-=======
 import okhttp3.OkHttpClient;
 import okhttp3.Request;
 import okhttp3.Response;
->>>>>>> a88518f8
+import java.time.LocalDateTime;
+import java.util.*;
 
 /**
  * 媒体服务器节点管理
@@ -92,6 +91,12 @@
 
     @Autowired
     private RedisUtil redisUtil;
+
+    @Autowired
+    private IVideoManagerStorage storager;
+
+    @Autowired
+    private IStreamProxyService streamProxyService;
 
     @Autowired
     private EventPublisher publisher;
