--- conflicted
+++ resolved
@@ -183,11 +183,7 @@
         }
         int rtpServerPort;
         if (mediaServerItem.isRtpEnable()) {
-<<<<<<< HEAD
             rtpServerPort = zlmrtpServerFactory.createRTPServer(mediaServerItem, streamId, ssrcCheck?Integer.parseInt(ssrc):0, port, onlyAuto, reUsePort, tcpMode);
-=======
-            rtpServerPort = ZLMServerFactory.createRTPServer(mediaServerItem, streamId, ssrcCheck?Integer.parseInt(ssrc):0, port, reUsePort, tcpMode);
->>>>>>> 733a11f2
         } else {
             rtpServerPort = mediaServerItem.getRtpProxyPort();
         }
