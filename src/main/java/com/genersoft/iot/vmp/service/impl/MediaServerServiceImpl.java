--- conflicted
+++ resolved
@@ -173,11 +173,7 @@
         }
         int rtpServerPort;
         if (mediaServerItem.isRtpEnable()) {
-<<<<<<< HEAD
-            rtpServerPort = zlmServerFactory.createRTPServer(mediaServerItem, streamId, (ssrcCheck && tcpMode == 0) ? Long.parseLong(ssrc) : 0, port, onlyAuto, reUsePort, tcpMode);
-=======
-            rtpServerPort = zlmServerFactory.createRTPServer(mediaServerItem, streamId, ssrcCheck ? Long.parseLong(ssrc) : 0, port, reUsePort, tcpMode);
->>>>>>> b079039f
+            rtpServerPort = zlmServerFactory.createRTPServer(mediaServerItem, streamId, ssrcCheck ? Long.parseLong(ssrc) : 0, port, onlyAuto, reUsePort, tcpMode);
         } else {
             rtpServerPort = mediaServerItem.getRtpProxyPort();
         }
