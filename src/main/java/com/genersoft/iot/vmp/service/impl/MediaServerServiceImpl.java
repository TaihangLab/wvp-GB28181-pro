package com.genersoft.iot.vmp.service.impl;

import com.alibaba.fastjson.JSON;
import com.alibaba.fastjson.JSONArray;
import com.alibaba.fastjson.JSONObject;
import com.genersoft.iot.vmp.common.VideoManagerConstants;
import com.genersoft.iot.vmp.conf.MediaConfig;
import com.genersoft.iot.vmp.conf.SipConfig;
import com.genersoft.iot.vmp.conf.UserSetup;
import com.genersoft.iot.vmp.gb28181.bean.Device;
import com.genersoft.iot.vmp.gb28181.event.EventPublisher;
import com.genersoft.iot.vmp.gb28181.session.SsrcConfig;
import com.genersoft.iot.vmp.gb28181.session.VideoStreamSessionManager;
import com.genersoft.iot.vmp.media.zlm.ZLMRESTfulUtils;
import com.genersoft.iot.vmp.media.zlm.ZLMRTPServerFactory;
import com.genersoft.iot.vmp.media.zlm.ZLMServerConfig;
import com.genersoft.iot.vmp.media.zlm.dto.MediaServerItem;
import com.genersoft.iot.vmp.media.zlm.dto.StreamProxyItem;
import com.genersoft.iot.vmp.service.IMediaServerService;
import com.genersoft.iot.vmp.service.IStreamProxyService;
import com.genersoft.iot.vmp.service.bean.SSRCInfo;
import com.genersoft.iot.vmp.storager.IVideoManagerStorager;
import com.genersoft.iot.vmp.storager.dao.MediaServerMapper;
import com.genersoft.iot.vmp.utils.redis.JedisUtil;
import com.genersoft.iot.vmp.utils.redis.RedisUtil;
import com.genersoft.iot.vmp.vmanager.bean.WVPResult;
import okhttp3.*;
import org.slf4j.Logger;
import org.slf4j.LoggerFactory;
import org.springframework.beans.factory.annotation.Autowired;
import org.springframework.beans.factory.annotation.Value;
import org.springframework.boot.CommandLineRunner;
import org.springframework.core.annotation.Order;
import org.springframework.jdbc.datasource.DataSourceTransactionManager;
import org.springframework.security.core.parameters.P;
import org.springframework.stereotype.Service;
import org.springframework.transaction.TransactionDefinition;
import org.springframework.transaction.TransactionStatus;
import org.springframework.util.StringUtils;

import java.text.ParseException;
import java.text.SimpleDateFormat;
import java.util.*;

/**
 * 媒体服务器节点管理
 */
@Service
public class MediaServerServiceImpl implements IMediaServerService {

    private final static Logger logger = LoggerFactory.getLogger(MediaServerServiceImpl.class);

    @Autowired
    private SipConfig sipConfig;

    @Value("${server.ssl.enabled:false}")
    private boolean sslEnabled;

    @Value("${server.port}")
    private Integer serverPort;

    @Autowired
    private UserSetup userSetup;

    @Autowired
    private ZLMRESTfulUtils zlmresTfulUtils;

    @Autowired
    private MediaServerMapper mediaServerMapper;

    @Autowired
    DataSourceTransactionManager dataSourceTransactionManager;

    @Autowired
    TransactionDefinition transactionDefinition;

    @Autowired
    private VideoStreamSessionManager streamSession;

    @Autowired
    private ZLMRTPServerFactory zlmrtpServerFactory;

    @Autowired
    private RedisUtil redisUtil;

    @Autowired
    private IVideoManagerStorager storager;

    @Autowired
    private IStreamProxyService streamProxyService;

    @Autowired
    private EventPublisher publisher;

    @Autowired
    JedisUtil jedisUtil;

    private final SimpleDateFormat format = new SimpleDateFormat("yyyy-MM-dd HH:mm:ss");

    /**
     * 初始化
     */
    @Override
    public void updateVmServer(List<MediaServerItem>  mediaServerItemList) {
        logger.info("[缓存初始化] Media Server ");
        for (MediaServerItem mediaServerItem : mediaServerItemList) {
            if (StringUtils.isEmpty(mediaServerItem.getId())) {
                continue;
            }
            // 更新
            if (mediaServerItem.getSsrcConfig() == null) {
                SsrcConfig ssrcConfig = new SsrcConfig(mediaServerItem.getId(), null, sipConfig.getDomain());
                mediaServerItem.setSsrcConfig(ssrcConfig);
                redisUtil.set(VideoManagerConstants.MEDIA_SERVER_PREFIX + userSetup.getServerId() + "_" + mediaServerItem.getId(), mediaServerItem);
            }
            // 查询redis是否存在此mediaServer
            String key = VideoManagerConstants.MEDIA_SERVER_PREFIX + userSetup.getServerId() + "_" + mediaServerItem.getId();
            if (!redisUtil.hasKey(key)) {
                redisUtil.set(key, mediaServerItem);
            }

        }
    }

    @Override
    public SSRCInfo openRTPServer(MediaServerItem mediaServerItem, String streamId) {
        return openRTPServer(mediaServerItem, streamId, false);
    }

    @Override
    public SSRCInfo openRTPServer(MediaServerItem mediaServerItem, String streamId, boolean isPlayback) {
        if (mediaServerItem == null || mediaServerItem.getId() == null) {
            return null;
        }
        // 获取mediaServer可用的ssrc
        String key = VideoManagerConstants.MEDIA_SERVER_PREFIX + userSetup.getServerId() + "_" + mediaServerItem.getId();

        SsrcConfig ssrcConfig = mediaServerItem.getSsrcConfig();
        if (ssrcConfig == null) {
            logger.info("media server [ {} ] ssrcConfig is null", mediaServerItem.getId());
            return null;
        }else {
            String ssrc = null;
            if (isPlayback) {
                ssrc = ssrcConfig.getPlayBackSsrc();
            }else {
                ssrc = ssrcConfig.getPlaySsrc();
            }

            if (streamId == null) {
                streamId = String.format("%08x", Integer.parseInt(ssrc)).toUpperCase();
            }
            int rtpServerPort = mediaServerItem.getRtpProxyPort();
            if (mediaServerItem.isRtpEnable()) {
                rtpServerPort = zlmrtpServerFactory.createRTPServer(mediaServerItem, streamId);
            }
            redisUtil.set(key, mediaServerItem);
            return new SSRCInfo(rtpServerPort, ssrc, streamId);
        }
    }

    @Override
    public void closeRTPServer(String deviceId, String channelId, String stream) {
        String mediaServerId = streamSession.getMediaServerId(deviceId, channelId, stream);
        String ssrc = streamSession.getSSRC(deviceId, channelId, stream);
        MediaServerItem mediaServerItem = this.getOne(mediaServerId);
        if (mediaServerItem != null) {
            String streamId = String.format("%s_%s", deviceId, channelId);
            zlmrtpServerFactory.closeRTPServer(mediaServerItem, streamId);
            releaseSsrc(mediaServerItem.getId(), ssrc);
        }
        streamSession.remove(deviceId, channelId, stream);
    }

    @Override
    public void releaseSsrc(String mediaServerItemId, String ssrc) {
        MediaServerItem mediaServerItem = getOne(mediaServerItemId);
        if (mediaServerItem == null || ssrc == null) {
            return;
        }
        SsrcConfig ssrcConfig = mediaServerItem.getSsrcConfig();
        ssrcConfig.releaseSsrc(ssrc);
        mediaServerItem.setSsrcConfig(ssrcConfig);
        String key = VideoManagerConstants.MEDIA_SERVER_PREFIX + userSetup.getServerId() + "_" + mediaServerItem.getId();
        redisUtil.set(key, mediaServerItem);
    }

    /**
     * zlm 重启后重置他的推流信息， TODO 给正在使用的设备发送停止命令
     */
    @Override
    public void clearRTPServer(MediaServerItem mediaServerItem) {
        mediaServerItem.setSsrcConfig(new SsrcConfig(mediaServerItem.getId(), null, sipConfig.getDomain()));
        redisUtil.zAdd(VideoManagerConstants.MEDIA_SERVERS_ONLINE_PREFIX + userSetup.getServerId(), mediaServerItem.getId(), 0);
    }


    @Override
    public void update(MediaServerItem mediaSerItem) {
        mediaServerMapper.update(mediaSerItem);
        MediaServerItem mediaServerItemInRedis = getOne(mediaSerItem.getId());
        MediaServerItem mediaServerItemInDataBase = mediaServerMapper.queryOne(mediaSerItem.getId());
        if (mediaServerItemInRedis != null && mediaServerItemInRedis.getSsrcConfig() != null) {
            mediaServerItemInDataBase.setSsrcConfig(mediaServerItemInRedis.getSsrcConfig());
        }else {
            mediaServerItemInDataBase.setSsrcConfig(
                    new SsrcConfig(
                            mediaServerItemInDataBase.getId(),
                            null,
                            sipConfig.getDomain()
                    )
            );
        }
        String key = VideoManagerConstants.MEDIA_SERVER_PREFIX + userSetup.getServerId() + "_" + mediaServerItemInDataBase.getId();
        redisUtil.set(key, mediaServerItemInDataBase);
    }

    @Override
    public List<MediaServerItem> getAll() {
        List<MediaServerItem> result = new ArrayList<>();
        List<Object> mediaServerKeys = redisUtil.scan(String.format("%S*", VideoManagerConstants.MEDIA_SERVER_PREFIX+ userSetup.getServerId() + "_" ));
        String onlineKey = VideoManagerConstants.MEDIA_SERVERS_ONLINE_PREFIX + userSetup.getServerId();
        for (Object mediaServerKey : mediaServerKeys) {
            String key = (String) mediaServerKey;
            MediaServerItem mediaServerItem = (MediaServerItem) redisUtil.get(key);
            // 检查状态
            Double aDouble = redisUtil.zScore(onlineKey, mediaServerItem.getId());
            if (aDouble != null) {
                mediaServerItem.setStatus(true);
            }
            result.add(mediaServerItem);
        }
        result.sort((serverItem1, serverItem2)->{
            int sortResult = 0;
            try {
                sortResult = format.parse(serverItem1.getCreateTime()).compareTo(format.parse(serverItem2.getCreateTime()));
            } catch (ParseException e) {
                e.printStackTrace();
            }
            return  sortResult;
        });
        return result;
    }


    @Override
    public List<MediaServerItem> getAllFromDatabase() {
        return mediaServerMapper.queryAll();
    }

    @Override
    public List<MediaServerItem> getAllOnline() {
        String key = VideoManagerConstants.MEDIA_SERVERS_ONLINE_PREFIX + userSetup.getServerId();
        Set<String> mediaServerIdSet = redisUtil.zRevRange(key, 0, -1);

        List<MediaServerItem> result = new ArrayList<>();
        if (mediaServerIdSet != null && mediaServerIdSet.size() > 0) {
            for (String mediaServerId : mediaServerIdSet) {
                String serverKey = VideoManagerConstants.MEDIA_SERVER_PREFIX + userSetup.getServerId() + "_" + mediaServerId;
                result.add((MediaServerItem) redisUtil.get(serverKey));
            }
        }
        Collections.reverse(result);
        return result;
    }

    /**
     * 获取单个zlm服务器
     * @param mediaServerId 服务id
     * @return MediaServerItem
     */
    @Override
    public MediaServerItem getOne(String mediaServerId) {
        if (mediaServerId == null) {
            return null;
        }
        String key = VideoManagerConstants.MEDIA_SERVER_PREFIX + userSetup.getServerId() + "_" + mediaServerId;
        return (MediaServerItem)redisUtil.get(key);
    }

    @Override
    public MediaServerItem getDefaultMediaServer() {

        return mediaServerMapper.queryDefault();
    }

    @Override
    public void clearMediaServerForOnline() {
        String key = VideoManagerConstants.MEDIA_SERVERS_ONLINE_PREFIX + userSetup.getServerId();
        redisUtil.del(key);
    }

    @Override
    public WVPResult<String> add(MediaServerItem mediaServerItem) {
        WVPResult<String> result = new WVPResult<>();
        mediaServerItem.setCreateTime(this.format.format(System.currentTimeMillis()));
        mediaServerItem.setUpdateTime(this.format.format(System.currentTimeMillis()));
        mediaServerItem.setHookAliveInterval(120);
        JSONObject responseJSON = zlmresTfulUtils.getMediaServerConfig(mediaServerItem);
        if (responseJSON != null) {
            JSONArray data = responseJSON.getJSONArray("data");
            if (data != null && data.size() > 0) {
                ZLMServerConfig zlmServerConfig= JSON.parseObject(JSON.toJSONString(data.get(0)), ZLMServerConfig.class);
                if (mediaServerMapper.queryOne(zlmServerConfig.getGeneralMediaServerId()) != null) {
                    result.setCode(-1);
                    result.setMsg("保存失败，媒体服务ID [ " + zlmServerConfig.getGeneralMediaServerId() + " ] 已存在，请修改媒体服务器配置");
                    return result;
                }
                mediaServerItem.setId(zlmServerConfig.getGeneralMediaServerId());
                zlmServerConfig.setIp(mediaServerItem.getIp());
                mediaServerMapper.add(mediaServerItem);
                zlmServerOnline(zlmServerConfig);
                result.setCode(0);
                result.setMsg("success");
            }else {
                result.setCode(-1);
                result.setMsg("连接失败");
            }

        }else {
            result.setCode(-1);
            result.setMsg("连接失败");
        }
       return result;
    }

    @Override
    public int addToDatabase(MediaServerItem mediaSerItem) {
        return mediaServerMapper.add(mediaSerItem);
    }

    @Override
    public int updateToDatabase(MediaServerItem mediaSerItem) {
        int result = 0;
        if (mediaSerItem.isDefaultServer()) {
            TransactionStatus transactionStatus = dataSourceTransactionManager.getTransaction(transactionDefinition);
            int delResult = mediaServerMapper.delDefault();
            if (delResult == 0) {
                logger.error("移除数据库默认zlm节点失败");
                //事务回滚
                dataSourceTransactionManager.rollback(transactionStatus);
                return 0;
            }
            result = mediaServerMapper.add(mediaSerItem);
            dataSourceTransactionManager.commit(transactionStatus);     //手动提交
        }else {
            result = mediaServerMapper.update(mediaSerItem);
        }
        return result;
    }

    /**
     * 处理zlm上线
     * @param zlmServerConfig zlm上线携带的参数
     */
    @Override
    public void zlmServerOnline(ZLMServerConfig zlmServerConfig) {
        logger.info("[ ZLM：{} ]-[ {}:{} ]正在连接",
                zlmServerConfig.getGeneralMediaServerId(), zlmServerConfig.getIp(), zlmServerConfig.getHttpPort());

        MediaServerItem serverItem = mediaServerMapper.queryOne(zlmServerConfig.getGeneralMediaServerId());
        if (serverItem == null) {
            logger.warn("[未注册的zlm] 拒接接入：{}来自{}：{}", zlmServerConfig.getGeneralMediaServerId(), zlmServerConfig.getIp(),zlmServerConfig.getHttpPort() );
            logger.warn("请检查ZLM的<general.mediaServerId>配置是否与WVP的<media.id>一致");
            return;
        }
        serverItem.setHookAliveInterval(zlmServerConfig.getHookAliveInterval());
        if (serverItem.getHttpPort() == 0) {
            serverItem.setHttpPort(zlmServerConfig.getHttpPort());
        }
        if (serverItem.getHttpSSlPort() == 0) {
            serverItem.setHttpSSlPort(zlmServerConfig.getHttpSSLport());
        }
        if (serverItem.getRtmpPort() == 0) {
            serverItem.setRtmpPort(zlmServerConfig.getRtmpPort());
        }
        if (serverItem.getRtmpSSlPort() == 0) {
            serverItem.setRtmpSSlPort(zlmServerConfig.getRtmpSslPort());
        }
        if (serverItem.getRtspPort() == 0) {
            serverItem.setRtspPort(zlmServerConfig.getRtspPort());
        }
        if (serverItem.getRtspSSLPort() == 0) {
            serverItem.setRtspSSLPort(zlmServerConfig.getRtspSSlport());
        }
        if (serverItem.getRtpProxyPort() == 0) {
            serverItem.setRtpProxyPort(zlmServerConfig.getRtpProxyPort());
        }
        serverItem.setStatus(true);

        if (StringUtils.isEmpty(serverItem.getId())) {
            logger.warn("[未注册的zlm] serverItem缺少ID， 无法接入：{}：{}", zlmServerConfig.getIp(),zlmServerConfig.getHttpPort() );
            return;
        }
        mediaServerMapper.update(serverItem);
        String key = VideoManagerConstants.MEDIA_SERVER_PREFIX + userSetup.getServerId() + "_" + zlmServerConfig.getGeneralMediaServerId();
        if (redisUtil.get(key) == null) {
            SsrcConfig ssrcConfig = new SsrcConfig(zlmServerConfig.getGeneralMediaServerId(), null, sipConfig.getDomain());
            serverItem.setSsrcConfig(ssrcConfig);
        }else {
            MediaServerItem mediaServerItemInRedis = (MediaServerItem)redisUtil.get(key);
            serverItem.setSsrcConfig(mediaServerItemInRedis.getSsrcConfig());
        }
        redisUtil.set(key, serverItem);
        resetOnlineServerItem(serverItem);
        updateMediaServerKeepalive(serverItem.getId(), null);
        setZLMConfig(serverItem, "0".equals(zlmServerConfig.getHookEnable()));

        publisher.zlmOnlineEventPublish(serverItem.getId());
        logger.info("[ ZLM：{} ]-[ {}:{} ]连接成功",
                zlmServerConfig.getGeneralMediaServerId(), zlmServerConfig.getIp(), zlmServerConfig.getHttpPort());
    }


    @Override
    public void zlmServerOffline(String mediaServerId) {
        delete(mediaServerId);
    }

    @Override
    public void resetOnlineServerItem(MediaServerItem serverItem) {
        // 更新缓存
        String key = VideoManagerConstants.MEDIA_SERVERS_ONLINE_PREFIX + userSetup.getServerId();
        // 使用zset的分数作为当前并发量， 默认值设置为0
        if (redisUtil.zScore(key, serverItem.getId()) == null) {  // 不存在则设置默认值 已存在则重置
            redisUtil.zAdd(key, serverItem.getId(), 0L);
            // 查询服务流数量
            zlmresTfulUtils.getMediaList(serverItem, null, null, "rtmp",(mediaList ->{
                Integer code = mediaList.getInteger("code");
                if (code == 0) {
                    JSONArray data = mediaList.getJSONArray("data");
                    if (data != null) {
                        redisUtil.zAdd(key, serverItem.getId(), data.size());
                    }
                }
            }));
        }else {
            clearRTPServer(serverItem);
        }

    }


    @Override
    public void addCount(String mediaServerId) {
        if (mediaServerId == null) {
            return;
        }
        String key = VideoManagerConstants.MEDIA_SERVERS_ONLINE_PREFIX + userSetup.getServerId();
        redisUtil.zIncrScore(key, mediaServerId, 1);

    }

    @Override
    public void removeCount(String mediaServerId) {
        String key = VideoManagerConstants.MEDIA_SERVERS_ONLINE_PREFIX + userSetup.getServerId();
        redisUtil.zIncrScore(key, mediaServerId, - 1);
    }

    /**
     * 获取负载最低的节点
     * @return MediaServerItem
     */
    @Override
    public MediaServerItem getMediaServerForMinimumLoad() {
        String key = VideoManagerConstants.MEDIA_SERVERS_ONLINE_PREFIX + userSetup.getServerId();

        if (redisUtil.zSize(key)  == null || redisUtil.zSize(key) == 0) {
            logger.info("获取负载最低的节点时无在线节点");
            return null;
        }

        // 获取分数最低的，及并发最低的
        Set<Object> objects = redisUtil.ZRange(key, 0, -1);
        ArrayList<Object> mediaServerObjectS = new ArrayList<>(objects);

        String mediaServerId = (String)mediaServerObjectS.get(0);
        return getOne(mediaServerId);
    }

    /**
     * 对zlm服务器进行基础配置
     * @param mediaServerItem 服务ID
     * @param restart 是否重启zlm
     */
    @Override
    public void setZLMConfig(MediaServerItem mediaServerItem, boolean restart) {
        logger.info("[ ZLM：{} ]-[ {}:{} ]正在设置zlm",
                mediaServerItem.getId(), mediaServerItem.getIp(), mediaServerItem.getHttpPort());
        String protocol = sslEnabled ? "https" : "http";
        String hookPrex = String.format("%s://%s:%s/index/hook", protocol, mediaServerItem.getHookIp(), serverPort);
        String recordHookPrex = null;
        if (mediaServerItem.getRecordAssistPort() != 0) {
            recordHookPrex = String.format("http://127.0.0.1:%s/api/record", mediaServerItem.getRecordAssistPort());
        }
        Map<String, Object> param = new HashMap<>();
        param.put("api.secret",mediaServerItem.getSecret()); // -profile:v Baseline
        param.put("ffmpeg.cmd","%s -fflags nobuffer -i %s -c:a aac -strict -2 -ar 44100 -ab 48k -c:v libx264  -f flv %s");
        param.put("hook.enable","1");
        param.put("hook.on_flow_report","");
        param.put("hook.on_play",String.format("%s/on_play", hookPrex));
        param.put("hook.on_http_access","");
        param.put("hook.on_publish", String.format("%s/on_publish", hookPrex));
        param.put("hook.on_record_mp4",recordHookPrex != null? String.format("%s/on_record_mp4", recordHookPrex): "");
        param.put("hook.on_record_ts","");
        param.put("hook.on_rtsp_auth","");
        param.put("hook.on_rtsp_realm","");
        param.put("hook.on_server_started",String.format("%s/on_server_started", hookPrex));
        param.put("hook.on_shell_login",String.format("%s/on_shell_login", hookPrex));
        param.put("hook.on_stream_changed",String.format("%s/on_stream_changed", hookPrex));
        param.put("hook.on_stream_none_reader",String.format("%s/on_stream_none_reader", hookPrex));
        param.put("hook.on_stream_not_found",String.format("%s/on_stream_not_found", hookPrex));
        param.put("hook.on_server_keepalive",String.format("%s/on_server_keepalive", hookPrex));
        param.put("hook.timeoutSec","20");
<<<<<<< HEAD
        param.put("general.streamNoneReaderDelayMS",mediaServerItem.getStreamNoneReaderDelayMS()==-1?"3600000":mediaServerItem.getStreamNoneReaderDelayMS() );
=======
        param.put("general.streamNoneReaderDelayMS","-1".equals(mediaServerItem.getStreamNoneReaderDelayMS())?"3600000":mediaServerItem.getStreamNoneReaderDelayMS() );
        // 推流断开后可以在超时时间内重新连接上继续推流，这样播放器会接着播放。
        // 置0关闭此特性(推流断开会导致立即断开播放器)
        // 此参数不应大于播放器超时时间
        // 优化此消息以更快的收到流注销事件
        param.put("general.continue_push_ms", "3000" );
        // 最多等待未初始化的Track时间，单位毫秒，超时之后会忽略未初始化的Track, 设置此选项优化那些音频错误的不规范流，
        // 等zlm支持给每个rtpServer设置关闭音频的时候可以不设置此选项
        param.put("general.wait_track_ready_ms", "3000" );
>>>>>>> 4e3247e4

        JSONObject responseJSON = zlmresTfulUtils.setServerConfig(mediaServerItem, param);

        if (responseJSON != null && responseJSON.getInteger("code") == 0) {
            if (restart) {
                logger.info("[ ZLM：{} ]-[ {}:{} ]设置zlm成功, 开始重启以保证配置生效",
                        mediaServerItem.getId(), mediaServerItem.getIp(), mediaServerItem.getHttpPort());
                zlmresTfulUtils.restartServer(mediaServerItem);
            }else {
                logger.info("[ ZLM：{} ]-[ {}:{} ]设置zlm成功",
                        mediaServerItem.getId(), mediaServerItem.getIp(), mediaServerItem.getHttpPort());
            }


        }else {
            logger.info("[ ZLM：{} ]-[ {}:{} ]设置zlm失败",
                    mediaServerItem.getId(), mediaServerItem.getIp(), mediaServerItem.getHttpPort());
        }


    }


    @Override
    public WVPResult<MediaServerItem> checkMediaServer(String ip, int port, String secret) {
        WVPResult<MediaServerItem> result = new WVPResult<>();
        if (mediaServerMapper.queryOneByHostAndPort(ip, port) != null) {
            result.setCode(-1);
            result.setMsg("此连接已存在");
            return result;
        }
        MediaServerItem mediaServerItem = new MediaServerItem();
        mediaServerItem.setIp(ip);
        mediaServerItem.setHttpPort(port);
        mediaServerItem.setSecret(secret);
        JSONObject responseJSON = zlmresTfulUtils.getMediaServerConfig(mediaServerItem);
        if (responseJSON == null) {
            result.setCode(-1);
            result.setMsg("连接失败");
            return result;
        }
        JSONArray data = responseJSON.getJSONArray("data");
        ZLMServerConfig zlmServerConfig = JSON.parseObject(JSON.toJSONString(data.get(0)), ZLMServerConfig.class);
        if (zlmServerConfig == null) {
            result.setCode(-1);
            result.setMsg("读取配置失败");
            return result;
        }
        if (mediaServerMapper.queryOne(zlmServerConfig.getGeneralMediaServerId()) != null) {
            result.setCode(-1);
            result.setMsg("媒体服务ID [" + zlmServerConfig.getGeneralMediaServerId() + " ] 已存在，请修改媒体服务器配置");
            return result;
        }
        mediaServerItem.setHttpSSlPort(zlmServerConfig.getHttpPort());
        mediaServerItem.setRtmpPort(zlmServerConfig.getRtmpPort());
        mediaServerItem.setRtmpSSlPort(zlmServerConfig.getRtmpSslPort());
        mediaServerItem.setRtspPort(zlmServerConfig.getRtspPort());
        mediaServerItem.setRtspSSLPort(zlmServerConfig.getRtspSSlport());
        mediaServerItem.setRtpProxyPort(zlmServerConfig.getRtpProxyPort());
        mediaServerItem.setStreamIp(ip);
        mediaServerItem.setHookIp(sipConfig.getIp());
        mediaServerItem.setSdpIp(ip);
        mediaServerItem.setStreamNoneReaderDelayMS(zlmServerConfig.getGeneralStreamNoneReaderDelayMS());
        result.setCode(0);
        result.setMsg("成功");
        result.setData(mediaServerItem);
        return result;
    }

    @Override
    public boolean checkMediaRecordServer(String ip, int port) {
        boolean result = false;
        OkHttpClient client = new OkHttpClient();
        String url = String.format("http://%s:%s/index/api/record",  ip, port);

        FormBody.Builder builder = new FormBody.Builder();

        Request request = new Request.Builder()
                .get()
                .url(url)
                .build();
        try {
            Response response = client.newCall(request).execute();
            if (response != null) {
                result = true;
            }
        } catch (Exception e) {}

        return result;
    }

    @Override
    public void delete(String id) {
        redisUtil.zRemove(VideoManagerConstants.MEDIA_SERVERS_ONLINE_PREFIX + userSetup.getServerId(), id);
        String key = VideoManagerConstants.MEDIA_SERVER_PREFIX + userSetup.getServerId() + "_" + id;
        redisUtil.del(key);
    }
    @Override
    public void deleteDb(String id){
        //同步删除数据库中的数据
        mediaServerMapper.delOne(id);
    }

    @Override
    public void updateMediaServerKeepalive(String mediaServerId, JSONObject data) {
        MediaServerItem mediaServerItem = getOne(mediaServerId);
        if (mediaServerItem == null) {
            // zlm连接重试

            logger.warn("[更新ZLM 保活信息]失败，未找到流媒体信息");
            return;
        }
        String key = VideoManagerConstants.MEDIA_SERVER_KEEPALIVE_PREFIX + userSetup.getServerId() + "_" + mediaServerId;
        int hookAliveInterval = mediaServerItem.getHookAliveInterval() + 2;
        redisUtil.set(key, data, hookAliveInterval);
    }

    @Override
    public void syncCatchFromDatabase() {
        List<MediaServerItem> allInCatch = getAll();
        List<MediaServerItem> allInDatabase = mediaServerMapper.queryAll();
        Map<String, MediaServerItem> mediaServerItemMap = new HashMap<>();

        for (MediaServerItem mediaServerItem : allInDatabase) {
            mediaServerItemMap.put(mediaServerItem.getId(), mediaServerItem);
        }
        for (MediaServerItem mediaServerItem : allInCatch) {
            if (mediaServerItemMap.get(mediaServerItem) == null) {
                delete(mediaServerItem.getId());
            }
        }
    }

}<|MERGE_RESOLUTION|>--- conflicted
+++ resolved
@@ -512,10 +512,7 @@
         param.put("hook.on_stream_not_found",String.format("%s/on_stream_not_found", hookPrex));
         param.put("hook.on_server_keepalive",String.format("%s/on_server_keepalive", hookPrex));
         param.put("hook.timeoutSec","20");
-<<<<<<< HEAD
         param.put("general.streamNoneReaderDelayMS",mediaServerItem.getStreamNoneReaderDelayMS()==-1?"3600000":mediaServerItem.getStreamNoneReaderDelayMS() );
-=======
-        param.put("general.streamNoneReaderDelayMS","-1".equals(mediaServerItem.getStreamNoneReaderDelayMS())?"3600000":mediaServerItem.getStreamNoneReaderDelayMS() );
         // 推流断开后可以在超时时间内重新连接上继续推流，这样播放器会接着播放。
         // 置0关闭此特性(推流断开会导致立即断开播放器)
         // 此参数不应大于播放器超时时间
@@ -524,7 +521,6 @@
         // 最多等待未初始化的Track时间，单位毫秒，超时之后会忽略未初始化的Track, 设置此选项优化那些音频错误的不规范流，
         // 等zlm支持给每个rtpServer设置关闭音频的时候可以不设置此选项
         param.put("general.wait_track_ready_ms", "3000" );
->>>>>>> 4e3247e4
 
         JSONObject responseJSON = zlmresTfulUtils.setServerConfig(mediaServerItem, param);
 
