--- conflicted
+++ resolved
@@ -172,11 +172,7 @@
         }
         int rtpServerPort;
         if (mediaServerItem.isRtpEnable()) {
-<<<<<<< HEAD
-            rtpServerPort = zlmServerFactory.createRTPServer(mediaServerItem, streamId, (ssrcCheck && tcpMode == 0)?Integer.parseInt(ssrc):0, port, onlyAuto, reUsePort, tcpMode);
-=======
-            rtpServerPort = zlmServerFactory.createRTPServer(mediaServerItem, streamId, (ssrcCheck && tcpMode == 0) ? Long.parseLong(ssrc) : 0, port, reUsePort, tcpMode);
->>>>>>> f57ed350
+            rtpServerPort = zlmServerFactory.createRTPServer(mediaServerItem, streamId, (ssrcCheck && tcpMode == 0) ? Long.parseLong(ssrc) : 0, port, onlyAuto, reUsePort, tcpMode);
         } else {
             rtpServerPort = mediaServerItem.getRtpProxyPort();
         }
