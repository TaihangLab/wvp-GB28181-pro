package com.genersoft.iot.vmp.service.impl;

import com.alibaba.fastjson2.JSON;
import com.alibaba.fastjson2.JSONArray;
import com.alibaba.fastjson2.JSONObject;
import com.genersoft.iot.vmp.common.VideoManagerConstants;
import com.genersoft.iot.vmp.conf.DynamicTask;
import com.genersoft.iot.vmp.conf.SipConfig;
import com.genersoft.iot.vmp.conf.UserSetting;
import com.genersoft.iot.vmp.conf.exception.ControllerException;
import com.genersoft.iot.vmp.gb28181.event.EventPublisher;
<<<<<<< HEAD
import com.genersoft.iot.vmp.gb28181.session.SsrcConfig;
import com.genersoft.iot.vmp.media.zlm.AssistRESTfulUtils;
=======
import com.genersoft.iot.vmp.gb28181.session.SSRCFactory;
import com.genersoft.iot.vmp.gb28181.session.VideoStreamSessionManager;
>>>>>>> 0858f799
import com.genersoft.iot.vmp.media.zlm.ZLMRESTfulUtils;
import com.genersoft.iot.vmp.media.zlm.ZLMRTPServerFactory;
import com.genersoft.iot.vmp.media.zlm.ZLMServerConfig;
import com.genersoft.iot.vmp.media.zlm.dto.MediaServerItem;
import com.genersoft.iot.vmp.media.zlm.dto.ServerKeepaliveData;
import com.genersoft.iot.vmp.service.IMediaServerService;
import com.genersoft.iot.vmp.service.bean.MediaServerLoad;
import com.genersoft.iot.vmp.service.bean.SSRCInfo;
import com.genersoft.iot.vmp.storager.IRedisCatchStorage;
import com.genersoft.iot.vmp.storager.dao.MediaServerMapper;
import com.genersoft.iot.vmp.utils.DateUtil;
import com.genersoft.iot.vmp.utils.JsonUtil;
import com.genersoft.iot.vmp.utils.redis.RedisUtil;
import com.genersoft.iot.vmp.vmanager.bean.ErrorCode;
import okhttp3.OkHttpClient;
import okhttp3.Request;
import okhttp3.Response;
import org.slf4j.Logger;
import org.slf4j.LoggerFactory;
import org.springframework.beans.factory.annotation.Autowired;
import org.springframework.beans.factory.annotation.Value;
import org.springframework.data.redis.core.RedisTemplate;
import org.springframework.jdbc.datasource.DataSourceTransactionManager;
import org.springframework.stereotype.Service;
import org.springframework.transaction.TransactionDefinition;
import org.springframework.transaction.TransactionStatus;
import org.springframework.util.ObjectUtils;

import java.io.File;
import java.time.LocalDateTime;
import java.util.*;

/**
 * 媒体服务器节点管理
 */
@Service
public class MediaServerServiceImpl implements IMediaServerService {

    private final static Logger logger = LoggerFactory.getLogger(MediaServerServiceImpl.class);

    private final String zlmKeepaliveKeyPrefix = "zlm-keepalive_";

    @Autowired
    private SipConfig sipConfig;

    @Autowired
    private SSRCFactory ssrcFactory;

    @Value("${server.ssl.enabled:false}")
    private boolean sslEnabled;

    @Value("${server.port}")
    private Integer serverPort;

    @Autowired
    private UserSetting userSetting;

    @Autowired
    private AssistRESTfulUtils assistRESTfulUtils;

    @Autowired
    private ZLMRESTfulUtils zlmresTfulUtils;

    @Autowired
    private MediaServerMapper mediaServerMapper;

    @Autowired
    private DataSourceTransactionManager dataSourceTransactionManager;

    @Autowired
    private TransactionDefinition transactionDefinition;


    @Autowired
    private ZLMRTPServerFactory zlmrtpServerFactory;

    @Autowired
    private EventPublisher publisher;

    @Autowired
    private DynamicTask dynamicTask;

    @Autowired
    private IRedisCatchStorage redisCatchStorage;

<<<<<<< HEAD
    @Autowired
    private RedisTemplate<Object, Object> redisTemplate;
=======
>>>>>>> 0858f799

    /**
     * 初始化
     */
    @Override
    public void updateVmServer(List<MediaServerItem>  mediaServerItemList) {
        logger.info("[zlm] 缓存初始化 ");
        for (MediaServerItem mediaServerItem : mediaServerItemList) {
            if (ObjectUtils.isEmpty(mediaServerItem.getId())) {
                continue;
            }
            // 更新
<<<<<<< HEAD
            if (mediaServerItem.getSsrcConfig() == null) {
                SsrcConfig ssrcConfig = new SsrcConfig(mediaServerItem.getId(), null, sipConfig.getDomain());
                mediaServerItem.setSsrcConfig(ssrcConfig);
                redisTemplate.opsForValue().set(VideoManagerConstants.MEDIA_SERVER_PREFIX + userSetting.getServerId() + "_" + mediaServerItem.getId(), mediaServerItem);
=======
            if (ssrcFactory.hasMediaServerSSRC(mediaServerItem.getId())) {
                ssrcFactory.initMediaServerSSRC(mediaServerItem.getId(), null);
                RedisUtil.set(VideoManagerConstants.MEDIA_SERVER_PREFIX + userSetting.getServerId() + "_" + mediaServerItem.getId(), mediaServerItem);
>>>>>>> 0858f799
            }
            // 查询redis是否存在此mediaServer
            String key = VideoManagerConstants.MEDIA_SERVER_PREFIX + userSetting.getServerId() + "_" + mediaServerItem.getId();
            Boolean hasKey = redisTemplate.hasKey(key);
            if (hasKey != null && ! hasKey) {
                redisTemplate.opsForValue().set(key, mediaServerItem);
            }

        }
    }

    @Override
    public SSRCInfo openRTPServer(MediaServerItem mediaServerItem, String streamId, boolean ssrcCheck, boolean isPlayback) {
        return openRTPServer(mediaServerItem, streamId, null, ssrcCheck,isPlayback);
    }

    @Override
    public SSRCInfo openRTPServer(MediaServerItem mediaServerItem, String streamId, String presetSsrc, boolean ssrcCheck, boolean isPlayback, Integer port) {
        if (mediaServerItem == null || mediaServerItem.getId() == null) {
            logger.info("[openRTPServer] 失败, mediaServerItem == null || mediaServerItem.getId() == null");
            return null;
        }
        // 获取mediaServer可用的ssrc
        String ssrc;
        if (presetSsrc != null) {
            ssrc = presetSsrc;
        }else {
            if (isPlayback) {
                ssrc = ssrcFactory.getPlayBackSsrc(mediaServerItem.getId());
            }else {
                ssrc = ssrcFactory.getPlaySsrc(mediaServerItem.getId());
            }
        }

<<<<<<< HEAD
            if (streamId == null) {
                streamId = String.format("%08x", Integer.parseInt(ssrc)).toUpperCase();
            }
            int rtpServerPort;
            if (mediaServerItem.isRtpEnable()) {
                rtpServerPort = zlmrtpServerFactory.createRTPServer(mediaServerItem, streamId, ssrcCheck?Integer.parseInt(ssrc):0, port);
            } else {
                rtpServerPort = mediaServerItem.getRtpProxyPort();
            }
            redisTemplate.opsForValue().set(key, mediaServerItem);
            return new SSRCInfo(rtpServerPort, ssrc, streamId);
=======
        if (streamId == null) {
            streamId = String.format("%08x", Integer.parseInt(ssrc)).toUpperCase();
        }
        int rtpServerPort;
        if (mediaServerItem.isRtpEnable()) {
            rtpServerPort = zlmrtpServerFactory.createRTPServer(mediaServerItem, streamId, ssrcCheck?Integer.parseInt(ssrc):0, port);
        } else {
            rtpServerPort = mediaServerItem.getRtpProxyPort();
>>>>>>> 0858f799
        }
        return new SSRCInfo(rtpServerPort, ssrc, streamId);
    }

    @Override
    public SSRCInfo openRTPServer(MediaServerItem mediaServerItem, String streamId, String ssrc, boolean ssrcCheck, boolean isPlayback) {
        return openRTPServer(mediaServerItem, streamId, ssrc, ssrcCheck, isPlayback, null);
    }

    @Override
    public void closeRTPServer(MediaServerItem mediaServerItem, String streamId) {
        if (mediaServerItem == null) {
            return;
        }
        zlmrtpServerFactory.closeRtpServer(mediaServerItem, streamId);
    }

    @Override
    public void closeRTPServer(String mediaServerId, String streamId) {
        MediaServerItem mediaServerItem = this.getOne(mediaServerId);
        closeRTPServer(mediaServerItem, streamId);
    }

    @Override
    public void releaseSsrc(String mediaServerItemId, String ssrc) {
        MediaServerItem mediaServerItem = getOne(mediaServerItemId);
        if (mediaServerItem == null || ssrc == null) {
            return;
        }
<<<<<<< HEAD
        SsrcConfig ssrcConfig = mediaServerItem.getSsrcConfig();
        ssrcConfig.releaseSsrc(ssrc);
        mediaServerItem.setSsrcConfig(ssrcConfig);
        String key = VideoManagerConstants.MEDIA_SERVER_PREFIX + userSetting.getServerId() + "_" + mediaServerItem.getId();
        redisTemplate.opsForValue().set(key, mediaServerItem);
=======
        ssrcFactory.releaseSsrc(mediaServerItemId, ssrc);
>>>>>>> 0858f799
    }

    /**
     * zlm 重启后重置他的推流信息， TODO 给正在使用的设备发送停止命令
     */
    @Override
    public void clearRTPServer(MediaServerItem mediaServerItem) {
<<<<<<< HEAD
        mediaServerItem.setSsrcConfig(new SsrcConfig(mediaServerItem.getId(), null, sipConfig.getDomain()));
        redisTemplate.opsForZSet().add(VideoManagerConstants.MEDIA_SERVERS_ONLINE_PREFIX + userSetting.getServerId(), mediaServerItem.getId(), 0);
=======
        ssrcFactory.reset(mediaServerItem.getId());
>>>>>>> 0858f799

    }


    @Override
    public void update(MediaServerItem mediaSerItem) {
        mediaServerMapper.update(mediaSerItem);
        MediaServerItem mediaServerItemInRedis = getOne(mediaSerItem.getId());
        MediaServerItem mediaServerItemInDataBase = mediaServerMapper.queryOne(mediaSerItem.getId());
        if (mediaServerItemInRedis == null || ssrcFactory.hasMediaServerSSRC(mediaSerItem.getId())) {
            ssrcFactory.initMediaServerSSRC(mediaServerItemInDataBase.getId(),null);
        }
        String key = VideoManagerConstants.MEDIA_SERVER_PREFIX + userSetting.getServerId() + "_" + mediaServerItemInDataBase.getId();
        redisTemplate.opsForValue().set(key, mediaServerItemInDataBase);
    }

    @Override
    public List<MediaServerItem> getAll() {
        List<MediaServerItem> result = new ArrayList<>();
        List<Object> mediaServerKeys = RedisUtil.scan(redisTemplate, String.format("%S*", VideoManagerConstants.MEDIA_SERVER_PREFIX+ userSetting.getServerId() + "_" ));
        String onlineKey = VideoManagerConstants.MEDIA_SERVERS_ONLINE_PREFIX + userSetting.getServerId();
        for (Object mediaServerKey : mediaServerKeys) {
            String key = (String) mediaServerKey;
            MediaServerItem mediaServerItem = JsonUtil.redisJsonToObject(redisTemplate, key, MediaServerItem.class);
            if (Objects.isNull(mediaServerItem)) {
                continue;
            }
            // 检查状态
            Double aDouble = redisTemplate.opsForZSet().score(onlineKey, mediaServerItem.getId());
            if (aDouble != null) {
                mediaServerItem.setStatus(true);
            }
            result.add(mediaServerItem);
        }
        result.sort((serverItem1, serverItem2)->{
            int sortResult = 0;
            LocalDateTime localDateTime1 = LocalDateTime.parse(serverItem1.getCreateTime(), DateUtil.formatter);
            LocalDateTime localDateTime2 = LocalDateTime.parse(serverItem2.getCreateTime(), DateUtil.formatter);

            sortResult = localDateTime1.compareTo(localDateTime2);
            return  sortResult;
        });
        return result;
    }


    @Override
    public List<MediaServerItem> getAllFromDatabase() {
        return mediaServerMapper.queryAll();
    }

    @Override
    public List<MediaServerItem> getAllOnline() {
        String key = VideoManagerConstants.MEDIA_SERVERS_ONLINE_PREFIX + userSetting.getServerId();
        Set<Object> mediaServerIdSet = redisTemplate.opsForZSet().reverseRange(key, 0, -1);

        List<MediaServerItem> result = new ArrayList<>();
        if (mediaServerIdSet != null && mediaServerIdSet.size() > 0) {
            for (Object mediaServerId : mediaServerIdSet) {
                String mediaServerIdStr = (String) mediaServerId;
                String serverKey = VideoManagerConstants.MEDIA_SERVER_PREFIX + userSetting.getServerId() + "_" + mediaServerIdStr;
                result.add((MediaServerItem) redisTemplate.opsForValue().get(serverKey));
            }
        }
        Collections.reverse(result);
        return result;
    }

    /**
     * 获取单个zlm服务器
     * @param mediaServerId 服务id
     * @return MediaServerItem
     */
    @Override
    public MediaServerItem getOne(String mediaServerId) {
        if (mediaServerId == null) {
            return null;
        }
        String key = VideoManagerConstants.MEDIA_SERVER_PREFIX + userSetting.getServerId() + "_" + mediaServerId;
        return JsonUtil.redisJsonToObject(redisTemplate, key, MediaServerItem.class);
    }

    @Override
    public MediaServerItem getDefaultMediaServer() {

        return mediaServerMapper.queryDefault();
    }

    @Override
    public void clearMediaServerForOnline() {
        String key = VideoManagerConstants.MEDIA_SERVERS_ONLINE_PREFIX + userSetting.getServerId();
        redisTemplate.delete(key);
    }

    @Override
    public void add(MediaServerItem mediaServerItem) {
        mediaServerItem.setCreateTime(DateUtil.getNow());
        mediaServerItem.setUpdateTime(DateUtil.getNow());
        mediaServerItem.setHookAliveInterval(30f);
        JSONObject responseJSON = zlmresTfulUtils.getMediaServerConfig(mediaServerItem);
        if (responseJSON != null) {
            JSONArray data = responseJSON.getJSONArray("data");
            if (data != null && data.size() > 0) {
                ZLMServerConfig zlmServerConfig= JSON.parseObject(JSON.toJSONString(data.get(0)), ZLMServerConfig.class);
                if (mediaServerMapper.queryOne(zlmServerConfig.getGeneralMediaServerId()) != null) {
                    throw new ControllerException(ErrorCode.ERROR100.getCode(),"保存失败，媒体服务ID [ " + zlmServerConfig.getGeneralMediaServerId() + " ] 已存在，请修改媒体服务器配置");
                }
                mediaServerItem.setId(zlmServerConfig.getGeneralMediaServerId());
                zlmServerConfig.setIp(mediaServerItem.getIp());
                mediaServerMapper.add(mediaServerItem);
                zlmServerOnline(zlmServerConfig);
            }else {
                throw new ControllerException(ErrorCode.ERROR100.getCode(),"连接失败");
            }

        }else {
            throw new ControllerException(ErrorCode.ERROR100.getCode(),"连接失败");
        }
    }

    @Override
    public int addToDatabase(MediaServerItem mediaSerItem) {
        return mediaServerMapper.add(mediaSerItem);
    }

    @Override
    public int updateToDatabase(MediaServerItem mediaSerItem) {
        int result = 0;
        if (mediaSerItem.isDefaultServer()) {
            TransactionStatus transactionStatus = dataSourceTransactionManager.getTransaction(transactionDefinition);
            int delResult = mediaServerMapper.delDefault();
            if (delResult == 0) {
                logger.error("移除数据库默认zlm节点失败");
                //事务回滚
                dataSourceTransactionManager.rollback(transactionStatus);
                return 0;
            }
            result = mediaServerMapper.add(mediaSerItem);
            dataSourceTransactionManager.commit(transactionStatus);     //手动提交
        }else {
            result = mediaServerMapper.update(mediaSerItem);
        }
        return result;
    }

    /**
     * 处理zlm上线
     * @param zlmServerConfig zlm上线携带的参数
     */
    @Override
    public void zlmServerOnline(ZLMServerConfig zlmServerConfig) {

        MediaServerItem serverItem = mediaServerMapper.queryOne(zlmServerConfig.getGeneralMediaServerId());
        if (serverItem == null) {
            logger.warn("[未注册的zlm] 拒接接入：{}来自{}：{}", zlmServerConfig.getGeneralMediaServerId(), zlmServerConfig.getIp(),zlmServerConfig.getHttpPort() );
            logger.warn("请检查ZLM的<general.mediaServerId>配置是否与WVP的<media.id>一致");
            return;
        }else {
            logger.info("[ZLM] 正在连接 : {} -> {}:{}",
                    zlmServerConfig.getGeneralMediaServerId(), zlmServerConfig.getIp(), zlmServerConfig.getHttpPort());
        }
        serverItem.setHookAliveInterval(zlmServerConfig.getHookAliveInterval());
        if (serverItem.getHttpPort() == 0) {
            serverItem.setHttpPort(zlmServerConfig.getHttpPort());
        }
        if (serverItem.getHttpSSlPort() == 0) {
            serverItem.setHttpSSlPort(zlmServerConfig.getHttpSSLport());
        }
        if (serverItem.getRtmpPort() == 0) {
            serverItem.setRtmpPort(zlmServerConfig.getRtmpPort());
        }
        if (serverItem.getRtmpSSlPort() == 0) {
            serverItem.setRtmpSSlPort(zlmServerConfig.getRtmpSslPort());
        }
        if (serverItem.getRtspPort() == 0) {
            serverItem.setRtspPort(zlmServerConfig.getRtspPort());
        }
        if (serverItem.getRtspSSLPort() == 0) {
            serverItem.setRtspSSLPort(zlmServerConfig.getRtspSSlport());
        }
        if (serverItem.getRtpProxyPort() == 0) {
            serverItem.setRtpProxyPort(zlmServerConfig.getRtpProxyPort());
        }
        serverItem.setStatus(true);

        if (ObjectUtils.isEmpty(serverItem.getId())) {
            logger.warn("[未注册的zlm] serverItem缺少ID， 无法接入：{}：{}", zlmServerConfig.getIp(),zlmServerConfig.getHttpPort() );
            return;
        }
        mediaServerMapper.update(serverItem);
        String key = VideoManagerConstants.MEDIA_SERVER_PREFIX + userSetting.getServerId() + "_" + zlmServerConfig.getGeneralMediaServerId();
<<<<<<< HEAD
        if (redisTemplate.opsForValue().get(key) == null) {
            SsrcConfig ssrcConfig = new SsrcConfig(zlmServerConfig.getGeneralMediaServerId(), null, sipConfig.getDomain());
            serverItem.setSsrcConfig(ssrcConfig);
        }else {
            MediaServerItem mediaServerItemInRedis = JsonUtil.redisJsonToObject(redisTemplate, key, MediaServerItem.class);
            if (Objects.nonNull(mediaServerItemInRedis)) {
                serverItem.setSsrcConfig(mediaServerItemInRedis.getSsrcConfig());
            }
=======
        if (ssrcFactory.hasMediaServerSSRC(serverItem.getId())) {
            ssrcFactory.initMediaServerSSRC(zlmServerConfig.getGeneralMediaServerId(), null);
>>>>>>> 0858f799
        }
        redisTemplate.opsForValue().set(key, serverItem);
        resetOnlineServerItem(serverItem);


        if (serverItem.isAutoConfig()) {
            // 查看assist服务的录像路径配置
            if (serverItem.getRecordAssistPort() > 0 && userSetting.getRecordPath() == null) {
                JSONObject info = assistRESTfulUtils.getInfo(serverItem, null);
                if (info != null && info.getInteger("code") != null && info.getInteger("code") == 0 ) {
                    JSONObject dataJson = info.getJSONObject("data");
                    if (dataJson != null) {
                        String recordPath = dataJson.getString("record");
                        userSetting.setRecordPath(recordPath);
                    }
                }
            }
            setZLMConfig(serverItem, "0".equals(zlmServerConfig.getHookEnable()));
        }
        final String zlmKeepaliveKey = zlmKeepaliveKeyPrefix + serverItem.getId();
        dynamicTask.stop(zlmKeepaliveKey);
        dynamicTask.startDelay(zlmKeepaliveKey, new KeepAliveTimeoutRunnable(serverItem), (Math.getExponent(serverItem.getHookAliveInterval()) + 5) * 1000);
        publisher.zlmOnlineEventPublish(serverItem.getId());

        logger.info("[ZLM] 连接成功 {} - {}:{} ",
                zlmServerConfig.getGeneralMediaServerId(), zlmServerConfig.getIp(), zlmServerConfig.getHttpPort());
    }

    class KeepAliveTimeoutRunnable implements Runnable{

        private MediaServerItem serverItem;

        public KeepAliveTimeoutRunnable(MediaServerItem serverItem) {
            this.serverItem = serverItem;
        }

        @Override
        public void run() {
            logger.info("[zlm心跳到期]：" + serverItem.getId());
            // 发起http请求验证zlm是否确实无法连接，如果确实无法连接则发送离线事件，否则不作处理
            JSONObject mediaServerConfig = zlmresTfulUtils.getMediaServerConfig(serverItem);
            if (mediaServerConfig != null && mediaServerConfig.getInteger("code") == 0) {
                logger.info("[zlm心跳到期]：{}验证后zlm仍在线，恢复心跳信息,请检查zlm是否可以正常向wvp发送心跳", serverItem.getId());
                // 添加zlm信息
                updateMediaServerKeepalive(serverItem.getId(), null);
            }else {
                publisher.zlmOfflineEventPublish(serverItem.getId());
            }
        }
    }


    @Override
    public void zlmServerOffline(String mediaServerId) {
        delete(mediaServerId);
        final String zlmKeepaliveKey = zlmKeepaliveKeyPrefix + mediaServerId;
        dynamicTask.stop(zlmKeepaliveKey);
    }

    @Override
    public void resetOnlineServerItem(MediaServerItem serverItem) {
        // 更新缓存
        String key = VideoManagerConstants.MEDIA_SERVERS_ONLINE_PREFIX + userSetting.getServerId();
        // 使用zset的分数作为当前并发量， 默认值设置为0
        if (redisTemplate.opsForZSet().score(key, serverItem.getId()) == null) {  // 不存在则设置默认值 已存在则重置
            redisTemplate.opsForZSet().add(key, serverItem.getId(), 0L);
            // 查询服务流数量
            zlmresTfulUtils.getMediaList(serverItem, null, null, "rtsp",(mediaList ->{
                Integer code = mediaList.getInteger("code");
                if (code == 0) {
                    JSONArray data = mediaList.getJSONArray("data");
                    if (data != null) {
                        redisTemplate.opsForZSet().add(key, serverItem.getId(), data.size());
                    }
                }
            }));
        }else {
            clearRTPServer(serverItem);
        }
    }


    @Override
    public void addCount(String mediaServerId) {
        if (mediaServerId == null) {
            return;
        }
        String key = VideoManagerConstants.MEDIA_SERVERS_ONLINE_PREFIX + userSetting.getServerId();
        redisTemplate.opsForZSet().incrementScore(key, mediaServerId, 1);

    }

    @Override
    public void removeCount(String mediaServerId) {
        String key = VideoManagerConstants.MEDIA_SERVERS_ONLINE_PREFIX + userSetting.getServerId();
        redisTemplate.opsForZSet().incrementScore(key, mediaServerId, - 1);
    }

    /**
     * 获取负载最低的节点
     * @return MediaServerItem
     */
    @Override
    public MediaServerItem getMediaServerForMinimumLoad(Boolean hasAssist) {
        String key = VideoManagerConstants.MEDIA_SERVERS_ONLINE_PREFIX + userSetting.getServerId();
        Long size = redisTemplate.opsForZSet().zCard(key);
        if (size  == null || size == 0) {
            logger.info("获取负载最低的节点时无在线节点");
            return null;
        }

        // 获取分数最低的，及并发最低的
        Set<Object> objects = redisTemplate.opsForZSet().range(key, 0, -1);
        ArrayList<Object> mediaServerObjectS = new ArrayList<>(objects);
        MediaServerItem mediaServerItem = null;
        if (hasAssist == null) {
            String mediaServerId = (String)mediaServerObjectS.get(0);
            mediaServerItem = getOne(mediaServerId);
        }else if (hasAssist) {
            for (Object mediaServerObject : mediaServerObjectS) {
                String mediaServerId = (String)mediaServerObject;
                MediaServerItem serverItem = getOne(mediaServerId);
                if (serverItem.getRecordAssistPort() > 0) {
                    mediaServerItem = serverItem;
                    break;
                }
            }
        }else if (!hasAssist) {
            for (Object mediaServerObject : mediaServerObjectS) {
                String mediaServerId = (String)mediaServerObject;
                MediaServerItem serverItem = getOne(mediaServerId);
                if (serverItem.getRecordAssistPort() == 0) {
                    mediaServerItem = serverItem;
                    break;
                }
            }
        }

        return mediaServerItem;
    }

    /**
     * 对zlm服务器进行基础配置
     * @param mediaServerItem 服务ID
     * @param restart 是否重启zlm
     */
    @Override
    public void setZLMConfig(MediaServerItem mediaServerItem, boolean restart) {
        logger.info("[ZLM] 正在设置 ：{} -> {}:{}",
                mediaServerItem.getId(), mediaServerItem.getIp(), mediaServerItem.getHttpPort());
        String protocol = sslEnabled ? "https" : "http";
        String hookPrex = String.format("%s://%s:%s/index/hook", protocol, mediaServerItem.getHookIp(), serverPort);

        Map<String, Object> param = new HashMap<>();
        param.put("api.secret",mediaServerItem.getSecret()); // -profile:v Baseline
        if (mediaServerItem.getRtspPort() != 0) {
            param.put("ffmpeg.snap", "%s -rtsp_transport tcp -i %s -y -f mjpeg -t 0.001 %s");
        }
        param.put("hook.enable","1");
        param.put("hook.on_flow_report","");
        param.put("hook.on_play",String.format("%s/on_play", hookPrex));
        param.put("hook.on_http_access","");
        param.put("hook.on_publish", String.format("%s/on_publish", hookPrex));
        param.put("hook.on_record_ts","");
        param.put("hook.on_rtsp_auth","");
        param.put("hook.on_rtsp_realm","");
        param.put("hook.on_server_started",String.format("%s/on_server_started", hookPrex));
        param.put("hook.on_shell_login","");
        param.put("hook.on_stream_changed",String.format("%s/on_stream_changed", hookPrex));
        param.put("hook.on_stream_none_reader",String.format("%s/on_stream_none_reader", hookPrex));
        param.put("hook.on_stream_not_found",String.format("%s/on_stream_not_found", hookPrex));
        param.put("hook.on_server_keepalive",String.format("%s/on_server_keepalive", hookPrex));
        param.put("hook.on_send_rtp_stopped",String.format("%s/on_send_rtp_stopped", hookPrex));
        param.put("hook.on_rtp_server_timeout",String.format("%s/on_rtp_server_timeout", hookPrex));
        if (mediaServerItem.getRecordAssistPort() > 0) {
            param.put("hook.on_record_mp4",String.format("http://127.0.0.1:%s/api/record/on_record_mp4", mediaServerItem.getRecordAssistPort()));
        }else {
            param.put("hook.on_record_mp4","");
        }
        param.put("hook.timeoutSec","20");
        // 推流断开后可以在超时时间内重新连接上继续推流，这样播放器会接着播放。
        // 置0关闭此特性(推流断开会导致立即断开播放器)
        // 此参数不应大于播放器超时时间
        // 优化此消息以更快的收到流注销事件
        param.put("protocol.continue_push_ms", "3000" );
        // 最多等待未初始化的Track时间，单位毫秒，超时之后会忽略未初始化的Track, 设置此选项优化那些音频错误的不规范流，
        // 等zlm支持给每个rtpServer设置关闭音频的时候可以不设置此选项
//        param.put("general.wait_track_ready_ms", "3000" );
        if (mediaServerItem.isRtpEnable() && !ObjectUtils.isEmpty(mediaServerItem.getRtpPortRange())) {
            param.put("rtp_proxy.port_range", mediaServerItem.getRtpPortRange().replace(",", "-"));
        }

        if (userSetting.getRecordPath() != null) {
            File recordPathFile = new File(userSetting.getRecordPath());
            File mp4SavePathFile = recordPathFile.getParentFile().getAbsoluteFile();
            param.put("protocol.mp4_save_path", mp4SavePathFile.getAbsoluteFile());
            param.put("record.appName", recordPathFile.getName());
        }

        JSONObject responseJSON = zlmresTfulUtils.setServerConfig(mediaServerItem, param);

        if (responseJSON != null && responseJSON.getInteger("code") == 0) {
            if (restart) {
                logger.info("[ZLM] 设置成功,开始重启以保证配置生效 {} -> {}:{}",
                        mediaServerItem.getId(), mediaServerItem.getIp(), mediaServerItem.getHttpPort());
                zlmresTfulUtils.restartServer(mediaServerItem);
            }else {
                logger.info("[ZLM] 设置成功 {} -> {}:{}",
                        mediaServerItem.getId(), mediaServerItem.getIp(), mediaServerItem.getHttpPort());
            }


        }else {
            logger.info("[ZLM] 设置zlm失败 {} -> {}:{}",
                    mediaServerItem.getId(), mediaServerItem.getIp(), mediaServerItem.getHttpPort());
        }


    }


    @Override
    public MediaServerItem checkMediaServer(String ip, int port, String secret) {
        if (mediaServerMapper.queryOneByHostAndPort(ip, port) != null) {
            throw new ControllerException(ErrorCode.ERROR100.getCode(), "此连接已存在");
        }
        MediaServerItem mediaServerItem = new MediaServerItem();
        mediaServerItem.setIp(ip);
        mediaServerItem.setHttpPort(port);
        mediaServerItem.setSecret(secret);
        JSONObject responseJSON = zlmresTfulUtils.getMediaServerConfig(mediaServerItem);
        if (responseJSON == null) {
            throw new ControllerException(ErrorCode.ERROR100.getCode(), "连接失败");
        }
        JSONArray data = responseJSON.getJSONArray("data");
        ZLMServerConfig zlmServerConfig = JSON.parseObject(JSON.toJSONString(data.get(0)), ZLMServerConfig.class);
        if (zlmServerConfig == null) {
            throw new ControllerException(ErrorCode.ERROR100.getCode(), "读取配置失败");
        }
        if (mediaServerMapper.queryOne(zlmServerConfig.getGeneralMediaServerId()) != null) {
            throw new ControllerException(ErrorCode.ERROR100.getCode(), "媒体服务ID [" + zlmServerConfig.getGeneralMediaServerId() + " ] 已存在，请修改媒体服务器配置");
        }
        mediaServerItem.setHttpSSlPort(zlmServerConfig.getHttpPort());
        mediaServerItem.setRtmpPort(zlmServerConfig.getRtmpPort());
        mediaServerItem.setRtmpSSlPort(zlmServerConfig.getRtmpSslPort());
        mediaServerItem.setRtspPort(zlmServerConfig.getRtspPort());
        mediaServerItem.setRtspSSLPort(zlmServerConfig.getRtspSSlport());
        mediaServerItem.setRtpProxyPort(zlmServerConfig.getRtpProxyPort());
        mediaServerItem.setStreamIp(ip);
        mediaServerItem.setHookIp(sipConfig.getIp().split(",")[0]);
        mediaServerItem.setSdpIp(ip);
        return mediaServerItem;
    }

    @Override
    public boolean checkMediaRecordServer(String ip, int port) {
        boolean result = false;
        OkHttpClient client = new OkHttpClient();
        String url = String.format("http://%s:%s/index/api/record",  ip, port);
        Request request = new Request.Builder()
                .get()
                .url(url)
                .build();
        try {
            Response response = client.newCall(request).execute();
            if (response != null) {
                result = true;
            }
        } catch (Exception e) {}

        return result;
    }

    @Override
    public void delete(String id) {
        redisTemplate.opsForZSet().remove(VideoManagerConstants.MEDIA_SERVERS_ONLINE_PREFIX + userSetting.getServerId(), id);
        String key = VideoManagerConstants.MEDIA_SERVER_PREFIX + userSetting.getServerId() + "_" + id;
        redisTemplate.delete(key);
    }
    @Override
    public void deleteDb(String id){
        //同步删除数据库中的数据
        mediaServerMapper.delOne(id);
    }

    @Override
    public void updateMediaServerKeepalive(String mediaServerId, ServerKeepaliveData data) {
        MediaServerItem mediaServerItem = getOne(mediaServerId);
        if (mediaServerItem == null) {
            // 缓存不存在，从数据库查询，如果数据库不存在则是错误的
            mediaServerItem = getOneFromDatabase(mediaServerId);
            if (mediaServerItem == null) {
                logger.warn("[更新ZLM 保活信息]失败，未找到流媒体信息");
                return;
            }
            // zlm连接重试
            logger.warn("[更新ZLM 保活信息]尝试链接zml id {}", mediaServerId);
            ssrcFactory.initMediaServerSSRC(mediaServerItem.getId(), null);
            String key = VideoManagerConstants.MEDIA_SERVER_PREFIX + userSetting.getServerId() + "_" + mediaServerItem.getId();
            redisTemplate.opsForValue().set(key, mediaServerItem);
            clearRTPServer(mediaServerItem);
        }
        final String zlmKeepaliveKey = zlmKeepaliveKeyPrefix + mediaServerItem.getId();
        dynamicTask.stop(zlmKeepaliveKey);
        dynamicTask.startDelay(zlmKeepaliveKey, new KeepAliveTimeoutRunnable(mediaServerItem), (mediaServerItem.getHookAliveInterval().intValue() + 5) * 1000);
    }

    private MediaServerItem getOneFromDatabase(String mediaServerId) {
        return mediaServerMapper.queryOne(mediaServerId);
    }

    @Override
    public void syncCatchFromDatabase() {
        List<MediaServerItem> allInCatch = getAll();
        List<MediaServerItem> allInDatabase = mediaServerMapper.queryAll();
        Map<String, MediaServerItem> mediaServerItemMap = new HashMap<>();

        for (MediaServerItem mediaServerItem : allInDatabase) {
            mediaServerItemMap.put(mediaServerItem.getId(), mediaServerItem);
        }
        for (MediaServerItem mediaServerItem : allInCatch) {
            if (!mediaServerItemMap.containsKey(mediaServerItem.getId())) {
                delete(mediaServerItem.getId());
            }
        }
    }

    @Override
    public boolean checkRtpServer(MediaServerItem mediaServerItem, String app, String stream) {
        JSONObject rtpInfo = zlmresTfulUtils.getRtpInfo(mediaServerItem, stream);
        if(rtpInfo.getInteger("code") == 0){
            return rtpInfo.getBoolean("exist");
        }
        return false;
    }

    @Override
    public MediaServerLoad getLoad(MediaServerItem mediaServerItem) {
        MediaServerLoad result = new MediaServerLoad();
        result.setId(mediaServerItem.getId());
        result.setPush(redisCatchStorage.getPushStreamCount(mediaServerItem.getId()));
        result.setProxy(redisCatchStorage.getProxyStreamCount(mediaServerItem.getId()));
        result.setGbReceive(redisCatchStorage.getGbReceiveCount(mediaServerItem.getId()));
        result.setGbSend(redisCatchStorage.getGbSendCount(mediaServerItem.getId()));
        return result;
    }
}<|MERGE_RESOLUTION|>--- conflicted
+++ resolved
@@ -9,13 +9,10 @@
 import com.genersoft.iot.vmp.conf.UserSetting;
 import com.genersoft.iot.vmp.conf.exception.ControllerException;
 import com.genersoft.iot.vmp.gb28181.event.EventPublisher;
-<<<<<<< HEAD
+import com.genersoft.iot.vmp.gb28181.session.SSRCFactory;
+import com.genersoft.iot.vmp.gb28181.session.VideoStreamSessionManager;
 import com.genersoft.iot.vmp.gb28181.session.SsrcConfig;
 import com.genersoft.iot.vmp.media.zlm.AssistRESTfulUtils;
-=======
-import com.genersoft.iot.vmp.gb28181.session.SSRCFactory;
-import com.genersoft.iot.vmp.gb28181.session.VideoStreamSessionManager;
->>>>>>> 0858f799
 import com.genersoft.iot.vmp.media.zlm.ZLMRESTfulUtils;
 import com.genersoft.iot.vmp.media.zlm.ZLMRTPServerFactory;
 import com.genersoft.iot.vmp.media.zlm.ZLMServerConfig;
@@ -101,11 +98,9 @@
     @Autowired
     private IRedisCatchStorage redisCatchStorage;
 
-<<<<<<< HEAD
     @Autowired
     private RedisTemplate<Object, Object> redisTemplate;
-=======
->>>>>>> 0858f799
+
 
     /**
      * 初始化
@@ -118,16 +113,8 @@
                 continue;
             }
             // 更新
-<<<<<<< HEAD
-            if (mediaServerItem.getSsrcConfig() == null) {
-                SsrcConfig ssrcConfig = new SsrcConfig(mediaServerItem.getId(), null, sipConfig.getDomain());
-                mediaServerItem.setSsrcConfig(ssrcConfig);
-                redisTemplate.opsForValue().set(VideoManagerConstants.MEDIA_SERVER_PREFIX + userSetting.getServerId() + "_" + mediaServerItem.getId(), mediaServerItem);
-=======
             if (ssrcFactory.hasMediaServerSSRC(mediaServerItem.getId())) {
                 ssrcFactory.initMediaServerSSRC(mediaServerItem.getId(), null);
-                RedisUtil.set(VideoManagerConstants.MEDIA_SERVER_PREFIX + userSetting.getServerId() + "_" + mediaServerItem.getId(), mediaServerItem);
->>>>>>> 0858f799
             }
             // 查询redis是否存在此mediaServer
             String key = VideoManagerConstants.MEDIA_SERVER_PREFIX + userSetting.getServerId() + "_" + mediaServerItem.getId();
@@ -162,19 +149,6 @@
             }
         }
 
-<<<<<<< HEAD
-            if (streamId == null) {
-                streamId = String.format("%08x", Integer.parseInt(ssrc)).toUpperCase();
-            }
-            int rtpServerPort;
-            if (mediaServerItem.isRtpEnable()) {
-                rtpServerPort = zlmrtpServerFactory.createRTPServer(mediaServerItem, streamId, ssrcCheck?Integer.parseInt(ssrc):0, port);
-            } else {
-                rtpServerPort = mediaServerItem.getRtpProxyPort();
-            }
-            redisTemplate.opsForValue().set(key, mediaServerItem);
-            return new SSRCInfo(rtpServerPort, ssrc, streamId);
-=======
         if (streamId == null) {
             streamId = String.format("%08x", Integer.parseInt(ssrc)).toUpperCase();
         }
@@ -183,7 +157,6 @@
             rtpServerPort = zlmrtpServerFactory.createRTPServer(mediaServerItem, streamId, ssrcCheck?Integer.parseInt(ssrc):0, port);
         } else {
             rtpServerPort = mediaServerItem.getRtpProxyPort();
->>>>>>> 0858f799
         }
         return new SSRCInfo(rtpServerPort, ssrc, streamId);
     }
@@ -213,15 +186,7 @@
         if (mediaServerItem == null || ssrc == null) {
             return;
         }
-<<<<<<< HEAD
-        SsrcConfig ssrcConfig = mediaServerItem.getSsrcConfig();
-        ssrcConfig.releaseSsrc(ssrc);
-        mediaServerItem.setSsrcConfig(ssrcConfig);
-        String key = VideoManagerConstants.MEDIA_SERVER_PREFIX + userSetting.getServerId() + "_" + mediaServerItem.getId();
-        redisTemplate.opsForValue().set(key, mediaServerItem);
-=======
         ssrcFactory.releaseSsrc(mediaServerItemId, ssrc);
->>>>>>> 0858f799
     }
 
     /**
@@ -229,12 +194,7 @@
      */
     @Override
     public void clearRTPServer(MediaServerItem mediaServerItem) {
-<<<<<<< HEAD
-        mediaServerItem.setSsrcConfig(new SsrcConfig(mediaServerItem.getId(), null, sipConfig.getDomain()));
-        redisTemplate.opsForZSet().add(VideoManagerConstants.MEDIA_SERVERS_ONLINE_PREFIX + userSetting.getServerId(), mediaServerItem.getId(), 0);
-=======
         ssrcFactory.reset(mediaServerItem.getId());
->>>>>>> 0858f799
 
     }
 
@@ -426,19 +386,8 @@
         }
         mediaServerMapper.update(serverItem);
         String key = VideoManagerConstants.MEDIA_SERVER_PREFIX + userSetting.getServerId() + "_" + zlmServerConfig.getGeneralMediaServerId();
-<<<<<<< HEAD
-        if (redisTemplate.opsForValue().get(key) == null) {
-            SsrcConfig ssrcConfig = new SsrcConfig(zlmServerConfig.getGeneralMediaServerId(), null, sipConfig.getDomain());
-            serverItem.setSsrcConfig(ssrcConfig);
-        }else {
-            MediaServerItem mediaServerItemInRedis = JsonUtil.redisJsonToObject(redisTemplate, key, MediaServerItem.class);
-            if (Objects.nonNull(mediaServerItemInRedis)) {
-                serverItem.setSsrcConfig(mediaServerItemInRedis.getSsrcConfig());
-            }
-=======
         if (ssrcFactory.hasMediaServerSSRC(serverItem.getId())) {
             ssrcFactory.initMediaServerSSRC(zlmServerConfig.getGeneralMediaServerId(), null);
->>>>>>> 0858f799
         }
         redisTemplate.opsForValue().set(key, serverItem);
         resetOnlineServerItem(serverItem);
