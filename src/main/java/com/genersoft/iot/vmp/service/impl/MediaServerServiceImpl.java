--- conflicted
+++ resolved
@@ -160,11 +160,7 @@
         }
         int rtpServerPort;
         if (mediaServerItem.isRtpEnable()) {
-<<<<<<< HEAD
-            rtpServerPort = zlmServerFactory.createRTPServer(mediaServerItem, streamId, ssrcCheck?Integer.parseInt(ssrc):0, port,onlyAuto, reUsePort, tcpMode);
-=======
-            rtpServerPort = zlmServerFactory.createRTPServer(mediaServerItem, streamId, (ssrcCheck && tcpMode == 0)?Integer.parseInt(ssrc):0, port, reUsePort, tcpMode);
->>>>>>> 0aada74b
+            rtpServerPort = zlmServerFactory.createRTPServer(mediaServerItem, streamId, (ssrcCheck && tcpMode == 0)?Integer.parseInt(ssrc):0, port, onlyAuto, reUsePort, tcpMode);
         } else {
             rtpServerPort = mediaServerItem.getRtpProxyPort();
         }
