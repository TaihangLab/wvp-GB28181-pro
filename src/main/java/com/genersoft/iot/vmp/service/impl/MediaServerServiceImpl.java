package com.genersoft.iot.vmp.service.impl;

import java.time.LocalDateTime;
import java.util.ArrayList;
import java.util.Collections;
import java.util.HashMap;
import java.util.List;
import java.util.Map;
import java.util.Set;

<<<<<<< HEAD
import com.genersoft.iot.vmp.media.zlm.ZLMRunner;
import com.genersoft.iot.vmp.service.IStreamProxyService;
import com.genersoft.iot.vmp.storager.IVideoManagerStorage;
=======
import com.genersoft.iot.vmp.conf.exception.ControllerException;
import com.genersoft.iot.vmp.vmanager.bean.ErrorCode;
>>>>>>> 042b28b2
import org.slf4j.Logger;
import org.slf4j.LoggerFactory;
import org.springframework.beans.factory.annotation.Autowired;
import org.springframework.beans.factory.annotation.Value;
import org.springframework.jdbc.datasource.DataSourceTransactionManager;
import org.springframework.stereotype.Service;
import org.springframework.transaction.TransactionDefinition;
import org.springframework.transaction.TransactionStatus;
import org.springframework.util.ObjectUtils;
import org.springframework.util.StringUtils;

import com.alibaba.fastjson.JSON;
import com.alibaba.fastjson.JSONArray;
import com.alibaba.fastjson.JSONObject;
import com.genersoft.iot.vmp.common.VideoManagerConstants;
import com.genersoft.iot.vmp.conf.SipConfig;
import com.genersoft.iot.vmp.conf.UserSetting;
import com.genersoft.iot.vmp.gb28181.event.EventPublisher;
import com.genersoft.iot.vmp.gb28181.session.SsrcConfig;
import com.genersoft.iot.vmp.gb28181.session.VideoStreamSessionManager;
import com.genersoft.iot.vmp.media.zlm.ZLMRESTfulUtils;
import com.genersoft.iot.vmp.media.zlm.ZLMRTPServerFactory;
import com.genersoft.iot.vmp.media.zlm.ZLMServerConfig;
import com.genersoft.iot.vmp.media.zlm.dto.MediaServerItem;
import com.genersoft.iot.vmp.service.IMediaServerService;
import com.genersoft.iot.vmp.service.bean.SSRCInfo;
import com.genersoft.iot.vmp.storager.dao.MediaServerMapper;
import com.genersoft.iot.vmp.utils.DateUtil;
import com.genersoft.iot.vmp.utils.redis.RedisUtil;
import com.genersoft.iot.vmp.vmanager.bean.WVPResult;

import okhttp3.OkHttpClient;
import okhttp3.Request;
import okhttp3.Response;
import java.time.LocalDateTime;
import java.util.*;

/**
 * 媒体服务器节点管理
 */
@Service
public class MediaServerServiceImpl implements IMediaServerService {

    private final static Logger logger = LoggerFactory.getLogger(MediaServerServiceImpl.class);

    @Autowired
    private SipConfig sipConfig;

    @Value("${server.ssl.enabled:false}")
    private boolean sslEnabled;

    @Value("${server.port}")
    private Integer serverPort;

    @Autowired
    private UserSetting userSetting;

    @Autowired
    private ZLMRESTfulUtils zlmresTfulUtils;

    @Autowired
    private MediaServerMapper mediaServerMapper;

    @Autowired
    DataSourceTransactionManager dataSourceTransactionManager;

    @Autowired
    TransactionDefinition transactionDefinition;

    @Autowired
    private VideoStreamSessionManager streamSession;

    @Autowired
    private ZLMRTPServerFactory zlmrtpServerFactory;


    @Autowired
    private IVideoManagerStorage storager;

    @Autowired
    private IStreamProxyService streamProxyService;

    @Autowired
    private EventPublisher publisher;

    /**
     * 初始化
     */
    @Override
    public void updateVmServer(List<MediaServerItem>  mediaServerItemList) {
        logger.info("[zlm] 缓存初始化 ");
        for (MediaServerItem mediaServerItem : mediaServerItemList) {
            if (ObjectUtils.isEmpty(mediaServerItem.getId())) {
                continue;
            }
            // 更新
            if (mediaServerItem.getSsrcConfig() == null) {
                SsrcConfig ssrcConfig = new SsrcConfig(mediaServerItem.getId(), null, sipConfig.getDomain());
                mediaServerItem.setSsrcConfig(ssrcConfig);
                RedisUtil.set(VideoManagerConstants.MEDIA_SERVER_PREFIX + userSetting.getServerId() + "_" + mediaServerItem.getId(), mediaServerItem);
            }
            // 查询redis是否存在此mediaServer
            String key = VideoManagerConstants.MEDIA_SERVER_PREFIX + userSetting.getServerId() + "_" + mediaServerItem.getId();
            if (!RedisUtil.hasKey(key)) {
                RedisUtil.set(key, mediaServerItem);
            }

        }
    }

    @Override
    public SSRCInfo openRTPServer(MediaServerItem mediaServerItem, String streamId, boolean ssrcCheck, boolean isPlayback) {
        return openRTPServer(mediaServerItem, streamId, null, ssrcCheck,isPlayback);
    }

    @Override
    public SSRCInfo openRTPServer(MediaServerItem mediaServerItem, String streamId, String presetSsrc, boolean ssrcCheck, boolean isPlayback, Integer port) {
        if (mediaServerItem == null || mediaServerItem.getId() == null) {
            return null;
        }
        // 获取mediaServer可用的ssrc
        String key = VideoManagerConstants.MEDIA_SERVER_PREFIX + userSetting.getServerId() + "_" + mediaServerItem.getId();

        SsrcConfig ssrcConfig = mediaServerItem.getSsrcConfig();
        if (ssrcConfig == null) {
            logger.info("media server [ {} ] ssrcConfig is null", mediaServerItem.getId());
            return null;
        }else {
            String ssrc = null;
            if (presetSsrc != null) {
                ssrc = presetSsrc;
            }else {
                if (isPlayback) {
                    ssrc = ssrcConfig.getPlayBackSsrc();
                }else {
                    ssrc = ssrcConfig.getPlaySsrc();
                }
            }

            if (streamId == null) {
                streamId = String.format("%08x", Integer.parseInt(ssrc)).toUpperCase();
            }
            int rtpServerPort = mediaServerItem.getRtpProxyPort();
            if (mediaServerItem.isRtpEnable()) {
                rtpServerPort = zlmrtpServerFactory.createRTPServer(mediaServerItem, streamId, ssrcCheck?Integer.parseInt(ssrc):0, port);
            }
            RedisUtil.set(key, mediaServerItem);
            return new SSRCInfo(rtpServerPort, ssrc, streamId);
        }
    }

    @Override
    public SSRCInfo openRTPServer(MediaServerItem mediaServerItem, String streamId, String ssrc, boolean ssrcCheck, boolean isPlayback) {
        return openRTPServer(mediaServerItem, streamId, ssrc, ssrcCheck, isPlayback, null);
    }

    @Override
    public void closeRTPServer(String deviceId, String channelId, String stream) {
        String mediaServerId = streamSession.getMediaServerId(deviceId, channelId, stream);
        String ssrc = streamSession.getSSRC(deviceId, channelId, stream);
        MediaServerItem mediaServerItem = this.getOne(mediaServerId);
        if (mediaServerItem != null) {
            String streamId = String.format("%s_%s", deviceId, channelId);
            zlmrtpServerFactory.closeRTPServer(mediaServerItem, streamId);
            releaseSsrc(mediaServerItem.getId(), ssrc);
        }
        streamSession.remove(deviceId, channelId, stream);
    }

    @Override
    public void releaseSsrc(String mediaServerItemId, String ssrc) {
        MediaServerItem mediaServerItem = getOne(mediaServerItemId);
        if (mediaServerItem == null || ssrc == null) {
            return;
        }
        SsrcConfig ssrcConfig = mediaServerItem.getSsrcConfig();
        ssrcConfig.releaseSsrc(ssrc);
        mediaServerItem.setSsrcConfig(ssrcConfig);
        String key = VideoManagerConstants.MEDIA_SERVER_PREFIX + userSetting.getServerId() + "_" + mediaServerItem.getId();
        RedisUtil.set(key, mediaServerItem);
    }

    /**
     * zlm 重启后重置他的推流信息， TODO 给正在使用的设备发送停止命令
     */
    @Override
    public void clearRTPServer(MediaServerItem mediaServerItem) {
        mediaServerItem.setSsrcConfig(new SsrcConfig(mediaServerItem.getId(), null, sipConfig.getDomain()));
        RedisUtil.zAdd(VideoManagerConstants.MEDIA_SERVERS_ONLINE_PREFIX + userSetting.getServerId(), mediaServerItem.getId(), 0);

    }


    @Override
    public void update(MediaServerItem mediaSerItem) {
        mediaServerMapper.update(mediaSerItem);
        MediaServerItem mediaServerItemInRedis = getOne(mediaSerItem.getId());
        MediaServerItem mediaServerItemInDataBase = mediaServerMapper.queryOne(mediaSerItem.getId());
        if (mediaServerItemInRedis != null && mediaServerItemInRedis.getSsrcConfig() != null) {
            mediaServerItemInDataBase.setSsrcConfig(mediaServerItemInRedis.getSsrcConfig());
        }else {
            mediaServerItemInDataBase.setSsrcConfig(
                    new SsrcConfig(
                            mediaServerItemInDataBase.getId(),
                            null,
                            sipConfig.getDomain()
                    )
            );
        }
        String key = VideoManagerConstants.MEDIA_SERVER_PREFIX + userSetting.getServerId() + "_" + mediaServerItemInDataBase.getId();
        RedisUtil.set(key, mediaServerItemInDataBase);
    }

    @Override
    public List<MediaServerItem> getAll() {
        List<MediaServerItem> result = new ArrayList<>();
        List<Object> mediaServerKeys = RedisUtil.scan(String.format("%S*", VideoManagerConstants.MEDIA_SERVER_PREFIX+ userSetting.getServerId() + "_" ));
        String onlineKey = VideoManagerConstants.MEDIA_SERVERS_ONLINE_PREFIX + userSetting.getServerId();
        for (Object mediaServerKey : mediaServerKeys) {
            String key = (String) mediaServerKey;
            MediaServerItem mediaServerItem = (MediaServerItem) RedisUtil.get(key);
            // 检查状态
            Double aDouble = RedisUtil.zScore(onlineKey, mediaServerItem.getId());
            if (aDouble != null) {
                mediaServerItem.setStatus(true);
            }
            result.add(mediaServerItem);
        }
        result.sort((serverItem1, serverItem2)->{
            int sortResult = 0;
            LocalDateTime localDateTime1 = LocalDateTime.parse(serverItem1.getCreateTime(), DateUtil.formatter);
            LocalDateTime localDateTime2 = LocalDateTime.parse(serverItem2.getCreateTime(), DateUtil.formatter);

            sortResult = localDateTime1.compareTo(localDateTime2);
            return  sortResult;
        });
        return result;
    }


    @Override
    public List<MediaServerItem> getAllFromDatabase() {
        return mediaServerMapper.queryAll();
    }

    @Override
    public List<MediaServerItem> getAllOnline() {
        String key = VideoManagerConstants.MEDIA_SERVERS_ONLINE_PREFIX + userSetting.getServerId();
        Set<String> mediaServerIdSet = RedisUtil.zRevRange(key, 0, -1);

        List<MediaServerItem> result = new ArrayList<>();
        if (mediaServerIdSet != null && mediaServerIdSet.size() > 0) {
            for (String mediaServerId : mediaServerIdSet) {
                String serverKey = VideoManagerConstants.MEDIA_SERVER_PREFIX + userSetting.getServerId() + "_" + mediaServerId;
                result.add((MediaServerItem) RedisUtil.get(serverKey));
            }
        }
        Collections.reverse(result);
        return result;
    }

    /**
     * 获取单个zlm服务器
     * @param mediaServerId 服务id
     * @return MediaServerItem
     */
    @Override
    public MediaServerItem getOne(String mediaServerId) {
        if (mediaServerId == null) {
            return null;
        }
        String key = VideoManagerConstants.MEDIA_SERVER_PREFIX + userSetting.getServerId() + "_" + mediaServerId;
        return (MediaServerItem)RedisUtil.get(key);
    }

    @Override
    public MediaServerItem getDefaultMediaServer() {

        return mediaServerMapper.queryDefault();
    }

    @Override
    public void clearMediaServerForOnline() {
        String key = VideoManagerConstants.MEDIA_SERVERS_ONLINE_PREFIX + userSetting.getServerId();
        RedisUtil.del(key);
    }

    @Override
    public void add(MediaServerItem mediaServerItem) {
        mediaServerItem.setCreateTime(DateUtil.getNow());
        mediaServerItem.setUpdateTime(DateUtil.getNow());
        mediaServerItem.setHookAliveInterval(120);
        JSONObject responseJSON = zlmresTfulUtils.getMediaServerConfig(mediaServerItem);
        if (responseJSON != null) {
            JSONArray data = responseJSON.getJSONArray("data");
            if (data != null && data.size() > 0) {
                ZLMServerConfig zlmServerConfig= JSON.parseObject(JSON.toJSONString(data.get(0)), ZLMServerConfig.class);
                if (mediaServerMapper.queryOne(zlmServerConfig.getGeneralMediaServerId()) != null) {
                    throw new ControllerException(ErrorCode.ERROR100.getCode(),"保存失败，媒体服务ID [ " + zlmServerConfig.getGeneralMediaServerId() + " ] 已存在，请修改媒体服务器配置");
                }
                mediaServerItem.setId(zlmServerConfig.getGeneralMediaServerId());
                zlmServerConfig.setIp(mediaServerItem.getIp());
                mediaServerMapper.add(mediaServerItem);
                zlmServerOnline(zlmServerConfig);
            }else {
                throw new ControllerException(ErrorCode.ERROR100.getCode(),"连接失败");
            }

        }else {
            throw new ControllerException(ErrorCode.ERROR100.getCode(),"连接失败");
        }
    }

    @Override
    public int addToDatabase(MediaServerItem mediaSerItem) {
        return mediaServerMapper.add(mediaSerItem);
    }

    @Override
    public int updateToDatabase(MediaServerItem mediaSerItem) {
        int result = 0;
        if (mediaSerItem.isDefaultServer()) {
            TransactionStatus transactionStatus = dataSourceTransactionManager.getTransaction(transactionDefinition);
            int delResult = mediaServerMapper.delDefault();
            if (delResult == 0) {
                logger.error("移除数据库默认zlm节点失败");
                //事务回滚
                dataSourceTransactionManager.rollback(transactionStatus);
                return 0;
            }
            result = mediaServerMapper.add(mediaSerItem);
            dataSourceTransactionManager.commit(transactionStatus);     //手动提交
        }else {
            result = mediaServerMapper.update(mediaSerItem);
        }
        return result;
    }

    /**
     * 处理zlm上线
     * @param zlmServerConfig zlm上线携带的参数
     */
    @Override
    public void zlmServerOnline(ZLMServerConfig zlmServerConfig) {

        MediaServerItem serverItem = mediaServerMapper.queryOne(zlmServerConfig.getGeneralMediaServerId());
        if (serverItem == null) {
            logger.warn("[未注册的zlm] 拒接接入：{}来自{}：{}", zlmServerConfig.getGeneralMediaServerId(), zlmServerConfig.getIp(),zlmServerConfig.getHttpPort() );
            logger.warn("请检查ZLM的<general.mediaServerId>配置是否与WVP的<media.id>一致");
            return;
        }else {
            logger.info("[ZLM] 正在连接 : {} -> {}:{}",
                    zlmServerConfig.getGeneralMediaServerId(), zlmServerConfig.getIp(), zlmServerConfig.getHttpPort());
        }
        serverItem.setHookAliveInterval(zlmServerConfig.getHookAliveInterval());
        if (serverItem.getHttpPort() == 0) {
            serverItem.setHttpPort(zlmServerConfig.getHttpPort());
        }
        if (serverItem.getHttpSSlPort() == 0) {
            serverItem.setHttpSSlPort(zlmServerConfig.getHttpSSLport());
        }
        if (serverItem.getRtmpPort() == 0) {
            serverItem.setRtmpPort(zlmServerConfig.getRtmpPort());
        }
        if (serverItem.getRtmpSSlPort() == 0) {
            serverItem.setRtmpSSlPort(zlmServerConfig.getRtmpSslPort());
        }
        if (serverItem.getRtspPort() == 0) {
            serverItem.setRtspPort(zlmServerConfig.getRtspPort());
        }
        if (serverItem.getRtspSSLPort() == 0) {
            serverItem.setRtspSSLPort(zlmServerConfig.getRtspSSlport());
        }
        if (serverItem.getRtpProxyPort() == 0) {
            serverItem.setRtpProxyPort(zlmServerConfig.getRtpProxyPort());
        }
        serverItem.setStatus(true);

        if (ObjectUtils.isEmpty(serverItem.getId())) {
            logger.warn("[未注册的zlm] serverItem缺少ID， 无法接入：{}：{}", zlmServerConfig.getIp(),zlmServerConfig.getHttpPort() );
            return;
        }
        mediaServerMapper.update(serverItem);
        String key = VideoManagerConstants.MEDIA_SERVER_PREFIX + userSetting.getServerId() + "_" + zlmServerConfig.getGeneralMediaServerId();
        if (RedisUtil.get(key) == null) {
            SsrcConfig ssrcConfig = new SsrcConfig(zlmServerConfig.getGeneralMediaServerId(), null, sipConfig.getDomain());
            serverItem.setSsrcConfig(ssrcConfig);
        }else {
            MediaServerItem mediaServerItemInRedis = (MediaServerItem)RedisUtil.get(key);
            serverItem.setSsrcConfig(mediaServerItemInRedis.getSsrcConfig());
        }
        RedisUtil.set(key, serverItem);
        resetOnlineServerItem(serverItem);
        if (serverItem.isAutoConfig()) {
            setZLMConfig(serverItem, "0".equals(zlmServerConfig.getHookEnable()));
        }
        publisher.zlmOnlineEventPublish(serverItem.getId());
        logger.info("[ZLM] 连接成功 {} - {}:{} ",
                zlmServerConfig.getGeneralMediaServerId(), zlmServerConfig.getIp(), zlmServerConfig.getHttpPort());
    }


    @Override
    public void zlmServerOffline(String mediaServerId) {
        delete(mediaServerId);
    }

    @Override
    public void resetOnlineServerItem(MediaServerItem serverItem) {
        // 更新缓存
        String key = VideoManagerConstants.MEDIA_SERVERS_ONLINE_PREFIX + userSetting.getServerId();
        // 使用zset的分数作为当前并发量， 默认值设置为0
        if (RedisUtil.zScore(key, serverItem.getId()) == null) {  // 不存在则设置默认值 已存在则重置
            RedisUtil.zAdd(key, serverItem.getId(), 0L);
            // 查询服务流数量
            zlmresTfulUtils.getMediaList(serverItem, null, null, "rtmp",(mediaList ->{
                Integer code = mediaList.getInteger("code");
                if (code == 0) {
                    JSONArray data = mediaList.getJSONArray("data");
                    if (data != null) {
                        RedisUtil.zAdd(key, serverItem.getId(), data.size());
                    }
                }
            }));
        }else {
            clearRTPServer(serverItem);
        }

    }


    @Override
    public void addCount(String mediaServerId) {
        if (mediaServerId == null) {
            return;
        }
        String key = VideoManagerConstants.MEDIA_SERVERS_ONLINE_PREFIX + userSetting.getServerId();
        RedisUtil.zIncrScore(key, mediaServerId, 1);

    }

    @Override
    public void removeCount(String mediaServerId) {
        String key = VideoManagerConstants.MEDIA_SERVERS_ONLINE_PREFIX + userSetting.getServerId();
        RedisUtil.zIncrScore(key, mediaServerId, - 1);
    }

    /**
     * 获取负载最低的节点
     * @return MediaServerItem
     */
    @Override
    public MediaServerItem getMediaServerForMinimumLoad() {
        String key = VideoManagerConstants.MEDIA_SERVERS_ONLINE_PREFIX + userSetting.getServerId();

        if (RedisUtil.zSize(key)  == null || RedisUtil.zSize(key) == 0) {
            if (RedisUtil.zSize(key)  == null || RedisUtil.zSize(key) == 0) {
                logger.info("获取负载最低的节点时无在线节点");
                return null;
            }
        }

        // 获取分数最低的，及并发最低的
        Set<Object> objects = RedisUtil.ZRange(key, 0, -1);
        ArrayList<Object> mediaServerObjectS = new ArrayList<>(objects);

        String mediaServerId = (String)mediaServerObjectS.get(0);
        return getOne(mediaServerId);
    }

    /**
     * 对zlm服务器进行基础配置
     * @param mediaServerItem 服务ID
     * @param restart 是否重启zlm
     */
    @Override
    public void setZLMConfig(MediaServerItem mediaServerItem, boolean restart) {
        logger.info("[ZLM] 正在设置 ：{} -> {}:{}",
                mediaServerItem.getId(), mediaServerItem.getIp(), mediaServerItem.getHttpPort());
        String protocol = sslEnabled ? "https" : "http";
        String hookPrex = String.format("%s://%s:%s/index/hook", protocol, mediaServerItem.getHookIp(), serverPort);
        String recordHookPrex = null;
        if (mediaServerItem.getRecordAssistPort() != 0) {
            recordHookPrex = String.format("http://127.0.0.1:%s/api/record", mediaServerItem.getRecordAssistPort());
        }
        Map<String, Object> param = new HashMap<>();
        param.put("api.secret",mediaServerItem.getSecret()); // -profile:v Baseline
        param.put("ffmpeg.cmd","%s -fflags nobuffer -i %s -c:a aac -strict -2 -ar 44100 -ab 48k -c:v libx264  -f flv %s");
        param.put("hook.enable","1");
        param.put("hook.on_flow_report",String.format("%s/on_flow_report", hookPrex));
        param.put("hook.on_play",String.format("%s/on_play", hookPrex));
        param.put("hook.on_http_access",String.format("%s/on_http_access", hookPrex));
        param.put("hook.on_publish", String.format("%s/on_publish", hookPrex));
        param.put("hook.on_record_mp4",recordHookPrex != null? String.format("%s/on_record_mp4", recordHookPrex): "");
        param.put("hook.on_record_ts",String.format("%s/on_record_ts", hookPrex));
        param.put("hook.on_rtsp_auth",String.format("%s/on_rtsp_auth", hookPrex));
        param.put("hook.on_rtsp_realm",String.format("%s/on_rtsp_realm", hookPrex));
        param.put("hook.on_server_started",String.format("%s/on_server_started", hookPrex));
        param.put("hook.on_shell_login",String.format("%s/on_shell_login", hookPrex));
        param.put("hook.on_stream_changed",String.format("%s/on_stream_changed", hookPrex));
        param.put("hook.on_stream_none_reader",String.format("%s/on_stream_none_reader", hookPrex));
        param.put("hook.on_stream_not_found",String.format("%s/on_stream_not_found", hookPrex));
        param.put("hook.on_server_keepalive",String.format("%s/on_server_keepalive", hookPrex));
        param.put("hook.timeoutSec","20");
        param.put("general.streamNoneReaderDelayMS",mediaServerItem.getStreamNoneReaderDelayMS()==-1?"3600000":mediaServerItem.getStreamNoneReaderDelayMS() );
        // 推流断开后可以在超时时间内重新连接上继续推流，这样播放器会接着播放。
        // 置0关闭此特性(推流断开会导致立即断开播放器)
        // 此参数不应大于播放器超时时间
        // 优化此消息以更快的收到流注销事件
        param.put("general.continue_push_ms", "3000" );
        // 最多等待未初始化的Track时间，单位毫秒，超时之后会忽略未初始化的Track, 设置此选项优化那些音频错误的不规范流，
        // 等zlm支持给每个rtpServer设置关闭音频的时候可以不设置此选项
<<<<<<< HEAD
//        param.put("general.wait_track_ready_ms", "3000" );
        if (mediaServerItem.isRtpEnable() && !StringUtils.isEmpty(mediaServerItem.getRtpPortRange())) {
=======
        param.put("general.wait_track_ready_ms", "3000" );
        if (mediaServerItem.isRtpEnable() && !ObjectUtils.isEmpty(mediaServerItem.getRtpPortRange())) {
>>>>>>> 042b28b2
            param.put("rtp_proxy.port_range", mediaServerItem.getRtpPortRange().replace(",", "-"));
        }

        JSONObject responseJSON = zlmresTfulUtils.setServerConfig(mediaServerItem, param);

        if (responseJSON != null && responseJSON.getInteger("code") == 0) {
            if (restart) {
                logger.info("[ZLM] 设置成功,开始重启以保证配置生效 {} -> {}:{}",
                        mediaServerItem.getId(), mediaServerItem.getIp(), mediaServerItem.getHttpPort());
                zlmresTfulUtils.restartServer(mediaServerItem);
            }else {
                logger.info("[ZLM] 设置成功 {} -> {}:{}",
                        mediaServerItem.getId(), mediaServerItem.getIp(), mediaServerItem.getHttpPort());
            }


        }else {
            logger.info("[ZLM] 设置zlm失败 {} -> {}:{}",
                    mediaServerItem.getId(), mediaServerItem.getIp(), mediaServerItem.getHttpPort());
        }


    }


    @Override
    public MediaServerItem checkMediaServer(String ip, int port, String secret) {
        if (mediaServerMapper.queryOneByHostAndPort(ip, port) != null) {
            throw new ControllerException(ErrorCode.ERROR100.getCode(), "此连接已存在");
        }
        MediaServerItem mediaServerItem = new MediaServerItem();
        mediaServerItem.setIp(ip);
        mediaServerItem.setHttpPort(port);
        mediaServerItem.setSecret(secret);
        JSONObject responseJSON = zlmresTfulUtils.getMediaServerConfig(mediaServerItem);
        if (responseJSON == null) {
            throw new ControllerException(ErrorCode.ERROR100.getCode(), "连接失败");
        }
        JSONArray data = responseJSON.getJSONArray("data");
        ZLMServerConfig zlmServerConfig = JSON.parseObject(JSON.toJSONString(data.get(0)), ZLMServerConfig.class);
        if (zlmServerConfig == null) {
            throw new ControllerException(ErrorCode.ERROR100.getCode(), "读取配置失败");
        }
        if (mediaServerMapper.queryOne(zlmServerConfig.getGeneralMediaServerId()) != null) {
            throw new ControllerException(ErrorCode.ERROR100.getCode(), "媒体服务ID [" + zlmServerConfig.getGeneralMediaServerId() + " ] 已存在，请修改媒体服务器配置");
        }
        mediaServerItem.setHttpSSlPort(zlmServerConfig.getHttpPort());
        mediaServerItem.setRtmpPort(zlmServerConfig.getRtmpPort());
        mediaServerItem.setRtmpSSlPort(zlmServerConfig.getRtmpSslPort());
        mediaServerItem.setRtspPort(zlmServerConfig.getRtspPort());
        mediaServerItem.setRtspSSLPort(zlmServerConfig.getRtspSSlport());
        mediaServerItem.setRtpProxyPort(zlmServerConfig.getRtpProxyPort());
        mediaServerItem.setStreamIp(ip);
        mediaServerItem.setHookIp(sipConfig.getIp());
        mediaServerItem.setSdpIp(ip);
        mediaServerItem.setStreamNoneReaderDelayMS(zlmServerConfig.getGeneralStreamNoneReaderDelayMS());
        return mediaServerItem;
    }

    @Override
    public boolean checkMediaRecordServer(String ip, int port) {
        boolean result = false;
        OkHttpClient client = new OkHttpClient();
        String url = String.format("http://%s:%s/index/api/record",  ip, port);
        Request request = new Request.Builder()
                .get()
                .url(url)
                .build();
        try {
            Response response = client.newCall(request).execute();
            if (response != null) {
                result = true;
            }
        } catch (Exception e) {}

        return result;
    }

    @Override
    public void delete(String id) {
        RedisUtil.zRemove(VideoManagerConstants.MEDIA_SERVERS_ONLINE_PREFIX + userSetting.getServerId(), id);
        String key = VideoManagerConstants.MEDIA_SERVER_PREFIX + userSetting.getServerId() + "_" + id;
        RedisUtil.del(key);
    }
    @Override
    public void deleteDb(String id){
        //同步删除数据库中的数据
        mediaServerMapper.delOne(id);
    }

    @Override
    public void updateMediaServerKeepalive(String mediaServerId, JSONObject data) {
        MediaServerItem mediaServerItem = getOne(mediaServerId);
        if (mediaServerItem == null) {
            // 缓存不存在，从数据库查询，如果数据库不存在则是错误的
            MediaServerItem mediaServerItemFromDatabase = getOneFromDatabase(mediaServerId);
            if (mediaServerItemFromDatabase == null) {
                return;
            }
            // zlm连接重试
            logger.warn("[更新ZLM 保活信息]失败，未找到流媒体信息,尝试重连zlm");
//            reloadZlm();
            mediaServerItem = getOne(mediaServerId);
            if (mediaServerItem == null) {
                // zlm连接重试
                logger.warn("[更新ZLM 保活信息]失败，未找到流媒体信息");
                return;
            }
        }
        String key = VideoManagerConstants.MEDIA_SERVER_KEEPALIVE_PREFIX + userSetting.getServerId() + "_" + mediaServerId;
        int hookAliveInterval = mediaServerItem.getHookAliveInterval() + 2;
        RedisUtil.set(key, data, hookAliveInterval);
    }

    private MediaServerItem getOneFromDatabase(String mediaServerId) {
        return mediaServerMapper.queryOne(mediaServerId);
    }

    @Override
    public void syncCatchFromDatabase() {
        List<MediaServerItem> allInCatch = getAll();
        List<MediaServerItem> allInDatabase = mediaServerMapper.queryAll();
        Map<String, MediaServerItem> mediaServerItemMap = new HashMap<>();

        for (MediaServerItem mediaServerItem : allInDatabase) {
            mediaServerItemMap.put(mediaServerItem.getId(), mediaServerItem);
        }
        for (MediaServerItem mediaServerItem : allInCatch) {
            if (!mediaServerItemMap.containsKey(mediaServerItem.getId())) {
                delete(mediaServerItem.getId());
            }
        }
    }
}<|MERGE_RESOLUTION|>--- conflicted
+++ resolved
@@ -8,14 +8,11 @@
 import java.util.Map;
 import java.util.Set;
 
-<<<<<<< HEAD
 import com.genersoft.iot.vmp.media.zlm.ZLMRunner;
 import com.genersoft.iot.vmp.service.IStreamProxyService;
 import com.genersoft.iot.vmp.storager.IVideoManagerStorage;
-=======
 import com.genersoft.iot.vmp.conf.exception.ControllerException;
 import com.genersoft.iot.vmp.vmanager.bean.ErrorCode;
->>>>>>> 042b28b2
 import org.slf4j.Logger;
 import org.slf4j.LoggerFactory;
 import org.springframework.beans.factory.annotation.Autowired;
@@ -528,13 +525,8 @@
         param.put("general.continue_push_ms", "3000" );
         // 最多等待未初始化的Track时间，单位毫秒，超时之后会忽略未初始化的Track, 设置此选项优化那些音频错误的不规范流，
         // 等zlm支持给每个rtpServer设置关闭音频的时候可以不设置此选项
-<<<<<<< HEAD
 //        param.put("general.wait_track_ready_ms", "3000" );
-        if (mediaServerItem.isRtpEnable() && !StringUtils.isEmpty(mediaServerItem.getRtpPortRange())) {
-=======
-        param.put("general.wait_track_ready_ms", "3000" );
         if (mediaServerItem.isRtpEnable() && !ObjectUtils.isEmpty(mediaServerItem.getRtpPortRange())) {
->>>>>>> 042b28b2
             param.put("rtp_proxy.port_range", mediaServerItem.getRtpPortRange().replace(",", "-"));
         }
 
