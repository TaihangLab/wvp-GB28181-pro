package com.genersoft.iot.vmp.service.impl;

import com.alibaba.fastjson2.JSON;
import com.alibaba.fastjson2.JSONArray;
import com.alibaba.fastjson2.JSONObject;
import com.genersoft.iot.vmp.common.CommonCallback;
import com.genersoft.iot.vmp.common.VideoManagerConstants;
import com.genersoft.iot.vmp.conf.DynamicTask;
import com.genersoft.iot.vmp.conf.SipConfig;
import com.genersoft.iot.vmp.conf.UserSetting;
import com.genersoft.iot.vmp.conf.exception.ControllerException;
import com.genersoft.iot.vmp.gb28181.event.EventPublisher;
import com.genersoft.iot.vmp.gb28181.session.SSRCFactory;
import com.genersoft.iot.vmp.media.zlm.AssistRESTfulUtils;
import com.genersoft.iot.vmp.media.zlm.ZLMRESTfulUtils;
import com.genersoft.iot.vmp.media.zlm.ZLMRTPServerFactory;
import com.genersoft.iot.vmp.media.zlm.ZLMServerConfig;
import com.genersoft.iot.vmp.media.zlm.dto.MediaServerItem;
import com.genersoft.iot.vmp.media.zlm.dto.ServerKeepaliveData;
import com.genersoft.iot.vmp.service.IMediaServerService;
import com.genersoft.iot.vmp.service.bean.MediaServerLoad;
import com.genersoft.iot.vmp.service.bean.SSRCInfo;
import com.genersoft.iot.vmp.storager.IRedisCatchStorage;
import com.genersoft.iot.vmp.storager.dao.MediaServerMapper;
import com.genersoft.iot.vmp.utils.DateUtil;
import com.genersoft.iot.vmp.utils.JsonUtil;
import com.genersoft.iot.vmp.utils.redis.RedisUtil;
import com.genersoft.iot.vmp.vmanager.bean.ErrorCode;
import okhttp3.OkHttpClient;
import okhttp3.Request;
import okhttp3.Response;
import org.slf4j.Logger;
import org.slf4j.LoggerFactory;
import org.springframework.beans.factory.annotation.Autowired;
import org.springframework.beans.factory.annotation.Value;
import org.springframework.data.redis.core.RedisTemplate;
import org.springframework.jdbc.datasource.DataSourceTransactionManager;
import org.springframework.stereotype.Service;
import org.springframework.transaction.TransactionDefinition;
import org.springframework.transaction.TransactionStatus;
import org.springframework.util.ObjectUtils;

import java.io.File;
import java.time.LocalDateTime;
import java.util.*;

/**
 * 媒体服务器节点管理
 */
@Service
public class MediaServerServiceImpl implements IMediaServerService {

    private final static Logger logger = LoggerFactory.getLogger(MediaServerServiceImpl.class);

    private final String zlmKeepaliveKeyPrefix = "zlm-keepalive_";

    @Autowired
    private SipConfig sipConfig;

    @Autowired
    private SSRCFactory ssrcFactory;

    @Value("${server.ssl.enabled:false}")
    private boolean sslEnabled;

    @Value("${server.port}")
    private Integer serverPort;

    @Autowired
    private UserSetting userSetting;

    @Autowired
    private AssistRESTfulUtils assistRESTfulUtils;

    @Autowired
    private ZLMRESTfulUtils zlmresTfulUtils;

    @Autowired
    private MediaServerMapper mediaServerMapper;

    @Autowired
    private DataSourceTransactionManager dataSourceTransactionManager;

    @Autowired
    private TransactionDefinition transactionDefinition;


    @Autowired
    private ZLMRTPServerFactory zlmrtpServerFactory;

    @Autowired
    private EventPublisher publisher;

    @Autowired
    private DynamicTask dynamicTask;

    @Autowired
    private IRedisCatchStorage redisCatchStorage;

    @Autowired
    private RedisTemplate<Object, Object> redisTemplate;


    /**
     * 初始化
     */
    @Override
    public void updateVmServer(List<MediaServerItem>  mediaServerItemList) {
        logger.info("[zlm] 缓存初始化 ");
        for (MediaServerItem mediaServerItem : mediaServerItemList) {
            if (ObjectUtils.isEmpty(mediaServerItem.getId())) {
                continue;
            }
            // 更新
            if (ssrcFactory.hasMediaServerSSRC(mediaServerItem.getId())) {
                ssrcFactory.initMediaServerSSRC(mediaServerItem.getId(), null);
            }
            // 查询redis是否存在此mediaServer
            String key = VideoManagerConstants.MEDIA_SERVER_PREFIX + userSetting.getServerId() + "_" + mediaServerItem.getId();
            Boolean hasKey = redisTemplate.hasKey(key);
            if (hasKey != null && ! hasKey) {
                redisTemplate.opsForValue().set(key, mediaServerItem);
            }

        }
    }


    @Override
    public SSRCInfo openRTPServer(MediaServerItem mediaServerItem, String streamId, String presetSsrc, boolean ssrcCheck,
<<<<<<< HEAD
                                  boolean isPlayback, Integer port, Boolean onlyAuto) {
=======
                                  boolean isPlayback, Integer port, Boolean reUsePort, Integer tcpMode) {
>>>>>>> 512b0cc8
        if (mediaServerItem == null || mediaServerItem.getId() == null) {
            logger.info("[openRTPServer] 失败, mediaServerItem == null || mediaServerItem.getId() == null");
            return null;
        }
        // 获取mediaServer可用的ssrc
        String ssrc;
        if (presetSsrc != null) {
            ssrc = presetSsrc;
        }else {
            if (isPlayback) {
                ssrc = ssrcFactory.getPlayBackSsrc(mediaServerItem.getId());
            }else {
                ssrc = ssrcFactory.getPlaySsrc(mediaServerItem.getId());
            }
        }

<<<<<<< HEAD
            if (streamId == null) {
                streamId = String.format("%08x", Integer.parseInt(ssrc)).toUpperCase();
            }
            int rtpServerPort;
            if (mediaServerItem.isRtpEnable()) {
                rtpServerPort = zlmrtpServerFactory.createRTPServer(mediaServerItem, streamId, ssrcCheck?Integer.parseInt(ssrc):0, port, onlyAuto);
            } else {
                rtpServerPort = mediaServerItem.getRtpProxyPort();
            }
            redisTemplate.opsForValue().set(key, mediaServerItem);
            return new SSRCInfo(rtpServerPort, ssrc, streamId);
=======
        if (streamId == null) {
            streamId = String.format("%08x", Integer.parseInt(ssrc)).toUpperCase();
        }
        int rtpServerPort;
        if (mediaServerItem.isRtpEnable()) {
            rtpServerPort = zlmrtpServerFactory.createRTPServer(mediaServerItem, streamId, ssrcCheck?Integer.parseInt(ssrc):0, port, reUsePort, tcpMode);
        } else {
            rtpServerPort = mediaServerItem.getRtpProxyPort();
>>>>>>> 512b0cc8
        }
        return new SSRCInfo(rtpServerPort, ssrc, streamId);
    }

    @Override
<<<<<<< HEAD
    public SSRCInfo openRTPServer(MediaServerItem mediaServerItem, String streamId, String ssrc, boolean ssrcCheck, boolean isPlayback) {
        return openRTPServer(mediaServerItem, streamId, ssrc, ssrcCheck, isPlayback, null, null);
=======
    public void closeRTPServer(MediaServerItem mediaServerItem, String streamId) {
        if (mediaServerItem == null) {
            return;
        }
        zlmrtpServerFactory.closeRtpServer(mediaServerItem, streamId);
>>>>>>> 512b0cc8
    }

    @Override
    public void closeRTPServer(MediaServerItem mediaServerItem, String streamId, CommonCallback<Boolean> callback) {
        if (mediaServerItem == null) {
            callback.run(false);
            return;
        }
        zlmrtpServerFactory.closeRtpServer(mediaServerItem, streamId, callback);
    }

    @Override
    public void closeRTPServer(String mediaServerId, String streamId) {
        MediaServerItem mediaServerItem = this.getOne(mediaServerId);
        closeRTPServer(mediaServerItem, streamId);
    }

    @Override
    public Boolean updateRtpServerSSRC(MediaServerItem mediaServerItem, String streamId, String ssrc) {
        return zlmrtpServerFactory.updateRtpServerSSRC(mediaServerItem, streamId, ssrc);
    }

    @Override
    public void releaseSsrc(String mediaServerItemId, String ssrc) {
        MediaServerItem mediaServerItem = getOne(mediaServerItemId);
        if (mediaServerItem == null || ssrc == null) {
            return;
        }
        ssrcFactory.releaseSsrc(mediaServerItemId, ssrc);
    }

    /**
     * zlm 重启后重置他的推流信息， TODO 给正在使用的设备发送停止命令
     */
    @Override
    public void clearRTPServer(MediaServerItem mediaServerItem) {
        ssrcFactory.reset(mediaServerItem.getId());

    }


    @Override
    public void update(MediaServerItem mediaSerItem) {
        mediaServerMapper.update(mediaSerItem);
        MediaServerItem mediaServerItemInRedis = getOne(mediaSerItem.getId());
        MediaServerItem mediaServerItemInDataBase = mediaServerMapper.queryOne(mediaSerItem.getId());
        if (mediaServerItemInRedis == null || ssrcFactory.hasMediaServerSSRC(mediaSerItem.getId())) {
            ssrcFactory.initMediaServerSSRC(mediaServerItemInDataBase.getId(),null);
        }
        String key = VideoManagerConstants.MEDIA_SERVER_PREFIX + userSetting.getServerId() + "_" + mediaServerItemInDataBase.getId();
        redisTemplate.opsForValue().set(key, mediaServerItemInDataBase);
    }

    @Override
    public List<MediaServerItem> getAll() {
        List<MediaServerItem> result = new ArrayList<>();
        List<Object> mediaServerKeys = RedisUtil.scan(redisTemplate, String.format("%S*", VideoManagerConstants.MEDIA_SERVER_PREFIX+ userSetting.getServerId() + "_" ));
        String onlineKey = VideoManagerConstants.MEDIA_SERVERS_ONLINE_PREFIX + userSetting.getServerId();
        for (Object mediaServerKey : mediaServerKeys) {
            String key = (String) mediaServerKey;
            MediaServerItem mediaServerItem = JsonUtil.redisJsonToObject(redisTemplate, key, MediaServerItem.class);
            if (Objects.isNull(mediaServerItem)) {
                continue;
            }
            // 检查状态
            Double aDouble = redisTemplate.opsForZSet().score(onlineKey, mediaServerItem.getId());
            if (aDouble != null) {
                mediaServerItem.setStatus(true);
            }
            result.add(mediaServerItem);
        }
        result.sort((serverItem1, serverItem2)->{
            int sortResult = 0;
            LocalDateTime localDateTime1 = LocalDateTime.parse(serverItem1.getCreateTime(), DateUtil.formatter);
            LocalDateTime localDateTime2 = LocalDateTime.parse(serverItem2.getCreateTime(), DateUtil.formatter);

            sortResult = localDateTime1.compareTo(localDateTime2);
            return  sortResult;
        });
        return result;
    }


    @Override
    public List<MediaServerItem> getAllFromDatabase() {
        return mediaServerMapper.queryAll();
    }

    @Override
    public List<MediaServerItem> getAllOnline() {
        String key = VideoManagerConstants.MEDIA_SERVERS_ONLINE_PREFIX + userSetting.getServerId();
        Set<Object> mediaServerIdSet = redisTemplate.opsForZSet().reverseRange(key, 0, -1);

        List<MediaServerItem> result = new ArrayList<>();
        if (mediaServerIdSet != null && mediaServerIdSet.size() > 0) {
            for (Object mediaServerId : mediaServerIdSet) {
                String mediaServerIdStr = (String) mediaServerId;
                String serverKey = VideoManagerConstants.MEDIA_SERVER_PREFIX + userSetting.getServerId() + "_" + mediaServerIdStr;
                result.add((MediaServerItem) redisTemplate.opsForValue().get(serverKey));
            }
        }
        Collections.reverse(result);
        return result;
    }

    /**
     * 获取单个zlm服务器
     * @param mediaServerId 服务id
     * @return MediaServerItem
     */
    @Override
    public MediaServerItem getOne(String mediaServerId) {
        if (mediaServerId == null) {
            return null;
        }
        String key = VideoManagerConstants.MEDIA_SERVER_PREFIX + userSetting.getServerId() + "_" + mediaServerId;
        return JsonUtil.redisJsonToObject(redisTemplate, key, MediaServerItem.class);
    }


    @Override
    public MediaServerItem getDefaultMediaServer() {

        return mediaServerMapper.queryDefault();
    }

    @Override
    public void clearMediaServerForOnline() {
        String key = VideoManagerConstants.MEDIA_SERVERS_ONLINE_PREFIX + userSetting.getServerId();
        redisTemplate.delete(key);
    }

    @Override
    public void add(MediaServerItem mediaServerItem) {
        mediaServerItem.setCreateTime(DateUtil.getNow());
        mediaServerItem.setUpdateTime(DateUtil.getNow());
        mediaServerItem.setHookAliveInterval(30f);
        JSONObject responseJSON = zlmresTfulUtils.getMediaServerConfig(mediaServerItem);
        if (responseJSON != null) {
            JSONArray data = responseJSON.getJSONArray("data");
            if (data != null && data.size() > 0) {
                ZLMServerConfig zlmServerConfig= JSON.parseObject(JSON.toJSONString(data.get(0)), ZLMServerConfig.class);
                if (mediaServerMapper.queryOne(zlmServerConfig.getGeneralMediaServerId()) != null) {
                    throw new ControllerException(ErrorCode.ERROR100.getCode(),"保存失败，媒体服务ID [ " + zlmServerConfig.getGeneralMediaServerId() + " ] 已存在，请修改媒体服务器配置");
                }
                mediaServerItem.setId(zlmServerConfig.getGeneralMediaServerId());
                zlmServerConfig.setIp(mediaServerItem.getIp());
                mediaServerMapper.add(mediaServerItem);
                zlmServerOnline(zlmServerConfig);
            }else {
                throw new ControllerException(ErrorCode.ERROR100.getCode(),"连接失败");
            }

        }else {
            throw new ControllerException(ErrorCode.ERROR100.getCode(),"连接失败");
        }
    }

    @Override
    public int addToDatabase(MediaServerItem mediaSerItem) {
        return mediaServerMapper.add(mediaSerItem);
    }

    @Override
    public int updateToDatabase(MediaServerItem mediaSerItem) {
        int result = 0;
        if (mediaSerItem.isDefaultServer()) {
            TransactionStatus transactionStatus = dataSourceTransactionManager.getTransaction(transactionDefinition);
            int delResult = mediaServerMapper.delDefault();
            if (delResult == 0) {
                logger.error("移除数据库默认zlm节点失败");
                //事务回滚
                dataSourceTransactionManager.rollback(transactionStatus);
                return 0;
            }
            result = mediaServerMapper.add(mediaSerItem);
            dataSourceTransactionManager.commit(transactionStatus);     //手动提交
        }else {
            result = mediaServerMapper.update(mediaSerItem);
        }
        return result;
    }

    /**
     * 处理zlm上线
     * @param zlmServerConfig zlm上线携带的参数
     */
    @Override
    public void zlmServerOnline(ZLMServerConfig zlmServerConfig) {

        MediaServerItem serverItem = mediaServerMapper.queryOne(zlmServerConfig.getGeneralMediaServerId());
        if (serverItem == null) {
            logger.warn("[未注册的zlm] 拒接接入：{}来自{}：{}", zlmServerConfig.getGeneralMediaServerId(), zlmServerConfig.getIp(),zlmServerConfig.getHttpPort() );
            logger.warn("请检查ZLM的<general.mediaServerId>配置是否与WVP的<media.id>一致");
            return;
        }else {
            logger.info("[ZLM] 正在连接 : {} -> {}:{}",
                    zlmServerConfig.getGeneralMediaServerId(), zlmServerConfig.getIp(), zlmServerConfig.getHttpPort());
        }
        serverItem.setHookAliveInterval(zlmServerConfig.getHookAliveInterval());
        if (serverItem.getHttpPort() == 0) {
            serverItem.setHttpPort(zlmServerConfig.getHttpPort());
        }
        if (serverItem.getHttpSSlPort() == 0) {
            serverItem.setHttpSSlPort(zlmServerConfig.getHttpSSLport());
        }
        if (serverItem.getRtmpPort() == 0) {
            serverItem.setRtmpPort(zlmServerConfig.getRtmpPort());
        }
        if (serverItem.getRtmpSSlPort() == 0) {
            serverItem.setRtmpSSlPort(zlmServerConfig.getRtmpSslPort());
        }
        if (serverItem.getRtspPort() == 0) {
            serverItem.setRtspPort(zlmServerConfig.getRtspPort());
        }
        if (serverItem.getRtspSSLPort() == 0) {
            serverItem.setRtspSSLPort(zlmServerConfig.getRtspSSlport());
        }
        if (serverItem.getRtpProxyPort() == 0) {
            serverItem.setRtpProxyPort(zlmServerConfig.getRtpProxyPort());
        }
        serverItem.setStatus(true);

        if (ObjectUtils.isEmpty(serverItem.getId())) {
            logger.warn("[未注册的zlm] serverItem缺少ID， 无法接入：{}：{}", zlmServerConfig.getIp(),zlmServerConfig.getHttpPort() );
            return;
        }
        mediaServerMapper.update(serverItem);
        String key = VideoManagerConstants.MEDIA_SERVER_PREFIX + userSetting.getServerId() + "_" + zlmServerConfig.getGeneralMediaServerId();
        if (ssrcFactory.hasMediaServerSSRC(serverItem.getId())) {
            ssrcFactory.initMediaServerSSRC(zlmServerConfig.getGeneralMediaServerId(), null);
        }
        redisTemplate.opsForValue().set(key, serverItem);
        resetOnlineServerItem(serverItem);


        if (serverItem.isAutoConfig()) {
            // 查看assist服务的录像路径配置
            if (serverItem.getRecordAssistPort() > 0 && userSetting.getRecordPath() == null) {
                JSONObject info = assistRESTfulUtils.getInfo(serverItem, null);
                if (info != null && info.getInteger("code") != null && info.getInteger("code") == 0 ) {
                    JSONObject dataJson = info.getJSONObject("data");
                    if (dataJson != null) {
                        String recordPath = dataJson.getString("record");
                        userSetting.setRecordPath(recordPath);
                    }
                }
            }
            setZLMConfig(serverItem, "0".equals(zlmServerConfig.getHookEnable()));
        }
        final String zlmKeepaliveKey = zlmKeepaliveKeyPrefix + serverItem.getId();
        dynamicTask.stop(zlmKeepaliveKey);
        dynamicTask.startDelay(zlmKeepaliveKey, new KeepAliveTimeoutRunnable(serverItem), (Math.getExponent(serverItem.getHookAliveInterval()) + 5) * 1000);
        publisher.zlmOnlineEventPublish(serverItem.getId());

        logger.info("[ZLM] 连接成功 {} - {}:{} ",
                zlmServerConfig.getGeneralMediaServerId(), zlmServerConfig.getIp(), zlmServerConfig.getHttpPort());
    }

    class KeepAliveTimeoutRunnable implements Runnable{

        private MediaServerItem serverItem;

        public KeepAliveTimeoutRunnable(MediaServerItem serverItem) {
            this.serverItem = serverItem;
        }

        @Override
        public void run() {
            logger.info("[zlm心跳到期]：" + serverItem.getId());
            // 发起http请求验证zlm是否确实无法连接，如果确实无法连接则发送离线事件，否则不作处理
            JSONObject mediaServerConfig = zlmresTfulUtils.getMediaServerConfig(serverItem);
            if (mediaServerConfig != null && mediaServerConfig.getInteger("code") == 0) {
                logger.info("[zlm心跳到期]：{}验证后zlm仍在线，恢复心跳信息,请检查zlm是否可以正常向wvp发送心跳", serverItem.getId());
                // 添加zlm信息
                updateMediaServerKeepalive(serverItem.getId(), null);
            }else {
                publisher.zlmOfflineEventPublish(serverItem.getId());
            }
        }
    }


    @Override
    public void zlmServerOffline(String mediaServerId) {
        delete(mediaServerId);
        final String zlmKeepaliveKey = zlmKeepaliveKeyPrefix + mediaServerId;
        dynamicTask.stop(zlmKeepaliveKey);
    }

    @Override
    public void resetOnlineServerItem(MediaServerItem serverItem) {
        // 更新缓存
        String key = VideoManagerConstants.MEDIA_SERVERS_ONLINE_PREFIX + userSetting.getServerId();
        // 使用zset的分数作为当前并发量， 默认值设置为0
        if (redisTemplate.opsForZSet().score(key, serverItem.getId()) == null) {  // 不存在则设置默认值 已存在则重置
            redisTemplate.opsForZSet().add(key, serverItem.getId(), 0L);
            // 查询服务流数量
            zlmresTfulUtils.getMediaList(serverItem, null, null, "rtsp",(mediaList ->{
                Integer code = mediaList.getInteger("code");
                if (code == 0) {
                    JSONArray data = mediaList.getJSONArray("data");
                    if (data != null) {
                        redisTemplate.opsForZSet().add(key, serverItem.getId(), data.size());
                    }
                }
            }));
        }else {
            clearRTPServer(serverItem);
        }
    }


    @Override
    public void addCount(String mediaServerId) {
        if (mediaServerId == null) {
            return;
        }
        String key = VideoManagerConstants.MEDIA_SERVERS_ONLINE_PREFIX + userSetting.getServerId();
        redisTemplate.opsForZSet().incrementScore(key, mediaServerId, 1);

    }

    @Override
    public void removeCount(String mediaServerId) {
        String key = VideoManagerConstants.MEDIA_SERVERS_ONLINE_PREFIX + userSetting.getServerId();
        redisTemplate.opsForZSet().incrementScore(key, mediaServerId, - 1);
    }

    /**
     * 获取负载最低的节点
     * @return MediaServerItem
     */
    @Override
    public MediaServerItem getMediaServerForMinimumLoad(Boolean hasAssist) {
        String key = VideoManagerConstants.MEDIA_SERVERS_ONLINE_PREFIX + userSetting.getServerId();
        Long size = redisTemplate.opsForZSet().zCard(key);
        if (size  == null || size == 0) {
            logger.info("获取负载最低的节点时无在线节点");
            return null;
        }

        // 获取分数最低的，及并发最低的
        Set<Object> objects = redisTemplate.opsForZSet().range(key, 0, -1);
        ArrayList<Object> mediaServerObjectS = new ArrayList<>(objects);
        MediaServerItem mediaServerItem = null;
        if (hasAssist == null) {
            String mediaServerId = (String)mediaServerObjectS.get(0);
            mediaServerItem = getOne(mediaServerId);
        }else if (hasAssist) {
            for (Object mediaServerObject : mediaServerObjectS) {
                String mediaServerId = (String)mediaServerObject;
                MediaServerItem serverItem = getOne(mediaServerId);
                if (serverItem.getRecordAssistPort() > 0) {
                    mediaServerItem = serverItem;
                    break;
                }
            }
        }else if (!hasAssist) {
            for (Object mediaServerObject : mediaServerObjectS) {
                String mediaServerId = (String)mediaServerObject;
                MediaServerItem serverItem = getOne(mediaServerId);
                if (serverItem.getRecordAssistPort() == 0) {
                    mediaServerItem = serverItem;
                    break;
                }
            }
        }

        return mediaServerItem;
    }

    /**
     * 对zlm服务器进行基础配置
     * @param mediaServerItem 服务ID
     * @param restart 是否重启zlm
     */
    @Override
    public void setZLMConfig(MediaServerItem mediaServerItem, boolean restart) {
        logger.info("[ZLM] 正在设置 ：{} -> {}:{}",
                mediaServerItem.getId(), mediaServerItem.getIp(), mediaServerItem.getHttpPort());
        String protocol = sslEnabled ? "https" : "http";
        String hookPrex = String.format("%s://%s:%s/index/hook", protocol, mediaServerItem.getHookIp(), serverPort);

        Map<String, Object> param = new HashMap<>();
        param.put("api.secret",mediaServerItem.getSecret()); // -profile:v Baseline
        if (mediaServerItem.getRtspPort() != 0) {
            param.put("ffmpeg.snap", "%s -rtsp_transport tcp -i %s -y -f mjpeg -t 0.001 %s");
        }
        param.put("hook.enable","1");
        param.put("hook.on_flow_report","");
        param.put("hook.on_play",String.format("%s/on_play", hookPrex));
        param.put("hook.on_http_access","");
        param.put("hook.on_publish", String.format("%s/on_publish", hookPrex));
        param.put("hook.on_record_ts","");
        param.put("hook.on_rtsp_auth","");
        param.put("hook.on_rtsp_realm","");
        param.put("hook.on_server_started",String.format("%s/on_server_started", hookPrex));
        param.put("hook.on_shell_login","");
        param.put("hook.on_stream_changed",String.format("%s/on_stream_changed", hookPrex));
        param.put("hook.on_stream_none_reader",String.format("%s/on_stream_none_reader", hookPrex));
        param.put("hook.on_stream_not_found",String.format("%s/on_stream_not_found", hookPrex));
        param.put("hook.on_server_keepalive",String.format("%s/on_server_keepalive", hookPrex));
        param.put("hook.on_send_rtp_stopped",String.format("%s/on_send_rtp_stopped", hookPrex));
        param.put("hook.on_rtp_server_timeout",String.format("%s/on_rtp_server_timeout", hookPrex));
        if (mediaServerItem.getRecordAssistPort() > 0) {
            param.put("hook.on_record_mp4",String.format("http://127.0.0.1:%s/api/record/on_record_mp4", mediaServerItem.getRecordAssistPort()));
        }else {
            param.put("hook.on_record_mp4","");
        }
        param.put("hook.timeoutSec","20");
        // 推流断开后可以在超时时间内重新连接上继续推流，这样播放器会接着播放。
        // 置0关闭此特性(推流断开会导致立即断开播放器)
        // 此参数不应大于播放器超时时间
        // 优化此消息以更快的收到流注销事件
        param.put("protocol.continue_push_ms", "3000" );
        // 最多等待未初始化的Track时间，单位毫秒，超时之后会忽略未初始化的Track, 设置此选项优化那些音频错误的不规范流，
        // 等zlm支持给每个rtpServer设置关闭音频的时候可以不设置此选项
//        param.put("general.wait_track_ready_ms", "3000" );
        if (mediaServerItem.isRtpEnable() && !ObjectUtils.isEmpty(mediaServerItem.getRtpPortRange())) {
            param.put("rtp_proxy.port_range", mediaServerItem.getRtpPortRange().replace(",", "-"));
        }

        if (userSetting.getRecordPath() != null) {
            File recordPathFile = new File(userSetting.getRecordPath());
            File mp4SavePathFile = recordPathFile.getParentFile().getAbsoluteFile();
            param.put("protocol.mp4_save_path", mp4SavePathFile.getAbsoluteFile());
            param.put("record.appName", recordPathFile.getName());
        }

        JSONObject responseJSON = zlmresTfulUtils.setServerConfig(mediaServerItem, param);

        if (responseJSON != null && responseJSON.getInteger("code") == 0) {
            if (restart) {
                logger.info("[ZLM] 设置成功,开始重启以保证配置生效 {} -> {}:{}",
                        mediaServerItem.getId(), mediaServerItem.getIp(), mediaServerItem.getHttpPort());
                zlmresTfulUtils.restartServer(mediaServerItem);
            }else {
                logger.info("[ZLM] 设置成功 {} -> {}:{}",
                        mediaServerItem.getId(), mediaServerItem.getIp(), mediaServerItem.getHttpPort());
            }


        }else {
            logger.info("[ZLM] 设置zlm失败 {} -> {}:{}",
                    mediaServerItem.getId(), mediaServerItem.getIp(), mediaServerItem.getHttpPort());
        }


    }


    @Override
    public MediaServerItem checkMediaServer(String ip, int port, String secret) {
        if (mediaServerMapper.queryOneByHostAndPort(ip, port) != null) {
            throw new ControllerException(ErrorCode.ERROR100.getCode(), "此连接已存在");
        }
        MediaServerItem mediaServerItem = new MediaServerItem();
        mediaServerItem.setIp(ip);
        mediaServerItem.setHttpPort(port);
        mediaServerItem.setSecret(secret);
        JSONObject responseJSON = zlmresTfulUtils.getMediaServerConfig(mediaServerItem);
        if (responseJSON == null) {
            throw new ControllerException(ErrorCode.ERROR100.getCode(), "连接失败");
        }
        JSONArray data = responseJSON.getJSONArray("data");
        ZLMServerConfig zlmServerConfig = JSON.parseObject(JSON.toJSONString(data.get(0)), ZLMServerConfig.class);
        if (zlmServerConfig == null) {
            throw new ControllerException(ErrorCode.ERROR100.getCode(), "读取配置失败");
        }
        if (mediaServerMapper.queryOne(zlmServerConfig.getGeneralMediaServerId()) != null) {
            throw new ControllerException(ErrorCode.ERROR100.getCode(), "媒体服务ID [" + zlmServerConfig.getGeneralMediaServerId() + " ] 已存在，请修改媒体服务器配置");
        }
        mediaServerItem.setHttpSSlPort(zlmServerConfig.getHttpPort());
        mediaServerItem.setRtmpPort(zlmServerConfig.getRtmpPort());
        mediaServerItem.setRtmpSSlPort(zlmServerConfig.getRtmpSslPort());
        mediaServerItem.setRtspPort(zlmServerConfig.getRtspPort());
        mediaServerItem.setRtspSSLPort(zlmServerConfig.getRtspSSlport());
        mediaServerItem.setRtpProxyPort(zlmServerConfig.getRtpProxyPort());
        mediaServerItem.setStreamIp(ip);
        mediaServerItem.setHookIp(sipConfig.getIp().split(",")[0]);
        mediaServerItem.setSdpIp(ip);
        return mediaServerItem;
    }

    @Override
    public boolean checkMediaRecordServer(String ip, int port) {
        boolean result = false;
        OkHttpClient client = new OkHttpClient();
        String url = String.format("http://%s:%s/index/api/record",  ip, port);
        Request request = new Request.Builder()
                .get()
                .url(url)
                .build();
        try {
            Response response = client.newCall(request).execute();
            if (response != null) {
                result = true;
            }
        } catch (Exception e) {}

        return result;
    }

    @Override
    public void delete(String id) {
        redisTemplate.opsForZSet().remove(VideoManagerConstants.MEDIA_SERVERS_ONLINE_PREFIX + userSetting.getServerId(), id);
        String key = VideoManagerConstants.MEDIA_SERVER_PREFIX + userSetting.getServerId() + "_" + id;
        redisTemplate.delete(key);
    }
    @Override
    public void deleteDb(String id){
        //同步删除数据库中的数据
        mediaServerMapper.delOne(id);
    }

    @Override
    public void updateMediaServerKeepalive(String mediaServerId, ServerKeepaliveData data) {
        MediaServerItem mediaServerItem = getOne(mediaServerId);
        if (mediaServerItem == null) {
            // 缓存不存在，从数据库查询，如果数据库不存在则是错误的
            mediaServerItem = getOneFromDatabase(mediaServerId);
            if (mediaServerItem == null) {
                logger.warn("[更新ZLM 保活信息]失败，未找到流媒体信息");
                return;
            }
            // zlm连接重试
            logger.warn("[更新ZLM 保活信息]尝试链接zml id {}", mediaServerId);
            ssrcFactory.initMediaServerSSRC(mediaServerItem.getId(), null);
            String key = VideoManagerConstants.MEDIA_SERVER_PREFIX + userSetting.getServerId() + "_" + mediaServerItem.getId();
            redisTemplate.opsForValue().set(key, mediaServerItem);
            clearRTPServer(mediaServerItem);
        }
        final String zlmKeepaliveKey = zlmKeepaliveKeyPrefix + mediaServerItem.getId();
        dynamicTask.stop(zlmKeepaliveKey);
        dynamicTask.startDelay(zlmKeepaliveKey, new KeepAliveTimeoutRunnable(mediaServerItem), (mediaServerItem.getHookAliveInterval().intValue() + 5) * 1000);
    }

    private MediaServerItem getOneFromDatabase(String mediaServerId) {
        return mediaServerMapper.queryOne(mediaServerId);
    }

    @Override
    public void syncCatchFromDatabase() {
        List<MediaServerItem> allInCatch = getAll();
        List<MediaServerItem> allInDatabase = mediaServerMapper.queryAll();
        Map<String, MediaServerItem> mediaServerItemMap = new HashMap<>();

        for (MediaServerItem mediaServerItem : allInDatabase) {
            mediaServerItemMap.put(mediaServerItem.getId(), mediaServerItem);
        }
        for (MediaServerItem mediaServerItem : allInCatch) {
            if (!mediaServerItemMap.containsKey(mediaServerItem.getId())) {
                delete(mediaServerItem.getId());
            }
        }
    }

    @Override
    public boolean checkRtpServer(MediaServerItem mediaServerItem, String app, String stream) {
        JSONObject rtpInfo = zlmresTfulUtils.getRtpInfo(mediaServerItem, stream);
        if(rtpInfo.getInteger("code") == 0){
            return rtpInfo.getBoolean("exist");
        }
        return false;
    }

    @Override
    public MediaServerLoad getLoad(MediaServerItem mediaServerItem) {
        MediaServerLoad result = new MediaServerLoad();
        result.setId(mediaServerItem.getId());
        result.setPush(redisCatchStorage.getPushStreamCount(mediaServerItem.getId()));
        result.setProxy(redisCatchStorage.getProxyStreamCount(mediaServerItem.getId()));
        result.setGbReceive(redisCatchStorage.getGbReceiveCount(mediaServerItem.getId()));
        result.setGbSend(redisCatchStorage.getGbSendCount(mediaServerItem.getId()));
        return result;
    }

}<|MERGE_RESOLUTION|>--- conflicted
+++ resolved
@@ -101,6 +101,8 @@
     private RedisTemplate<Object, Object> redisTemplate;
 
 
+
+
     /**
      * 初始化
      */
@@ -128,11 +130,7 @@
 
     @Override
     public SSRCInfo openRTPServer(MediaServerItem mediaServerItem, String streamId, String presetSsrc, boolean ssrcCheck,
-<<<<<<< HEAD
-                                  boolean isPlayback, Integer port, Boolean onlyAuto) {
-=======
-                                  boolean isPlayback, Integer port, Boolean reUsePort, Integer tcpMode) {
->>>>>>> 512b0cc8
+                                  boolean isPlayback, Integer port, Boolean onlyAuto, Boolean reUsePort, Integer tcpMode) {
         if (mediaServerItem == null || mediaServerItem.getId() == null) {
             logger.info("[openRTPServer] 失败, mediaServerItem == null || mediaServerItem.getId() == null");
             return null;
@@ -149,43 +147,30 @@
             }
         }
 
-<<<<<<< HEAD
-            if (streamId == null) {
-                streamId = String.format("%08x", Integer.parseInt(ssrc)).toUpperCase();
-            }
-            int rtpServerPort;
-            if (mediaServerItem.isRtpEnable()) {
-                rtpServerPort = zlmrtpServerFactory.createRTPServer(mediaServerItem, streamId, ssrcCheck?Integer.parseInt(ssrc):0, port, onlyAuto);
-            } else {
-                rtpServerPort = mediaServerItem.getRtpProxyPort();
-            }
-            redisTemplate.opsForValue().set(key, mediaServerItem);
-            return new SSRCInfo(rtpServerPort, ssrc, streamId);
-=======
         if (streamId == null) {
             streamId = String.format("%08x", Integer.parseInt(ssrc)).toUpperCase();
         }
         int rtpServerPort;
         if (mediaServerItem.isRtpEnable()) {
-            rtpServerPort = zlmrtpServerFactory.createRTPServer(mediaServerItem, streamId, ssrcCheck?Integer.parseInt(ssrc):0, port, reUsePort, tcpMode);
+            rtpServerPort = zlmrtpServerFactory.createRTPServer(mediaServerItem, streamId, ssrcCheck?Integer.parseInt(ssrc):0, port, onlyAuto, reUsePort, tcpMode);
         } else {
             rtpServerPort = mediaServerItem.getRtpProxyPort();
->>>>>>> 512b0cc8
         }
         return new SSRCInfo(rtpServerPort, ssrc, streamId);
     }
 
     @Override
-<<<<<<< HEAD
-    public SSRCInfo openRTPServer(MediaServerItem mediaServerItem, String streamId, String ssrc, boolean ssrcCheck, boolean isPlayback) {
+    public SSRCInfo openRTPServer(MediaServerItem mediaServerItem, String streamId, String ssrc, boolean ssrcCheck, boolean isPlayback, Integer port, Boolean onlyAuto) {
         return openRTPServer(mediaServerItem, streamId, ssrc, ssrcCheck, isPlayback, null, null);
-=======
+    }
+
+
+    @Override
     public void closeRTPServer(MediaServerItem mediaServerItem, String streamId) {
         if (mediaServerItem == null) {
             return;
         }
         zlmrtpServerFactory.closeRtpServer(mediaServerItem, streamId);
->>>>>>> 512b0cc8
     }
 
     @Override
