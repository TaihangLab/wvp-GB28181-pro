package com.genersoft.iot.vmp.service.impl;

import com.alibaba.fastjson.JSON;
import com.alibaba.fastjson.JSONArray;
import com.alibaba.fastjson.JSONObject;
import com.genersoft.iot.vmp.common.StreamInfo;
import com.genersoft.iot.vmp.conf.UserSetup;
import com.genersoft.iot.vmp.gb28181.bean.Device;
import com.genersoft.iot.vmp.gb28181.bean.DeviceChannel;
import com.genersoft.iot.vmp.gb28181.event.SipSubscribe;
import com.genersoft.iot.vmp.gb28181.session.VideoStreamSessionManager;
import com.genersoft.iot.vmp.gb28181.transmit.callback.DeferredResultHolder;
import com.genersoft.iot.vmp.gb28181.transmit.callback.RequestMessage;
import com.genersoft.iot.vmp.gb28181.transmit.cmd.impl.SIPCommander;
import com.genersoft.iot.vmp.media.zlm.ZLMHttpHookSubscribe;
import com.genersoft.iot.vmp.media.zlm.ZLMRESTfulUtils;
import com.genersoft.iot.vmp.storager.IRedisCatchStorage;
import com.genersoft.iot.vmp.storager.IVideoManagerStorager;
import com.genersoft.iot.vmp.vmanager.bean.WVPResult;
import com.genersoft.iot.vmp.vmanager.gb28181.play.bean.PlayResult;
import com.genersoft.iot.vmp.service.IMediaService;
import com.genersoft.iot.vmp.service.IPlayService;
import gov.nist.javax.sip.stack.SIPDialog;
import org.slf4j.Logger;
import org.slf4j.LoggerFactory;
import org.springframework.beans.factory.annotation.Autowired;
import org.springframework.http.HttpStatus;
import org.springframework.http.ResponseEntity;
import org.springframework.stereotype.Service;
import org.springframework.util.ResourceUtils;
import org.springframework.web.context.request.async.DeferredResult;

import javax.sip.ClientTransaction;
import javax.sip.message.Response;
import java.io.FileNotFoundException;
import java.util.UUID;

@SuppressWarnings(value = {"rawtypes", "unchecked"})
@Service
public class PlayServiceImpl implements IPlayService {

    private final static Logger logger = LoggerFactory.getLogger(PlayServiceImpl.class);

    @Autowired
    private IVideoManagerStorager storager;

    @Autowired
    private SIPCommander cmder;

    @Autowired
    private IRedisCatchStorage redisCatchStorage;

    @Autowired
    private DeferredResultHolder resultHolder;

    @Autowired
    private ZLMRESTfulUtils zlmresTfulUtils;

    @Autowired
    private IMediaService mediaService;

    @Autowired
    private VideoStreamSessionManager streamSession;

    @Autowired
    private UserSetup userSetup;


    @Override
    public PlayResult play(String deviceId, String channelId, ZLMHttpHookSubscribe.Event hookEvent, SipSubscribe.Event errorEvent) {
        PlayResult playResult = new PlayResult();
        Device device = storager.queryVideoDevice(deviceId);
        StreamInfo streamInfo = redisCatchStorage.queryPlayByDevice(deviceId, channelId);
        playResult.setDevice(device);
        UUID uuid = UUID.randomUUID();
        playResult.setUuid(uuid.toString());
        DeferredResult<ResponseEntity<String>> result = new DeferredResult<ResponseEntity<String>>(userSetup.getPlayTimeout());
        playResult.setResult(result);
        // 录像查询以channelId作为deviceId查询
        resultHolder.put(DeferredResultHolder.CALLBACK_CMD_PlAY + uuid, result);
        // 超时处理
        result.onTimeout(()->{
            logger.warn(String.format("设备点播超时，deviceId：%s ，channelId：%s", deviceId, channelId));
            // 释放rtpserver
            cmder.closeRTPServer(playResult.getDevice(), channelId);
            RequestMessage msg = new RequestMessage();
            msg.setId(DeferredResultHolder.CALLBACK_CMD_PlAY + playResult.getUuid());
            WVPResult wvpResult = new WVPResult();
            wvpResult.setCode(-1);
            wvpResult.setMsg("Timeout");
            msg.setData(wvpResult);
            resultHolder.invokeResult(msg);
        });
        result.onCompletion(()->{
            // 点播结束时调用截图接口
            try {
                String classPath = ResourceUtils.getURL("classpath:").getPath();
                // System.out.println(classPath);
                // 兼容打包为jar的class路径
                if(classPath.contains("jar")) {
                    classPath = classPath.substring(0, classPath.lastIndexOf("."));
                    classPath = classPath.substring(0, classPath.lastIndexOf("/") + 1);
                }
                if (classPath.startsWith("file:")) {
                    classPath = classPath.substring(classPath.indexOf(":") + 1, classPath.length());
                }
                String path = classPath + "static/static/snap/";
                // 兼容Windows系统路径（去除前面的“/”）
                if(System.getProperty("os.name").contains("indows")) {
                    path = path.substring(1, path.length());
                }
                String fileName =  deviceId + "_" + channelId + ".jpg";
                ResponseEntity responseEntity =  (ResponseEntity)result.getResult();
                if (responseEntity != null && responseEntity.getStatusCode() == HttpStatus.OK) {
                    WVPResult wvpResult = (WVPResult)responseEntity.getBody();
                    if (wvpResult.getCode() == 0) {
                        StreamInfo streamInfoForSuccess = (StreamInfo)wvpResult.getData();
                        String streamUrl = streamInfoForSuccess.getFmp4();
                        // 请求截图
<<<<<<< HEAD
                        zlmresTfulUtils.getSnap(flvUrl, 15, 1, path, fileName);
=======
                        zlmresTfulUtils.getSnap(streamUrl, 5, 1, path, fileName);
>>>>>>> e21abeea
                    }
                }
                System.out.println(path);
            } catch (FileNotFoundException e) {
                e.printStackTrace();
            }
        });
        if (streamInfo == null) {
            // 发送点播消息
            cmder.playStreamCmd(device, channelId, (JSONObject response) -> {
                logger.info("收到订阅消息： " + response.toJSONString());
                onPublishHandlerForPlay(response, deviceId, channelId, uuid.toString());
                if (hookEvent != null) {
                    hookEvent.response(response);
                }
            }, event -> {
                RequestMessage msg = new RequestMessage();
                msg.setId(DeferredResultHolder.CALLBACK_CMD_PlAY + uuid);
                Response response = event.getResponse();
                cmder.closeRTPServer(playResult.getDevice(), channelId);
                WVPResult wvpResult = new WVPResult();
                wvpResult.setCode(-1);
                wvpResult.setMsg(String.format("点播失败， 错误码： %s, %s", response.getStatusCode(), response.getReasonPhrase()));
                msg.setData(wvpResult);
                resultHolder.invokeResult(msg);
                if (errorEvent != null) {
                    errorEvent.response(event);
                }
            });
        } else {
            String streamId = streamInfo.getStreamId();
            if (streamId == null) {
                RequestMessage msg = new RequestMessage();
                msg.setId(DeferredResultHolder.CALLBACK_CMD_PlAY + uuid);
                WVPResult wvpResult = new WVPResult();
                wvpResult.setCode(-1);
                wvpResult.setMsg(String.format("点播失败， redis缓存streamId等于null"));
                msg.setData(wvpResult);
                resultHolder.invokeResult(msg);
                return playResult;
            }
            JSONObject rtpInfo = zlmresTfulUtils.getRtpInfo(streamId);
            if (rtpInfo != null && rtpInfo.getBoolean("exist")) {
                RequestMessage msg = new RequestMessage();
                msg.setId(DeferredResultHolder.CALLBACK_CMD_PlAY + uuid);

                WVPResult wvpResult = new WVPResult();
                wvpResult.setCode(0);
                wvpResult.setMsg("success");
                wvpResult.setData(streamInfo);
                msg.setData(wvpResult);

                resultHolder.invokeResult(msg);
                if (hookEvent != null) {
                    hookEvent.response(JSONObject.parseObject(JSON.toJSONString(streamInfo)));
                }
            } else {
                redisCatchStorage.stopPlay(streamInfo);
                storager.stopPlay(streamInfo.getDeviceID(), streamInfo.getChannelId());
                cmder.playStreamCmd(device, channelId, (JSONObject response) -> {
                    logger.info("收到订阅消息： " + response.toJSONString());
                    onPublishHandlerForPlay(response, deviceId, channelId, uuid.toString());
                }, event -> {
                    cmder.closeRTPServer(playResult.getDevice(), channelId);
                    RequestMessage msg = new RequestMessage();
                    msg.setId(DeferredResultHolder.CALLBACK_CMD_PlAY + uuid);
                    Response response = event.getResponse();

                    WVPResult wvpResult = new WVPResult();
                    wvpResult.setCode(-1);
                    wvpResult.setMsg(String.format("点播失败， 错误码： %s, %s", response.getStatusCode(), response.getReasonPhrase()));
                    msg.setData(wvpResult);
                    resultHolder.invokeResult(msg);
                });
            }
        }

        return playResult;
    }

    @Override
    public void onPublishHandlerForPlay(JSONObject resonse, String deviceId, String channelId, String uuid) {
        RequestMessage msg = new RequestMessage();
        msg.setId(DeferredResultHolder.CALLBACK_CMD_PlAY + uuid);
        StreamInfo streamInfo = onPublishHandler(resonse, deviceId, channelId, uuid);
        if (streamInfo != null) {
            DeviceChannel deviceChannel = storager.queryChannel(deviceId, channelId);
            if (deviceChannel != null) {
                deviceChannel.setStreamId(streamInfo.getStreamId());
                storager.startPlay(deviceId, channelId, streamInfo.getStreamId());
            }
            ClientTransaction transaction = streamSession.getTransaction(deviceId, channelId);
            SIPDialog dialog = (SIPDialog)transaction.getDialog();
            StreamInfo.TransactionInfo transactionInfo = new StreamInfo.TransactionInfo();
            transactionInfo.callId = dialog.getCallId().getCallId();
            transactionInfo.localTag = dialog.getLocalTag();
            transactionInfo.remoteTag = dialog.getRemoteTag();
            transactionInfo.branch = dialog.getFirstTransactionInt().getBranchId();
            streamInfo.setTransactionInfo(transactionInfo);
            redisCatchStorage.startPlay(streamInfo);
            msg.setData(JSON.toJSONString(streamInfo));

            WVPResult wvpResult = new WVPResult();
            wvpResult.setCode(0);
            wvpResult.setMsg("sucess");
            wvpResult.setData(streamInfo);
            msg.setData(wvpResult);

            resultHolder.invokeResult(msg);
        } else {
            logger.warn("设备预览API调用失败！");
            msg.setData("设备预览API调用失败！");
            resultHolder.invokeResult(msg);
        }
    }

    @Override
    public void onPublishHandlerForPlayBack(JSONObject resonse, String deviceId, String channelId, String uuid) {
        RequestMessage msg = new RequestMessage();
        msg.setId(DeferredResultHolder.CALLBACK_CMD_PlAY + uuid);
        StreamInfo streamInfo = onPublishHandler(resonse, deviceId, channelId, uuid);
        if (streamInfo != null) {
            redisCatchStorage.startPlayback(streamInfo);
            msg.setData(JSON.toJSONString(streamInfo));
            resultHolder.invokeResult(msg);
        } else {
            logger.warn("设备预览API调用失败！");
            msg.setData("设备预览API调用失败！");
            resultHolder.invokeResult(msg);
        }
    }

    public StreamInfo onPublishHandler(JSONObject resonse, String deviceId, String channelId, String uuid) {
        String streamId = resonse.getString("stream");
        JSONArray tracks = resonse.getJSONArray("tracks");
        StreamInfo streamInfo = mediaService.getStreamInfoByAppAndStream("rtp", streamId, tracks);
        streamInfo.setDeviceID(deviceId);
        streamInfo.setChannelId(channelId);
        return streamInfo;
    }

}<|MERGE_RESOLUTION|>--- conflicted
+++ resolved
@@ -117,11 +117,7 @@
                         StreamInfo streamInfoForSuccess = (StreamInfo)wvpResult.getData();
                         String streamUrl = streamInfoForSuccess.getFmp4();
                         // 请求截图
-<<<<<<< HEAD
-                        zlmresTfulUtils.getSnap(flvUrl, 15, 1, path, fileName);
-=======
-                        zlmresTfulUtils.getSnap(streamUrl, 5, 1, path, fileName);
->>>>>>> e21abeea
+                        zlmresTfulUtils.getSnap(streamUrl, 15, 1, path, fileName);
                     }
                 }
                 System.out.println(path);
