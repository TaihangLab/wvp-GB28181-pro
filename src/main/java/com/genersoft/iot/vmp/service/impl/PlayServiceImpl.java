--- conflicted
+++ resolved
@@ -118,7 +118,6 @@
     private ISIPCommanderForPlatform commanderForPlatform;
 
 
-<<<<<<< HEAD
     @Qualifier("taskExecutor")
     @Autowired
     private ThreadPoolTaskExecutor taskExecutor;
@@ -130,8 +129,6 @@
     private ZlmHttpHookSubscribe hookSubscribe;
 
 
-=======
->>>>>>> ebcd2320
     @Override
     public void play(MediaServerItem mediaServerItem, String deviceId, String channelId,
                                  ZlmHttpHookSubscribe.Event hookEvent, SipSubscribe.Event errorEvent,
