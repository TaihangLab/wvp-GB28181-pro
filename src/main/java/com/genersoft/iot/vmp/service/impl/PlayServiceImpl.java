package com.genersoft.iot.vmp.service.impl;

import com.alibaba.fastjson2.JSON;
import com.alibaba.fastjson2.JSONArray;
import com.alibaba.fastjson2.JSONObject;
import com.genersoft.iot.vmp.common.StreamInfo;
import com.genersoft.iot.vmp.conf.DynamicTask;
import com.genersoft.iot.vmp.conf.SipConfig;
import com.genersoft.iot.vmp.conf.UserSetting;
import com.genersoft.iot.vmp.conf.exception.ControllerException;
import com.genersoft.iot.vmp.conf.exception.ServiceException;
import com.genersoft.iot.vmp.conf.exception.SsrcTransactionNotFoundException;
import com.genersoft.iot.vmp.gb28181.bean.*;
import com.genersoft.iot.vmp.gb28181.event.SipSubscribe;
import com.genersoft.iot.vmp.gb28181.session.AudioBroadcastManager;
import com.genersoft.iot.vmp.gb28181.session.VideoStreamSessionManager;
import com.genersoft.iot.vmp.gb28181.transmit.callback.DeferredResultHolder;
import com.genersoft.iot.vmp.gb28181.transmit.callback.RequestMessage;
import com.genersoft.iot.vmp.gb28181.transmit.cmd.ISIPCommanderForPlatform;
import com.genersoft.iot.vmp.gb28181.transmit.cmd.impl.SIPCommander;
import com.genersoft.iot.vmp.gb28181.utils.SipUtils;
import com.genersoft.iot.vmp.media.zlm.AssistRESTfulUtils;
import com.genersoft.iot.vmp.media.zlm.ZLMRESTfulUtils;
import com.genersoft.iot.vmp.media.zlm.ZLMRTPServerFactory;
import com.genersoft.iot.vmp.media.zlm.ZlmHttpHookSubscribe;
import com.genersoft.iot.vmp.media.zlm.dto.HookSubscribeFactory;
import com.genersoft.iot.vmp.media.zlm.dto.HookSubscribeForRtpServerTimeout;
import com.genersoft.iot.vmp.media.zlm.dto.HookSubscribeForStreamChange;
import com.genersoft.iot.vmp.media.zlm.dto.MediaServerItem;
import com.genersoft.iot.vmp.service.IDeviceService;
import com.genersoft.iot.vmp.service.IMediaServerService;
import com.genersoft.iot.vmp.service.IMediaService;
import com.genersoft.iot.vmp.service.IPlayService;
import com.genersoft.iot.vmp.service.bean.*;
import com.genersoft.iot.vmp.service.redisMsg.RedisGbPlayMsgListener;
import com.genersoft.iot.vmp.storager.IRedisCatchStorage;
import com.genersoft.iot.vmp.storager.IVideoManagerStorage;
import com.genersoft.iot.vmp.utils.DateUtil;
import com.genersoft.iot.vmp.utils.redis.RedisUtil;
import com.genersoft.iot.vmp.vmanager.bean.AudioBroadcastResult;
import com.genersoft.iot.vmp.vmanager.bean.ErrorCode;
import com.genersoft.iot.vmp.vmanager.bean.StreamContent;
import com.genersoft.iot.vmp.vmanager.bean.WVPResult;
import com.genersoft.iot.vmp.vmanager.gb28181.play.bean.AudioBroadcastEvent;
import gov.nist.javax.sip.message.SIPResponse;
import org.slf4j.Logger;
import org.slf4j.LoggerFactory;
import org.springframework.beans.factory.annotation.Autowired;
import org.springframework.beans.factory.annotation.Qualifier;
import org.springframework.scheduling.concurrent.ThreadPoolTaskExecutor;
import org.springframework.stereotype.Service;
import org.springframework.util.ObjectUtils;

import javax.sip.InvalidArgumentException;
import javax.sip.ResponseEvent;
import javax.sip.SipException;
import javax.sip.header.CallIdHeader;
import java.math.BigDecimal;
import java.math.RoundingMode;
import java.text.ParseException;
import java.util.*;

@SuppressWarnings(value = {"rawtypes", "unchecked"})
@Service
public class PlayServiceImpl implements IPlayService {

    private final static Logger logger = LoggerFactory.getLogger(PlayServiceImpl.class);

    @Autowired
    private IVideoManagerStorage storager;

    @Autowired
    private SIPCommander cmder;

    @Autowired
    private AudioBroadcastManager audioBroadcastManager;

    @Autowired
    private IDeviceService deviceService;

    @Autowired
    private ISIPCommanderForPlatform sipCommanderFroPlatform;

    @Autowired
    private IRedisCatchStorage redisCatchStorage;

    @Autowired
    private ZLMRTPServerFactory zlmrtpServerFactory;

    @Autowired
    private DeferredResultHolder resultHolder;

    @Autowired
    private ZLMRESTfulUtils zlmresTfulUtils;

    @Autowired
    private AssistRESTfulUtils assistRESTfulUtils;

    @Autowired
    private IMediaService mediaService;

    @Autowired
    private IMediaServerService mediaServerService;

    @Autowired
    private VideoStreamSessionManager streamSession;

    @Autowired
    private UserSetting userSetting;

    @Autowired
    private SipConfig sipConfig;

    @Autowired
    private DynamicTask dynamicTask;

    @Autowired
    private ZlmHttpHookSubscribe subscribe;

    @Autowired
    private ISIPCommanderForPlatform commanderForPlatform;


    @Qualifier("taskExecutor")
    @Autowired
    private ThreadPoolTaskExecutor taskExecutor;

    @Autowired
    private RedisGbPlayMsgListener redisGbPlayMsgListener;

    @Autowired
    private ZlmHttpHookSubscribe hookSubscribe;


    @Override
    public void play(MediaServerItem mediaServerItem, String deviceId, String channelId,
                                 ZlmHttpHookSubscribe.Event hookEvent, SipSubscribe.Event errorEvent,
                                 Runnable timeoutCallback) {
        if (mediaServerItem == null) {
            throw new ControllerException(ErrorCode.ERROR100.getCode(), "未找到可用的zlm");
        }
        String key = DeferredResultHolder.CALLBACK_CMD_PLAY + deviceId + channelId;

        RequestMessage msg = new RequestMessage();
        msg.setKey(key);

        Device device = redisCatchStorage.getDevice(deviceId);
        StreamInfo streamInfo = redisCatchStorage.queryPlayByDevice(deviceId, channelId);

        if (streamInfo != null) {
            String streamId = streamInfo.getStream();
            if (streamId == null) {
                WVPResult wvpResult = new WVPResult();
                wvpResult.setCode(ErrorCode.ERROR100.getCode());
                wvpResult.setMsg("点播失败， redis缓存streamId等于null");
                msg.setData(wvpResult);
                resultHolder.invokeAllResult(msg);
                return;
            }
            String mediaServerId = streamInfo.getMediaServerId();
            MediaServerItem mediaInfo = mediaServerService.getOne(mediaServerId);

            JSONObject rtpInfo = zlmresTfulUtils.getRtpInfo(mediaInfo, streamId);
            if (rtpInfo.getInteger("code") == 0) {
                if (rtpInfo.getBoolean("exist")) {
                    int localPort = rtpInfo.getInteger("local_port");
                    if (localPort == 0) {
                        logger.warn("[点播]，点播时发现rtpServerC存在，但是尚未开始推流");
                        // 此时说明rtpServer已经创建但是流还没有推上来
                        WVPResult wvpResult = new WVPResult();
                        wvpResult.setCode(ErrorCode.ERROR100.getCode());
                        wvpResult.setMsg("点播已经在进行中，请稍候重试");
                        msg.setData(wvpResult);

                        resultHolder.invokeAllResult(msg);
                        return;
                    } else {
                        WVPResult wvpResult = new WVPResult();
                        wvpResult.setCode(ErrorCode.SUCCESS.getCode());
                        wvpResult.setMsg(ErrorCode.SUCCESS.getMsg());
                        wvpResult.setData(streamInfo);
                        msg.setData(wvpResult);
                        resultHolder.invokeAllResult(msg);
                        if (hookEvent != null) {
                            hookEvent.response(mediaServerItem, JSON.parseObject(JSON.toJSONString(streamInfo)));
                        }
                    }

                } else {
                    redisCatchStorage.stopPlay(streamInfo);
                    storager.stopPlay(streamInfo.getDeviceID(), streamInfo.getChannelId());
                    streamInfo = null;
                }
            } else {
                //zlm连接失败
                redisCatchStorage.stopPlay(streamInfo);
                storager.stopPlay(streamInfo.getDeviceID(), streamInfo.getChannelId());
                streamInfo = null;
            }
        }
        if (streamInfo == null) {
            String streamId = null;
            if (mediaServerItem.isRtpEnable()) {
                streamId = String.format("%s_%s", device.getDeviceId(), channelId);
            }
            SSRCInfo ssrcInfo = mediaServerService.openRTPServer(mediaServerItem, streamId, device.isSsrcCheck(), false);
            if (ssrcInfo == null) {
                WVPResult wvpResult = new WVPResult();
                wvpResult.setCode(ErrorCode.ERROR100.getCode());
                wvpResult.setMsg("开启收流失败");
                msg.setData(wvpResult);

                resultHolder.invokeAllResult(msg);
                return;
            }
            play(mediaServerItem, ssrcInfo, device, channelId, (mediaServerItemInUse, response) -> {
                if (hookEvent != null) {
                    hookEvent.response(mediaServerItem, response);
                }
            }, event -> {
                // sip error错误
                WVPResult wvpResult = new WVPResult();
                wvpResult.setCode(ErrorCode.ERROR100.getCode());
                wvpResult.setMsg(String.format("点播失败， 错误码： %s, %s", event.statusCode, event.msg));
                msg.setData(wvpResult);
                resultHolder.invokeAllResult(msg);
                if (errorEvent != null) {
                    errorEvent.response(event);
                }
            }, (code, msgStr) -> {
                // invite点播超时
                WVPResult wvpResult = new WVPResult();
                wvpResult.setCode(ErrorCode.ERROR100.getCode());
                if (code == 0) {
                    wvpResult.setMsg("点播超时，请稍候重试");
                } else if (code == 1) {
                    wvpResult.setMsg("收流超时，请稍候重试");
                }
                msg.setData(wvpResult);
                // 回复之前所有的点播请求
                resultHolder.invokeAllResult(msg);
            });
        }
    }

    @Override
    public void talk(MediaServerItem mediaServerItem, Device device, String channelId,
                     ZlmHttpHookSubscribe.Event hookEvent, SipSubscribe.Event errorEvent,
                     Runnable timeoutCallback) {
        String streamId = null;
        if (mediaServerItem.isRtpEnable()) {
            streamId = String.format("%s_%s", device.getDeviceId(), channelId);
        }
        SSRCInfo ssrcInfo = mediaServerService.openRTPServer(mediaServerItem, streamId, device.isSsrcCheck(), false);
        logger.info("[对讲开始] deviceId: {}, channelId: {},收流端口： {}, 收流模式：{}, SSRC: {}, SSRC校验：{}", device.getDeviceId(), channelId, ssrcInfo.getPort(), device.getStreamMode(), ssrcInfo.getSsrc(), device.isSsrcCheck());
        // 超时处理
        String timeOutTaskKey = UUID.randomUUID().toString();
        SSRCInfo finalSsrcInfo = ssrcInfo;
        System.out.println("设置超时任务： " + timeOutTaskKey);
        dynamicTask.startDelay(timeOutTaskKey, () -> {

            logger.info("[对讲超时] 收流超时 deviceId: {}, channelId: {}，端口：{}, SSRC: {}", device.getDeviceId(), channelId, finalSsrcInfo.getPort(), finalSsrcInfo.getSsrc());
            timeoutCallback.run();
            // 点播超时回复BYE 同时释放ssrc以及此次点播的资源
            try {
                cmder.streamByeCmd(device, channelId, finalSsrcInfo.getStream(), null);
            } catch (InvalidArgumentException | ParseException | SipException e) {
                logger.error("[对讲超时]， 发送BYE失败 {}", e.getMessage());
            } catch (SsrcTransactionNotFoundException e) {
                timeoutCallback.run();
                mediaServerService.releaseSsrc(mediaServerItem.getId(), finalSsrcInfo.getSsrc());
                mediaServerService.closeRTPServer(mediaServerItem, finalSsrcInfo.getStream());
                streamSession.remove(device.getDeviceId(), channelId, finalSsrcInfo.getStream());
            }
        }, userSetting.getPlayTimeout());
        final String ssrc = ssrcInfo.getSsrc();
        final String stream = ssrcInfo.getStream();
        //端口获取失败的ssrcInfo 没有必要发送点播指令
        if (ssrcInfo.getPort() <= 0) {
            logger.info("[对讲] 端口分配异常，deviceId={},channelId={},ssrcInfo={}", device.getDeviceId(), channelId, ssrcInfo);
            return;
        }

        String callId = SipUtils.getNewCallId();
        boolean pushing = false;
        // 查看设备是否已经在推流
//        MediaItem mediaItem = zlmrtpServerFactory.getMediaInfo(mediaServerItem, "rtp",ssrcInfo.getStream());
//        if (mediaItem != null) {
//            SendRtpItem sendRtpItem = zlmrtpServerFactory.createSendRtpItem(mediaServerItem,
//                    mediaItem.getOriginSock().getPeer_ip(), mediaItem.getOriginSock().getPeer_port(), ssrcInfo.getSsrc(), device.getDeviceId(),
//                    device.getDeviceId(), channelId,
//                    false);
//
//            sendRtpItem.setTcpActive(false);
//            sendRtpItem.setCallId(callId);
//            sendRtpItem.setPlayType(InviteStreamType.TALK);
//            sendRtpItem.setStatus(1);
//            sendRtpItem.setIp(mediaItem.getOriginSock().getPeer_ip());
//            sendRtpItem.setPort(mediaItem.getOriginSock().getPeer_port());
//            sendRtpItem.setTcpActive(false);
//            sendRtpItem.setStreamId(ssrcInfo.getStream());
//            sendRtpItem.setApp("1000");
//            sendRtpItem.setStreamId("1000");
//            sendRtpItem.setSsrc(ssrc);
//            sendRtpItem.setOnlyAudio(true);
//            redisCatchStorage.updateSendRTPSever(sendRtpItem);
//
//            Map<String, Object> param = new HashMap<>(12);
//            param.put("vhost","__defaultVhost__");
//            param.put("app",sendRtpItem.getApp());
//            param.put("stream",sendRtpItem.getStreamId());
//            param.put("ssrc", sendRtpItem.getSsrc());
//            param.put("dst_url", sendRtpItem.getIp());
//            param.put("dst_port", sendRtpItem.getPort());
//            param.put("src_port", sendRtpItem.getLocalPort());
//            param.put("pt", sendRtpItem.getPt());
//            param.put("use_ps", sendRtpItem.isUsePs() ? "1" : "0");
//            param.put("is_udp", sendRtpItem.isTcp() ? "0" : "1");
//            param.put("only_audio", sendRtpItem.isOnlyAudio() ? "1" : "0");
//            JSONObject jsonObject = zlmrtpServerFactory.startSendRtpStream(mediaServerItem, param);
//            System.out.println(2222);
//            System.out.println(jsonObject);
//        }else {
            try {
                cmder.talkStreamCmd(mediaServerItem, ssrcInfo, device, channelId, callId, (MediaServerItem mediaServerItemInuse, JSONObject response) -> {
                    logger.info("[对讲] 流已生成， 开始推流： " + response.toJSONString());
                    dynamicTask.stop(timeOutTaskKey);
                    // TODO 暂不做处理
                }, (MediaServerItem mediaServerItemInuse, JSONObject json) -> {
                    logger.info("[对讲] 设备开始推流： " + json.toJSONString());
                    dynamicTask.stop(timeOutTaskKey);
                    // 获取远程IP端口 作为回复语音流的地址
                    String ip = json.getString("ip");
                    Integer port = json.getInteger("port");
                    logger.info("[设备开始推流]{}/{}, 来自ip：{}, 端口：{}", device.getDeviceId(), channelId, ip, port);
                    // 查看平台推流是否就绪
//                    Boolean ready = zlmrtpServerFactory.isStreamReady(mediaServerItemInuse, "talk", stream);
//                    if (!ready) {
//                        try {
//                            cmder.streamByeCmd(device, channelId, finalSsrcInfo.getStream(), null);
//                        } catch (InvalidArgumentException | ParseException | SipException e) {
//                            logger.error("[对讲超时]， 发送BYE失败 {}", e.getMessage());
//                        } catch (SsrcTransactionNotFoundException e) {
//                            timeoutCallback.run();
//                            mediaServerService.releaseSsrc(mediaServerItem.getId(), finalSsrcInfo.getSsrc());
//                            mediaServerService.closeRTPServer(mediaServerItem, finalSsrcInfo.getStream());
//                            streamSession.remove(device.getDeviceId(), channelId, finalSsrcInfo.getStream());
//                        }
//                    }else {
//                        try {
//                            Thread.sleep(1000);
//                        } catch (InterruptedException e) {
//                            throw new RuntimeException(e);
//                        }
                        SendRtpItem sendRtpItem = zlmrtpServerFactory.createSendRtpItem(mediaServerItem, ip, port, ssrcInfo.getSsrc(), device.getDeviceId(),
                                device.getDeviceId(), channelId,
                                false, false);


//                        if (sendRtpItem.getLocalPort() == 0) {
//                            logger.warn("服务器端口资源不足");
//                            try {
//                                cmder.streamByeCmd(device, channelId, finalSsrcInfo.getStream(), null);
//                            } catch (InvalidArgumentException | ParseException | SipException e) {
//                                logger.error("[对讲超时]， 发送BYE失败 {}", e.getMessage());
//                            } catch (SsrcTransactionNotFoundException e) {
//                                timeoutCallback.run();
//                                mediaServerService.releaseSsrc(mediaServerItem.getId(), finalSsrcInfo.getSsrc());
//                                mediaServerService.closeRTPServer(mediaServerItem, finalSsrcInfo.getStream());
//                                streamSession.remove(device.getDeviceId(), channelId, finalSsrcInfo.getStream());
//                            }
//                            return;
//                        }
                        sendRtpItem.setTcpActive(false);
                        sendRtpItem.setCallId(callId);
                        sendRtpItem.setPlayType(InviteStreamType.TALK);
                        sendRtpItem.setStatus(1);
                        sendRtpItem.setIp(ip);
                        sendRtpItem.setPort(port);
                        sendRtpItem.setTcpActive(false);
                        sendRtpItem.setApp("1000");
                        sendRtpItem.setStreamId("1000");
                        sendRtpItem.setSsrc(ssrc);
                        sendRtpItem.setOnlyAudio(true);
                        sendRtpItem.setRtcp(false);
                        redisCatchStorage.updateSendRTPSever(sendRtpItem);

                        Map<String, Object> param = new HashMap<>(12);
                        param.put("vhost","__defaultVhost__");
                        param.put("app",sendRtpItem.getApp());
                        param.put("stream",sendRtpItem.getStreamId());
                        param.put("ssrc", sendRtpItem.getSsrc());
                        param.put("dst_url", sendRtpItem.getIp());
                        param.put("dst_port", sendRtpItem.getPort());
                        param.put("src_port", sendRtpItem.getLocalPort());
                        param.put("pt", sendRtpItem.getPt());
                        param.put("use_ps", sendRtpItem.isUsePs() ? "1" : "0");
                        param.put("is_udp", sendRtpItem.isTcp() ? "0" : "1");
                        param.put("only_audio", sendRtpItem.isOnlyAudio() ? "1" : "0");
                        JSONObject jsonObject = zlmrtpServerFactory.startSendRtpStream(mediaServerItemInuse, param);
                        System.out.println(11111);
                        System.out.println(sendRtpItem.getIp() + ":" + sendRtpItem.getPort());
//                        System.out.println(jsonObject);
//                    }

                }, (event) -> {

                }, (event) -> {
                    dynamicTask.stop(timeOutTaskKey);
                    mediaServerService.closeRTPServer(mediaServerItem, finalSsrcInfo.getStream());
                    // 释放ssrc
                    mediaServerService.releaseSsrc(mediaServerItem.getId(), finalSsrcInfo.getSsrc());

                    streamSession.remove(device.getDeviceId(), channelId, finalSsrcInfo.getStream());
                    errorEvent.response(event);
                });
            } catch (InvalidArgumentException | SipException | ParseException e) {

                logger.error("[命令发送失败] 对讲消息: {}", e.getMessage());
                dynamicTask.stop(timeOutTaskKey);
                mediaServerService.closeRTPServer(mediaServerItem, finalSsrcInfo.getStream());
                // 释放ssrc
                mediaServerService.releaseSsrc(mediaServerItem.getId(), finalSsrcInfo.getSsrc());

                streamSession.remove(device.getDeviceId(), channelId, finalSsrcInfo.getStream());
                SipSubscribe.EventResult eventResult = new SipSubscribe.EventResult(new CmdSendFailEvent(null));
                eventResult.msg = "命令发送失败";
                errorEvent.response(eventResult);
            }
//        }

    }

    @Override
    public void play(MediaServerItem mediaServerItem, SSRCInfo ssrcInfo, Device device, String channelId,
                     ZlmHttpHookSubscribe.Event hookEvent, SipSubscribe.Event errorEvent,
                     InviteTimeOutCallback timeoutCallback) {

        logger.info("[点播开始] deviceId: {}, channelId: {},收流端口： {}, 收流模式：{}, SSRC: {}, SSRC校验：{}", device.getDeviceId(), channelId, ssrcInfo.getPort(), device.getStreamMode(), ssrcInfo.getSsrc(), device.isSsrcCheck());
        // 超时处理
        String timeOutTaskKey = UUID.randomUUID().toString();
        dynamicTask.startDelay(timeOutTaskKey, () -> {
            // 执行超时任务时查询是否已经成功，成功了则不执行超时任务，防止超时任务取消失败的情况
            if (redisCatchStorage.queryPlayByDevice(device.getDeviceId(), channelId) == null) {
                logger.info("[点播超时] 收流超时 deviceId: {}, channelId: {}，端口：{}, SSRC: {}", device.getDeviceId(), channelId, ssrcInfo.getPort(), ssrcInfo.getSsrc());
                // 点播超时回复BYE 同时释放ssrc以及此次点播的资源
                try {
                    cmder.streamByeCmd(device, channelId, ssrcInfo.getStream(), null);
                } catch (InvalidArgumentException | ParseException | SipException | SsrcTransactionNotFoundException e) {
                    logger.error("[点播超时]， 发送BYE失败 {}", e.getMessage());
                } finally {
                    timeoutCallback.run(1, "收流超时");
                    mediaServerService.releaseSsrc(mediaServerItem.getId(), ssrcInfo.getSsrc());
                    mediaServerService.closeRTPServer(mediaServerItem, ssrcInfo.getStream());
                    streamSession.remove(device.getDeviceId(), channelId, ssrcInfo.getStream());
                    mediaServerService.closeRTPServer(mediaServerItem, ssrcInfo.getStream());
                    // 取消订阅消息监听
                    HookSubscribeForStreamChange hookSubscribe = HookSubscribeFactory.on_stream_changed("rtp", ssrcInfo.getStream(), true, "rtsp", mediaServerItem.getId());
                    subscribe.removeSubscribe(hookSubscribe);
                }
            }
        }, userSetting.getPlayTimeout());
        //端口获取失败的ssrcInfo 没有必要发送点播指令
        if (ssrcInfo.getPort() <= 0) {
            logger.info("[点播端口分配异常]，deviceId={},channelId={},ssrcInfo={}", device.getDeviceId(), channelId, ssrcInfo);
            dynamicTask.stop(timeOutTaskKey);
            // 释放ssrc
            mediaServerService.releaseSsrc(mediaServerItem.getId(), ssrcInfo.getSsrc());
            streamSession.remove(device.getDeviceId(), channelId, ssrcInfo.getStream());

            RequestMessage msg = new RequestMessage();
            msg.setKey(DeferredResultHolder.CALLBACK_CMD_PLAY + device.getDeviceId() + channelId);
            msg.setData(WVPResult.fail(ErrorCode.ERROR100.getCode(), "点播端口分配异常"));
            resultHolder.invokeAllResult(msg);
            return;
        }
        try {
            cmder.playStreamCmd(mediaServerItem, ssrcInfo, device, channelId, (MediaServerItem mediaServerItemInuse, JSONObject response) -> {
                logger.info("收到订阅消息： " + response.toJSONString());
                dynamicTask.stop(timeOutTaskKey);

                // hook响应
                onPublishHandlerForPlay(mediaServerItemInuse, response, device.getDeviceId(), channelId);
                hookEvent.response(mediaServerItemInuse, response);
                logger.info("[点播成功] deviceId: {}, channelId: {}", device.getDeviceId(), channelId);
                String streamUrl = String.format("http://127.0.0.1:%s/%s/%s.live.flv", mediaServerItemInuse.getHttpPort(), "rtp",  ssrcInfo.getStream());
                String path = "snap";
                String fileName = device.getDeviceId() + "_" + channelId + ".jpg";
                // 请求截图
                logger.info("[请求截图]: " + fileName);
                zlmresTfulUtils.getSnap(mediaServerItemInuse, streamUrl, 15, 1, path, fileName);

            }, (event) -> {
                ResponseEvent responseEvent = (ResponseEvent) event.event;
                String contentString = new String(responseEvent.getResponse().getRawContent());
                // 获取ssrc
                int ssrcIndex = contentString.indexOf("y=");
                // 检查是否有y字段
                if (ssrcIndex >= 0) {
                    //ssrc规定长度为10字节，不取余下长度以避免后续还有“f=”字段 TODO 后续对不规范的非10位ssrc兼容
                    String ssrcInResponse = contentString.substring(ssrcIndex + 2, ssrcIndex + 12);
                    // 查询到ssrc不一致且开启了ssrc校验则需要针对处理
                    if (ssrcInfo.getSsrc().equals(ssrcInResponse)) {
                        return;
                    }
                    logger.info("[点播消息] 收到invite 200, 发现下级自定义了ssrc: {}", ssrcInResponse);
                    if (!mediaServerItem.isRtpEnable() || device.isSsrcCheck()) {
                        logger.info("[点播消息] SSRC修正 {}->{}", ssrcInfo.getSsrc(), ssrcInResponse);

                        if (!mediaServerItem.getSsrcConfig().checkSsrc(ssrcInResponse)) {
                            // ssrc 不可用
                            // 释放ssrc
                            mediaServerService.releaseSsrc(mediaServerItem.getId(), ssrcInfo.getSsrc());
                            streamSession.remove(device.getDeviceId(), channelId, ssrcInfo.getStream());
                            event.msg = "下级自定义了ssrc,但是此ssrc不可用";
                            event.statusCode = 400;
                            errorEvent.response(event);
                            return;
                        }

                        // 单端口模式streamId也有变化，需要重新设置监听
                        if (!mediaServerItem.isRtpEnable()) {
                            // 添加订阅
                            HookSubscribeForStreamChange hookSubscribe = HookSubscribeFactory.on_stream_changed("rtp", ssrcInfo.getStream(), true, "rtsp", mediaServerItem.getId());
                            subscribe.removeSubscribe(hookSubscribe);
                            hookSubscribe.getContent().put("stream", String.format("%08x", Integer.parseInt(ssrcInResponse)).toUpperCase());
                            subscribe.addSubscribe(hookSubscribe, (MediaServerItem mediaServerItemInUse, JSONObject response) -> {
                                logger.info("[ZLM HOOK] ssrc修正后收到订阅消息： " + response.toJSONString());
                                dynamicTask.stop(timeOutTaskKey);
                                // hook响应
                                onPublishHandlerForPlay(mediaServerItemInUse, response, device.getDeviceId(), channelId);
                                hookEvent.response(mediaServerItemInUse, response);
                            });
                        }
                        // 关闭rtp server
                        mediaServerService.closeRTPServer(mediaServerItem, ssrcInfo.getStream());
                        // 重新开启ssrc server
                        mediaServerService.openRTPServer(mediaServerItem, ssrcInfo.getStream(), ssrcInResponse, device.isSsrcCheck(), false, ssrcInfo.getPort(), false);

                    }
                }
            }, (event) -> {
                dynamicTask.stop(timeOutTaskKey);
                mediaServerService.closeRTPServer(mediaServerItem, ssrcInfo.getStream());
                // 释放ssrc
                mediaServerService.releaseSsrc(mediaServerItem.getId(), ssrcInfo.getSsrc());

                streamSession.remove(device.getDeviceId(), channelId, ssrcInfo.getStream());
                errorEvent.response(event);
            });
        } catch (InvalidArgumentException | SipException | ParseException e) {

            logger.error("[命令发送失败] 点播消息: {}", e.getMessage());
            dynamicTask.stop(timeOutTaskKey);
            mediaServerService.closeRTPServer(mediaServerItem, ssrcInfo.getStream());
            // 释放ssrc
            mediaServerService.releaseSsrc(mediaServerItem.getId(), ssrcInfo.getSsrc());

            streamSession.remove(device.getDeviceId(), channelId, ssrcInfo.getStream());
            SipSubscribe.EventResult eventResult = new SipSubscribe.EventResult(new CmdSendFailEvent(null));
            eventResult.msg = "命令发送失败";
            errorEvent.response(eventResult);
        }
    }

    @Override
    public void onPublishHandlerForPlay(MediaServerItem mediaServerItem, JSONObject response, String deviceId, String channelId) {
        StreamInfo streamInfo = onPublishHandler(mediaServerItem, response, deviceId, channelId);
        RequestMessage msg = new RequestMessage();
        msg.setKey(DeferredResultHolder.CALLBACK_CMD_PLAY + deviceId + channelId);
        if (streamInfo != null) {
            DeviceChannel deviceChannel = storager.queryChannel(deviceId, channelId);
            if (deviceChannel != null) {
                deviceChannel.setStreamId(streamInfo.getStream());
                storager.startPlay(deviceId, channelId, streamInfo.getStream());
            }
            redisCatchStorage.startPlay(streamInfo);

            WVPResult wvpResult = new WVPResult();
            wvpResult.setCode(ErrorCode.SUCCESS.getCode());
            wvpResult.setMsg(ErrorCode.SUCCESS.getMsg());
            wvpResult.setData(streamInfo);

            msg.setData(wvpResult);
            resultHolder.invokeAllResult(msg);

        } else {
            logger.warn("设备预览API调用失败！");
            msg.setData(WVPResult.fail(ErrorCode.ERROR100.getCode(), "设备预览API调用失败！"));
            resultHolder.invokeAllResult(msg);
        }
    }

    private void onPublishHandlerForPlayback(MediaServerItem mediaServerItem, JSONObject response, String deviceId, String channelId, PlayBackCallback playBackCallback) {

        StreamInfo streamInfo = onPublishHandler(mediaServerItem, response, deviceId, channelId);
        PlayBackResult<StreamInfo> playBackResult = new PlayBackResult<>();
        if (streamInfo != null) {
            DeviceChannel deviceChannel = storager.queryChannel(deviceId, channelId);
            if (deviceChannel != null) {
                deviceChannel.setStreamId(streamInfo.getStream());
                storager.startPlay(deviceId, channelId, streamInfo.getStream());
            }
            redisCatchStorage.startPlay(streamInfo);


            playBackResult.setCode(ErrorCode.SUCCESS.getCode());
            playBackResult.setMsg(ErrorCode.SUCCESS.getMsg());
            playBackResult.setData(streamInfo);
            playBackCallback.call(playBackResult);
        } else {
            logger.warn("录像回放调用失败！");
            playBackResult.setCode(ErrorCode.ERROR100.getCode());
            playBackResult.setMsg("录像回放调用失败！");
            playBackCallback.call(playBackResult);
        }
    }

    @Override
    public MediaServerItem getNewMediaServerItem(Device device) {
        if (device == null) {
            return null;
        }
        MediaServerItem mediaServerItem;
        if (ObjectUtils.isEmpty(device.getMediaServerId()) || "auto".equals(device.getMediaServerId())) {
            mediaServerItem = mediaServerService.getMediaServerForMinimumLoad(null);
        } else {
            mediaServerItem = mediaServerService.getOne(device.getMediaServerId());
        }
        if (mediaServerItem == null) {
            logger.warn("点播时未找到可使用的ZLM...");
        }
        return mediaServerItem;
    }

    @Override
    public MediaServerItem getNewMediaServerItemHasAssist(Device device) {
        if (device == null) {
            return null;
        }
        MediaServerItem mediaServerItem;
        if (ObjectUtils.isEmpty(device.getMediaServerId()) || "auto".equals(device.getMediaServerId())) {
            mediaServerItem = mediaServerService.getMediaServerForMinimumLoad(true);
        } else {
            mediaServerItem = mediaServerService.getOne(device.getMediaServerId());
        }
        if (mediaServerItem == null) {
            logger.warn("[获取可用的ZLM节点]未找到可使用的ZLM...");
        }
        return mediaServerItem;
    }

    @Override
    public void playBack(String deviceId, String channelId, String startTime,
                                                          String endTime, InviteStreamCallback inviteStreamCallback,
                                                          PlayBackCallback callback) {
        Device device = storager.queryVideoDevice(deviceId);
        if (device == null) {
            return;
        }
        MediaServerItem newMediaServerItem = getNewMediaServerItem(device);
        SSRCInfo ssrcInfo = mediaServerService.openRTPServer(newMediaServerItem, null, device.isSsrcCheck(), true);

        playBack(newMediaServerItem, ssrcInfo, deviceId, channelId, startTime, endTime, inviteStreamCallback, callback);
    }

    @Override
    public void playBack(MediaServerItem mediaServerItem, SSRCInfo ssrcInfo,
                                                          String deviceId, String channelId, String startTime,
                                                          String endTime, InviteStreamCallback infoCallBack,
                                                          PlayBackCallback playBackCallback) {
        if (mediaServerItem == null || ssrcInfo == null) {
            return;
        }

        Device device = storager.queryVideoDevice(deviceId);
        if (device == null) {
            throw new ControllerException(ErrorCode.ERROR100.getCode(), "设备： " + deviceId + "不存在");
        }

        PlayBackResult<StreamInfo> playBackResult = new PlayBackResult<>();
        String playBackTimeOutTaskKey = UUID.randomUUID().toString();
        dynamicTask.startDelay(playBackTimeOutTaskKey, () -> {
            logger.warn(String.format("设备回放超时，deviceId：%s ，channelId：%s", deviceId, channelId));
            playBackResult.setCode(ErrorCode.ERROR100.getCode());
            playBackResult.setMsg("回放超时");

            try {
                cmder.streamByeCmd(device, channelId, ssrcInfo.getStream(), null);
            } catch (InvalidArgumentException | ParseException | SipException e) {
                logger.error("[录像流]回放超时 发送BYE失败 {}", e.getMessage());
            } catch (SsrcTransactionNotFoundException e) {
                // 点播超时回复BYE 同时释放ssrc以及此次点播的资源
                mediaServerService.releaseSsrc(mediaServerItem.getId(), ssrcInfo.getSsrc());
                mediaServerService.closeRTPServer(mediaServerItem, ssrcInfo.getStream());
                streamSession.remove(deviceId, channelId, ssrcInfo.getStream());
            }
            // 回复之前所有的点播请求
            playBackCallback.call(playBackResult);
        }, userSetting.getPlayTimeout());

        SipSubscribe.Event errorEvent = event -> {
            dynamicTask.stop(playBackTimeOutTaskKey);
            playBackResult.setCode(ErrorCode.ERROR100.getCode());
            playBackResult.setMsg(String.format("回放失败， 错误码： %s, %s", event.statusCode, event.msg));
            playBackResult.setEvent(event);
            playBackCallback.call(playBackResult);
            streamSession.remove(device.getDeviceId(), channelId, ssrcInfo.getStream());
        };

        InviteStreamCallback hookEvent = (InviteStreamInfo inviteStreamInfo) -> {
            logger.info("收到回放订阅消息： " + inviteStreamInfo.getResponse().toJSONString());
            dynamicTask.stop(playBackTimeOutTaskKey);
            StreamInfo streamInfo = onPublishHandler(inviteStreamInfo.getMediaServerItem(), inviteStreamInfo.getResponse(), deviceId, channelId);
            if (streamInfo == null) {
                logger.warn("设备回放API调用失败！");
                playBackResult.setCode(ErrorCode.ERROR100.getCode());
                playBackResult.setMsg("设备回放API调用失败！");
                playBackCallback.call(playBackResult);
                return;
            }
            redisCatchStorage.startPlayback(streamInfo, inviteStreamInfo.getCallId());
            playBackResult.setCode(ErrorCode.SUCCESS.getCode());
            playBackResult.setMsg(ErrorCode.SUCCESS.getMsg());
            playBackResult.setData(streamInfo);
            playBackResult.setMediaServerItem(inviteStreamInfo.getMediaServerItem());
            playBackResult.setResponse(inviteStreamInfo.getResponse());
            playBackCallback.call(playBackResult);
        };

        try {
            cmder.playbackStreamCmd(mediaServerItem, ssrcInfo, device, channelId, startTime, endTime, infoCallBack,
                    hookEvent, eventResult -> {
                        if (eventResult.type == SipSubscribe.EventResultType.response) {
                            ResponseEvent responseEvent = (ResponseEvent) eventResult.event;
                            String contentString = new String(responseEvent.getResponse().getRawContent());
                            // 获取ssrc
                            int ssrcIndex = contentString.indexOf("y=");
                            // 检查是否有y字段
                            if (ssrcIndex >= 0) {
                                //ssrc规定长度为10字节，不取余下长度以避免后续还有“f=”字段 TODO 后续对不规范的非10位ssrc兼容
                                String ssrcInResponse = contentString.substring(ssrcIndex + 2, ssrcIndex + 12);
                                // 查询到ssrc不一致且开启了ssrc校验则需要针对处理
                                if (ssrcInfo.getSsrc().equals(ssrcInResponse)) {
                                    return;
                                }
                                logger.info("[回放消息] 收到invite 200, 发现下级自定义了ssrc: {}", ssrcInResponse);
                                if (!mediaServerItem.isRtpEnable() || device.isSsrcCheck()) {
                                    logger.info("[回放消息] SSRC修正 {}->{}", ssrcInfo.getSsrc(), ssrcInResponse);

                                    if (!mediaServerItem.getSsrcConfig().checkSsrc(ssrcInResponse)) {
                                        // ssrc 不可用
                                        // 释放ssrc
                                        mediaServerService.releaseSsrc(mediaServerItem.getId(), ssrcInfo.getSsrc());
                                        streamSession.remove(device.getDeviceId(), channelId, ssrcInfo.getStream());
                                        eventResult.msg = "下级自定义了ssrc,但是此ssrc不可用";
                                        eventResult.statusCode = 400;
                                        errorEvent.response(eventResult);
                                        return;
                                    }

                                    // 单端口模式streamId也有变化，需要重新设置监听
                                    if (!mediaServerItem.isRtpEnable()) {
                                        // 添加订阅
                                        HookSubscribeForStreamChange hookSubscribe = HookSubscribeFactory.on_stream_changed("rtp", ssrcInfo.getStream(), true, "rtsp", mediaServerItem.getId());
                                        subscribe.removeSubscribe(hookSubscribe);
                                        hookSubscribe.getContent().put("stream", String.format("%08x", Integer.parseInt(ssrcInResponse)).toUpperCase());
                                        subscribe.addSubscribe(hookSubscribe, (MediaServerItem mediaServerItemInUse, JSONObject response) -> {
                                            logger.info("[ZLM HOOK] ssrc修正后收到订阅消息： " + response.toJSONString());
                                            dynamicTask.stop(playBackTimeOutTaskKey);
                                            // hook响应
                                            onPublishHandlerForPlayback(mediaServerItemInUse, response, device.getDeviceId(), channelId, playBackCallback);
                                            hookEvent.call(new InviteStreamInfo(mediaServerItem, null, eventResult.callId, "rtp", ssrcInfo.getStream()));
                                        });
                                    }
                                    // 关闭rtp server
                                    mediaServerService.closeRTPServer(mediaServerItem, ssrcInfo.getStream());
                                    // 重新开启ssrc server
                                    mediaServerService.openRTPServer(mediaServerItem, ssrcInfo.getStream(), ssrcInResponse, device.isSsrcCheck(), true, ssrcInfo.getPort(), false);
                                }
                            }
                        }

                    }, errorEvent);
        } catch (InvalidArgumentException | SipException | ParseException e) {
            logger.error("[命令发送失败] 回放: {}", e.getMessage());

            SipSubscribe.EventResult eventResult = new SipSubscribe.EventResult(new CmdSendFailEvent(null));
            eventResult.msg = "命令发送失败";
            errorEvent.response(eventResult);
        }
    }



    @Override
    public void download(String deviceId, String channelId, String startTime, String endTime, int downloadSpeed, InviteStreamCallback infoCallBack, PlayBackCallback playBackCallback) {
        Device device = storager.queryVideoDevice(deviceId);
        if (device == null) {
            return;
        }
        MediaServerItem newMediaServerItem = getNewMediaServerItemHasAssist(device);
        if (newMediaServerItem == null) {
            PlayBackResult<StreamInfo> downloadResult = new PlayBackResult<>();
            downloadResult.setCode(ErrorCode.ERROR100.getCode());
            downloadResult.setMsg("未找到assist服务");
            playBackCallback.call(downloadResult);
            return;
        }
        SSRCInfo ssrcInfo = mediaServerService.openRTPServer(newMediaServerItem, null, device.isSsrcCheck(), true);

        download(newMediaServerItem, ssrcInfo, deviceId, channelId, startTime, endTime, downloadSpeed, infoCallBack, playBackCallback);
    }


    @Override
    public void download(MediaServerItem mediaServerItem, SSRCInfo ssrcInfo, String deviceId, String channelId, String startTime, String endTime, int downloadSpeed, InviteStreamCallback infoCallBack, PlayBackCallback hookCallBack) {
        if (mediaServerItem == null || ssrcInfo == null) {
            return;
        }

        Device device = storager.queryVideoDevice(deviceId);
        if (device == null) {
            throw new ControllerException(ErrorCode.ERROR400.getCode(), "设备：" + deviceId + "不存在");
        }
        PlayBackResult<StreamInfo> downloadResult = new PlayBackResult<>();

        String downLoadTimeOutTaskKey = UUID.randomUUID().toString();
        dynamicTask.startDelay(downLoadTimeOutTaskKey, () -> {
            logger.warn(String.format("录像下载请求超时，deviceId：%s ，channelId：%s", deviceId, channelId));
            downloadResult.setCode(ErrorCode.ERROR100.getCode());
            downloadResult.setMsg("录像下载请求超时");
            hookCallBack.call(downloadResult);

            // 点播超时回复BYE 同时释放ssrc以及此次点播的资源
            try {
                cmder.streamByeCmd(device, channelId, ssrcInfo.getStream(), null);
            } catch (InvalidArgumentException | ParseException | SipException e) {
                logger.error("[录像流]录像下载请求超时， 发送BYE失败 {}", e.getMessage());
            } catch (SsrcTransactionNotFoundException e) {
                mediaServerService.releaseSsrc(mediaServerItem.getId(), ssrcInfo.getSsrc());
                mediaServerService.closeRTPServer(mediaServerItem, ssrcInfo.getStream());
                streamSession.remove(deviceId, channelId, ssrcInfo.getStream());
            }
        }, userSetting.getPlayTimeout());

        SipSubscribe.Event errorEvent = event -> {
            dynamicTask.stop(downLoadTimeOutTaskKey);
            downloadResult.setCode(ErrorCode.ERROR100.getCode());
            downloadResult.setMsg(String.format("录像下载失败， 错误码： %s, %s", event.statusCode, event.msg));
            downloadResult.setEvent(event);
            hookCallBack.call(downloadResult);
            streamSession.remove(device.getDeviceId(), channelId, ssrcInfo.getStream());
        };

        try {
            cmder.downloadStreamCmd(mediaServerItem, ssrcInfo, device, channelId, startTime, endTime, downloadSpeed, infoCallBack,
                    inviteStreamInfo -> {
                        logger.info("收到订阅消息： " + inviteStreamInfo.getResponse().toJSONString());
                        dynamicTask.stop(downLoadTimeOutTaskKey);
                        StreamInfo streamInfo = onPublishHandler(inviteStreamInfo.getMediaServerItem(), inviteStreamInfo.getResponse(), deviceId, channelId);
                        streamInfo.setStartTime(startTime);
                        streamInfo.setEndTime(endTime);
                        redisCatchStorage.startDownload(streamInfo, inviteStreamInfo.getCallId());
                        downloadResult.setCode(ErrorCode.SUCCESS.getCode());
                        downloadResult.setMsg(ErrorCode.SUCCESS.getMsg());
                        downloadResult.setData(streamInfo);
                        downloadResult.setMediaServerItem(inviteStreamInfo.getMediaServerItem());
                        downloadResult.setResponse(inviteStreamInfo.getResponse());
                        hookCallBack.call(downloadResult);
                    }, errorEvent);
        } catch (InvalidArgumentException | SipException | ParseException e) {
            logger.error("[命令发送失败] 录像下载: {}", e.getMessage());

            SipSubscribe.EventResult eventResult = new SipSubscribe.EventResult(new CmdSendFailEvent(null));
            eventResult.msg = "命令发送失败";
            errorEvent.response(eventResult);
        }
    }

    @Override
    public StreamInfo getDownLoadInfo(String deviceId, String channelId, String stream) {
        StreamInfo streamInfo = redisCatchStorage.queryDownload(deviceId, channelId, stream, null);
        if (streamInfo != null) {
            if (streamInfo.getProgress() == 1) {
                return streamInfo;
            }

            // 获取当前已下载时长
            String mediaServerId = streamInfo.getMediaServerId();
            MediaServerItem mediaServerItem = mediaServerService.getOne(mediaServerId);
            if (mediaServerItem == null) {
                logger.warn("查询录像信息时发现节点已离线");
                return null;
            }
            if (mediaServerItem.getRecordAssistPort() > 0) {
                JSONObject jsonObject = assistRESTfulUtils.fileDuration(mediaServerItem, streamInfo.getApp(), streamInfo.getStream(), null);
                if (jsonObject == null) {
                    throw new ControllerException(ErrorCode.ERROR100.getCode(), "连接Assist服务失败");
                }
                if (jsonObject.getInteger("code") == 0) {
                    long duration = jsonObject.getLong("data");

                    if (duration == 0) {
                        streamInfo.setProgress(0);
                    } else {
                        String startTime = streamInfo.getStartTime();
                        String endTime = streamInfo.getEndTime();
                        long start = DateUtil.yyyy_MM_dd_HH_mm_ssToTimestamp(startTime);
                        long end = DateUtil.yyyy_MM_dd_HH_mm_ssToTimestamp(endTime);

                        BigDecimal currentCount = new BigDecimal(duration / 1000);
                        BigDecimal totalCount = new BigDecimal(end - start);
                        BigDecimal divide = currentCount.divide(totalCount, 2, RoundingMode.HALF_UP);
                        double process = divide.doubleValue();
                        streamInfo.setProgress(process);
                    }
                }
            }
        }
        return streamInfo;
    }

    @Override
    public void onPublishHandlerForDownload(InviteStreamInfo inviteStreamInfo, String deviceId, String channelId, String uuid) {
        RequestMessage msg = new RequestMessage();
        msg.setKey(DeferredResultHolder.CALLBACK_CMD_DOWNLOAD + deviceId + channelId);
        msg.setId(uuid);
        StreamInfo streamInfo = onPublishHandler(inviteStreamInfo.getMediaServerItem(), inviteStreamInfo.getResponse(), deviceId, channelId);
        if (streamInfo != null) {
            redisCatchStorage.startDownload(streamInfo, inviteStreamInfo.getCallId());
            msg.setData(JSON.toJSONString(streamInfo));
            resultHolder.invokeResult(msg);
        } else {
            logger.warn("设备预览API调用失败！");
            msg.setData(WVPResult.fail(ErrorCode.ERROR100.getCode(), "设备预览API调用失败！"));
            resultHolder.invokeResult(msg);
        }
    }


    public StreamInfo onPublishHandler(MediaServerItem mediaServerItem, JSONObject resonse, String deviceId, String channelId) {
        String streamId = resonse.getString("stream");
        JSONArray tracks = resonse.getJSONArray("tracks");
        StreamInfo streamInfo = mediaService.getStreamInfoByAppAndStream(mediaServerItem, "rtp", streamId, tracks, null);
        streamInfo.setDeviceID(deviceId);
        streamInfo.setChannelId(channelId);
        return streamInfo;
    }

    @Override
    public void zlmServerOffline(String mediaServerId) {
        // 处理正在向上推流的上级平台
        List<SendRtpItem> sendRtpItems = redisCatchStorage.querySendRTPServer(null);
        if (sendRtpItems.size() > 0) {
            for (SendRtpItem sendRtpItem : sendRtpItems) {
                if (sendRtpItem.getMediaServerId().equals(mediaServerId)) {
                    ParentPlatform platform = storager.queryParentPlatByServerGBId(sendRtpItem.getPlatformId());
                    try {
                        sipCommanderFroPlatform.streamByeCmd(platform, sendRtpItem.getCallId());
                    } catch (SipException | InvalidArgumentException | ParseException e) {
                        logger.error("[命令发送失败] 国标级联 发送BYE: {}", e.getMessage());
                    }
                }
            }
        }
        // 处理正在观看的国标设备
        List<SsrcTransaction> allSsrc = streamSession.getAllSsrc();
        if (allSsrc.size() > 0) {
            for (SsrcTransaction ssrcTransaction : allSsrc) {
                if (ssrcTransaction.getMediaServerId().equals(mediaServerId)) {
                    Device device = deviceService.getDevice(ssrcTransaction.getDeviceId());
                    if (device == null) {
                        continue;
                    }
                    try {
                        cmder.streamByeCmd(device, ssrcTransaction.getChannelId(),
                                ssrcTransaction.getStream(), null);
                    } catch (InvalidArgumentException | ParseException | SipException |
                            SsrcTransactionNotFoundException e) {
                        logger.error("[zlm离线]为正在使用此zlm的设备， 发送BYE失败 {}", e.getMessage());
                    }
                }
            }
        }
    }

    @Override
<<<<<<< HEAD
    public AudioBroadcastResult audioBroadcastInfo(Device device, String channelId) {
=======
    public AudioBroadcastResult audioBroadcast(Device device, String channelId) {
>>>>>>> 019d95cf
        if (device == null || channelId == null) {
            return null;
        }
        logger.info("[语音喊话] device： {}, channel: {}", device.getDeviceId(), channelId);
        DeviceChannel deviceChannel = storager.queryChannel(device.getDeviceId(), channelId);
        if (deviceChannel == null) {
            logger.warn("开启语音广播的时候未找到通道： {}", channelId);
            return null;
        }
        MediaServerItem mediaServerItem = mediaServerService.getMediaServerForMinimumLoad(null);
        String app = "broadcast";
        // TODO 从sip user agent中判断是什么品牌设备，大华默认使用talk模式，其他使用broadcast模式
//        String app = "talk";
        String stream = device.getDeviceId() + "_" + channelId;
        StreamInfo broadcast = mediaService.getStreamInfoByAppAndStream(mediaServerItem, "broadcast", stream, null, null, null, false);
        AudioBroadcastResult audioBroadcastResult = new AudioBroadcastResult();
        audioBroadcastResult.setApp(app);
        audioBroadcastResult.setStream(stream);
        audioBroadcastResult.setStreamInfo(new StreamContent(mediaService.getStreamInfoByAppAndStream(mediaServerItem, app, stream, null, null, null,false)));
        audioBroadcastResult.setCodec("G.711");
        return audioBroadcastResult;
    }

    @Override
<<<<<<< HEAD
    public boolean audioBroadcastCmd(Device device, String channelId, MediaServerItem mediaServerItem, String app, String stream, int timeout, boolean isFromPlatform, AudioBroadcastEvent event) throws InvalidArgumentException, ParseException, SipException {
        if (device == null || channelId == null) {
            return false;
=======
    public void audioBroadcastCmd(Device device, String channelId, int timeout, MediaServerItem mediaServerItem, String sourceApp, String sourceStream, AudioBroadcastEvent event) throws InvalidArgumentException, ParseException, SipException {
        if (device == null || channelId == null) {
            return;
>>>>>>> 019d95cf
        }
        logger.info("[语音喊话] device： {}, channel: {}", device.getDeviceId(), channelId);
        DeviceChannel deviceChannel = storager.queryChannel(device.getDeviceId(), channelId);
        if (deviceChannel == null) {
            logger.warn("开启语音广播的时候未找到通道： {}", channelId);
            event.call("开启语音广播的时候未找到通道");
<<<<<<< HEAD
            return false;
=======
            return;
>>>>>>> 019d95cf
        }
        // 查询通道使用状态
        if (audioBroadcastManager.exit(device.getDeviceId(), channelId)) {
            SendRtpItem sendRtpItem = redisCatchStorage.querySendRTPServer(device.getDeviceId(), channelId, null, null);
            if (sendRtpItem != null && sendRtpItem.isOnlyAudio()) {
                // 查询流是否存在，不存在则认为是异常状态
<<<<<<< HEAD
                MediaServerItem mediaServerItemInUse = mediaServerService.getOne(sendRtpItem.getMediaServerId());
                Boolean streamReady = zlmrtpServerFactory.isStreamReady(mediaServerItemInUse, sendRtpItem.getApp(), sendRtpItem.getStreamId());
                if (streamReady) {
                    logger.warn("语音广播已经开启： {}", channelId);
                    event.call("语音广播已经开启");
                    return false;
=======
                Boolean streamReady = zlmrtpServerFactory.isStreamReady(mediaServerItem, sendRtpItem.getApp(), sendRtpItem.getStreamId());
                if (streamReady) {
                    logger.warn("语音广播已经开启： {}", channelId);
                    event.call("语音广播已经开启");
                    return;
>>>>>>> 019d95cf
                } else {
                    stopAudioBroadcast(device.getDeviceId(), channelId);
                }
            }
        }

        // 发送通知
        cmder.audioBroadcastCmd(device, channelId, eventResultForOk -> {
            // 发送成功
<<<<<<< HEAD
            AudioBroadcastCatch audioBroadcastCatch = new AudioBroadcastCatch(device.getDeviceId(), channelId, mediaServerItem, app, stream, event, AudioBroadcastCatchStatus.Ready, isFromPlatform);
=======
            AudioBroadcastCatch audioBroadcastCatch = new AudioBroadcastCatch(device.getDeviceId(), channelId,
                    AudioBroadcastCatchStatus.Ready, mediaServerItem, sourceApp, sourceStream);
>>>>>>> 019d95cf
            audioBroadcastManager.update(audioBroadcastCatch);
        }, eventResultForError -> {
            // 发送失败
            logger.error("语音广播发送失败： {}:{}", channelId, eventResultForError.msg);
            event.call("语音广播发送失败");
            stopAudioBroadcast(device.getDeviceId(), channelId);
        });
<<<<<<< HEAD
        return true;
    }

    @Override
    public boolean audioBroadcastInUse(Device device, String channelId) {
        if (audioBroadcastManager.exit(device.getDeviceId(), channelId)) {
            SendRtpItem sendRtpItem = redisCatchStorage.querySendRTPServer(device.getDeviceId(), channelId, null, null);
            if (sendRtpItem != null && sendRtpItem.isOnlyAudio()) {
                // 查询流是否存在，不存在则认为是异常状态
                MediaServerItem mediaServerServiceOne = mediaServerService.getOne(sendRtpItem.getMediaServerId());
                Boolean streamReady = zlmrtpServerFactory.isStreamReady(mediaServerServiceOne, sendRtpItem.getApp(), sendRtpItem.getStreamId());
                if (streamReady) {
                    logger.warn("语音广播通道使用中： {}", channelId);
                    return true;
                }
            }
        }
        return false;
=======
>>>>>>> 019d95cf
    }



    @Override
    public void stopAudioBroadcast(String deviceId, String channelId) {
        List<AudioBroadcastCatch> audioBroadcastCatchList = new ArrayList<>();
        if (channelId == null) {
            audioBroadcastCatchList.addAll(audioBroadcastManager.get(deviceId));
        }else {
            audioBroadcastCatchList.add(audioBroadcastManager.get(deviceId, channelId));
        }
        if (audioBroadcastCatchList.size() > 0) {
            for (AudioBroadcastCatch audioBroadcastCatch : audioBroadcastCatchList) {
                Device device = deviceService.getDevice(deviceId);
                if (device == null || audioBroadcastCatch == null ) {
                    return;
                }
                SendRtpItem sendRtpItem = redisCatchStorage.querySendRTPServer(deviceId, audioBroadcastCatch.getChannelId(), null, null);
                if (sendRtpItem != null) {
                    redisCatchStorage.deleteSendRTPServer(deviceId, sendRtpItem.getChannelId(), null, null);
                    MediaServerItem mediaInfo = mediaServerService.getOne(sendRtpItem.getMediaServerId());
                    Map<String, Object> param = new HashMap<>();
                    param.put("vhost", "__defaultVhost__");
                    param.put("app", sendRtpItem.getApp());
                    param.put("stream", sendRtpItem.getStreamId());
                    zlmresTfulUtils.stopSendRtp(mediaInfo, param);
                    try {
                        cmder.streamByeCmd(device, sendRtpItem.getChannelId(), audioBroadcastCatch.getSipTransactionInfo(), null);
                    } catch (InvalidArgumentException | ParseException | SipException |
                             SsrcTransactionNotFoundException e) {
                        logger.error("[消息发送失败] 发送语音喊话BYE失败");
                    }
                }

                audioBroadcastManager.del(deviceId, channelId);
            }
        }
    }

    @Override
    public void zlmServerOnline(String mediaServerId) {
        // TODO 查找之前的点播，流如果不存在则给下级发送bye
//        MediaServerItem mediaServerItem = mediaServerService.getOne(mediaServerId);
//        zlmresTfulUtils.getMediaList(mediaServerItem, (mediaList ->{
//            Integer code = mediaList.getInteger("code");
//            if (code == 0) {
//                JSONArray data = mediaList.getJSONArray("data");
//                if (data == null || data.size() == 0) {
//                    zlmServerOffline(mediaServerId);
//                }else {
//                    Map<String, JSONObject> mediaListMap = new HashMap<>();
//                    for (int i = 0; i < data.size(); i++) {
//                        JSONObject json = data.getJSONObject(i);
//                        String app = json.getString("app");
//                        if ("rtp".equals(app)) {
//                            String stream = json.getString("stream");
//                            if (mediaListMap.get(stream) != null) {
//                                continue;
//                            }
//                            mediaListMap.put(stream, json);
//                            // 处理正在观看的国标设备
//                            List<SsrcTransaction> ssrcTransactions = streamSession.getSsrcTransactionForAll(null, null, null, stream);
//                            if (ssrcTransactions.size() > 0) {
//                                for (SsrcTransaction ssrcTransaction : ssrcTransactions) {
//                                    if(ssrcTransaction.getMediaServerId().equals(mediaServerId)) {
//                                        cmder.streamByeCmd(ssrcTransaction.getDeviceId(), ssrcTransaction.getChannelId(),
//                                                ssrcTransaction.getStream(), null);
//                                    }
//                                }
//                            }
//                        }
//                    }
//                    if (mediaListMap.size() > 0 ) {
//                        // 处理正在向上推流的上级平台
//                        List<SendRtpItem> sendRtpItems = redisCatchStorage.querySendRTPServer(null);
//                        if (sendRtpItems.size() > 0) {
//                            for (SendRtpItem sendRtpItem : sendRtpItems) {
//                                if (sendRtpItem.getMediaServerId().equals(mediaServerId)) {
//                                    if (mediaListMap.get(sendRtpItem.getStreamId()) == null) {
//                                        ParentPlatform platform = storager.queryPlatformByServerGBId(sendRtpItem.getPlatformId());
//                                        sipCommanderFroPlatform.streamByeCmd(platform, sendRtpItem.getCallId());
//                                    }
//                                }
//                            }
//                        }
//                    }
//                }
//            }
//        }));
    }

    @Override
    public void pauseRtp(String streamId) throws ServiceException, InvalidArgumentException, ParseException, SipException {
        String key = redisCatchStorage.queryPlaybackForKey(null, null, streamId, null);
        StreamInfo streamInfo = redisCatchStorage.queryPlayback(null, null, streamId, null);
        if (null == streamInfo) {
            logger.warn("streamId不存在!");
            throw new ServiceException("streamId不存在");
        }
        streamInfo.setPause(true);
        RedisUtil.set(key, streamInfo);
        MediaServerItem mediaServerItem = mediaServerService.getOne(streamInfo.getMediaServerId());
        if (null == mediaServerItem) {
            logger.warn("mediaServer 不存在!");
            throw new ServiceException("mediaServer不存在");
        }
        // zlm 暂停RTP超时检查
        JSONObject jsonObject = zlmresTfulUtils.pauseRtpCheck(mediaServerItem, streamId);
        if (jsonObject == null || jsonObject.getInteger("code") != 0) {
            throw new ServiceException("暂停RTP接收失败");
        }
        Device device = storager.queryVideoDevice(streamInfo.getDeviceID());
        cmder.playPauseCmd(device, streamInfo);
    }

    @Override
    public void resumeRtp(String streamId) throws ServiceException, InvalidArgumentException, ParseException, SipException {
        String key = redisCatchStorage.queryPlaybackForKey(null, null, streamId, null);
        StreamInfo streamInfo = redisCatchStorage.queryPlayback(null, null, streamId, null);
        if (null == streamInfo) {
            logger.warn("streamId不存在!");
            throw new ServiceException("streamId不存在");
        }
        streamInfo.setPause(false);
        RedisUtil.set(key, streamInfo);
        MediaServerItem mediaServerItem = mediaServerService.getOne(streamInfo.getMediaServerId());
        if (null == mediaServerItem) {
            logger.warn("mediaServer 不存在!");
            throw new ServiceException("mediaServer不存在");
        }
        // zlm 暂停RTP超时检查
        JSONObject jsonObject = zlmresTfulUtils.resumeRtpCheck(mediaServerItem, streamId);
        if (jsonObject == null || jsonObject.getInteger("code") != 0) {
            throw new ServiceException("继续RTP接收失败");
        }
        Device device = storager.queryVideoDevice(streamInfo.getDeviceID());
        cmder.playResumeCmd(device, streamInfo);
    }

    @Override
    public void startPushStream(SendRtpItem sendRtpItem, SIPResponse sipResponse, ParentPlatform platform, CallIdHeader callIdHeader) {

        // 开始发流
        // 取消设置的超时任务
//			String channelId = request.getCallIdHeader().getCallId();

        String is_Udp = sendRtpItem.isTcp() ? "0" : "1";
        MediaServerItem mediaInfo = mediaServerService.getOne(sendRtpItem.getMediaServerId());
        logger.info("收到ACK，rtp/{}开始向上级推流, 目标={}:{}，SSRC={}, RTCP={}", sendRtpItem.getStreamId(),
                sendRtpItem.getIp(), sendRtpItem.getPort(), sendRtpItem.getSsrc(), sendRtpItem.isRtcp());
        Map<String, Object> param = new HashMap<>(12);
        param.put("vhost","__defaultVhost__");
        param.put("app",sendRtpItem.getApp());
        param.put("stream",sendRtpItem.getStreamId());
        param.put("ssrc", sendRtpItem.getSsrc());
        param.put("src_port", sendRtpItem.getLocalPort());
        param.put("pt", sendRtpItem.getPt());
        param.put("use_ps", sendRtpItem.isUsePs() ? "1" : "0");
        param.put("only_audio", sendRtpItem.isOnlyAudio() ? "1" : "0");
        param.put("is_udp", is_Udp);
        if (!sendRtpItem.isTcp()) {
            // udp模式下开启rtcp保活
            param.put("udp_rtcp_timeout", sendRtpItem.isRtcp()? "1":"0");
        }

        if (mediaInfo == null) {
            RequestPushStreamMsg requestPushStreamMsg = RequestPushStreamMsg.getInstance(
                    sendRtpItem.getMediaServerId(), sendRtpItem.getApp(), sendRtpItem.getStreamId(),
                    sendRtpItem.getIp(), sendRtpItem.getPort(), sendRtpItem.getSsrc(), sendRtpItem.isTcp(),
                    sendRtpItem.getLocalPort(), sendRtpItem.getPt(), sendRtpItem.isUsePs(), sendRtpItem.isOnlyAudio());
            redisGbPlayMsgListener.sendMsgForStartSendRtpStream(sendRtpItem.getServerId(), requestPushStreamMsg, json -> {
                startSendRtpStreamHand(sendRtpItem, platform, json, param, callIdHeader);
            });
        } else {
            // 如果是非严格模式，需要关闭端口占用
            JSONObject startSendRtpStreamResult = null;
            if (sendRtpItem.getLocalPort() != 0) {
                HookSubscribeForRtpServerTimeout hookSubscribeForRtpServerTimeout = HookSubscribeFactory.on_rtp_server_timeout(sendRtpItem.getSsrc(), null, mediaInfo.getId());
                hookSubscribe.removeSubscribe(hookSubscribeForRtpServerTimeout);
                if (zlmrtpServerFactory.releasePort(mediaInfo, sendRtpItem.getSsrc())) {
                    if (sendRtpItem.isTcpActive()) {
                        startSendRtpStreamResult = zlmrtpServerFactory.startSendRtpPassive(mediaInfo, param);
                    }else {
                        param.put("dst_url", sendRtpItem.getIp());
                        param.put("dst_port", sendRtpItem.getPort());
                        startSendRtpStreamResult = zlmrtpServerFactory.startSendRtpStream(mediaInfo, param);
                    }
                }
            }else {
                if (sendRtpItem.isTcpActive()) {
                    startSendRtpStreamResult = zlmrtpServerFactory.startSendRtpPassive(mediaInfo, param);
                }else {
                    param.put("dst_url", sendRtpItem.getIp());
                    param.put("dst_port", sendRtpItem.getPort());
                    startSendRtpStreamResult = zlmrtpServerFactory.startSendRtpStream(mediaInfo, param);
                }
            }
            if (startSendRtpStreamResult != null) {
                startSendRtpStreamHand(sendRtpItem, platform, startSendRtpStreamResult, param, callIdHeader);
            }
        }
    }

    @Override
    public void startSendRtpStreamHand(SendRtpItem sendRtpItem, ParentPlatform parentPlatform,
                                       JSONObject jsonObject, Map<String, Object> param, CallIdHeader callIdHeader) {
        if (jsonObject == null) {
            logger.error("RTP推流失败: 请检查ZLM服务");
        } else if (jsonObject.getInteger("code") == 0) {
            logger.info("调用ZLM推流接口, 结果： {}",  jsonObject);
            logger.info("RTP推流成功[ {}/{} ]，{}->{}:{}, " ,param.get("app"), param.get("stream"), jsonObject.getString("local_port"), param.get("dst_url"), param.get("dst_port"));
        } else {
            logger.error("RTP推流失败: {}, 参数：{}",jsonObject.getString("msg"), JSON.toJSONString(param));
            if (sendRtpItem.isOnlyAudio()) {
                Device device = deviceService.getDevice(sendRtpItem.getDeviceId());
                AudioBroadcastCatch audioBroadcastCatch = audioBroadcastManager.get(sendRtpItem.getDeviceId(), sendRtpItem.getChannelId());
                if (audioBroadcastCatch != null) {
                    try {
                        cmder.streamByeCmd(device, sendRtpItem.getChannelId(), audioBroadcastCatch.getSipTransactionInfo(), null);
                    } catch (SipException | ParseException | InvalidArgumentException |
                             SsrcTransactionNotFoundException e) {
                        logger.error("[命令发送失败] 停止语音对讲: {}", e.getMessage());
                    }
                }
            }else {
                // 向上级平台
                try {
                    commanderForPlatform.streamByeCmd(parentPlatform, callIdHeader.getCallId());
                } catch (SipException | InvalidArgumentException | ParseException e) {
                    logger.error("[命令发送失败] 国标级联 发送BYE: {}", e.getMessage());
                }
            }
        }
    }
}<|MERGE_RESOLUTION|>--- conflicted
+++ resolved
@@ -986,11 +986,7 @@
     }
 
     @Override
-<<<<<<< HEAD
     public AudioBroadcastResult audioBroadcastInfo(Device device, String channelId) {
-=======
-    public AudioBroadcastResult audioBroadcast(Device device, String channelId) {
->>>>>>> 019d95cf
         if (device == null || channelId == null) {
             return null;
         }
@@ -1015,46 +1011,28 @@
     }
 
     @Override
-<<<<<<< HEAD
     public boolean audioBroadcastCmd(Device device, String channelId, MediaServerItem mediaServerItem, String app, String stream, int timeout, boolean isFromPlatform, AudioBroadcastEvent event) throws InvalidArgumentException, ParseException, SipException {
         if (device == null || channelId == null) {
             return false;
-=======
-    public void audioBroadcastCmd(Device device, String channelId, int timeout, MediaServerItem mediaServerItem, String sourceApp, String sourceStream, AudioBroadcastEvent event) throws InvalidArgumentException, ParseException, SipException {
-        if (device == null || channelId == null) {
-            return;
->>>>>>> 019d95cf
         }
         logger.info("[语音喊话] device： {}, channel: {}", device.getDeviceId(), channelId);
         DeviceChannel deviceChannel = storager.queryChannel(device.getDeviceId(), channelId);
         if (deviceChannel == null) {
             logger.warn("开启语音广播的时候未找到通道： {}", channelId);
             event.call("开启语音广播的时候未找到通道");
-<<<<<<< HEAD
             return false;
-=======
-            return;
->>>>>>> 019d95cf
         }
         // 查询通道使用状态
         if (audioBroadcastManager.exit(device.getDeviceId(), channelId)) {
             SendRtpItem sendRtpItem = redisCatchStorage.querySendRTPServer(device.getDeviceId(), channelId, null, null);
             if (sendRtpItem != null && sendRtpItem.isOnlyAudio()) {
                 // 查询流是否存在，不存在则认为是异常状态
-<<<<<<< HEAD
-                MediaServerItem mediaServerItemInUse = mediaServerService.getOne(sendRtpItem.getMediaServerId());
-                Boolean streamReady = zlmrtpServerFactory.isStreamReady(mediaServerItemInUse, sendRtpItem.getApp(), sendRtpItem.getStreamId());
+                MediaServerItem mediaServerItem = mediaServerService.getOne(sendRtpItem.getMediaServerId());
+                Boolean streamReady = zlmrtpServerFactory.isStreamReady(mediaServerItem, sendRtpItem.getApp(), sendRtpItem.getStreamId());
                 if (streamReady) {
                     logger.warn("语音广播已经开启： {}", channelId);
                     event.call("语音广播已经开启");
                     return false;
-=======
-                Boolean streamReady = zlmrtpServerFactory.isStreamReady(mediaServerItem, sendRtpItem.getApp(), sendRtpItem.getStreamId());
-                if (streamReady) {
-                    logger.warn("语音广播已经开启： {}", channelId);
-                    event.call("语音广播已经开启");
-                    return;
->>>>>>> 019d95cf
                 } else {
                     stopAudioBroadcast(device.getDeviceId(), channelId);
                 }
@@ -1064,12 +1042,7 @@
         // 发送通知
         cmder.audioBroadcastCmd(device, channelId, eventResultForOk -> {
             // 发送成功
-<<<<<<< HEAD
             AudioBroadcastCatch audioBroadcastCatch = new AudioBroadcastCatch(device.getDeviceId(), channelId, mediaServerItem, app, stream, event, AudioBroadcastCatchStatus.Ready, isFromPlatform);
-=======
-            AudioBroadcastCatch audioBroadcastCatch = new AudioBroadcastCatch(device.getDeviceId(), channelId,
-                    AudioBroadcastCatchStatus.Ready, mediaServerItem, sourceApp, sourceStream);
->>>>>>> 019d95cf
             audioBroadcastManager.update(audioBroadcastCatch);
         }, eventResultForError -> {
             // 发送失败
@@ -1077,7 +1050,6 @@
             event.call("语音广播发送失败");
             stopAudioBroadcast(device.getDeviceId(), channelId);
         });
-<<<<<<< HEAD
         return true;
     }
 
@@ -1096,8 +1068,6 @@
             }
         }
         return false;
-=======
->>>>>>> 019d95cf
     }
 
 
