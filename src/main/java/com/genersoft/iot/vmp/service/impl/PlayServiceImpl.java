package com.genersoft.iot.vmp.service.impl;

import com.alibaba.fastjson2.JSON;
import com.alibaba.fastjson2.JSONArray;
import com.alibaba.fastjson2.JSONObject;
import com.genersoft.iot.vmp.common.StreamInfo;
import com.genersoft.iot.vmp.conf.DynamicTask;
import com.genersoft.iot.vmp.conf.SipConfig;
import com.genersoft.iot.vmp.conf.UserSetting;
import com.genersoft.iot.vmp.conf.exception.ControllerException;
import com.genersoft.iot.vmp.conf.exception.ServiceException;
import com.genersoft.iot.vmp.conf.exception.SsrcTransactionNotFoundException;
import com.genersoft.iot.vmp.gb28181.bean.*;
import com.genersoft.iot.vmp.gb28181.event.SipSubscribe;
import com.genersoft.iot.vmp.gb28181.session.AudioBroadcastManager;
import com.genersoft.iot.vmp.gb28181.session.VideoStreamSessionManager;
import com.genersoft.iot.vmp.gb28181.transmit.callback.DeferredResultHolder;
import com.genersoft.iot.vmp.gb28181.transmit.callback.RequestMessage;
import com.genersoft.iot.vmp.gb28181.transmit.cmd.ISIPCommanderForPlatform;
import com.genersoft.iot.vmp.gb28181.transmit.cmd.impl.SIPCommander;
import com.genersoft.iot.vmp.gb28181.utils.SipUtils;
import com.genersoft.iot.vmp.media.zlm.AssistRESTfulUtils;
import com.genersoft.iot.vmp.media.zlm.ZLMRESTfulUtils;
import com.genersoft.iot.vmp.media.zlm.ZLMRTPServerFactory;
import com.genersoft.iot.vmp.media.zlm.ZlmHttpHookSubscribe;
import com.genersoft.iot.vmp.media.zlm.dto.HookSubscribeFactory;
import com.genersoft.iot.vmp.media.zlm.dto.HookSubscribeForRtpServerTimeout;
import com.genersoft.iot.vmp.media.zlm.dto.HookSubscribeForStreamChange;
import com.genersoft.iot.vmp.media.zlm.dto.MediaServerItem;
import com.genersoft.iot.vmp.service.IDeviceService;
import com.genersoft.iot.vmp.service.IMediaServerService;
import com.genersoft.iot.vmp.service.IMediaService;
import com.genersoft.iot.vmp.service.IPlayService;
import com.genersoft.iot.vmp.service.bean.*;
import com.genersoft.iot.vmp.service.redisMsg.RedisGbPlayMsgListener;
import com.genersoft.iot.vmp.storager.IRedisCatchStorage;
import com.genersoft.iot.vmp.storager.IVideoManagerStorage;
import com.genersoft.iot.vmp.utils.DateUtil;
import com.genersoft.iot.vmp.utils.redis.RedisUtil;
import com.genersoft.iot.vmp.vmanager.bean.AudioBroadcastResult;
import com.genersoft.iot.vmp.vmanager.bean.ErrorCode;
import com.genersoft.iot.vmp.vmanager.bean.WVPResult;
import com.genersoft.iot.vmp.vmanager.gb28181.play.bean.AudioBroadcastEvent;
import gov.nist.javax.sip.message.SIPResponse;
import org.slf4j.Logger;
import org.slf4j.LoggerFactory;
import org.springframework.beans.factory.annotation.Autowired;
import org.springframework.beans.factory.annotation.Qualifier;
import org.springframework.scheduling.concurrent.ThreadPoolTaskExecutor;
import org.springframework.stereotype.Service;
import org.springframework.util.ObjectUtils;
import org.springframework.web.context.request.async.DeferredResult;

import javax.sip.InvalidArgumentException;
import javax.sip.ResponseEvent;
import javax.sip.SipException;
import javax.sip.header.CallIdHeader;
import java.math.BigDecimal;
import java.math.RoundingMode;
import java.text.ParseException;
import java.util.*;

@SuppressWarnings(value = {"rawtypes", "unchecked"})
@Service
public class PlayServiceImpl implements IPlayService {

    private final static Logger logger = LoggerFactory.getLogger(PlayServiceImpl.class);

    @Autowired
    private IVideoManagerStorage storager;

    @Autowired
    private SIPCommander cmder;

    @Autowired
    private AudioBroadcastManager audioBroadcastManager;

    @Autowired
    private IDeviceService deviceService;

    @Autowired
    private ISIPCommanderForPlatform sipCommanderFroPlatform;

    @Autowired
    private IRedisCatchStorage redisCatchStorage;

    @Autowired
    private ZLMRTPServerFactory zlmrtpServerFactory;

    @Autowired
    private DeferredResultHolder resultHolder;

    @Autowired
    private ZLMRESTfulUtils zlmresTfulUtils;

    @Autowired
    private AssistRESTfulUtils assistRESTfulUtils;

    @Autowired
    private IMediaService mediaService;

    @Autowired
    private IMediaServerService mediaServerService;

    @Autowired
    private VideoStreamSessionManager streamSession;

    @Autowired
    private UserSetting userSetting;

    @Autowired
    private SipConfig sipConfig;

    @Autowired
    private DynamicTask dynamicTask;

    @Autowired
    private ZlmHttpHookSubscribe subscribe;

    @Autowired
    private ISIPCommanderForPlatform commanderForPlatform;


    @Qualifier("taskExecutor")
    @Autowired
    private ThreadPoolTaskExecutor taskExecutor;

    @Autowired
    private RedisGbPlayMsgListener redisGbPlayMsgListener;

    @Autowired
    private ZlmHttpHookSubscribe hookSubscribe;


    @Override
    public void play(MediaServerItem mediaServerItem, String deviceId, String channelId,
                                 ZlmHttpHookSubscribe.Event hookEvent, SipSubscribe.Event errorEvent,
                                 Runnable timeoutCallback) {
        if (mediaServerItem == null) {
            throw new ControllerException(ErrorCode.ERROR100.getCode(), "未找到可用的zlm");
        }
        String key = DeferredResultHolder.CALLBACK_CMD_PLAY + deviceId + channelId;

        RequestMessage msg = new RequestMessage();
        msg.setKey(key);

        Device device = redisCatchStorage.getDevice(deviceId);
        StreamInfo streamInfo = redisCatchStorage.queryPlayByDevice(deviceId, channelId);

        if (streamInfo != null) {
            String streamId = streamInfo.getStream();
            if (streamId == null) {
                WVPResult wvpResult = new WVPResult();
                wvpResult.setCode(ErrorCode.ERROR100.getCode());
                wvpResult.setMsg("点播失败， redis缓存streamId等于null");
                msg.setData(wvpResult);
                resultHolder.invokeAllResult(msg);
                return;
            }
            String mediaServerId = streamInfo.getMediaServerId();
            MediaServerItem mediaInfo = mediaServerService.getOne(mediaServerId);

            JSONObject rtpInfo = zlmresTfulUtils.getRtpInfo(mediaInfo, streamId);
            if (rtpInfo.getInteger("code") == 0) {
                if (rtpInfo.getBoolean("exist")) {
                    int localPort = rtpInfo.getInteger("local_port");
                    if (localPort == 0) {
                        logger.warn("[点播]，点播时发现rtpServerC存在，但是尚未开始推流");
                        // 此时说明rtpServer已经创建但是流还没有推上来
                        WVPResult wvpResult = new WVPResult();
                        wvpResult.setCode(ErrorCode.ERROR100.getCode());
                        wvpResult.setMsg("点播已经在进行中，请稍候重试");
                        msg.setData(wvpResult);

                        resultHolder.invokeAllResult(msg);
                        return;
                    } else {
                        WVPResult wvpResult = new WVPResult();
                        wvpResult.setCode(ErrorCode.SUCCESS.getCode());
                        wvpResult.setMsg(ErrorCode.SUCCESS.getMsg());
                        wvpResult.setData(streamInfo);
                        msg.setData(wvpResult);
                        resultHolder.invokeAllResult(msg);
                        if (hookEvent != null) {
                            hookEvent.response(mediaServerItem, JSON.parseObject(JSON.toJSONString(streamInfo)));
                        }
                    }

                } else {
                    redisCatchStorage.stopPlay(streamInfo);
                    storager.stopPlay(streamInfo.getDeviceID(), streamInfo.getChannelId());
                    streamInfo = null;
                }
            } else {
                //zlm连接失败
                redisCatchStorage.stopPlay(streamInfo);
                storager.stopPlay(streamInfo.getDeviceID(), streamInfo.getChannelId());
                streamInfo = null;
            }
        }
        if (streamInfo == null) {
            String streamId = null;
            if (mediaServerItem.isRtpEnable()) {
                streamId = String.format("%s_%s", device.getDeviceId(), channelId);
            }
            SSRCInfo ssrcInfo = mediaServerService.openRTPServer(mediaServerItem, streamId, device.isSsrcCheck(), false);
            if (ssrcInfo == null) {
                WVPResult wvpResult = new WVPResult();
                wvpResult.setCode(ErrorCode.ERROR100.getCode());
                wvpResult.setMsg("开启收流失败");
                msg.setData(wvpResult);

                resultHolder.invokeAllResult(msg);
                return;
            }
            play(mediaServerItem, ssrcInfo, device, channelId, (mediaServerItemInUse, response) -> {
                if (hookEvent != null) {
                    hookEvent.response(mediaServerItem, response);
                }
            }, event -> {
                // sip error错误
                WVPResult wvpResult = new WVPResult();
                wvpResult.setCode(ErrorCode.ERROR100.getCode());
                wvpResult.setMsg(String.format("点播失败， 错误码： %s, %s", event.statusCode, event.msg));
                msg.setData(wvpResult);
                resultHolder.invokeAllResult(msg);
                if (errorEvent != null) {
                    errorEvent.response(event);
                }
            }, (code, msgStr) -> {
                // invite点播超时
                WVPResult wvpResult = new WVPResult();
                wvpResult.setCode(ErrorCode.ERROR100.getCode());
                if (code == 0) {
                    wvpResult.setMsg("点播超时，请稍候重试");
                } else if (code == 1) {
                    wvpResult.setMsg("收流超时，请稍候重试");
                }
                msg.setData(wvpResult);
                // 回复之前所有的点播请求
                resultHolder.invokeAllResult(msg);
            });
        }
    }

    @Override
    public void talk(MediaServerItem mediaServerItem, Device device, String channelId,
                     ZlmHttpHookSubscribe.Event hookEvent, SipSubscribe.Event errorEvent,
                     Runnable timeoutCallback) {
        String streamId = null;
        if (mediaServerItem.isRtpEnable()) {
            streamId = String.format("%s_%s", device.getDeviceId(), channelId);
        }
        SSRCInfo ssrcInfo = mediaServerService.openRTPServer(mediaServerItem, streamId, device.isSsrcCheck(), false);
        logger.info("[对讲开始] deviceId: {}, channelId: {},收流端口： {}, 收流模式：{}, SSRC: {}, SSRC校验：{}", device.getDeviceId(), channelId, ssrcInfo.getPort(), device.getStreamMode(), ssrcInfo.getSsrc(), device.isSsrcCheck());
        // 超时处理
        String timeOutTaskKey = UUID.randomUUID().toString();
        SSRCInfo finalSsrcInfo = ssrcInfo;
        System.out.println("设置超时任务： " + timeOutTaskKey);
        dynamicTask.startDelay(timeOutTaskKey, () -> {

            logger.info("[对讲超时] 收流超时 deviceId: {}, channelId: {}，端口：{}, SSRC: {}", device.getDeviceId(), channelId, finalSsrcInfo.getPort(), finalSsrcInfo.getSsrc());
            timeoutCallback.run();
            // 点播超时回复BYE 同时释放ssrc以及此次点播的资源
            try {
                cmder.streamByeCmd(device, channelId, finalSsrcInfo.getStream(), null);
            } catch (InvalidArgumentException | ParseException | SipException e) {
                logger.error("[对讲超时]， 发送BYE失败 {}", e.getMessage());
            } catch (SsrcTransactionNotFoundException e) {
                timeoutCallback.run();
                mediaServerService.releaseSsrc(mediaServerItem.getId(), finalSsrcInfo.getSsrc());
                mediaServerService.closeRTPServer(mediaServerItem, finalSsrcInfo.getStream());
                streamSession.remove(device.getDeviceId(), channelId, finalSsrcInfo.getStream());
            }
        }, userSetting.getPlayTimeout());
        final String ssrc = ssrcInfo.getSsrc();
        final String stream = ssrcInfo.getStream();
        //端口获取失败的ssrcInfo 没有必要发送点播指令
        if (ssrcInfo.getPort() <= 0) {
            logger.info("[对讲] 端口分配异常，deviceId={},channelId={},ssrcInfo={}", device.getDeviceId(), channelId, ssrcInfo);
            return;
        }

        String callId = SipUtils.getNewCallId();
        boolean pushing = false;
        // 查看设备是否已经在推流
//        MediaItem mediaItem = zlmrtpServerFactory.getMediaInfo(mediaServerItem, "rtp",ssrcInfo.getStream());
//        if (mediaItem != null) {
//            SendRtpItem sendRtpItem = zlmrtpServerFactory.createSendRtpItem(mediaServerItem,
//                    mediaItem.getOriginSock().getPeer_ip(), mediaItem.getOriginSock().getPeer_port(), ssrcInfo.getSsrc(), device.getDeviceId(),
//                    device.getDeviceId(), channelId,
//                    false);
//
//            sendRtpItem.setTcpActive(false);
//            sendRtpItem.setCallId(callId);
//            sendRtpItem.setPlayType(InviteStreamType.TALK);
//            sendRtpItem.setStatus(1);
//            sendRtpItem.setIp(mediaItem.getOriginSock().getPeer_ip());
//            sendRtpItem.setPort(mediaItem.getOriginSock().getPeer_port());
//            sendRtpItem.setTcpActive(false);
//            sendRtpItem.setStreamId(ssrcInfo.getStream());
//            sendRtpItem.setApp("1000");
//            sendRtpItem.setStreamId("1000");
//            sendRtpItem.setSsrc(ssrc);
//            sendRtpItem.setOnlyAudio(true);
//            redisCatchStorage.updateSendRTPSever(sendRtpItem);
//
//            Map<String, Object> param = new HashMap<>(12);
//            param.put("vhost","__defaultVhost__");
//            param.put("app",sendRtpItem.getApp());
//            param.put("stream",sendRtpItem.getStreamId());
//            param.put("ssrc", sendRtpItem.getSsrc());
//            param.put("dst_url", sendRtpItem.getIp());
//            param.put("dst_port", sendRtpItem.getPort());
//            param.put("src_port", sendRtpItem.getLocalPort());
//            param.put("pt", sendRtpItem.getPt());
//            param.put("use_ps", sendRtpItem.isUsePs() ? "1" : "0");
//            param.put("is_udp", sendRtpItem.isTcp() ? "0" : "1");
//            param.put("only_audio", sendRtpItem.isOnlyAudio() ? "1" : "0");
//            JSONObject jsonObject = zlmrtpServerFactory.startSendRtpStream(mediaServerItem, param);
//            System.out.println(2222);
//            System.out.println(jsonObject);
//        }else {
            try {
                cmder.talkStreamCmd(mediaServerItem, ssrcInfo, device, channelId, callId, (MediaServerItem mediaServerItemInuse, JSONObject response) -> {
                    logger.info("[对讲] 流已生成， 开始推流： " + response.toJSONString());
                    dynamicTask.stop(timeOutTaskKey);
                    // TODO 暂不做处理
                }, (MediaServerItem mediaServerItemInuse, JSONObject json) -> {
                    logger.info("[对讲] 设备开始推流： " + json.toJSONString());
                    dynamicTask.stop(timeOutTaskKey);
                    // 获取远程IP端口 作为回复语音流的地址
                    String ip = json.getString("ip");
                    Integer port = json.getInteger("port");
                    logger.info("[设备开始推流]{}/{}, 来自ip：{}, 端口：{}", device.getDeviceId(), channelId, ip, port);
                    // 查看平台推流是否就绪
//                    Boolean ready = zlmrtpServerFactory.isStreamReady(mediaServerItemInuse, "talk", stream);
//                    if (!ready) {
//                        try {
//                            cmder.streamByeCmd(device, channelId, finalSsrcInfo.getStream(), null);
//                        } catch (InvalidArgumentException | ParseException | SipException e) {
//                            logger.error("[对讲超时]， 发送BYE失败 {}", e.getMessage());
//                        } catch (SsrcTransactionNotFoundException e) {
//                            timeoutCallback.run();
//                            mediaServerService.releaseSsrc(mediaServerItem.getId(), finalSsrcInfo.getSsrc());
//                            mediaServerService.closeRTPServer(mediaServerItem, finalSsrcInfo.getStream());
//                            streamSession.remove(device.getDeviceId(), channelId, finalSsrcInfo.getStream());
//                        }
//                    }else {
//                        try {
//                            Thread.sleep(1000);
//                        } catch (InterruptedException e) {
//                            throw new RuntimeException(e);
//                        }
                        SendRtpItem sendRtpItem = zlmrtpServerFactory.createSendRtpItem(mediaServerItem, ip, port, ssrcInfo.getSsrc(), device.getDeviceId(),
                                device.getDeviceId(), channelId,
                                false, false);


//                        if (sendRtpItem.getLocalPort() == 0) {
//                            logger.warn("服务器端口资源不足");
//                            try {
//                                cmder.streamByeCmd(device, channelId, finalSsrcInfo.getStream(), null);
//                            } catch (InvalidArgumentException | ParseException | SipException e) {
//                                logger.error("[对讲超时]， 发送BYE失败 {}", e.getMessage());
//                            } catch (SsrcTransactionNotFoundException e) {
//                                timeoutCallback.run();
//                                mediaServerService.releaseSsrc(mediaServerItem.getId(), finalSsrcInfo.getSsrc());
//                                mediaServerService.closeRTPServer(mediaServerItem, finalSsrcInfo.getStream());
//                                streamSession.remove(device.getDeviceId(), channelId, finalSsrcInfo.getStream());
//                            }
//                            return;
//                        }
                        sendRtpItem.setTcpActive(false);
                        sendRtpItem.setCallId(callId);
                        sendRtpItem.setPlayType(InviteStreamType.TALK);
                        sendRtpItem.setStatus(1);
                        sendRtpItem.setIp(ip);
                        sendRtpItem.setPort(port);
                        sendRtpItem.setTcpActive(false);
                        sendRtpItem.setApp("1000");
                        sendRtpItem.setStreamId("1000");
                        sendRtpItem.setSsrc(ssrc);
                        sendRtpItem.setOnlyAudio(true);
                        sendRtpItem.setRtcp(false);
                        redisCatchStorage.updateSendRTPSever(sendRtpItem);

                        Map<String, Object> param = new HashMap<>(12);
                        param.put("vhost","__defaultVhost__");
                        param.put("app",sendRtpItem.getApp());
                        param.put("stream",sendRtpItem.getStreamId());
                        param.put("ssrc", sendRtpItem.getSsrc());
                        param.put("dst_url", sendRtpItem.getIp());
                        param.put("dst_port", sendRtpItem.getPort());
                        param.put("src_port", sendRtpItem.getLocalPort());
                        param.put("pt", sendRtpItem.getPt());
                        param.put("use_ps", sendRtpItem.isUsePs() ? "1" : "0");
                        param.put("is_udp", sendRtpItem.isTcp() ? "0" : "1");
                        param.put("only_audio", sendRtpItem.isOnlyAudio() ? "1" : "0");
                        JSONObject jsonObject = zlmrtpServerFactory.startSendRtpStream(mediaServerItemInuse, param);
                        System.out.println(11111);
                        System.out.println(sendRtpItem.getIp() + ":" + sendRtpItem.getPort());
//                        System.out.println(jsonObject);
//                    }

                }, (event) -> {

                }, (event) -> {
                    dynamicTask.stop(timeOutTaskKey);
                    mediaServerService.closeRTPServer(mediaServerItem, finalSsrcInfo.getStream());
                    // 释放ssrc
                    mediaServerService.releaseSsrc(mediaServerItem.getId(), finalSsrcInfo.getSsrc());

                    streamSession.remove(device.getDeviceId(), channelId, finalSsrcInfo.getStream());
                    errorEvent.response(event);
                });
            } catch (InvalidArgumentException | SipException | ParseException e) {

                logger.error("[命令发送失败] 对讲消息: {}", e.getMessage());
                dynamicTask.stop(timeOutTaskKey);
                mediaServerService.closeRTPServer(mediaServerItem, finalSsrcInfo.getStream());
                // 释放ssrc
                mediaServerService.releaseSsrc(mediaServerItem.getId(), finalSsrcInfo.getSsrc());

                streamSession.remove(device.getDeviceId(), channelId, finalSsrcInfo.getStream());
                SipSubscribe.EventResult eventResult = new SipSubscribe.EventResult(new CmdSendFailEvent(null));
                eventResult.msg = "命令发送失败";
                errorEvent.response(eventResult);
            }
//        }

    }

    @Override
    public void play(MediaServerItem mediaServerItem, SSRCInfo ssrcInfo, Device device, String channelId,
                     ZlmHttpHookSubscribe.Event hookEvent, SipSubscribe.Event errorEvent,
                     InviteTimeOutCallback timeoutCallback) {

        logger.info("[点播开始] deviceId: {}, channelId: {},收流端口： {}, 收流模式：{}, SSRC: {}, SSRC校验：{}", device.getDeviceId(), channelId, ssrcInfo.getPort(), device.getStreamMode(), ssrcInfo.getSsrc(), device.isSsrcCheck());
        // 超时处理
        String timeOutTaskKey = UUID.randomUUID().toString();
        dynamicTask.startDelay(timeOutTaskKey, () -> {
            // 执行超时任务时查询是否已经成功，成功了则不执行超时任务，防止超时任务取消失败的情况
            if (redisCatchStorage.queryPlayByDevice(device.getDeviceId(), channelId) == null) {
                logger.info("[点播超时] 收流超时 deviceId: {}, channelId: {}，端口：{}, SSRC: {}", device.getDeviceId(), channelId, ssrcInfo.getPort(), ssrcInfo.getSsrc());
                // 点播超时回复BYE 同时释放ssrc以及此次点播的资源
                try {
                    cmder.streamByeCmd(device, channelId, ssrcInfo.getStream(), null);
                } catch (InvalidArgumentException | ParseException | SipException | SsrcTransactionNotFoundException e) {
                    logger.error("[点播超时]， 发送BYE失败 {}", e.getMessage());
                } finally {
                    timeoutCallback.run(1, "收流超时");
                    mediaServerService.releaseSsrc(mediaServerItem.getId(), ssrcInfo.getSsrc());
                    mediaServerService.closeRTPServer(mediaServerItem, ssrcInfo.getStream());
                    streamSession.remove(device.getDeviceId(), channelId, ssrcInfo.getStream());
                    mediaServerService.closeRTPServer(mediaServerItem, ssrcInfo.getStream());
                }
            }
        }, userSetting.getPlayTimeout());
        //端口获取失败的ssrcInfo 没有必要发送点播指令
        if (ssrcInfo.getPort() <= 0) {
            logger.info("[点播端口分配异常]，deviceId={},channelId={},ssrcInfo={}", device.getDeviceId(), channelId, ssrcInfo);
            dynamicTask.stop(timeOutTaskKey);
            // 释放ssrc
            mediaServerService.releaseSsrc(mediaServerItem.getId(), ssrcInfo.getSsrc());

            streamSession.remove(device.getDeviceId(), channelId, ssrcInfo.getStream());

            RequestMessage msg = new RequestMessage();
            msg.setKey(DeferredResultHolder.CALLBACK_CMD_PLAY + device.getDeviceId() + channelId);
            msg.setData(WVPResult.fail(ErrorCode.ERROR100.getCode(), "点播端口分配异常"));
            resultHolder.invokeAllResult(msg);
            return;
        }
        try {
            cmder.playStreamCmd(mediaServerItem, ssrcInfo, device, channelId, (MediaServerItem mediaServerItemInuse, JSONObject response) -> {
                logger.info("收到订阅消息： " + response.toJSONString());
                dynamicTask.stop(timeOutTaskKey);

                // hook响应
                onPublishHandlerForPlay(mediaServerItemInuse, response, device.getDeviceId(), channelId);
                hookEvent.response(mediaServerItemInuse, response);
                logger.info("[点播成功] deviceId: {}, channelId: {}", device.getDeviceId(), channelId);
                String streamUrl = String.format("rtsp://127.0.0.1:%s/%s/%s", mediaServerItemInuse.getRtspPort(), "rtp",  ssrcInfo.getStream());
                String path = "snap";
                String fileName = device.getDeviceId() + "_" + channelId + ".jpg";
                // 请求截图
                logger.info("[请求截图]: " + fileName);
                zlmresTfulUtils.getSnap(mediaServerItemInuse, streamUrl, 15, 1, path, fileName);

            }, (event) -> {
                ResponseEvent responseEvent = (ResponseEvent) event.event;
                String contentString = new String(responseEvent.getResponse().getRawContent());
                // 获取ssrc
                int ssrcIndex = contentString.indexOf("y=");
                // 检查是否有y字段
                if (ssrcIndex >= 0) {
                    //ssrc规定长度为10字节，不取余下长度以避免后续还有“f=”字段 TODO 后续对不规范的非10位ssrc兼容
                    String ssrcInResponse = contentString.substring(ssrcIndex + 2, ssrcIndex + 12);
                    // 查询到ssrc不一致且开启了ssrc校验则需要针对处理
                    if (ssrcInfo.getSsrc().equals(ssrcInResponse)) {
                        return;
                    }
                    logger.info("[点播消息] 收到invite 200, 发现下级自定义了ssrc: {}", ssrcInResponse);
                    if (!mediaServerItem.isRtpEnable() || device.isSsrcCheck()) {
                        logger.info("[点播消息] SSRC修正 {}->{}", ssrcInfo.getSsrc(), ssrcInResponse);

                        if (!mediaServerItem.getSsrcConfig().checkSsrc(ssrcInResponse)) {
                            // ssrc 不可用
                            // 释放ssrc
                            mediaServerService.releaseSsrc(mediaServerItem.getId(), ssrcInfo.getSsrc());
                            streamSession.remove(device.getDeviceId(), channelId, ssrcInfo.getStream());
                            event.msg = "下级自定义了ssrc,但是此ssrc不可用";
                            event.statusCode = 400;
                            errorEvent.response(event);
                            return;
                        }

                        // 单端口模式streamId也有变化，需要重新设置监听
                        if (!mediaServerItem.isRtpEnable()) {
                            // 添加订阅
                            HookSubscribeForStreamChange hookSubscribe = HookSubscribeFactory.on_stream_changed("rtp", ssrcInfo.getStream(), true, "rtsp", mediaServerItem.getId());
                            subscribe.removeSubscribe(hookSubscribe);
                            hookSubscribe.getContent().put("stream", String.format("%08x", Integer.parseInt(ssrcInResponse)).toUpperCase());
                            subscribe.addSubscribe(hookSubscribe, (MediaServerItem mediaServerItemInUse, JSONObject response) -> {
                                logger.info("[ZLM HOOK] ssrc修正后收到订阅消息： " + response.toJSONString());
                                dynamicTask.stop(timeOutTaskKey);
                                // hook响应
                                onPublishHandlerForPlay(mediaServerItemInUse, response, device.getDeviceId(), channelId);
                                hookEvent.response(mediaServerItemInUse, response);
                            });
                        }
                        // 关闭rtp server
                        mediaServerService.closeRTPServer(mediaServerItem, ssrcInfo.getStream());
                        // 重新开启ssrc server
                        mediaServerService.openRTPServer(mediaServerItem, ssrcInfo.getStream(), ssrcInResponse, device.isSsrcCheck(), false, ssrcInfo.getPort());

                    }
                }
            }, (event) -> {
                dynamicTask.stop(timeOutTaskKey);
                mediaServerService.closeRTPServer(mediaServerItem, ssrcInfo.getStream());
                // 释放ssrc
                mediaServerService.releaseSsrc(mediaServerItem.getId(), ssrcInfo.getSsrc());

                streamSession.remove(device.getDeviceId(), channelId, ssrcInfo.getStream());
                errorEvent.response(event);
            });
        } catch (InvalidArgumentException | SipException | ParseException e) {

            logger.error("[命令发送失败] 点播消息: {}", e.getMessage());
            dynamicTask.stop(timeOutTaskKey);
            mediaServerService.closeRTPServer(mediaServerItem, ssrcInfo.getStream());
            // 释放ssrc
            mediaServerService.releaseSsrc(mediaServerItem.getId(), ssrcInfo.getSsrc());

            streamSession.remove(device.getDeviceId(), channelId, ssrcInfo.getStream());
            SipSubscribe.EventResult eventResult = new SipSubscribe.EventResult(new CmdSendFailEvent(null));
            eventResult.msg = "命令发送失败";
            errorEvent.response(eventResult);
        }
    }

    @Override
    public void onPublishHandlerForPlay(MediaServerItem mediaServerItem, JSONObject response, String deviceId, String channelId) {
        StreamInfo streamInfo = onPublishHandler(mediaServerItem, response, deviceId, channelId);
        RequestMessage msg = new RequestMessage();
        msg.setKey(DeferredResultHolder.CALLBACK_CMD_PLAY + deviceId + channelId);
        if (streamInfo != null) {
            DeviceChannel deviceChannel = storager.queryChannel(deviceId, channelId);
            if (deviceChannel != null) {
                deviceChannel.setStreamId(streamInfo.getStream());
                storager.startPlay(deviceId, channelId, streamInfo.getStream());
            }
            redisCatchStorage.startPlay(streamInfo);

            WVPResult wvpResult = new WVPResult();
            wvpResult.setCode(ErrorCode.SUCCESS.getCode());
            wvpResult.setMsg(ErrorCode.SUCCESS.getMsg());
            wvpResult.setData(streamInfo);

            msg.setData(wvpResult);
            resultHolder.invokeAllResult(msg);

        } else {
            logger.warn("设备预览API调用失败！");
            msg.setData(WVPResult.fail(ErrorCode.ERROR100.getCode(), "设备预览API调用失败！"));
            resultHolder.invokeAllResult(msg);
        }
    }

    private void onPublishHandlerForPlayback(MediaServerItem mediaServerItem, JSONObject response, String deviceId, String channelId, String uuid) {
        RequestMessage msg = new RequestMessage();
        msg.setKey(DeferredResultHolder.CALLBACK_CMD_PLAY + deviceId + channelId);
        if (!ObjectUtils.isEmpty(uuid)) {
            msg.setId(uuid);
        }
        StreamInfo streamInfo = onPublishHandler(mediaServerItem, response, deviceId, channelId);

        if (streamInfo != null) {
            DeviceChannel deviceChannel = storager.queryChannel(deviceId, channelId);
            if (deviceChannel != null) {
                deviceChannel.setStreamId(streamInfo.getStream());
                storager.startPlay(deviceId, channelId, streamInfo.getStream());
            }
            redisCatchStorage.startPlay(streamInfo);

            WVPResult wvpResult = new WVPResult();
            wvpResult.setCode(ErrorCode.SUCCESS.getCode());
            wvpResult.setMsg(ErrorCode.SUCCESS.getMsg());
            wvpResult.setData(streamInfo);
            msg.setData(wvpResult);

            resultHolder.invokeAllResult(msg);
        } else {
            logger.warn("录像回放调用失败！");
            msg.setData(WVPResult.fail(ErrorCode.ERROR100.getCode(), "录像回放调用失败！"));
            resultHolder.invokeAllResult(msg);
        }
    }

    @Override
    public MediaServerItem getNewMediaServerItem(Device device) {
        if (device == null) {
            return null;
        }
        MediaServerItem mediaServerItem;
        if (ObjectUtils.isEmpty(device.getMediaServerId()) || "auto".equals(device.getMediaServerId())) {
            mediaServerItem = mediaServerService.getMediaServerForMinimumLoad();
        } else {
            mediaServerItem = mediaServerService.getOne(device.getMediaServerId());
        }
        if (mediaServerItem == null) {
            logger.warn("点播时未找到可使用的ZLM...");
        }
        return mediaServerItem;
    }

    @Override
    public DeferredResult<WVPResult<StreamInfo>> playBack(String deviceId, String channelId, String startTime,
                                                          String endTime, InviteStreamCallback inviteStreamCallback,
                                                          PlayBackCallback callback) {
        Device device = storager.queryVideoDevice(deviceId);
        if (device == null) {
            return null;
        }
        MediaServerItem newMediaServerItem = getNewMediaServerItem(device);
        SSRCInfo ssrcInfo = mediaServerService.openRTPServer(newMediaServerItem, null, device.isSsrcCheck(), true);

        return playBack(newMediaServerItem, ssrcInfo, deviceId, channelId, startTime, endTime, inviteStreamCallback, callback);
    }

    @Override
    public DeferredResult<WVPResult<StreamInfo>> playBack(MediaServerItem mediaServerItem, SSRCInfo ssrcInfo,
                                                          String deviceId, String channelId, String startTime,
                                                          String endTime, InviteStreamCallback infoCallBack,
                                                          PlayBackCallback playBackCallback) {
        if (mediaServerItem == null || ssrcInfo == null) {
            return null;
        }
        String uuid = UUID.randomUUID().toString();
        String key = DeferredResultHolder.CALLBACK_CMD_PLAYBACK + deviceId + channelId;
        Device device = storager.queryVideoDevice(deviceId);
        if (device == null) {
            throw new ControllerException(ErrorCode.ERROR100.getCode(), "设备： " + deviceId + "不存在");
        }
        DeferredResult<WVPResult<StreamInfo>> result = new DeferredResult<>(30000L);
        resultHolder.put(DeferredResultHolder.CALLBACK_CMD_PLAYBACK + deviceId + channelId, uuid, result);
        RequestMessage requestMessage = new RequestMessage();
        requestMessage.setId(uuid);
        requestMessage.setKey(key);
        PlayBackResult<RequestMessage> playBackResult = new PlayBackResult<>();
        String playBackTimeOutTaskKey = UUID.randomUUID().toString();
        dynamicTask.startDelay(playBackTimeOutTaskKey, () -> {
            logger.warn(String.format("设备回放超时，deviceId：%s ，channelId：%s", deviceId, channelId));
            playBackResult.setCode(ErrorCode.ERROR100.getCode());
            playBackResult.setMsg("回放超时");
            playBackResult.setData(requestMessage);

            try {
                cmder.streamByeCmd(device, channelId, ssrcInfo.getStream(), null);
            } catch (InvalidArgumentException | ParseException | SipException e) {
                logger.error("[录像流]回放超时 发送BYE失败 {}", e.getMessage());
            } catch (SsrcTransactionNotFoundException e) {
                // 点播超时回复BYE 同时释放ssrc以及此次点播的资源
                mediaServerService.releaseSsrc(mediaServerItem.getId(), ssrcInfo.getSsrc());
                mediaServerService.closeRTPServer(mediaServerItem, ssrcInfo.getStream());
                streamSession.remove(deviceId, channelId, ssrcInfo.getStream());
            }

            // 回复之前所有的点播请求
            playBackCallback.call(playBackResult);
            result.setResult(WVPResult.fail(ErrorCode.ERROR100.getCode(), "回放超时"));
            resultHolder.exist(DeferredResultHolder.CALLBACK_CMD_PLAYBACK + deviceId + channelId, uuid);
        }, userSetting.getPlayTimeout());

        SipSubscribe.Event errorEvent = event -> {
            dynamicTask.stop(playBackTimeOutTaskKey);
            requestMessage.setData(WVPResult.fail(ErrorCode.ERROR100.getCode(), String.format("回放失败， 错误码： %s, %s", event.statusCode, event.msg)));
            playBackResult.setCode(ErrorCode.ERROR100.getCode());
            playBackResult.setMsg(String.format("回放失败， 错误码： %s, %s", event.statusCode, event.msg));
            playBackResult.setData(requestMessage);
            playBackResult.setEvent(event);
            playBackCallback.call(playBackResult);
            streamSession.remove(device.getDeviceId(), channelId, ssrcInfo.getStream());
        };

        InviteStreamCallback hookEvent = (InviteStreamInfo inviteStreamInfo) -> {
            logger.info("收到回放订阅消息： " + inviteStreamInfo.getResponse().toJSONString());
            dynamicTask.stop(playBackTimeOutTaskKey);
            StreamInfo streamInfo = onPublishHandler(inviteStreamInfo.getMediaServerItem(), inviteStreamInfo.getResponse(), deviceId, channelId);
            if (streamInfo == null) {
                logger.warn("设备回放API调用失败！");
                playBackResult.setCode(ErrorCode.ERROR100.getCode());
                playBackResult.setMsg("设备回放API调用失败！");
                playBackCallback.call(playBackResult);
                return;
            }
            redisCatchStorage.startPlayback(streamInfo, inviteStreamInfo.getCallId());
            WVPResult<StreamInfo> success = WVPResult.success(streamInfo);
            requestMessage.setData(success);
            playBackResult.setCode(ErrorCode.SUCCESS.getCode());
            playBackResult.setMsg(ErrorCode.SUCCESS.getMsg());
            playBackResult.setData(requestMessage);
            playBackResult.setMediaServerItem(inviteStreamInfo.getMediaServerItem());
            playBackResult.setResponse(inviteStreamInfo.getResponse());
            playBackCallback.call(playBackResult);
        };

        try {
            cmder.playbackStreamCmd(mediaServerItem, ssrcInfo, device, channelId, startTime, endTime, infoCallBack,
                    hookEvent, eventResult -> {
                        if (eventResult.type == SipSubscribe.EventResultType.response) {
                            ResponseEvent responseEvent = (ResponseEvent) eventResult.event;
                            String contentString = new String(responseEvent.getResponse().getRawContent());
                            // 获取ssrc
                            int ssrcIndex = contentString.indexOf("y=");
                            // 检查是否有y字段
                            if (ssrcIndex >= 0) {
                                //ssrc规定长度为10字节，不取余下长度以避免后续还有“f=”字段 TODO 后续对不规范的非10位ssrc兼容
                                String ssrcInResponse = contentString.substring(ssrcIndex + 2, ssrcIndex + 12);
                                // 查询到ssrc不一致且开启了ssrc校验则需要针对处理
                                if (ssrcInfo.getSsrc().equals(ssrcInResponse)) {
                                    return;
                                }
                                logger.info("[回放消息] 收到invite 200, 发现下级自定义了ssrc: {}", ssrcInResponse);
                                if (!mediaServerItem.isRtpEnable() || device.isSsrcCheck()) {
                                    logger.info("[回放消息] SSRC修正 {}->{}", ssrcInfo.getSsrc(), ssrcInResponse);

                                    if (!mediaServerItem.getSsrcConfig().checkSsrc(ssrcInResponse)) {
                                        // ssrc 不可用
                                        // 释放ssrc
                                        mediaServerService.releaseSsrc(mediaServerItem.getId(), ssrcInfo.getSsrc());
                                        streamSession.remove(device.getDeviceId(), channelId, ssrcInfo.getStream());
                                        eventResult.msg = "下级自定义了ssrc,但是此ssrc不可用";
                                        eventResult.statusCode = 400;
                                        errorEvent.response(eventResult);
                                        return;
                                    }

                                    // 单端口模式streamId也有变化，需要重新设置监听
                                    if (!mediaServerItem.isRtpEnable()) {
                                        // 添加订阅
                                        HookSubscribeForStreamChange hookSubscribe = HookSubscribeFactory.on_stream_changed("rtp", ssrcInfo.getStream(), true, "rtsp", mediaServerItem.getId());
                                        subscribe.removeSubscribe(hookSubscribe);
                                        hookSubscribe.getContent().put("stream", String.format("%08x", Integer.parseInt(ssrcInResponse)).toUpperCase());
                                        subscribe.addSubscribe(hookSubscribe, (MediaServerItem mediaServerItemInUse, JSONObject response) -> {
                                            logger.info("[ZLM HOOK] ssrc修正后收到订阅消息： " + response.toJSONString());
                                            dynamicTask.stop(playBackTimeOutTaskKey);
                                            // hook响应
                                            onPublishHandlerForPlayback(mediaServerItemInUse, response, device.getDeviceId(), channelId, uuid);
                                            hookEvent.call(new InviteStreamInfo(mediaServerItem, null, eventResult.callId, "rtp", ssrcInfo.getStream()));
                                        });
                                    }
                                    // 关闭rtp server
                                    mediaServerService.closeRTPServer(mediaServerItem, ssrcInfo.getStream());
                                    // 重新开启ssrc server
                                    mediaServerService.openRTPServer(mediaServerItem, ssrcInfo.getStream(), ssrcInResponse, device.isSsrcCheck(), true, ssrcInfo.getPort());
                                }
                            }
                        }

                    }, errorEvent);
        } catch (InvalidArgumentException | SipException | ParseException e) {
            logger.error("[命令发送失败] 回放: {}", e.getMessage());

            SipSubscribe.EventResult eventResult = new SipSubscribe.EventResult(new CmdSendFailEvent(null));
            eventResult.msg = "命令发送失败";
            errorEvent.response(eventResult);
        }
        return result;
    }



    @Override
    public DeferredResult<WVPResult<StreamInfo>> download(String deviceId, String channelId, String startTime, String endTime, int downloadSpeed, InviteStreamCallback infoCallBack, PlayBackCallback hookCallBack) {
        Device device = storager.queryVideoDevice(deviceId);
        if (device == null) {
            return null;
        }
        MediaServerItem newMediaServerItem = getNewMediaServerItem(device);
        SSRCInfo ssrcInfo = mediaServerService.openRTPServer(newMediaServerItem, null, device.isSsrcCheck(), true);

        return download(newMediaServerItem, ssrcInfo, deviceId, channelId, startTime, endTime, downloadSpeed, infoCallBack, hookCallBack);
    }

    @Override
    public DeferredResult<WVPResult<StreamInfo>> download(MediaServerItem mediaServerItem, SSRCInfo ssrcInfo, String deviceId, String channelId, String startTime, String endTime, int downloadSpeed, InviteStreamCallback infoCallBack, PlayBackCallback hookCallBack) {
        if (mediaServerItem == null || ssrcInfo == null) {
            return null;
        }
        String uuid = UUID.randomUUID().toString();
        String key = DeferredResultHolder.CALLBACK_CMD_DOWNLOAD + deviceId + channelId;
        DeferredResult<WVPResult<StreamInfo>> result = new DeferredResult<>(30000L);
        Device device = storager.queryVideoDevice(deviceId);
        if (device == null) {
            throw new ControllerException(ErrorCode.ERROR400.getCode(), "设备：" + deviceId + "不存在");
        }

        resultHolder.put(key, uuid, result);
        RequestMessage requestMessage = new RequestMessage();
        requestMessage.setId(uuid);
        requestMessage.setKey(key);
        WVPResult<StreamInfo> wvpResult = new WVPResult<>();
        requestMessage.setData(wvpResult);
        PlayBackResult<RequestMessage> downloadResult = new PlayBackResult<>();
        downloadResult.setData(requestMessage);

        String downLoadTimeOutTaskKey = UUID.randomUUID().toString();
        dynamicTask.startDelay(downLoadTimeOutTaskKey, () -> {
            logger.warn(String.format("录像下载请求超时，deviceId：%s ，channelId：%s", deviceId, channelId));
            wvpResult.setCode(ErrorCode.ERROR100.getCode());
            wvpResult.setMsg("录像下载请求超时");
            downloadResult.setCode(ErrorCode.ERROR100.getCode());
            downloadResult.setMsg("录像下载请求超时");
            hookCallBack.call(downloadResult);

            // 点播超时回复BYE 同时释放ssrc以及此次点播的资源
            try {
                cmder.streamByeCmd(device, channelId, ssrcInfo.getStream(), null);
            } catch (InvalidArgumentException | ParseException | SipException e) {
                logger.error("[录像流]录像下载请求超时， 发送BYE失败 {}", e.getMessage());
            } catch (SsrcTransactionNotFoundException e) {
                mediaServerService.releaseSsrc(mediaServerItem.getId(), ssrcInfo.getSsrc());
                mediaServerService.closeRTPServer(mediaServerItem, ssrcInfo.getStream());
                streamSession.remove(deviceId, channelId, ssrcInfo.getStream());
            }
            // 回复之前所有的点播请求
            hookCallBack.call(downloadResult);
        }, userSetting.getPlayTimeout());

        SipSubscribe.Event errorEvent = event -> {
            dynamicTask.stop(downLoadTimeOutTaskKey);
            downloadResult.setCode(ErrorCode.ERROR100.getCode());
            downloadResult.setMsg(String.format("录像下载失败， 错误码： %s, %s", event.statusCode, event.msg));
            wvpResult.setCode(ErrorCode.ERROR100.getCode());
            wvpResult.setMsg(String.format("录像下载失败， 错误码： %s, %s", event.statusCode, event.msg));
            downloadResult.setEvent(event);
            hookCallBack.call(downloadResult);
            streamSession.remove(device.getDeviceId(), channelId, ssrcInfo.getStream());
        };

        try {
            cmder.downloadStreamCmd(mediaServerItem, ssrcInfo, device, channelId, startTime, endTime, downloadSpeed, infoCallBack,
                    inviteStreamInfo -> {
                        logger.info("收到订阅消息： " + inviteStreamInfo.getResponse().toJSONString());
                        dynamicTask.stop(downLoadTimeOutTaskKey);
                        StreamInfo streamInfo = onPublishHandler(inviteStreamInfo.getMediaServerItem(), inviteStreamInfo.getResponse(), deviceId, channelId);
                        streamInfo.setStartTime(startTime);
                        streamInfo.setEndTime(endTime);
                        redisCatchStorage.startDownload(streamInfo, inviteStreamInfo.getCallId());
                        wvpResult.setCode(ErrorCode.SUCCESS.getCode());
                        wvpResult.setMsg(ErrorCode.SUCCESS.getMsg());
                        wvpResult.setData(streamInfo);
                        downloadResult.setCode(ErrorCode.SUCCESS.getCode());
                        downloadResult.setMsg(ErrorCode.SUCCESS.getMsg());
                        downloadResult.setMediaServerItem(inviteStreamInfo.getMediaServerItem());
                        downloadResult.setResponse(inviteStreamInfo.getResponse());
                        hookCallBack.call(downloadResult);
                    }, errorEvent);
        } catch (InvalidArgumentException | SipException | ParseException e) {
            logger.error("[命令发送失败] 录像下载: {}", e.getMessage());

            SipSubscribe.EventResult eventResult = new SipSubscribe.EventResult(new CmdSendFailEvent(null));
            eventResult.msg = "命令发送失败";
            errorEvent.response(eventResult);
        }
        return result;
    }

    @Override
    public StreamInfo getDownLoadInfo(String deviceId, String channelId, String stream) {
        StreamInfo streamInfo = redisCatchStorage.queryDownload(deviceId, channelId, stream, null);
        if (streamInfo != null) {
            if (streamInfo.getProgress() == 1) {
                return streamInfo;
            }

            // 获取当前已下载时长
            String mediaServerId = streamInfo.getMediaServerId();
            MediaServerItem mediaServerItem = mediaServerService.getOne(mediaServerId);
            if (mediaServerItem == null) {
                logger.warn("查询录像信息时发现节点已离线");
                return null;
            }
            if (mediaServerItem.getRecordAssistPort() > 0) {
                JSONObject jsonObject = assistRESTfulUtils.fileDuration(mediaServerItem, streamInfo.getApp(), streamInfo.getStream(), null);
                if (jsonObject != null && jsonObject.getInteger("code") == 0) {
                    long duration = jsonObject.getLong("data");

                    if (duration == 0) {
                        streamInfo.setProgress(0);
                    } else {
                        String startTime = streamInfo.getStartTime();
                        String endTime = streamInfo.getEndTime();
                        long start = DateUtil.yyyy_MM_dd_HH_mm_ssToTimestamp(startTime);
                        long end = DateUtil.yyyy_MM_dd_HH_mm_ssToTimestamp(endTime);

                        BigDecimal currentCount = new BigDecimal(duration / 1000);
                        BigDecimal totalCount = new BigDecimal(end - start);
                        BigDecimal divide = currentCount.divide(totalCount, 2, RoundingMode.HALF_UP);
                        double process = divide.doubleValue();
                        streamInfo.setProgress(process);
                    }
                }
            }
        }
        return streamInfo;
    }

    @Override
    public void onPublishHandlerForDownload(InviteStreamInfo inviteStreamInfo, String deviceId, String channelId, String uuid) {
        RequestMessage msg = new RequestMessage();
        msg.setKey(DeferredResultHolder.CALLBACK_CMD_DOWNLOAD + deviceId + channelId);
        msg.setId(uuid);
        StreamInfo streamInfo = onPublishHandler(inviteStreamInfo.getMediaServerItem(), inviteStreamInfo.getResponse(), deviceId, channelId);
        if (streamInfo != null) {
            redisCatchStorage.startDownload(streamInfo, inviteStreamInfo.getCallId());
            msg.setData(JSON.toJSONString(streamInfo));
            resultHolder.invokeResult(msg);
        } else {
            logger.warn("设备预览API调用失败！");
            msg.setData(WVPResult.fail(ErrorCode.ERROR100.getCode(), "设备预览API调用失败！"));
            resultHolder.invokeResult(msg);
        }
    }


    public StreamInfo onPublishHandler(MediaServerItem mediaServerItem, JSONObject resonse, String deviceId, String channelId) {
        String streamId = resonse.getString("stream");
        JSONArray tracks = resonse.getJSONArray("tracks");
        StreamInfo streamInfo = mediaService.getStreamInfoByAppAndStream(mediaServerItem, "rtp", streamId, tracks, null);
        streamInfo.setDeviceID(deviceId);
        streamInfo.setChannelId(channelId);
        return streamInfo;
    }

    @Override
    public void zlmServerOffline(String mediaServerId) {
        // 处理正在向上推流的上级平台
        List<SendRtpItem> sendRtpItems = redisCatchStorage.querySendRTPServer(null);
        if (sendRtpItems.size() > 0) {
            for (SendRtpItem sendRtpItem : sendRtpItems) {
                if (sendRtpItem.getMediaServerId().equals(mediaServerId)) {
                    ParentPlatform platform = storager.queryParentPlatByServerGBId(sendRtpItem.getPlatformId());
                    try {
                        sipCommanderFroPlatform.streamByeCmd(platform, sendRtpItem.getCallId());
                    } catch (SipException | InvalidArgumentException | ParseException e) {
                        logger.error("[命令发送失败] 国标级联 发送BYE: {}", e.getMessage());
                    }
                }
            }
        }
        // 处理正在观看的国标设备
        List<SsrcTransaction> allSsrc = streamSession.getAllSsrc();
        if (allSsrc.size() > 0) {
            for (SsrcTransaction ssrcTransaction : allSsrc) {
                if (ssrcTransaction.getMediaServerId().equals(mediaServerId)) {
                    Device device = deviceService.getDevice(ssrcTransaction.getDeviceId());
                    if (device == null) {
                        continue;
                    }
                    try {
                        cmder.streamByeCmd(device, ssrcTransaction.getChannelId(),
                                ssrcTransaction.getStream(), null);
                    } catch (InvalidArgumentException | ParseException | SipException |
                            SsrcTransactionNotFoundException e) {
                        logger.error("[zlm离线]为正在使用此zlm的设备， 发送BYE失败 {}", e.getMessage());
                    }
                }
            }
        }
    }

    @Override
    public AudioBroadcastResult audioBroadcastInfo(Device device, String channelId) {
        if (device == null || channelId == null) {
            return null;
        }
        logger.info("[语音喊话] device： {}, channel: {}", device.getDeviceId(), channelId);
        DeviceChannel deviceChannel = storager.queryChannel(device.getDeviceId(), channelId);
        if (deviceChannel == null) {
            logger.warn("开启语音广播的时候未找到通道： {}", channelId);
            return null;
        }
        MediaServerItem mediaServerItem = mediaServerService.getMediaServerForMinimumLoad();
        String app = "broadcast";
        // TODO 从sip user agent中判断是什么品牌设备，大华默认使用talk模式，其他使用broadcast模式
//        String app = "talk";
        String stream = device.getDeviceId() + "_" + channelId;
        StreamInfo broadcast = mediaService.getStreamInfoByAppAndStream(mediaServerItem, "broadcast", stream, null, null, null, false);
        AudioBroadcastResult audioBroadcastResult = new AudioBroadcastResult();
        audioBroadcastResult.setApp(app);
        audioBroadcastResult.setStream(stream);
        audioBroadcastResult.setStreamInfo(mediaService.getStreamInfoByAppAndStream(mediaServerItem, app, stream, null, null, null,false));
        audioBroadcastResult.setCodec("G.711");
        return audioBroadcastResult;
    }

    @Override
    public boolean audioBroadcastCmd(Device device, String channelId, MediaServerItem mediaServerItem, String app, String stream, int timeout, boolean isFromPlatform, AudioBroadcastEvent event) throws InvalidArgumentException, ParseException, SipException {
        if (device == null || channelId == null) {
            return false;
        }
        logger.info("[语音喊话] device： {}, channel: {}", device.getDeviceId(), channelId);
        DeviceChannel deviceChannel = storager.queryChannel(device.getDeviceId(), channelId);
        if (deviceChannel == null) {
            logger.warn("开启语音广播的时候未找到通道： {}", channelId);
            event.call("开启语音广播的时候未找到通道");
            return false;
        }
        // 查询通道使用状态
<<<<<<< HEAD
        if (audioBroadcastInUse(device, channelId)) {
            return false;
=======
        if (audioBroadcastManager.exit(device.getDeviceId(), channelId)) {
            SendRtpItem sendRtpItem = redisCatchStorage.querySendRTPServer(device.getDeviceId(), channelId, null, null);
            if (sendRtpItem != null && sendRtpItem.isOnlyAudio()) {
                // 查询流是否存在，不存在则认为是异常状态
                MediaServerItem mediaServerItem = mediaServerService.getOne(sendRtpItem.getMediaServerId());
                Boolean streamReady = zlmrtpServerFactory.isStreamReady(mediaServerItem, sendRtpItem.getApp(), sendRtpItem.getStreamId());
                if (streamReady) {
                    logger.warn("语音广播已经开启： {}", channelId);
                    event.call("语音广播已经开启");
                    return;
                } else {
                    stopAudioBroadcast(device.getDeviceId(), channelId);
                }
            }
>>>>>>> 16f3b055
        }

        // 发送通知
        cmder.audioBroadcastCmd(device, channelId, eventResultForOk -> {
            // 发送成功
<<<<<<< HEAD
            AudioBroadcastCatch audioBroadcastCatch = new AudioBroadcastCatch(device.getDeviceId(), channelId, mediaServerItem, app, stream, event, AudioBroadcastCatchStatus.Ready, isFromPlatform);
=======
            AudioBroadcastCatch audioBroadcastCatch = new AudioBroadcastCatch(device.getDeviceId(), channelId, AudioBroadcastCatchStatus.Ready);
>>>>>>> 16f3b055
            audioBroadcastManager.update(audioBroadcastCatch);
        }, eventResultForError -> {
            // 发送失败
            logger.error("语音广播发送失败： {}:{}", channelId, eventResultForError.msg);
            event.call("语音广播发送失败");
            stopAudioBroadcast(device.getDeviceId(), channelId);
        });
        return true;
    }

    @Override
    public boolean audioBroadcastInUse(Device device, String channelId) {
        if (audioBroadcastManager.exit(device.getDeviceId(), channelId)) {
            SendRtpItem sendRtpItem = redisCatchStorage.querySendRTPServer(device.getDeviceId(), channelId, null, null);
            if (sendRtpItem != null && sendRtpItem.isOnlyAudio()) {
                // 查询流是否存在，不存在则认为是异常状态
                MediaServerItem mediaServerServiceOne = mediaServerService.getOne(sendRtpItem.getMediaServerId());
                Boolean streamReady = zlmrtpServerFactory.isStreamReady(mediaServerServiceOne, sendRtpItem.getApp(), sendRtpItem.getStreamId());
                if (streamReady) {
                    logger.warn("语音广播通道使用中： {}", channelId);
                    return true;
                }
            }
        }
        return false;
    }



    @Override
    public void stopAudioBroadcast(String deviceId, String channelId) {
        List<AudioBroadcastCatch> audioBroadcastCatchList = new ArrayList<>();
        if (channelId == null) {
            audioBroadcastCatchList.addAll(audioBroadcastManager.get(deviceId));
        }else {
            audioBroadcastCatchList.add(audioBroadcastManager.get(deviceId, channelId));
        }
        if (audioBroadcastCatchList.size() > 0) {
            for (AudioBroadcastCatch audioBroadcastCatch : audioBroadcastCatchList) {
                Device device = deviceService.getDevice(deviceId);
                if (device == null || audioBroadcastCatch == null ) {
                    return;
                }
                SendRtpItem sendRtpItem = redisCatchStorage.querySendRTPServer(deviceId, audioBroadcastCatch.getChannelId(), null, null);
                if (sendRtpItem != null) {
                    redisCatchStorage.deleteSendRTPServer(deviceId, sendRtpItem.getChannelId(), null, null);
                    MediaServerItem mediaInfo = mediaServerService.getOne(sendRtpItem.getMediaServerId());
                    Map<String, Object> param = new HashMap<>();
                    param.put("vhost", "__defaultVhost__");
                    param.put("app", sendRtpItem.getApp());
                    param.put("stream", sendRtpItem.getStreamId());
                    zlmresTfulUtils.stopSendRtp(mediaInfo, param);
                }

                audioBroadcastManager.del(deviceId, channelId);
            }
<<<<<<< HEAD
            if (audioBroadcastCatch.isFromPlatform()) {
                // TODO 向上级发送BYE结束语音喊话
            }

            audioBroadcastManager.del(deviceId, channelId);
=======
>>>>>>> 16f3b055
        }
    }

    @Override
    public void zlmServerOnline(String mediaServerId) {
        // TODO 查找之前的点播，流如果不存在则给下级发送bye
//        MediaServerItem mediaServerItem = mediaServerService.getOne(mediaServerId);
//        zlmresTfulUtils.getMediaList(mediaServerItem, (mediaList ->{
//            Integer code = mediaList.getInteger("code");
//            if (code == 0) {
//                JSONArray data = mediaList.getJSONArray("data");
//                if (data == null || data.size() == 0) {
//                    zlmServerOffline(mediaServerId);
//                }else {
//                    Map<String, JSONObject> mediaListMap = new HashMap<>();
//                    for (int i = 0; i < data.size(); i++) {
//                        JSONObject json = data.getJSONObject(i);
//                        String app = json.getString("app");
//                        if ("rtp".equals(app)) {
//                            String stream = json.getString("stream");
//                            if (mediaListMap.get(stream) != null) {
//                                continue;
//                            }
//                            mediaListMap.put(stream, json);
//                            // 处理正在观看的国标设备
//                            List<SsrcTransaction> ssrcTransactions = streamSession.getSsrcTransactionForAll(null, null, null, stream);
//                            if (ssrcTransactions.size() > 0) {
//                                for (SsrcTransaction ssrcTransaction : ssrcTransactions) {
//                                    if(ssrcTransaction.getMediaServerId().equals(mediaServerId)) {
//                                        cmder.streamByeCmd(ssrcTransaction.getDeviceId(), ssrcTransaction.getChannelId(),
//                                                ssrcTransaction.getStream(), null);
//                                    }
//                                }
//                            }
//                        }
//                    }
//                    if (mediaListMap.size() > 0 ) {
//                        // 处理正在向上推流的上级平台
//                        List<SendRtpItem> sendRtpItems = redisCatchStorage.querySendRTPServer(null);
//                        if (sendRtpItems.size() > 0) {
//                            for (SendRtpItem sendRtpItem : sendRtpItems) {
//                                if (sendRtpItem.getMediaServerId().equals(mediaServerId)) {
//                                    if (mediaListMap.get(sendRtpItem.getStreamId()) == null) {
//                                        ParentPlatform platform = storager.queryPlatformByServerGBId(sendRtpItem.getPlatformId());
//                                        sipCommanderFroPlatform.streamByeCmd(platform, sendRtpItem.getCallId());
//                                    }
//                                }
//                            }
//                        }
//                    }
//                }
//            }
//        }));
    }

    @Override
    public void pauseRtp(String streamId) throws ServiceException, InvalidArgumentException, ParseException, SipException {
        String key = redisCatchStorage.queryPlaybackForKey(null, null, streamId, null);
        StreamInfo streamInfo = redisCatchStorage.queryPlayback(null, null, streamId, null);
        if (null == streamInfo) {
            logger.warn("streamId不存在!");
            throw new ServiceException("streamId不存在");
        }
        streamInfo.setPause(true);
        RedisUtil.set(key, streamInfo);
        MediaServerItem mediaServerItem = mediaServerService.getOne(streamInfo.getMediaServerId());
        if (null == mediaServerItem) {
            logger.warn("mediaServer 不存在!");
            throw new ServiceException("mediaServer不存在");
        }
        // zlm 暂停RTP超时检查
        JSONObject jsonObject = zlmresTfulUtils.pauseRtpCheck(mediaServerItem, streamId);
        if (jsonObject == null || jsonObject.getInteger("code") != 0) {
            throw new ServiceException("暂停RTP接收失败");
        }
        Device device = storager.queryVideoDevice(streamInfo.getDeviceID());
        cmder.playPauseCmd(device, streamInfo);
    }

    @Override
    public void resumeRtp(String streamId) throws ServiceException, InvalidArgumentException, ParseException, SipException {
        String key = redisCatchStorage.queryPlaybackForKey(null, null, streamId, null);
        StreamInfo streamInfo = redisCatchStorage.queryPlayback(null, null, streamId, null);
        if (null == streamInfo) {
            logger.warn("streamId不存在!");
            throw new ServiceException("streamId不存在");
        }
        streamInfo.setPause(false);
        RedisUtil.set(key, streamInfo);
        MediaServerItem mediaServerItem = mediaServerService.getOne(streamInfo.getMediaServerId());
        if (null == mediaServerItem) {
            logger.warn("mediaServer 不存在!");
            throw new ServiceException("mediaServer不存在");
        }
        // zlm 暂停RTP超时检查
        JSONObject jsonObject = zlmresTfulUtils.resumeRtpCheck(mediaServerItem, streamId);
        if (jsonObject == null || jsonObject.getInteger("code") != 0) {
            throw new ServiceException("继续RTP接收失败");
        }
        Device device = storager.queryVideoDevice(streamInfo.getDeviceID());
        cmder.playResumeCmd(device, streamInfo);
    }

    @Override
    public void startPushStream(SendRtpItem sendRtpItem, SIPResponse sipResponse, ParentPlatform platform, CallIdHeader callIdHeader) {

        // 开始发流
        // 取消设置的超时任务
//			String channelId = request.getCallIdHeader().getCallId();

        String is_Udp = sendRtpItem.isTcp() ? "0" : "1";
        MediaServerItem mediaInfo = mediaServerService.getOne(sendRtpItem.getMediaServerId());
        logger.info("收到ACK，rtp/{}开始向上级推流, 目标={}:{}，SSRC={}, RTCP={}", sendRtpItem.getStreamId(),
                sendRtpItem.getIp(), sendRtpItem.getPort(), sendRtpItem.getSsrc(), sendRtpItem.isRtcp());
        Map<String, Object> param = new HashMap<>(12);
        param.put("vhost","__defaultVhost__");
        param.put("app",sendRtpItem.getApp());
        param.put("stream",sendRtpItem.getStreamId());
        param.put("ssrc", sendRtpItem.getSsrc());
        param.put("src_port", sendRtpItem.getLocalPort());
        param.put("pt", sendRtpItem.getPt());
        param.put("use_ps", sendRtpItem.isUsePs() ? "1" : "0");
        param.put("only_audio", sendRtpItem.isOnlyAudio() ? "1" : "0");
        param.put("is_udp", is_Udp);
        if (!sendRtpItem.isTcp()) {
            // udp模式下开启rtcp保活
            param.put("udp_rtcp_timeout", sendRtpItem.isRtcp()? "1":"0");
        }

        if (mediaInfo == null) {
            RequestPushStreamMsg requestPushStreamMsg = RequestPushStreamMsg.getInstance(
                    sendRtpItem.getMediaServerId(), sendRtpItem.getApp(), sendRtpItem.getStreamId(),
                    sendRtpItem.getIp(), sendRtpItem.getPort(), sendRtpItem.getSsrc(), sendRtpItem.isTcp(),
                    sendRtpItem.getLocalPort(), sendRtpItem.getPt(), sendRtpItem.isUsePs(), sendRtpItem.isOnlyAudio());
            redisGbPlayMsgListener.sendMsgForStartSendRtpStream(sendRtpItem.getServerId(), requestPushStreamMsg, json -> {
                startSendRtpStreamHand(sendRtpItem, platform, json, param, callIdHeader);
            });
        } else {
            // 如果是非严格模式，需要关闭端口占用
            JSONObject startSendRtpStreamResult = null;
            if (sendRtpItem.getLocalPort() != 0) {
                HookSubscribeForRtpServerTimeout hookSubscribeForRtpServerTimeout = HookSubscribeFactory.on_rtp_server_timeout(sendRtpItem.getSsrc(), null, mediaInfo.getId());
                hookSubscribe.removeSubscribe(hookSubscribeForRtpServerTimeout);
                if (zlmrtpServerFactory.releasePort(mediaInfo, sendRtpItem.getSsrc())) {
                    if (sendRtpItem.isTcpActive()) {
                        startSendRtpStreamResult = zlmrtpServerFactory.startSendRtpPassive(mediaInfo, param);
                    }else {
                        param.put("dst_url", sendRtpItem.getIp());
                        param.put("dst_port", sendRtpItem.getPort());
                        startSendRtpStreamResult = zlmrtpServerFactory.startSendRtpStream(mediaInfo, param);
                    }
                }
            }else {
                if (sendRtpItem.isTcpActive()) {
                    startSendRtpStreamResult = zlmrtpServerFactory.startSendRtpPassive(mediaInfo, param);
                }else {
                    param.put("dst_url", sendRtpItem.getIp());
                    param.put("dst_port", sendRtpItem.getPort());
                    startSendRtpStreamResult = zlmrtpServerFactory.startSendRtpStream(mediaInfo, param);
                }
            }
            if (startSendRtpStreamResult != null) {
                startSendRtpStreamHand(sendRtpItem, platform, startSendRtpStreamResult, param, callIdHeader);
            }
        }
    }

    @Override
    public void startSendRtpStreamHand(SendRtpItem sendRtpItem, ParentPlatform parentPlatform,
                                       JSONObject jsonObject, Map<String, Object> param, CallIdHeader callIdHeader) {
        if (jsonObject == null) {
            logger.error("RTP推流失败: 请检查ZLM服务");
        } else if (jsonObject.getInteger("code") == 0) {
            logger.info("调用ZLM推流接口, 结果： {}",  jsonObject);
            logger.info("RTP推流成功[ {}/{} ]，{}->{}:{}, " ,param.get("app"), param.get("stream"), jsonObject.getString("local_port"), param.get("dst_url"), param.get("dst_port"));
        } else {
            logger.error("RTP推流失败: {}, 参数：{}",jsonObject.getString("msg"), JSON.toJSONString(param));
            if (sendRtpItem.isOnlyAudio()) {
                Device device = deviceService.getDevice(sendRtpItem.getDeviceId());
                AudioBroadcastCatch audioBroadcastCatch = audioBroadcastManager.get(sendRtpItem.getDeviceId(), sendRtpItem.getChannelId());
                if (audioBroadcastCatch != null) {
                    try {
                        cmder.streamByeCmd(device, sendRtpItem.getChannelId(), audioBroadcastCatch.getSipTransactionInfo(), null);
                    } catch (SipException | ParseException | InvalidArgumentException |
                             SsrcTransactionNotFoundException e) {
                        logger.error("[命令发送失败] 停止语音对讲: {}", e.getMessage());
                    }
                }
            }else {
                // 向上级平台
                try {
                    commanderForPlatform.streamByeCmd(parentPlatform, callIdHeader.getCallId());
                } catch (SipException | InvalidArgumentException | ParseException e) {
                    logger.error("[命令发送失败] 国标级联 发送BYE: {}", e.getMessage());
                }
            }
        }
    }
}<|MERGE_RESOLUTION|>--- conflicted
+++ resolved
@@ -1031,10 +1031,6 @@
             return false;
         }
         // 查询通道使用状态
-<<<<<<< HEAD
-        if (audioBroadcastInUse(device, channelId)) {
-            return false;
-=======
         if (audioBroadcastManager.exit(device.getDeviceId(), channelId)) {
             SendRtpItem sendRtpItem = redisCatchStorage.querySendRTPServer(device.getDeviceId(), channelId, null, null);
             if (sendRtpItem != null && sendRtpItem.isOnlyAudio()) {
@@ -1049,17 +1045,12 @@
                     stopAudioBroadcast(device.getDeviceId(), channelId);
                 }
             }
->>>>>>> 16f3b055
         }
 
         // 发送通知
         cmder.audioBroadcastCmd(device, channelId, eventResultForOk -> {
             // 发送成功
-<<<<<<< HEAD
             AudioBroadcastCatch audioBroadcastCatch = new AudioBroadcastCatch(device.getDeviceId(), channelId, mediaServerItem, app, stream, event, AudioBroadcastCatchStatus.Ready, isFromPlatform);
-=======
-            AudioBroadcastCatch audioBroadcastCatch = new AudioBroadcastCatch(device.getDeviceId(), channelId, AudioBroadcastCatchStatus.Ready);
->>>>>>> 16f3b055
             audioBroadcastManager.update(audioBroadcastCatch);
         }, eventResultForError -> {
             // 发送失败
@@ -1116,14 +1107,6 @@
 
                 audioBroadcastManager.del(deviceId, channelId);
             }
-<<<<<<< HEAD
-            if (audioBroadcastCatch.isFromPlatform()) {
-                // TODO 向上级发送BYE结束语音喊话
-            }
-
-            audioBroadcastManager.del(deviceId, channelId);
-=======
->>>>>>> 16f3b055
         }
     }
 
