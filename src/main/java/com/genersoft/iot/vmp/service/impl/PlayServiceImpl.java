package com.genersoft.iot.vmp.service.impl;

import com.baomidou.dynamic.datasource.annotation.DS;
import com.genersoft.iot.vmp.common.*;
import com.genersoft.iot.vmp.conf.DynamicTask;
import com.genersoft.iot.vmp.conf.UserSetting;
import com.genersoft.iot.vmp.conf.exception.ControllerException;
import com.genersoft.iot.vmp.conf.exception.ServiceException;
import com.genersoft.iot.vmp.conf.exception.SsrcTransactionNotFoundException;
import com.genersoft.iot.vmp.gb28181.bean.*;
import com.genersoft.iot.vmp.gb28181.event.SipSubscribe;
import com.genersoft.iot.vmp.gb28181.session.AudioBroadcastManager;
import com.genersoft.iot.vmp.gb28181.session.SSRCFactory;
import com.genersoft.iot.vmp.gb28181.session.VideoStreamSessionManager;
import com.genersoft.iot.vmp.gb28181.transmit.cmd.ISIPCommander;
import com.genersoft.iot.vmp.gb28181.transmit.cmd.ISIPCommanderForPlatform;
import com.genersoft.iot.vmp.gb28181.utils.SipUtils;
import com.genersoft.iot.vmp.media.bean.MediaInfo;
import com.genersoft.iot.vmp.media.bean.MediaServer;
import com.genersoft.iot.vmp.media.bean.RecordInfo;
import com.genersoft.iot.vmp.media.event.hook.Hook;
import com.genersoft.iot.vmp.media.event.hook.HookSubscribe;
import com.genersoft.iot.vmp.media.event.hook.HookType;
import com.genersoft.iot.vmp.media.event.media.MediaArrivalEvent;
import com.genersoft.iot.vmp.media.event.media.MediaDepartureEvent;
import com.genersoft.iot.vmp.media.event.media.MediaNotFoundEvent;
import com.genersoft.iot.vmp.media.service.IMediaServerService;
import com.genersoft.iot.vmp.media.zlm.SendRtpPortManager;
import com.genersoft.iot.vmp.service.IDeviceChannelService;
import com.genersoft.iot.vmp.service.IDeviceService;
import com.genersoft.iot.vmp.service.IInviteStreamService;
import com.genersoft.iot.vmp.service.IPlayService;
import com.genersoft.iot.vmp.service.bean.DownloadFileInfo;
import com.genersoft.iot.vmp.service.bean.ErrorCallback;
import com.genersoft.iot.vmp.service.bean.InviteErrorCode;
import com.genersoft.iot.vmp.service.bean.SSRCInfo;
import com.genersoft.iot.vmp.storager.IRedisCatchStorage;
import com.genersoft.iot.vmp.storager.IVideoManagerStorage;
import com.genersoft.iot.vmp.utils.CloudRecordUtils;
import com.genersoft.iot.vmp.utils.DateUtil;
import com.genersoft.iot.vmp.vmanager.bean.AudioBroadcastResult;
import com.genersoft.iot.vmp.vmanager.bean.ErrorCode;
import com.genersoft.iot.vmp.vmanager.bean.StreamContent;
import com.genersoft.iot.vmp.vmanager.gb28181.play.bean.AudioBroadcastEvent;
import gov.nist.javax.sip.message.SIPResponse;
import org.slf4j.Logger;
import org.slf4j.LoggerFactory;
import org.springframework.beans.factory.annotation.Autowired;
import org.springframework.context.event.EventListener;
import org.springframework.scheduling.annotation.Async;
import org.springframework.stereotype.Service;
import org.springframework.util.ObjectUtils;

import javax.sdp.*;
import javax.sip.InvalidArgumentException;
import javax.sip.ResponseEvent;
import javax.sip.SipException;
import javax.sip.header.CallIdHeader;
import java.io.File;
import java.math.BigDecimal;
import java.math.RoundingMode;
import java.text.ParseException;
import java.util.*;

@SuppressWarnings(value = {"rawtypes", "unchecked"})
@Service
@DS("master")
public class PlayServiceImpl implements IPlayService {

    private final static Logger logger = LoggerFactory.getLogger(PlayServiceImpl.class);

    @Autowired
    private IVideoManagerStorage storager;

    @Autowired
    private ISIPCommander cmder;

    @Autowired
    private AudioBroadcastManager audioBroadcastManager;

    @Autowired
    private IDeviceService deviceService;

    @Autowired
    private ISIPCommanderForPlatform sipCommanderFroPlatform;

    @Autowired
    private IRedisCatchStorage redisCatchStorage;

    @Autowired
    private IInviteStreamService inviteStreamService;

    @Autowired
    private HookSubscribe subscribe;

    @Autowired
    private SendRtpPortManager sendRtpPortManager;

    @Autowired
    private IMediaServerService mediaServerService;

    @Autowired
    private VideoStreamSessionManager streamSession;

    @Autowired
    private UserSetting userSetting;

    @Autowired
    private IDeviceChannelService channelService;

    @Autowired
    private DynamicTask dynamicTask;

    @Autowired
    private ISIPCommanderForPlatform commanderForPlatform;

    @Autowired
    private SSRCFactory ssrcFactory;

    /**
     * 流到来的处理
     */
    @Async("taskExecutor")
    @EventListener
    public void onApplicationEvent(MediaArrivalEvent event) {
        if ("broadcast".equals(event.getApp())) {
            if (event.getStream().indexOf("_") > 0) {
                String[] streamArray = event.getStream().split("_");
                if (streamArray.length == 2) {
                    String deviceId = streamArray[0];
                    String channelId = streamArray[1];
                    Device device = deviceService.getDevice(deviceId);
                    if (device == null) {
                        logger.info("[语音对讲/喊话] 未找到设备：{}", deviceId);
                        return;
                    }
                    if ("broadcast".equals(event.getApp())) {
                        if (audioBroadcastManager.exit(deviceId, channelId)) {
                            stopAudioBroadcast(deviceId, channelId);
                        }
                        // 开启语音对讲通道
                        try {
                            audioBroadcastCmd(device, channelId, event.getMediaServer(),
                                    event.getApp(), event.getStream(), 60, false, (msg) -> {
                                        logger.info("[语音对讲] 通道建立成功, device: {}, channel: {}", deviceId, channelId);
                                    });
                        } catch (InvalidArgumentException | ParseException | SipException e) {
                            logger.error("[命令发送失败] 语音对讲: {}", e.getMessage());
                        }
                    }else if ("talk".equals(event.getApp())) {
                        // 开启语音对讲通道
                        talkCmd(device, channelId, event.getMediaServer(), event.getStream(), (msg) -> {
                            logger.info("[语音对讲] 通道建立成功, device: {}, channel: {}", deviceId, channelId);
                        });
                    }
                }
            }
        }


    }

    /**
     * 流离开的处理
     */
    @Async("taskExecutor")
    @EventListener
    public void onApplicationEvent(MediaDepartureEvent event) {
        List<SendRtpItem> sendRtpItems = redisCatchStorage.querySendRTPServerByStream(event.getStream());
        if (!sendRtpItems.isEmpty()) {
            for (SendRtpItem sendRtpItem : sendRtpItems) {
                if (sendRtpItem != null && sendRtpItem.getApp().equals(event.getApp())) {
                    String platformId = sendRtpItem.getPlatformId();
                    Device device = deviceService.getDevice(platformId);
                    try {
                        if (device != null) {
                            cmder.streamByeCmd(device, sendRtpItem.getChannelId(), event.getStream(), sendRtpItem.getCallId());
                            if (sendRtpItem.getPlayType().equals(InviteStreamType.BROADCAST)
                                    || sendRtpItem.getPlayType().equals(InviteStreamType.TALK)) {
                                AudioBroadcastCatch audioBroadcastCatch = audioBroadcastManager.get(sendRtpItem.getDeviceId(), sendRtpItem.getChannelId());
                                if (audioBroadcastCatch != null) {
                                    // 来自上级平台的停止对讲
                                    logger.info("[停止对讲] 来自上级，平台：{}, 通道：{}", sendRtpItem.getDeviceId(), sendRtpItem.getChannelId());
                                    audioBroadcastManager.del(sendRtpItem.getDeviceId(), sendRtpItem.getChannelId());
                                }
                            }
                        }
                    } catch (SipException | InvalidArgumentException | ParseException |
                             SsrcTransactionNotFoundException e) {
                        logger.error("[命令发送失败] 发送BYE: {}", e.getMessage());
                    }
                }
            }
        }

        if ("broadcast".equals(event.getApp()) || "talk".equals(event.getApp())) {
            if (event.getStream().indexOf("_") > 0) {
                String[] streamArray = event.getStream().split("_");
                if (streamArray.length == 2) {
                    String deviceId = streamArray[0];
                    String channelId = streamArray[1];
                    Device device = deviceService.getDevice(deviceId);
                    if (device == null) {
                        logger.info("[语音对讲/喊话] 未找到设备：{}", deviceId);
                        return;
                    }
                    if ("broadcast".equals(event.getApp())) {
                        stopAudioBroadcast(deviceId, channelId);
                    }else if ("talk".equals(event.getApp())) {
                        stopTalk(device, channelId, false);
                    }
                }
            }
        }
    }

    /**
     * 流未找到的处理
     */
    @Async("taskExecutor")
    @EventListener
    public void onApplicationEvent(MediaNotFoundEvent event) {
        if (!"rtp".equals(event.getApp())) {
            return;
        }
        String[] s = event.getStream().split("_");
        if ((s.length != 2 && s.length != 4)) {
            return;
        }
        String deviceId = s[0];
        String channelId = s[1];
        Device device = redisCatchStorage.getDevice(deviceId);
        if (device == null || !device.isOnLine()) {
            return;
        }
        DeviceChannel deviceChannel = storager.queryChannel(deviceId, channelId);
        if (deviceChannel == null) {
            return;
        }
        if (s.length == 2) {
            logger.info("[ZLM HOOK] 预览流未找到, 发起自动点播：{}->{}->{}/{}", event.getMediaServer().getId(), event.getSchema(), event.getApp(), event.getStream());
            play(event.getMediaServer(), deviceId, channelId, null, null);
        } else if (s.length == 4) {
            // 此时为录像回放， 录像回放格式为> 设备ID_通道ID_开始时间_结束时间
            String startTimeStr = s[2];
            String endTimeStr = s[3];
            if (startTimeStr == null || endTimeStr == null || startTimeStr.length() != 14 || endTimeStr.length() != 14) {
                return;
            }
            String startTime = DateUtil.urlToyyyy_MM_dd_HH_mm_ss(startTimeStr);
            String endTime = DateUtil.urlToyyyy_MM_dd_HH_mm_ss(endTimeStr);
            logger.info("[ZLM HOOK] 回放流未找到, 发起自动点播：{}->{}->{}/{}-{}-{}",
                    event.getMediaServer().getId(), event.getSchema(),
                    event.getApp(), event.getStream(),
                    startTime, endTime
            );

            SSRCInfo ssrcInfo = mediaServerService.openRTPServer(event.getMediaServer(), event.getStream(), null,
                    device.isSsrcCheck(), true, 0, false, !deviceChannel.getHasAudio(), false, device.getStreamModeForParam());
            playBack(event.getMediaServer(), ssrcInfo, deviceId, channelId, startTime, endTime, null);
        }
    }


    @Override
    public SSRCInfo play(MediaServer mediaServerItem, String deviceId, String channelId, String ssrc, ErrorCallback<Object> callback) {
        if (mediaServerItem == null) {
            logger.warn("[点播] 未找到可用的zlm deviceId: {},channelId:{}", deviceId, channelId);
            throw new ControllerException(ErrorCode.ERROR100.getCode(), "未找到可用的zlm");
        }
        Device device = redisCatchStorage.getDevice(deviceId);
        if (device.getStreamMode().equalsIgnoreCase("TCP-ACTIVE") && !mediaServerItem.isRtpEnable()) {
            logger.warn("[点播] 单端口收流时不支持TCP主动方式收流 deviceId: {},channelId:{}", deviceId, channelId);
            throw new ControllerException(ErrorCode.ERROR100.getCode(), "单端口收流时不支持TCP主动方式收流");
        }
        DeviceChannel channel = channelService.getOne(deviceId, channelId);
        if (channel == null) {
            logger.warn("[点播] 未找到通道 deviceId: {},channelId:{}", deviceId, channelId);
            throw new ControllerException(ErrorCode.ERROR100.getCode(), "未找到通道");
        }
        InviteInfo inviteInfo = inviteStreamService.getInviteInfoByDeviceAndChannel(InviteSessionType.PLAY, deviceId, channelId);
        if (inviteInfo != null ) {
            if (inviteInfo.getStreamInfo() == null) {
                // 释放生成的ssrc，使用上一次申请的
                ssrcFactory.releaseSsrc(mediaServerItem.getId(), ssrc);
                // 点播发起了但是尚未成功, 仅注册回调等待结果即可
                inviteStreamService.once(InviteSessionType.PLAY, deviceId, channelId, null, callback);
                logger.info("[点播开始] 已经请求中，等待结果， deviceId: {}, channelId: {}", device.getDeviceId(), channelId);
                return inviteInfo.getSsrcInfo();
            }else {
                StreamInfo streamInfo = inviteInfo.getStreamInfo();
                String streamId = streamInfo.getStream();
                if (streamId == null) {
                    callback.run(InviteErrorCode.ERROR_FOR_CATCH_DATA.getCode(), "点播失败， redis缓存streamId等于null", null);
                    inviteStreamService.call(InviteSessionType.PLAY, device.getDeviceId(), channelId, null,
                            InviteErrorCode.ERROR_FOR_CATCH_DATA.getCode(),
                            "点播失败， redis缓存streamId等于null",
                            null);
                    return inviteInfo.getSsrcInfo();
                }
                String mediaServerId = streamInfo.getMediaServerId();
                MediaServer mediaInfo = mediaServerService.getOne(mediaServerId);
                Boolean ready = mediaServerService.isStreamReady(mediaInfo, "rtp", streamId);
                if (ready != null && ready) {
                    callback.run(InviteErrorCode.SUCCESS.getCode(), InviteErrorCode.SUCCESS.getMsg(), streamInfo);
                    inviteStreamService.call(InviteSessionType.PLAY, device.getDeviceId(), channelId, null,
                            InviteErrorCode.SUCCESS.getCode(),
                            InviteErrorCode.SUCCESS.getMsg(),
                            streamInfo);
                    logger.info("[点播已存在] 直接返回， deviceId: {}, channelId: {}", device.getDeviceId(), channelId);
                    return inviteInfo.getSsrcInfo();
                }else {
                    // 点播发起了但是尚未成功, 仅注册回调等待结果即可
                    inviteStreamService.once(InviteSessionType.PLAY, deviceId, channelId, null, callback);
                    storager.stopPlay(streamInfo.getDeviceID(), streamInfo.getChannelId());
                    inviteStreamService.removeInviteInfoByDeviceAndChannel(InviteSessionType.PLAY, deviceId, channelId);
                }
            }
        }
        String streamId = String.format("%s_%s", device.getDeviceId(), channelId);
        SSRCInfo ssrcInfo = mediaServerService.openRTPServer(mediaServerItem, streamId, ssrc, device.isSsrcCheck(),  false, 0, false, !channel.getHasAudio(), false, device.getStreamModeForParam());
        if (ssrcInfo == null) {
            callback.run(InviteErrorCode.ERROR_FOR_RESOURCE_EXHAUSTION.getCode(), InviteErrorCode.ERROR_FOR_RESOURCE_EXHAUSTION.getMsg(), null);
            inviteStreamService.call(InviteSessionType.PLAY, device.getDeviceId(), channelId, null,
                    InviteErrorCode.ERROR_FOR_RESOURCE_EXHAUSTION.getCode(),
                    InviteErrorCode.ERROR_FOR_RESOURCE_EXHAUSTION.getMsg(),
                    null);
            return null;
        }
        play(mediaServerItem, ssrcInfo, device, channel, callback);
        return ssrcInfo;
    }

    private void talk(MediaServer mediaServerItem, Device device, String channelId, String stream,
                      HookSubscribe.Event hookEvent, SipSubscribe.Event errorEvent,
                      Runnable timeoutCallback, AudioBroadcastEvent audioEvent) {

        String playSsrc = ssrcFactory.getPlaySsrc(mediaServerItem.getId());

        if (playSsrc == null) {
            audioEvent.call("ssrc已经用尽");
            return;
        }
        SendRtpItem sendRtpItem = new SendRtpItem();
        sendRtpItem.setApp("talk");
        sendRtpItem.setStream(stream);
        sendRtpItem.setSsrc(playSsrc);
        sendRtpItem.setDeviceId(device.getDeviceId());
        sendRtpItem.setPlatformId(device.getDeviceId());
        sendRtpItem.setChannelId(channelId);
        sendRtpItem.setRtcp(false);
        sendRtpItem.setMediaServerId(mediaServerItem.getId());
        sendRtpItem.setOnlyAudio(true);
        sendRtpItem.setPlayType(InviteStreamType.TALK);
        sendRtpItem.setPt(8);
        sendRtpItem.setStatus(1);
        sendRtpItem.setTcpActive(false);
        sendRtpItem.setTcp(true);
        sendRtpItem.setUsePs(false);
        sendRtpItem.setReceiveStream(stream + "_talk");

        String callId = SipUtils.getNewCallId();
        int port = sendRtpPortManager.getNextPort(mediaServerItem);
        //端口获取失败的ssrcInfo 没有必要发送点播指令
        if (port <= 0) {
            logger.info("[语音对讲] 端口分配异常，deviceId={},channelId={}", device.getDeviceId(), channelId);
            audioEvent.call("端口分配异常");
            return;
        }
        sendRtpItem.setLocalPort(port);
        sendRtpItem.setPort(port);
        logger.info("[语音对讲]开始 deviceId: {}, channelId: {},收流端口： {}, 收流模式：{}, SSRC: {}, SSRC校验：{}", device.getDeviceId(), channelId, sendRtpItem.getLocalPort(), device.getStreamMode(), sendRtpItem.getSsrc(), false);
        // 超时处理
        String timeOutTaskKey = UUID.randomUUID().toString();
        dynamicTask.startDelay(timeOutTaskKey, () -> {

            logger.info("[语音对讲] 收流超时 deviceId: {}, channelId: {}，端口：{}, SSRC: {}", device.getDeviceId(), channelId, sendRtpItem.getPort(), sendRtpItem.getSsrc());
            timeoutCallback.run();
            // 点播超时回复BYE 同时释放ssrc以及此次点播的资源
            try {
                cmder.streamByeCmd(device, channelId, sendRtpItem.getStream(), null);
            } catch (InvalidArgumentException | ParseException | SipException | SsrcTransactionNotFoundException e) {
                logger.error("[语音对讲]超时， 发送BYE失败 {}", e.getMessage());
            } finally {
                timeoutCallback.run();
                mediaServerService.releaseSsrc(mediaServerItem.getId(), sendRtpItem.getSsrc());
                streamSession.remove(device.getDeviceId(), channelId, sendRtpItem.getStream());
            }
        }, userSetting.getPlayTimeout());

        try {
            mediaServerService.startSendRtpPassive(mediaServerItem, sendRtpItem, userSetting.getPlayTimeout() * 1000);
        }catch (ControllerException e) {
            mediaServerService.releaseSsrc(mediaServerItem.getId(), sendRtpItem.getSsrc());
            logger.info("[语音对讲]失败 deviceId: {}, channelId: {}", device.getDeviceId(), channelId);
            audioEvent.call("失败, " + e.getMessage());
            // 查看是否已经建立了通道，存在则发送bye
            stopTalk(device, channelId);
        }


        // 查看设备是否已经在推流
        try {
            cmder.talkStreamCmd(mediaServerItem, sendRtpItem, device, channelId, callId, (hookData) -> {
                logger.info("[语音对讲] 流已生成， 开始推流： " + hookData);
                dynamicTask.stop(timeOutTaskKey);
                // TODO 暂不做处理
            }, (hookData) -> {
                logger.info("[语音对讲] 设备开始推流： " + hookData);
                dynamicTask.stop(timeOutTaskKey);

            }, (event) -> {
                dynamicTask.stop(timeOutTaskKey);

                if (event.event instanceof ResponseEvent) {
                    ResponseEvent responseEvent = (ResponseEvent) event.event;
                    if (responseEvent.getResponse() instanceof SIPResponse) {
                        SIPResponse response = (SIPResponse) responseEvent.getResponse();
                        sendRtpItem.setFromTag(response.getFromTag());
                        sendRtpItem.setToTag(response.getToTag());
                        sendRtpItem.setCallId(response.getCallIdHeader().getCallId());
                        redisCatchStorage.updateSendRTPSever(sendRtpItem);

                        streamSession.put(device.getDeviceId(), channelId, "talk",
                                sendRtpItem.getStream(), sendRtpItem.getSsrc(), sendRtpItem.getMediaServerId(),
                                response, InviteSessionType.TALK);
                    } else {
                        logger.error("[语音对讲]收到的消息错误，response不是SIPResponse");
                    }
                } else {
                    logger.error("[语音对讲]收到的消息错误，event不是ResponseEvent");
                }

            }, (event) -> {
                dynamicTask.stop(timeOutTaskKey);
                mediaServerService.closeRTPServer(mediaServerItem, sendRtpItem.getStream());
                // 释放ssrc
                mediaServerService.releaseSsrc(mediaServerItem.getId(), sendRtpItem.getSsrc());
                streamSession.remove(device.getDeviceId(), channelId, sendRtpItem.getStream());
                errorEvent.response(event);
            });
        } catch (InvalidArgumentException | SipException | ParseException e) {

            logger.error("[命令发送失败] 对讲消息: {}", e.getMessage());
            dynamicTask.stop(timeOutTaskKey);
            mediaServerService.closeRTPServer(mediaServerItem, sendRtpItem.getStream());
            // 释放ssrc
            mediaServerService.releaseSsrc(mediaServerItem.getId(), sendRtpItem.getSsrc());

            streamSession.remove(device.getDeviceId(), channelId, sendRtpItem.getStream());
            SipSubscribe.EventResult eventResult = new SipSubscribe.EventResult();
            eventResult.type = SipSubscribe.EventResultType.cmdSendFailEvent;
            eventResult.statusCode = -1;
            eventResult.msg = "命令发送失败";
            errorEvent.response(eventResult);
        }
//        }

    }



    @Override
    public void play(MediaServer mediaServerItem, SSRCInfo ssrcInfo, Device device, DeviceChannel channel,
                     ErrorCallback<Object> callback) {

        if (mediaServerItem == null || ssrcInfo == null) {
            callback.run(InviteErrorCode.ERROR_FOR_PARAMETER_ERROR.getCode(),
                    InviteErrorCode.ERROR_FOR_PARAMETER_ERROR.getMsg(),
                    null);
            return;
        }
        logger.info("[点播开始] deviceId: {}, channelId: {},码流类型：{}, 收流端口： {}, 码流：{}, 收流模式：{}, SSRC: {}, SSRC校验：{}",
                device.getDeviceId(), channel.getChannelId(), channel.getStreamIdentification(), ssrcInfo.getPort(), ssrcInfo.getStream(),
                device.getStreamMode(), ssrcInfo.getSsrc(), device.isSsrcCheck());
        //端口获取失败的ssrcInfo 没有必要发送点播指令
        if (ssrcInfo.getPort() <= 0) {
            logger.info("[点播端口分配异常]，deviceId={},channelId={},ssrcInfo={}", device.getDeviceId(), channel.getChannelId(), ssrcInfo);
            // 释放ssrc
            mediaServerService.releaseSsrc(mediaServerItem.getId(), ssrcInfo.getSsrc());
            streamSession.remove(device.getDeviceId(), channel.getChannelId(), ssrcInfo.getStream());

            callback.run(InviteErrorCode.ERROR_FOR_RESOURCE_EXHAUSTION.getCode(), "点播端口分配异常", null);
            inviteStreamService.call(InviteSessionType.PLAY, device.getDeviceId(), channel.getChannelId(), null,
                    InviteErrorCode.ERROR_FOR_RESOURCE_EXHAUSTION.getCode(), "点播端口分配异常", null);
            return;
        }

        // 初始化redis中的invite消息状态
        InviteInfo inviteInfo = InviteInfo.getInviteInfo(device.getDeviceId(), channel.getChannelId(), ssrcInfo.getStream(), ssrcInfo,
                mediaServerItem.getSdpIp(), ssrcInfo.getPort(), device.getStreamMode(), InviteSessionType.PLAY,
                InviteSessionStatus.ready);
        inviteStreamService.updateInviteInfo(inviteInfo);
        // 超时处理
        String timeOutTaskKey = UUID.randomUUID().toString();
        dynamicTask.startDelay(timeOutTaskKey, () -> {
            // 执行超时任务时查询是否已经成功，成功了则不执行超时任务，防止超时任务取消失败的情况
            InviteInfo inviteInfoForTimeOut = inviteStreamService.getInviteInfoByDeviceAndChannel(InviteSessionType.PLAY, device.getDeviceId(), channel.getChannelId());
            if (inviteInfoForTimeOut == null || inviteInfoForTimeOut.getStreamInfo() == null) {
                logger.info("[点播超时] 收流超时 deviceId: {}, channelId: {},码流：{}，端口：{}, SSRC: {}",
                        device.getDeviceId(), channel.getChannelId(), channel.getStreamIdentification(),
                        ssrcInfo.getPort(), ssrcInfo.getSsrc());

                callback.run(InviteErrorCode.ERROR_FOR_STREAM_TIMEOUT.getCode(), InviteErrorCode.ERROR_FOR_STREAM_TIMEOUT.getMsg(), null);
                inviteStreamService.call(InviteSessionType.PLAY, device.getDeviceId(), channel.getChannelId(), null,
                        InviteErrorCode.ERROR_FOR_STREAM_TIMEOUT.getCode(), InviteErrorCode.ERROR_FOR_STREAM_TIMEOUT.getMsg(), null);
                inviteStreamService.removeInviteInfoByDeviceAndChannel(InviteSessionType.PLAY, device.getDeviceId(), channel.getChannelId());

                try {
                    cmder.streamByeCmd(device, channel.getChannelId(), ssrcInfo.getStream(), null);
                } catch (InvalidArgumentException | ParseException | SipException | SsrcTransactionNotFoundException e) {
                    logger.error("[点播超时]， 发送BYE失败 {}", e.getMessage());
                } finally {
                    mediaServerService.releaseSsrc(mediaServerItem.getId(), ssrcInfo.getSsrc());
                    mediaServerService.closeRTPServer(mediaServerItem, ssrcInfo.getStream());
                    streamSession.remove(device.getDeviceId(), channel.getChannelId(), ssrcInfo.getStream());
                    mediaServerService.closeRTPServer(mediaServerItem, ssrcInfo.getStream());
                    // 取消订阅消息监听
                    subscribe.removeSubscribe(Hook.getInstance(HookType.on_media_arrival, "rtp", ssrcInfo.getStream(), mediaServerItem.getId()));
                }
            }else {
                logger.info("[点播超时] 收流超时 deviceId: {}, channelId: {},码流：{}，端口：{}, SSRC: {}",
                        device.getDeviceId(), channel.getChannelId(), channel.getStreamIdentification(),
                        ssrcInfo.getPort(), ssrcInfo.getSsrc());

                mediaServerService.releaseSsrc(mediaServerItem.getId(), ssrcInfo.getSsrc());

                mediaServerService.closeRTPServer(mediaServerItem.getId(), ssrcInfo.getStream());
                streamSession.remove(device.getDeviceId(), channel.getChannelId(), ssrcInfo.getStream());
            }
        }, userSetting.getPlayTimeout());

        try {
            cmder.playStreamCmd(mediaServerItem, ssrcInfo, device, channel, (hookData ) -> {
                logger.info("收到订阅消息： " + hookData);
                dynamicTask.stop(timeOutTaskKey);
                // hook响应
                StreamInfo streamInfo = onPublishHandlerForPlay(hookData.getMediaServer(), hookData.getMediaInfo(), device.getDeviceId(), channel.getChannelId());
                if (streamInfo == null){
                    callback.run(InviteErrorCode.ERROR_FOR_STREAM_PARSING_EXCEPTIONS.getCode(),
                            InviteErrorCode.ERROR_FOR_STREAM_PARSING_EXCEPTIONS.getMsg(), null);
                    inviteStreamService.call(InviteSessionType.PLAY, device.getDeviceId(), channel.getChannelId(), null,
                            InviteErrorCode.ERROR_FOR_STREAM_PARSING_EXCEPTIONS.getCode(),
                            InviteErrorCode.ERROR_FOR_STREAM_PARSING_EXCEPTIONS.getMsg(), null);
                    return;
                }
                callback.run(InviteErrorCode.SUCCESS.getCode(), InviteErrorCode.SUCCESS.getMsg(), streamInfo);
                inviteStreamService.call(InviteSessionType.PLAY, device.getDeviceId(), channel.getChannelId(), null,
                        InviteErrorCode.SUCCESS.getCode(),
                        InviteErrorCode.SUCCESS.getMsg(),
                        streamInfo);
                logger.info("[点播成功] deviceId: {}, channelId:{}, 码流类型：{}", device.getDeviceId(), channel.getChannelId(),
                        channel.getStreamIdentification());
                snapOnPlay(hookData.getMediaServer(), device.getDeviceId(), channel.getChannelId(), ssrcInfo.getStream());
            }, (eventResult) -> {
                // 处理收到200ok后的TCP主动连接以及SSRC不一致的问题
                InviteOKHandler(eventResult, ssrcInfo, mediaServerItem, device, channel.getChannelId(),
                        timeOutTaskKey, callback, inviteInfo, InviteSessionType.PLAY);
            }, (event) -> {
                logger.info("[点播失败] deviceId: {}, channelId:{}, {}: {}", device.getDeviceId(), channel.getChannelId(), event.statusCode, event.msg);
                dynamicTask.stop(timeOutTaskKey);
                mediaServerService.closeRTPServer(mediaServerItem, ssrcInfo.getStream());
                // 释放ssrc
                mediaServerService.releaseSsrc(mediaServerItem.getId(), ssrcInfo.getSsrc());

                streamSession.remove(device.getDeviceId(), channel.getChannelId(), ssrcInfo.getStream());

                callback.run(event.statusCode, event.msg, null);
                inviteStreamService.call(InviteSessionType.PLAY, device.getDeviceId(), channel.getChannelId(), null,
                        InviteErrorCode.ERROR_FOR_RESET_SSRC.getCode(),
                        String.format("点播失败， 错误码： %s, %s", event.statusCode, event.msg), null);

                inviteStreamService.removeInviteInfoByDeviceAndChannel(InviteSessionType.PLAY, device.getDeviceId(), channel.getChannelId());
            });
        } catch (InvalidArgumentException | SipException | ParseException e) {

            logger.error("[命令发送失败] 点播消息: {}", e.getMessage());
            dynamicTask.stop(timeOutTaskKey);
            mediaServerService.closeRTPServer(mediaServerItem, ssrcInfo.getStream());
            // 释放ssrc
            mediaServerService.releaseSsrc(mediaServerItem.getId(), ssrcInfo.getSsrc());

            streamSession.remove(device.getDeviceId(), channel.getChannelId(), ssrcInfo.getStream());

            callback.run(InviteErrorCode.ERROR_FOR_SIP_SENDING_FAILED.getCode(),
                    InviteErrorCode.ERROR_FOR_SIP_SENDING_FAILED.getMsg(), null);
            inviteStreamService.call(InviteSessionType.PLAY, device.getDeviceId(), channel.getChannelId(), null,
                    InviteErrorCode.ERROR_FOR_SIP_SENDING_FAILED.getCode(),
                    InviteErrorCode.ERROR_FOR_SIP_SENDING_FAILED.getMsg(), null);

            inviteStreamService.removeInviteInfoByDeviceAndChannel(InviteSessionType.PLAY, device.getDeviceId(), channel.getChannelId());
        }
    }

    private void tcpActiveHandler(Device device, String channelId, String contentString,
                                  MediaServer mediaServerItem,
                                  String timeOutTaskKey, SSRCInfo ssrcInfo, ErrorCallback<Object> callback){
        if (!device.getStreamMode().equalsIgnoreCase("TCP-ACTIVE")) {
            return;
        }

        String substring;
        if (contentString.indexOf("y=") > 0) {
            substring = contentString.substring(0, contentString.indexOf("y="));
        }else {
            substring = contentString;
        }
        try {
            SessionDescription sdp = SdpFactory.getInstance().createSessionDescription(substring);
            int port = -1;
            Vector mediaDescriptions = sdp.getMediaDescriptions(true);
            for (Object description : mediaDescriptions) {
                MediaDescription mediaDescription = (MediaDescription) description;
                Media media = mediaDescription.getMedia();

                Vector mediaFormats = media.getMediaFormats(false);
                if (mediaFormats.contains("96")) {
                    port = media.getMediaPort();
                    break;
                }
            }
            logger.info("[TCP主动连接对方] deviceId: {}, channelId: {}, 连接对方的地址：{}:{}, 收流模式：{}, SSRC: {}, SSRC校验：{}", device.getDeviceId(), channelId, sdp.getConnection().getAddress(), port, device.getStreamMode(), ssrcInfo.getSsrc(), device.isSsrcCheck());
            Boolean result = mediaServerService.connectRtpServer(mediaServerItem, sdp.getConnection().getAddress(), port, ssrcInfo.getStream());
            logger.info("[TCP主动连接对方] 结果： {}" , result);
            if (!result) {
                // 主动连接失败，结束流程， 清理数据
                dynamicTask.stop(timeOutTaskKey);
                mediaServerService.closeRTPServer(mediaServerItem, ssrcInfo.getStream());
                // 释放ssrc
                mediaServerService.releaseSsrc(mediaServerItem.getId(), ssrcInfo.getSsrc());

                streamSession.remove(device.getDeviceId(), channelId, ssrcInfo.getStream());

                callback.run(InviteErrorCode.ERROR_FOR_SDP_PARSING_EXCEPTIONS.getCode(),
                        InviteErrorCode.ERROR_FOR_SDP_PARSING_EXCEPTIONS.getMsg(), null);
                inviteStreamService.call(InviteSessionType.BROADCAST, device.getDeviceId(), channelId, null,
                        InviteErrorCode.ERROR_FOR_SDP_PARSING_EXCEPTIONS.getCode(),
                        InviteErrorCode.ERROR_FOR_SDP_PARSING_EXCEPTIONS.getMsg(), null);
            }
        } catch (SdpException e) {
            logger.error("[TCP主动连接对方] deviceId: {}, channelId: {}, 解析200OK的SDP信息失败", device.getDeviceId(), channelId, e);
            dynamicTask.stop(timeOutTaskKey);
            mediaServerService.closeRTPServer(mediaServerItem, ssrcInfo.getStream());
            // 释放ssrc
            mediaServerService.releaseSsrc(mediaServerItem.getId(), ssrcInfo.getSsrc());

            streamSession.remove(device.getDeviceId(), channelId, ssrcInfo.getStream());

            callback.run(InviteErrorCode.ERROR_FOR_SDP_PARSING_EXCEPTIONS.getCode(),
                    InviteErrorCode.ERROR_FOR_SDP_PARSING_EXCEPTIONS.getMsg(), null);
            inviteStreamService.call(InviteSessionType.BROADCAST, device.getDeviceId(), channelId, null,
                    InviteErrorCode.ERROR_FOR_SDP_PARSING_EXCEPTIONS.getCode(),
                    InviteErrorCode.ERROR_FOR_SDP_PARSING_EXCEPTIONS.getMsg(), null);
        }
    }

    /**
     * 点播成功时调用截图.
     *
     * @param mediaServerItemInuse media
     * @param deviceId             设备 ID
     * @param channelId            通道 ID
     * @param stream               ssrc
     */
    private void snapOnPlay(MediaServer mediaServerItemInuse, String deviceId, String channelId, String stream) {
        String path = "snap";
        String fileName = deviceId + "_" + channelId + ".jpg";
        // 请求截图
        logger.info("[请求截图]: " + fileName);
        mediaServerService.getSnap(mediaServerItemInuse, "rtp", stream,15, 1, path, fileName);
    }

    public StreamInfo onPublishHandlerForPlay(MediaServer mediaServerItem, MediaInfo mediaInfo, String deviceId, String channelId) {
        StreamInfo streamInfo = null;
        Device device = redisCatchStorage.getDevice(deviceId);
        streamInfo = onPublishHandler(mediaServerItem, mediaInfo, deviceId, channelId);
        if (streamInfo != null) {
            DeviceChannel deviceChannel = storager.queryChannel(deviceId, channelId);
            if (deviceChannel != null) {
                deviceChannel.setStreamId(streamInfo.getStream());
                storager.startPlay(deviceId, channelId, streamInfo.getStream());
            }
            InviteInfo inviteInfo = inviteStreamService.getInviteInfoByDeviceAndChannel(InviteSessionType.PLAY, deviceId, channelId);
            if (inviteInfo != null) {
                inviteInfo.setStatus(InviteSessionStatus.ok);
                inviteInfo.setStreamInfo(streamInfo);
                inviteStreamService.updateInviteInfo(inviteInfo);
            }
        }
        return streamInfo;

    }

    private StreamInfo onPublishHandlerForPlayback(MediaServer mediaServerItem, MediaInfo mediaInfo, String deviceId, String channelId, String startTime, String endTime) {
        StreamInfo streamInfo = onPublishHandler(mediaServerItem, mediaInfo, deviceId, channelId);
        if (streamInfo != null) {
            streamInfo.setStartTime(startTime);
            streamInfo.setEndTime(endTime);
            DeviceChannel deviceChannel = storager.queryChannel(deviceId, channelId);
            if (deviceChannel != null) {
                deviceChannel.setStreamId(streamInfo.getStream());
                storager.startPlay(deviceId, channelId, streamInfo.getStream());
            }
            InviteInfo inviteInfo = inviteStreamService.getInviteInfoByStream(InviteSessionType.PLAYBACK, mediaInfo.getStream());
            if (inviteInfo != null) {
                inviteInfo.setStatus(InviteSessionStatus.ok);

                inviteInfo.setStreamInfo(streamInfo);
                inviteStreamService.updateInviteInfo(inviteInfo);
            }

        }
        return streamInfo;
    }

    @Override
    public MediaServer getNewMediaServerItem(Device device) {
        if (device == null) {
            return null;
        }
        MediaServer mediaServerItem;
        if (ObjectUtils.isEmpty(device.getMediaServerId()) || "auto".equals(device.getMediaServerId())) {
            mediaServerItem = mediaServerService.getMediaServerForMinimumLoad(null);
        } else {
            mediaServerItem = mediaServerService.getOne(device.getMediaServerId());
        }
        if (mediaServerItem == null) {
            logger.warn("点播时未找到可使用的ZLM...");
        }
        return mediaServerItem;
    }

    @Override
    public void playBack(String deviceId, String channelId, String startTime,
                         String endTime, ErrorCallback<Object> callback) {
        Device device = storager.queryVideoDevice(deviceId);
        if (device == null) {
            logger.warn("[录像回放] 未找到设备 deviceId: {},channelId:{}", deviceId, channelId);
            throw new ControllerException(ErrorCode.ERROR100.getCode(), "未找到设备：" + deviceId);
        }

        DeviceChannel channel = channelService.getOne(deviceId, channelId);
        if (channel == null) {
            logger.warn("[录像回放] 未找到通道 deviceId: {},channelId:{}", deviceId, channelId);
            throw new ControllerException(ErrorCode.ERROR100.getCode(), "未找到通道：" + channelId);
        }

        MediaServer newMediaServerItem = getNewMediaServerItem(device);
        if (device.getStreamMode().equalsIgnoreCase("TCP-ACTIVE") && ! newMediaServerItem.isRtpEnable()) {
            logger.warn("[录像回放] 单端口收流时不支持TCP主动方式收流 deviceId: {},channelId:{}", deviceId, channelId);
            throw new ControllerException(ErrorCode.ERROR100.getCode(), "单端口收流时不支持TCP主动方式收流");
        }
        String startTimeStr = startTime.replace("-", "")
                .replace(":", "")
                .replace(" ", "");
        String endTimeTimeStr = endTime.replace("-", "")
                .replace(":", "")
                .replace(" ", "");
        String stream = deviceId + "_" + channelId + "_" + startTimeStr + "_" + endTimeTimeStr;
        SSRCInfo ssrcInfo = mediaServerService.openRTPServer(newMediaServerItem, stream, null, device.isSsrcCheck(),  true, 0, false,  !channel.getHasAudio(),  false, device.getStreamModeForParam());
        playBack(newMediaServerItem, ssrcInfo, deviceId, channelId, startTime, endTime, callback);
    }

    @Override
    public void playBack(MediaServer mediaServerItem, SSRCInfo ssrcInfo,
                         String deviceId, String channelId, String startTime,
                         String endTime, ErrorCallback<Object> callback) {
        if (mediaServerItem == null || ssrcInfo == null) {
            callback.run(InviteErrorCode.ERROR_FOR_PARAMETER_ERROR.getCode(),
                    InviteErrorCode.ERROR_FOR_PARAMETER_ERROR.getMsg(),
                    null);
            return;
        }

        Device device = storager.queryVideoDevice(deviceId);
        if (device == null) {
            throw new ControllerException(ErrorCode.ERROR100.getCode(), "设备： " + deviceId + "不存在");
        }
        logger.info("[录像回放] deviceId: {}, channelId: {}, 开始时间: {}, 结束时间： {}, 收流端口：{}, 收流模式：{}, SSRC: {}, SSRC校验：{}",
                device.getDeviceId(), channelId, startTime, endTime, ssrcInfo.getPort(), device.getStreamMode(),
                ssrcInfo.getSsrc(), device.isSsrcCheck());
        // 初始化redis中的invite消息状态
        InviteInfo inviteInfo = InviteInfo.getInviteInfo(device.getDeviceId(), channelId, ssrcInfo.getStream(), ssrcInfo,
                mediaServerItem.getSdpIp(), ssrcInfo.getPort(), device.getStreamMode(), InviteSessionType.PLAYBACK,
                InviteSessionStatus.ready);
        inviteStreamService.updateInviteInfo(inviteInfo);
        String playBackTimeOutTaskKey = UUID.randomUUID().toString();
        dynamicTask.startDelay(playBackTimeOutTaskKey, () -> {
            logger.warn("[录像回放] 超时，deviceId：{} ，channelId：{}", deviceId, channelId);
            inviteStreamService.removeInviteInfo(inviteInfo);
            callback.run(InviteErrorCode.ERROR_FOR_SIGNALLING_TIMEOUT.getCode(), InviteErrorCode.ERROR_FOR_SIGNALLING_TIMEOUT.getMsg(), null);

            try {
                cmder.streamByeCmd(device, channelId, ssrcInfo.getStream(), null);
            } catch (InvalidArgumentException | ParseException | SipException e) {
                logger.error("[录像回放] 超时 发送BYE失败 {}", e.getMessage());
            } catch (SsrcTransactionNotFoundException e) {
                // 点播超时回复BYE 同时释放ssrc以及此次点播的资源
                mediaServerService.releaseSsrc(mediaServerItem.getId(), ssrcInfo.getSsrc());
                mediaServerService.closeRTPServer(mediaServerItem, ssrcInfo.getStream());
                streamSession.remove(deviceId, channelId, ssrcInfo.getStream());
            }
        }, userSetting.getPlayTimeout());

        SipSubscribe.Event errorEvent = event -> {
            logger.info("[录像回放] 失败，{} {}", event.statusCode, event.msg);
            dynamicTask.stop(playBackTimeOutTaskKey);
            callback.run(InviteErrorCode.ERROR_FOR_SIGNALLING_ERROR.getCode(),
                    String.format("回放失败， 错误码： %s, %s", event.statusCode, event.msg), null);
            mediaServerService.releaseSsrc(mediaServerItem.getId(), ssrcInfo.getSsrc());
            mediaServerService.closeRTPServer(mediaServerItem, ssrcInfo.getStream());
            streamSession.remove(device.getDeviceId(), channelId, ssrcInfo.getStream());
            inviteStreamService.removeInviteInfo(inviteInfo);
        };

        HookSubscribe.Event hookEvent = (hookData) -> {
            logger.info("收到回放订阅消息： " + hookData);
            dynamicTask.stop(playBackTimeOutTaskKey);
            StreamInfo streamInfo = onPublishHandlerForPlayback(hookData.getMediaServer(), hookData.getMediaInfo(), deviceId, channelId, startTime, endTime);
            if (streamInfo == null) {
                logger.warn("设备回放API调用失败！");
                callback.run(InviteErrorCode.ERROR_FOR_STREAM_PARSING_EXCEPTIONS.getCode(),
                        InviteErrorCode.ERROR_FOR_STREAM_PARSING_EXCEPTIONS.getMsg(), null);
                return;
            }
            callback.run(InviteErrorCode.SUCCESS.getCode(), InviteErrorCode.SUCCESS.getMsg(), streamInfo);
            logger.info("[录像回放] 成功 deviceId: {}, channelId: {},  开始时间: {}, 结束时间： {}", device.getDeviceId(), channelId, startTime, endTime);
        };

        try {
            cmder.playbackStreamCmd(mediaServerItem, ssrcInfo, device, channelId, startTime, endTime,
                    hookEvent, eventResult -> {
                        // 处理收到200ok后的TCP主动连接以及SSRC不一致的问题
                        InviteOKHandler(eventResult, ssrcInfo, mediaServerItem, device, channelId,
                                playBackTimeOutTaskKey, callback, inviteInfo, InviteSessionType.PLAYBACK);
                    }, errorEvent);
        } catch (InvalidArgumentException | SipException | ParseException e) {
            logger.error("[命令发送失败] 录像回放: {}", e.getMessage());

            SipSubscribe.EventResult eventResult = new SipSubscribe.EventResult();
            eventResult.type = SipSubscribe.EventResultType.cmdSendFailEvent;
            eventResult.statusCode = -1;
            eventResult.msg = "命令发送失败";
            errorEvent.response(eventResult);
        }
    }


    private void InviteOKHandler(SipSubscribe.EventResult eventResult, SSRCInfo ssrcInfo, MediaServer mediaServerItem,
                                 Device device, String channelId, String timeOutTaskKey, ErrorCallback<Object> callback,
                                 InviteInfo inviteInfo, InviteSessionType inviteSessionType){
        inviteInfo.setStatus(InviteSessionStatus.ok);
        ResponseEvent responseEvent = (ResponseEvent) eventResult.event;
        String contentString = new String(responseEvent.getResponse().getRawContent());
        String ssrcInResponse = SipUtils.getSsrcFromSdp(contentString);
        // 兼容回复的消息中缺少ssrc(y字段)的情况
        if (ssrcInResponse == null) {
            ssrcInResponse = ssrcInfo.getSsrc();
        }
        if (ssrcInfo.getSsrc().equals(ssrcInResponse)) {
            // ssrc 一致
            if (mediaServerItem.isRtpEnable()) {
                // 多端口
                if (device.getStreamMode().equalsIgnoreCase("TCP-ACTIVE")) {
                    tcpActiveHandler(device, channelId, contentString, mediaServerItem, timeOutTaskKey, ssrcInfo, callback);
                }
            }else {
                // 单端口
                if (device.getStreamMode().equalsIgnoreCase("TCP-ACTIVE")) {
                    logger.warn("[Invite 200OK] 单端口收流模式不支持tcp主动模式收流");
                }

            }
        }else {
            logger.info("[Invite 200OK] 收到invite 200, 发现下级自定义了ssrc: {}", ssrcInResponse);
            // ssrc 不一致
            if (mediaServerItem.isRtpEnable()) {
                // 多端口
                if (device.isSsrcCheck()) {
                    // ssrc检验
                    // 更新ssrc
                    logger.info("[Invite 200OK] SSRC修正 {}->{}", ssrcInfo.getSsrc(), ssrcInResponse);
                    // 释放ssrc
                    mediaServerService.releaseSsrc(mediaServerItem.getId(), ssrcInfo.getSsrc());
                    Boolean result = mediaServerService.updateRtpServerSSRC(mediaServerItem, ssrcInfo.getStream(), ssrcInResponse);
                    if (!result) {
                        try {
                            logger.warn("[Invite 200OK] 更新ssrc失败，停止点播 {}/{}", device.getDeviceId(), channelId);
                            cmder.streamByeCmd(device, channelId, ssrcInfo.getStream(), null, null);
                        } catch (InvalidArgumentException | SipException | ParseException | SsrcTransactionNotFoundException e) {
                            logger.error("[命令发送失败] 停止播放， 发送BYE: {}", e.getMessage());
                        }

                        dynamicTask.stop(timeOutTaskKey);
                        // 释放ssrc
                        mediaServerService.releaseSsrc(mediaServerItem.getId(), ssrcInfo.getSsrc());

                        streamSession.remove(device.getDeviceId(), channelId, ssrcInfo.getStream());

                        callback.run(InviteErrorCode.ERROR_FOR_RESET_SSRC.getCode(),
                                "下级自定义了ssrc,重新设置收流信息失败", null);
                        inviteStreamService.call(inviteSessionType, device.getDeviceId(), channelId, null,
                                InviteErrorCode.ERROR_FOR_RESET_SSRC.getCode(),
                                "下级自定义了ssrc,重新设置收流信息失败", null);

                    }else {
                        ssrcInfo.setSsrc(ssrcInResponse);
                        inviteInfo.setSsrcInfo(ssrcInfo);
                        inviteInfo.setStream(ssrcInfo.getStream());
                        if (device.getStreamMode().equalsIgnoreCase("TCP-ACTIVE")) {
                            if (mediaServerItem.isRtpEnable()) {
                                tcpActiveHandler(device, channelId, contentString, mediaServerItem, timeOutTaskKey, ssrcInfo, callback);
                            }else {
                                logger.warn("[Invite 200OK] 单端口收流模式不支持tcp主动模式收流");
                            }
                        }
                        inviteStreamService.updateInviteInfo(inviteInfo);
                    }
                }
            }else {
                if (ssrcInResponse != null) {
                    // 单端口
                    // 重新订阅流上线
                    SsrcTransaction ssrcTransaction = streamSession.getSsrcTransaction(inviteInfo.getDeviceId(),
                            inviteInfo.getChannelId(), null, inviteInfo.getStream());
                    streamSession.remove(inviteInfo.getDeviceId(),
                            inviteInfo.getChannelId(), inviteInfo.getStream());
                    inviteStreamService.updateInviteInfoForSSRC(inviteInfo, ssrcInResponse);
                    streamSession.put(device.getDeviceId(), channelId, ssrcTransaction.getCallId(),
                            inviteInfo.getStream(), ssrcInResponse, mediaServerItem.getId(), (SIPResponse) responseEvent.getResponse(), inviteSessionType);
                }
            }
        }
    }




    @Override
    public void download(String deviceId, String channelId, String startTime, String endTime, int downloadSpeed, ErrorCallback<Object> callback) {
        Device device = storager.queryVideoDevice(deviceId);
        if (device == null) {
            return;
        }
        DeviceChannel channel = channelService.getOne(deviceId, channelId);
        if (channel == null) {
            return;
        }
        MediaServer newMediaServerItem = this.getNewMediaServerItem(device);
        if (newMediaServerItem == null) {
            callback.run(InviteErrorCode.ERROR_FOR_ASSIST_NOT_READY.getCode(),
                    InviteErrorCode.ERROR_FOR_ASSIST_NOT_READY.getMsg(),
                    null);
            return;
        }
        // 录像下载不使用固定流地址，固定流地址会导致如果开始时间与结束时间一致时文件错误的叠加在一起
        SSRCInfo ssrcInfo = mediaServerService.openRTPServer(newMediaServerItem, null, null, device.isSsrcCheck(),  true, 0, false,!channel.getHasAudio(), false, device.getStreamModeForParam());
        download(newMediaServerItem, ssrcInfo, deviceId, channelId, startTime, endTime, downloadSpeed, callback);
    }


    @Override
    public void download(MediaServer mediaServerItem, SSRCInfo ssrcInfo, String deviceId, String channelId, String startTime, String endTime, int downloadSpeed, ErrorCallback<Object> callback) {
        if (mediaServerItem == null || ssrcInfo == null) {
            callback.run(InviteErrorCode.ERROR_FOR_PARAMETER_ERROR.getCode(),
                    InviteErrorCode.ERROR_FOR_PARAMETER_ERROR.getMsg(),
                    null);
            return;
        }
        Device device = storager.queryVideoDevice(deviceId);
        if (device == null) {
            callback.run(InviteErrorCode.ERROR_FOR_PARAMETER_ERROR.getCode(),
                    "设备：" + deviceId + "不存在",
                    null);
            return;
        }
        logger.info("[录像下载] deviceId: {}, channelId: {}, 下载速度：{}, 收流端口：{}, 收流模式：{}, SSRC: {}, SSRC校验：{}", device.getDeviceId(), channelId, downloadSpeed, ssrcInfo.getPort(), device.getStreamMode(), ssrcInfo.getSsrc(), device.isSsrcCheck());
        // 初始化redis中的invite消息状态
        InviteInfo inviteInfo = InviteInfo.getInviteInfo(device.getDeviceId(), channelId, ssrcInfo.getStream(), ssrcInfo,
                mediaServerItem.getSdpIp(), ssrcInfo.getPort(), device.getStreamMode(), InviteSessionType.DOWNLOAD,
                InviteSessionStatus.ready);
        inviteStreamService.updateInviteInfo(inviteInfo);
        String downLoadTimeOutTaskKey = UUID.randomUUID().toString();
        dynamicTask.startDelay(downLoadTimeOutTaskKey, () -> {
            logger.warn(String.format("录像下载请求超时，deviceId：%s ，channelId：%s", deviceId, channelId));
            inviteStreamService.removeInviteInfo(inviteInfo);
            callback.run(InviteErrorCode.ERROR_FOR_SIGNALLING_TIMEOUT.getCode(),
                    InviteErrorCode.ERROR_FOR_SIGNALLING_TIMEOUT.getMsg(), null);

            // 点播超时回复BYE 同时释放ssrc以及此次点播的资源
            try {
                cmder.streamByeCmd(device, channelId, ssrcInfo.getStream(), null);
            } catch (InvalidArgumentException | ParseException | SipException e) {
                logger.error("[录像流]录像下载请求超时， 发送BYE失败 {}", e.getMessage());
            } catch (SsrcTransactionNotFoundException e) {
                mediaServerService.releaseSsrc(mediaServerItem.getId(), ssrcInfo.getSsrc());
                mediaServerService.closeRTPServer(mediaServerItem, ssrcInfo.getStream());
                streamSession.remove(deviceId, channelId, ssrcInfo.getStream());
            }
        }, userSetting.getPlayTimeout());

        SipSubscribe.Event errorEvent = event -> {
            dynamicTask.stop(downLoadTimeOutTaskKey);
            callback.run(InviteErrorCode.ERROR_FOR_SIGNALLING_TIMEOUT.getCode(),
                    String.format("录像下载失败， 错误码： %s, %s", event.statusCode, event.msg), null);
            mediaServerService.releaseSsrc(mediaServerItem.getId(), ssrcInfo.getSsrc());
            streamSession.remove(device.getDeviceId(), channelId, ssrcInfo.getStream());
            inviteStreamService.removeInviteInfo(inviteInfo);
        };
        HookSubscribe.Event hookEvent = (hookData) -> {
            logger.info("[录像下载]收到订阅消息： " + hookData);
            dynamicTask.stop(downLoadTimeOutTaskKey);
            StreamInfo streamInfo = onPublishHandlerForDownload(hookData.getMediaServer(), hookData.getMediaInfo(), deviceId, channelId, startTime, endTime);
            if (streamInfo == null) {
                logger.warn("[录像下载] 获取流地址信息失败");
                callback.run(InviteErrorCode.ERROR_FOR_STREAM_PARSING_EXCEPTIONS.getCode(),
                        InviteErrorCode.ERROR_FOR_STREAM_PARSING_EXCEPTIONS.getMsg(), null);
                return;
            }
            callback.run(InviteErrorCode.SUCCESS.getCode(), InviteErrorCode.SUCCESS.getMsg(), streamInfo);
            logger.info("[录像下载] 调用成功 deviceId: {}, channelId: {},  开始时间: {}, 结束时间： {}", device.getDeviceId(), channelId, startTime, endTime);
        };
        try {
            cmder.downloadStreamCmd(mediaServerItem, ssrcInfo, device, channelId, startTime, endTime, downloadSpeed,
                    hookEvent, errorEvent, eventResult ->{
                        // 处理收到200ok后的TCP主动连接以及SSRC不一致的问题
                        InviteOKHandler(eventResult, ssrcInfo, mediaServerItem, device, channelId,
                                downLoadTimeOutTaskKey, callback, inviteInfo, InviteSessionType.DOWNLOAD);
<<<<<<< HEAD
                        if (mediaServerItem.getType().equals("zlm")) {
                            // 注册录像回调事件，录像下载结束后写入下载地址
                            HookSubscribe.Event hookEventForRecord = (hookData) -> {
                                logger.info("[录像下载] 收到录像写入磁盘消息： ， {}/{}-{}",
                                        inviteInfo.getDeviceId(), inviteInfo.getChannelId(), ssrcInfo.getStream());
                                logger.info("[录像下载] 收到录像写入磁盘消息内容： " + hookData);
                                RecordInfo recordInfo = hookData.getRecordInfo();
                                String filePath = recordInfo.getFilePath();
                                DownloadFileInfo downloadFileInfo = CloudRecordUtils.getDownloadFilePath(mediaServerItem, filePath);
                                InviteInfo inviteInfoForNew = inviteStreamService.getInviteInfo(inviteInfo.getType(), inviteInfo.getDeviceId()
                                        , inviteInfo.getChannelId(), inviteInfo.getStream());
                                inviteInfoForNew.getStreamInfo().setDownLoadFilePath(downloadFileInfo);
                                inviteStreamService.updateInviteInfo(inviteInfoForNew);
                            };
                            Hook hook = Hook.getInstance(HookType.on_record_mp4, "rtp", ssrcInfo.getStream(), mediaServerItem.getId());
                            // 设置过期时间，下载失败时自动处理订阅数据
                            hook.setExpireTime(System.currentTimeMillis() + 24 * 60 * 60 * 1000);
                            subscribe.addSubscribe(hook, hookEventForRecord);
                        }
=======

                        // 注册录像回调事件，录像下载结束后写入下载地址
                        HookSubscribe.Event hookEventForRecord = (hookData) -> {
                            logger.info("[录像下载] 收到录像写入磁盘消息： ， {}/{}-{}",
                                    inviteInfo.getDeviceId(), inviteInfo.getChannelId(), ssrcInfo.getStream());
                            logger.info("[录像下载] 收到录像写入磁盘消息内容： " + hookData);
                            RecordInfo recordInfo = hookData.getRecordInfo();
                            String filePath = recordInfo.getFilePath();
                            DownloadFileInfo downloadFileInfo = CloudRecordUtils.getDownloadFilePath(mediaServerItem, filePath);
                            InviteInfo inviteInfoForNew = inviteStreamService.getInviteInfo(inviteInfo.getType(), inviteInfo.getDeviceId()
                                    , inviteInfo.getChannelId(), inviteInfo.getStream());
                            inviteInfoForNew.getStreamInfo().setDownLoadFilePath(downloadFileInfo);
                            // 不可以马上移除会导致后续接口拿不到下载地址
                            inviteStreamService.updateInviteInfo(inviteInfoForNew, 60*15L);
                        };
                        Hook hook = Hook.getInstance(HookType.on_record_mp4, "rtp", ssrcInfo.getStream(), mediaServerItem.getId());
                        // 设置过期时间，下载失败时自动处理订阅数据
                        hook.setExpireTime(System.currentTimeMillis() + 24 * 60 * 60 * 1000);
                        subscribe.addSubscribe(hook, hookEventForRecord);
>>>>>>> 70e6d919
                    });
        } catch (InvalidArgumentException | SipException | ParseException e) {
            logger.error("[命令发送失败] 录像下载: {}", e.getMessage());

            SipSubscribe.EventResult eventResult = new SipSubscribe.EventResult();
            eventResult.type = SipSubscribe.EventResultType.cmdSendFailEvent;
            eventResult.statusCode = -1;
            eventResult.msg = "命令发送失败";
            errorEvent.response(eventResult);
        }
    }

    @Override
    public StreamInfo getDownLoadInfo(String deviceId, String channelId, String stream) {
        InviteInfo inviteInfo = inviteStreamService.getInviteInfo(InviteSessionType.DOWNLOAD, deviceId, channelId, stream);
        if (inviteInfo == null || inviteInfo.getStreamInfo() == null) {
            logger.warn("[获取下载进度] 未查询到录像下载的信息");
            return null;
        }

        if (inviteInfo.getStreamInfo().getProgress() == 1) {
            return inviteInfo.getStreamInfo();
        }

        // 获取当前已下载时长
        String mediaServerId = inviteInfo.getStreamInfo().getMediaServerId();
        MediaServer mediaServerItem = mediaServerService.getOne(mediaServerId);
        if (mediaServerItem == null) {
            logger.warn("[获取下载进度] 查询录像信息时发现节点不存在");
            return null;
        }
        SsrcTransaction ssrcTransaction = streamSession.getSsrcTransaction(deviceId, channelId, null, stream);

        if (ssrcTransaction == null) {
            logger.warn("[获取下载进度] 下载已结束");
            return null;
        }
        String app = "rtp";
        Long duration  = mediaServerService.updateDownloadProcess(mediaServerItem, app, stream);
        if (duration == null || duration == 0) {
            inviteInfo.getStreamInfo().setProgress(0);
        } else {
            String startTime = inviteInfo.getStreamInfo().getStartTime();
            String endTime = inviteInfo.getStreamInfo().getEndTime();
            // 此时start和end单位是秒
            long start = DateUtil.yyyy_MM_dd_HH_mm_ssToTimestamp(startTime);
            long end = DateUtil.yyyy_MM_dd_HH_mm_ssToTimestamp(endTime);

            BigDecimal currentCount = new BigDecimal(duration);
            BigDecimal totalCount = new BigDecimal((end - start) * 1000);
            BigDecimal divide = currentCount.divide(totalCount, 2, RoundingMode.HALF_UP);
            double process = divide.doubleValue();
            if (process > 0.999) {
                process = 1.0;
            }
            inviteInfo.getStreamInfo().setProgress(process);
        }
        inviteStreamService.updateInviteInfo(inviteInfo);
        return inviteInfo.getStreamInfo();
    }

    private StreamInfo onPublishHandlerForDownload(MediaServer mediaServerItemInuse, MediaInfo mediaInfo, String deviceId, String channelId, String startTime, String endTime) {
        StreamInfo streamInfo = onPublishHandler(mediaServerItemInuse, mediaInfo, deviceId, channelId);
        if (streamInfo != null) {
            streamInfo.setProgress(0);
            streamInfo.setStartTime(startTime);
            streamInfo.setEndTime(endTime);
            InviteInfo inviteInfo = inviteStreamService.getInviteInfo(InviteSessionType.DOWNLOAD, deviceId, channelId, streamInfo.getStream());
            if (inviteInfo != null) {
                logger.info("[录像下载] 更新invite消息中的stream信息");
                inviteInfo.setStatus(InviteSessionStatus.ok);
                inviteInfo.setStreamInfo(streamInfo);
                inviteStreamService.updateInviteInfo(inviteInfo);
            }
        }
        return streamInfo;
    }


    public StreamInfo onPublishHandler(MediaServer mediaServerItem, MediaInfo mediaInfo, String deviceId, String channelId) {
        StreamInfo streamInfo = mediaServerService.getStreamInfoByAppAndStream(mediaServerItem, "rtp", mediaInfo.getStream(), mediaInfo, null);
        streamInfo.setDeviceID(deviceId);
        streamInfo.setChannelId(channelId);
        return streamInfo;
    }


    @Override
    public void zlmServerOffline(String mediaServerId) {
        // 处理正在向上推流的上级平台
        List<SendRtpItem> sendRtpItems = redisCatchStorage.querySendRTPServer(null);
        if (sendRtpItems.size() > 0) {
            for (SendRtpItem sendRtpItem : sendRtpItems) {
                if (sendRtpItem.getMediaServerId().equals(mediaServerId)) {
                    ParentPlatform platform = storager.queryParentPlatByServerGBId(sendRtpItem.getPlatformId());
                    try {
                        sipCommanderFroPlatform.streamByeCmd(platform, sendRtpItem.getCallId());
                    } catch (SipException | InvalidArgumentException | ParseException e) {
                        logger.error("[命令发送失败] 国标级联 发送BYE: {}", e.getMessage());
                    }
                }
            }
        }
        // 处理正在观看的国标设备
        List<SsrcTransaction> allSsrc = streamSession.getAllSsrc();
        if (allSsrc.size() > 0) {
            for (SsrcTransaction ssrcTransaction : allSsrc) {
                if (ssrcTransaction.getMediaServerId().equals(mediaServerId)) {
                    Device device = deviceService.getDevice(ssrcTransaction.getDeviceId());
                    if (device == null) {
                        continue;
                    }
                    try {
                        cmder.streamByeCmd(device, ssrcTransaction.getChannelId(),
                                ssrcTransaction.getStream(), null);
                    } catch (InvalidArgumentException | ParseException | SipException |
                             SsrcTransactionNotFoundException e) {
                        logger.error("[zlm离线]为正在使用此zlm的设备， 发送BYE失败 {}", e.getMessage());
                    }
                }
            }
        }
    }

    @Override
    public AudioBroadcastResult audioBroadcast(Device device, String channelId, Boolean broadcastMode) {
        // TODO 必须多端口模式才支持语音喊话鹤语音对讲
        if (device == null || channelId == null) {
            return null;
        }
        logger.info("[语音喊话] device： {}, channel: {}", device.getDeviceId(), channelId);
        DeviceChannel deviceChannel = storager.queryChannel(device.getDeviceId(), channelId);
        if (deviceChannel == null) {
            logger.warn("开启语音广播的时候未找到通道： {}", channelId);
            return null;
        }
        MediaServer mediaServerItem = mediaServerService.getMediaServerForMinimumLoad(null);
        if (broadcastMode == null) {
            broadcastMode = true;
        }
        String app = broadcastMode?"broadcast":"talk";
        String stream = device.getDeviceId() + "_" + channelId;
        AudioBroadcastResult audioBroadcastResult = new AudioBroadcastResult();
        audioBroadcastResult.setApp(app);
        audioBroadcastResult.setStream(stream);
        audioBroadcastResult.setStreamInfo(new StreamContent(mediaServerService.getStreamInfoByAppAndStream(mediaServerItem, app, stream, null, null, null, false)));
        audioBroadcastResult.setCodec("G.711");
        return audioBroadcastResult;
    }

    @Override
    public boolean audioBroadcastCmd(Device device, String channelId, MediaServer mediaServerItem, String app, String stream, int timeout, boolean isFromPlatform, AudioBroadcastEvent event) throws InvalidArgumentException, ParseException, SipException {
        if (device == null || channelId == null) {
            return false;
        }
        logger.info("[语音喊话] device： {}, channel: {}", device.getDeviceId(), channelId);
        DeviceChannel deviceChannel = storager.queryChannel(device.getDeviceId(), channelId);
        if (deviceChannel == null) {
            logger.warn("开启语音广播的时候未找到通道： {}", channelId);
            event.call("开启语音广播的时候未找到通道");
            return false;
        }
        // 查询通道使用状态
        if (audioBroadcastManager.exit(device.getDeviceId(), channelId)) {
            SendRtpItem sendRtpItem = redisCatchStorage.querySendRTPServer(device.getDeviceId(), channelId, null, null);
            if (sendRtpItem != null && sendRtpItem.isOnlyAudio()) {
                // 查询流是否存在，不存在则认为是异常状态
                Boolean streamReady = mediaServerService.isStreamReady(mediaServerItem, sendRtpItem.getApp(), sendRtpItem.getStream());
                if (streamReady) {
                    logger.warn("语音广播已经开启： {}", channelId);
                    event.call("语音广播已经开启");
                    return false;
                } else {
                    stopAudioBroadcast(device.getDeviceId(), channelId);
                }
            }
        }

        // 发送通知
        cmder.audioBroadcastCmd(device, channelId, eventResultForOk -> {
            // 发送成功
            AudioBroadcastCatch audioBroadcastCatch = new AudioBroadcastCatch(device.getDeviceId(), channelId, mediaServerItem, app, stream, event, AudioBroadcastCatchStatus.Ready, isFromPlatform);
            audioBroadcastManager.update(audioBroadcastCatch);
            // 等待invite消息， 超时则结束
            String key = VideoManagerConstants.BROADCAST_WAITE_INVITE +  device.getDeviceId();
            if (!SipUtils.isFrontEnd(device.getDeviceId())) {
                key += audioBroadcastCatch.getChannelId();
            }
            dynamicTask.startDelay(key, ()->{
                logger.info("[语音广播]等待invite消息超时：{}/{}", device.getDeviceId(), channelId);
                stopAudioBroadcast(device.getDeviceId(), channelId);
            }, 10*1000);
        }, eventResultForError -> {
            // 发送失败
            logger.error("语音广播发送失败： {}:{}", channelId, eventResultForError.msg);
            event.call("语音广播发送失败");
            stopAudioBroadcast(device.getDeviceId(), channelId);
        });
        return true;
    }

    @Override
    public boolean audioBroadcastInUse(Device device, String channelId) {
        if (audioBroadcastManager.exit(device.getDeviceId(), channelId)) {
            SendRtpItem sendRtpItem = redisCatchStorage.querySendRTPServer(device.getDeviceId(), channelId, null, null);
            if (sendRtpItem != null && sendRtpItem.isOnlyAudio()) {
                // 查询流是否存在，不存在则认为是异常状态
                MediaServer mediaServerServiceOne = mediaServerService.getOne(sendRtpItem.getMediaServerId());
                Boolean streamReady = mediaServerService.isStreamReady(mediaServerServiceOne, sendRtpItem.getApp(), sendRtpItem.getStream());
                if (streamReady) {
                    logger.warn("语音广播通道使用中： {}", channelId);
                    return true;
                }
            }
        }
        return false;
    }


    @Override
    public void stopAudioBroadcast(String deviceId, String channelId) {
        logger.info("[停止对讲] 设备：{}, 通道：{}", deviceId, channelId);
        List<AudioBroadcastCatch> audioBroadcastCatchList = new ArrayList<>();
        if (channelId == null) {
            audioBroadcastCatchList.addAll(audioBroadcastManager.get(deviceId));
        } else {
            audioBroadcastCatchList.add(audioBroadcastManager.get(deviceId, channelId));
        }
        if (audioBroadcastCatchList.size() > 0) {
            for (AudioBroadcastCatch audioBroadcastCatch : audioBroadcastCatchList) {
                Device device = deviceService.getDevice(deviceId);
                if (device == null || audioBroadcastCatch == null) {
                    return;
                }
                SendRtpItem sendRtpItem = redisCatchStorage.querySendRTPServer(deviceId, audioBroadcastCatch.getChannelId(), null, null);
                if (sendRtpItem != null) {
                    redisCatchStorage.deleteSendRTPServer(deviceId, sendRtpItem.getChannelId(), null, null);
                    MediaServer mediaServer = mediaServerService.getOne(sendRtpItem.getMediaServerId());
                    mediaServerService.stopSendRtp(mediaServer, sendRtpItem.getApp(), sendRtpItem.getStream(), null);
                    try {
                        cmder.streamByeCmdForDeviceInvite(device, sendRtpItem.getChannelId(), audioBroadcastCatch.getSipTransactionInfo(), null);
                    } catch (InvalidArgumentException | ParseException | SipException |
                             SsrcTransactionNotFoundException e) {
                        logger.error("[消息发送失败] 发送语音喊话BYE失败");
                    }
                }

                audioBroadcastManager.del(deviceId, channelId);
            }
        }
    }


    @Override
    public void zlmServerOnline(String mediaServerId) {
        // TODO 查找之前的点播，流如果不存在则给下级发送bye
//        MediaServerItem mediaServerItem = mediaServerService.getOne(mediaServerId);
//        zlmresTfulUtils.getMediaList(mediaServerItem, (mediaList ->{
//            Integer code = mediaList.getInteger("code");
//            if (code == 0) {
//                JSONArray data = mediaList.getJSONArray("data");
//                if (data == null || data.size() == 0) {
//                    zlmServerOffline(mediaServerId);
//                }else {
//                    Map<String, JSONObject> mediaListMap = new HashMap<>();
//                    for (int i = 0; i < data.size(); i++) {
//                        JSONObject json = data.getJSONObject(i);
//                        String app = json.getString("app");
//                        if ("rtp".equals(app)) {
//                            String stream = json.getString("stream");
//                            if (mediaListMap.get(stream) != null) {
//                                continue;
//                            }
//                            mediaListMap.put(stream, json);
//                            // 处理正在观看的国标设备
//                            List<SsrcTransaction> ssrcTransactions = streamSession.getSsrcTransactionForAll(null, null, null, stream);
//                            if (ssrcTransactions.size() > 0) {
//                                for (SsrcTransaction ssrcTransaction : ssrcTransactions) {
//                                    if(ssrcTransaction.getMediaServerId().equals(mediaServerId)) {
//                                        cmder.streamByeCmd(ssrcTransaction.getDeviceId(), ssrcTransaction.getChannelId(),
//                                                ssrcTransaction.getStream(), null);
//                                    }
//                                }
//                            }
//                        }
//                    }
//                    if (mediaListMap.size() > 0 ) {
//                        // 处理正在向上推流的上级平台
//                        List<SendRtpItem> sendRtpItems = redisCatchStorage.querySendRTPServer(null);
//                        if (sendRtpItems.size() > 0) {
//                            for (SendRtpItem sendRtpItem : sendRtpItems) {
//                                if (sendRtpItem.getMediaServerId().equals(mediaServerId)) {
//                                    if (mediaListMap.get(sendRtpItem.getStreamId()) == null) {
//                                        ParentPlatform platform = storager.queryPlatformByServerGBId(sendRtpItem.getPlatformId());
//                                        sipCommanderFroPlatform.streamByeCmd(platform, sendRtpItem.getCallId());
//                                    }
//                                }
//                            }
//                        }
//                    }
//                }
//            }
//        }));
    }

    @Override
    public void pauseRtp(String streamId) throws ServiceException, InvalidArgumentException, ParseException, SipException {
        InviteInfo inviteInfo = inviteStreamService.getInviteInfoByStream(InviteSessionType.PLAYBACK, streamId);
        if (null == inviteInfo || inviteInfo.getStreamInfo() == null) {
            logger.warn("streamId不存在!");
            throw new ServiceException("streamId不存在");
        }
        inviteInfo.getStreamInfo().setPause(true);
        inviteStreamService.updateInviteInfo(inviteInfo);
        MediaServer mediaServerItem = mediaServerService.getOne(inviteInfo.getStreamInfo().getMediaServerId());
        if (null == mediaServerItem) {
            logger.warn("mediaServer 不存在!");
            throw new ServiceException("mediaServer不存在");
        }
        // zlm 暂停RTP超时检查
        // 使用zlm中的流ID
        String streamKey = inviteInfo.getStream();
        if (!mediaServerItem.isRtpEnable()) {
            streamKey = Long.toHexString(Long.parseLong(inviteInfo.getSsrcInfo().getSsrc())).toUpperCase();
        }
        Boolean result = mediaServerService.pauseRtpCheck(mediaServerItem, streamKey);
        if (!result) {
            throw new ServiceException("暂停RTP接收失败");
        }
        Device device = storager.queryVideoDevice(inviteInfo.getDeviceId());
        cmder.playPauseCmd(device, inviteInfo.getStreamInfo());
    }

    @Override
    public void resumeRtp(String streamId) throws ServiceException, InvalidArgumentException, ParseException, SipException {
        InviteInfo inviteInfo = inviteStreamService.getInviteInfoByStream(InviteSessionType.PLAYBACK, streamId);
        if (null == inviteInfo || inviteInfo.getStreamInfo() == null) {
            logger.warn("streamId不存在!");
            throw new ServiceException("streamId不存在");
        }
        inviteInfo.getStreamInfo().setPause(false);
        inviteStreamService.updateInviteInfo(inviteInfo);
        MediaServer mediaServerItem = mediaServerService.getOne(inviteInfo.getStreamInfo().getMediaServerId());
        if (null == mediaServerItem) {
            logger.warn("mediaServer 不存在!");
            throw new ServiceException("mediaServer不存在");
        }
        // zlm 暂停RTP超时检查
        // 使用zlm中的流ID
        String streamKey = inviteInfo.getStream();
        if (!mediaServerItem.isRtpEnable()) {
            streamKey = Long.toHexString(Long.parseLong(inviteInfo.getSsrcInfo().getSsrc())).toUpperCase();
        }
        boolean result = mediaServerService.resumeRtpCheck(mediaServerItem, streamKey);
        if (!result) {
            throw new ServiceException("继续RTP接收失败");
        }
        Device device = storager.queryVideoDevice(inviteInfo.getDeviceId());
        cmder.playResumeCmd(device, inviteInfo.getStreamInfo());
    }

    @Override
    public void startPushStream(SendRtpItem sendRtpItem, SIPResponse sipResponse, ParentPlatform platform, CallIdHeader callIdHeader) {
        // 开始发流
        MediaServer mediaInfo = mediaServerService.getOne(sendRtpItem.getMediaServerId());

        if (mediaInfo != null) {
            try {
                if (sendRtpItem.isTcpActive()) {
                    mediaServerService.startSendRtpPassive(mediaInfo, sendRtpItem, null);
                } else {
                    mediaServerService.startSendRtp(mediaInfo, sendRtpItem);
                }
                redisCatchStorage.sendPlatformStartPlayMsg(sendRtpItem, platform);
            }catch (ControllerException e) {
                logger.error("RTP推流失败: {}", e.getMessage());
                startSendRtpStreamFailHand(sendRtpItem, platform, callIdHeader);
                return;
            }

            logger.info("RTP推流成功[ {}/{} ]，{}, ", sendRtpItem.getApp(), sendRtpItem.getStream(),
                    sendRtpItem.isTcpActive()?"被动发流": sendRtpItem.getIp() + ":" + sendRtpItem.getPort());

        }
    }

    @Override
    public void startSendRtpStreamFailHand(SendRtpItem sendRtpItem, ParentPlatform platform, CallIdHeader callIdHeader) {
        if (sendRtpItem.isOnlyAudio()) {
            Device device = deviceService.getDevice(sendRtpItem.getDeviceId());
            AudioBroadcastCatch audioBroadcastCatch = audioBroadcastManager.get(sendRtpItem.getDeviceId(), sendRtpItem.getChannelId());
            if (audioBroadcastCatch != null) {
                try {
                    cmder.streamByeCmd(device, sendRtpItem.getChannelId(), audioBroadcastCatch.getSipTransactionInfo(), null);
                } catch (SipException | ParseException | InvalidArgumentException |
                         SsrcTransactionNotFoundException exception) {
                    logger.error("[命令发送失败] 停止语音对讲: {}", exception.getMessage());
                }
            }
        } else {
            if (platform != null) {
                // 向上级平台
                try {
                    commanderForPlatform.streamByeCmd(platform, callIdHeader.getCallId());
                } catch (SipException | InvalidArgumentException | ParseException e) {
                    logger.error("[命令发送失败] 国标级联 发送BYE: {}", e.getMessage());
                }
            }

        }
    }

    @Override
    public void talkCmd(Device device, String channelId, MediaServer mediaServerItem, String stream, AudioBroadcastEvent event) {
        if (device == null || channelId == null) {
            return;
        }
        // TODO 必须多端口模式才支持语音喊话鹤语音对讲
        logger.info("[语音对讲] device： {}, channel: {}", device.getDeviceId(), channelId);
        DeviceChannel deviceChannel = storager.queryChannel(device.getDeviceId(), channelId);
        if (deviceChannel == null) {
            logger.warn("开启语音对讲的时候未找到通道： {}", channelId);
            event.call("开启语音对讲的时候未找到通道");
            return;
        }
        // 查询通道使用状态
        if (audioBroadcastManager.exit(device.getDeviceId(), channelId)) {
            SendRtpItem sendRtpItem = redisCatchStorage.querySendRTPServer(device.getDeviceId(), channelId, null, null);
            if (sendRtpItem != null && sendRtpItem.isOnlyAudio()) {
                // 查询流是否存在，不存在则认为是异常状态
                MediaServer mediaServer = mediaServerService.getOne(sendRtpItem.getMediaServerId());
                Boolean streamReady = mediaServerService.isStreamReady(mediaServer, sendRtpItem.getApp(), sendRtpItem.getStream());
                if (streamReady) {
                    logger.warn("[语音对讲] 正在语音广播，无法开启语音通话： {}", channelId);
                    event.call("正在语音广播");
                    return;
                } else {
                    stopAudioBroadcast(device.getDeviceId(), channelId);
                }
            }
        }

        SendRtpItem sendRtpItem = redisCatchStorage.querySendRTPServer(device.getDeviceId(), channelId, stream, null);
        if (sendRtpItem != null) {
            MediaServer mediaServer = mediaServerService.getOne(sendRtpItem.getMediaServerId());
            Boolean streamReady = mediaServerService.isStreamReady(mediaServer, "rtp", sendRtpItem.getReceiveStream());
            if (streamReady) {
                logger.warn("[语音对讲] 进行中： {}", channelId);
                event.call("语音对讲进行中");
                return;
            } else {
                stopTalk(device, channelId);
            }
        }

        talk(mediaServerItem, device, channelId, stream, (hookData) -> {
            logger.info("[语音对讲] 收到设备发来的流");
        }, eventResult -> {
            logger.warn("[语音对讲] 失败，{}/{}, 错误码 {} {}", device.getDeviceId(), channelId, eventResult.statusCode, eventResult.msg);
            event.call("失败，错误码 " + eventResult.statusCode + ", " + eventResult.msg);
        }, () -> {
            logger.warn("[语音对讲] 失败，{}/{} 超时", device.getDeviceId(), channelId);
            event.call("失败，超时 ");
            stopTalk(device, channelId);
        }, errorMsg -> {
            logger.warn("[语音对讲] 失败，{}/{} {}", device.getDeviceId(), channelId, errorMsg);
            event.call(errorMsg);
            stopTalk(device, channelId);
        });
    }

    private void stopTalk(Device device, String channelId) {
        stopTalk(device, channelId, null);
    }

    @Override
    public void stopTalk(Device device, String channelId, Boolean streamIsReady) {
        logger.info("[语音对讲] 停止， {}/{}", device.getDeviceId(), channelId);
        SendRtpItem sendRtpItem = redisCatchStorage.querySendRTPServer(device.getDeviceId(), channelId, null, null);
        if (sendRtpItem == null) {
            logger.info("[语音对讲] 停止失败， 未找到发送信息，可能已经停止");
            return;
        }
        // 停止向设备推流
        String mediaServerId = sendRtpItem.getMediaServerId();
        if (mediaServerId == null) {
            return;
        }

        MediaServer mediaServer = mediaServerService.getOne(mediaServerId);

        if (streamIsReady == null || streamIsReady) {
            mediaServerService.stopSendRtp(mediaServer, sendRtpItem.getApp(), sendRtpItem.getStream(), sendRtpItem.getSsrc());
        }

        ssrcFactory.releaseSsrc(mediaServerId, sendRtpItem.getSsrc());

        SsrcTransaction ssrcTransaction = streamSession.getSsrcTransaction(device.getDeviceId(), channelId, null, sendRtpItem.getStream());
        if (ssrcTransaction != null) {
            try {
                cmder.streamByeCmd(device, channelId, sendRtpItem.getStream(), null);
            } catch (InvalidArgumentException | ParseException | SipException | SsrcTransactionNotFoundException  e) {
                logger.info("[语音对讲] 停止消息发送失败，可能已经停止");
            }
        }
        redisCatchStorage.deleteSendRTPServer(device.getDeviceId(), channelId,null, null);
    }

    @Override
    public void getSnap(String deviceId, String channelId, String fileName, ErrorCallback errorCallback) {
        Device device = deviceService.getDevice(deviceId);
        if (device == null) {
            errorCallback.run(InviteErrorCode.ERROR_FOR_PARAMETER_ERROR.getCode(), InviteErrorCode.ERROR_FOR_PARAMETER_ERROR.getMsg(), null);
            return;
        }
        InviteInfo inviteInfo = inviteStreamService.getInviteInfoByDeviceAndChannel(InviteSessionType.PLAY, deviceId, channelId);
        if (inviteInfo != null) {
            if (inviteInfo.getStreamInfo() != null) {
                // 已存在线直接截图
                MediaServer mediaServerItemInuse = mediaServerService.getOne(inviteInfo.getStreamInfo().getMediaServerId());
                String path = "snap";
                // 请求截图
                logger.info("[请求截图]: " + fileName);
                mediaServerService.getSnap(mediaServerItemInuse, "rtp", inviteInfo.getStreamInfo().getStream(), 15, 1, path, fileName);
                File snapFile = new File(path + File.separator + fileName);
                if (snapFile.exists()) {
                    errorCallback.run(InviteErrorCode.SUCCESS.getCode(), InviteErrorCode.SUCCESS.getMsg(), snapFile.getAbsoluteFile());
                }else {
                    errorCallback.run(InviteErrorCode.FAIL.getCode(), InviteErrorCode.FAIL.getMsg(), null);
                }
                return;
            }
        }

        MediaServer newMediaServerItem = getNewMediaServerItem(device);
        play(newMediaServerItem, deviceId, channelId, null, (code, msg, data)->{
            if (code == InviteErrorCode.SUCCESS.getCode()) {
                InviteInfo inviteInfoForPlay = inviteStreamService.getInviteInfoByDeviceAndChannel(InviteSessionType.PLAY, deviceId, channelId);
                if (inviteInfoForPlay != null && inviteInfoForPlay.getStreamInfo() != null) {
                    getSnap(deviceId, channelId, fileName, errorCallback);
                }else {
                    errorCallback.run(InviteErrorCode.FAIL.getCode(), InviteErrorCode.FAIL.getMsg(), null);
                }
            }else {
                errorCallback.run(InviteErrorCode.FAIL.getCode(), InviteErrorCode.FAIL.getMsg(), null);
            }
        });
    }

    @Override
    public void stopPlay(Device device, String channelId) {
        InviteInfo inviteInfo = inviteStreamService.getInviteInfoByDeviceAndChannel(InviteSessionType.PLAY, device.getDeviceId(), channelId);
        if (inviteInfo == null) {
            throw new ControllerException(ErrorCode.ERROR100.getCode(), "点播未找到");
        }
        if (InviteSessionStatus.ok == inviteInfo.getStatus()) {
            try {
                logger.info("[停止点播] {}/{}", device.getDeviceId(), channelId);
                cmder.streamByeCmd(device, channelId, inviteInfo.getStream(), null, null);
            } catch (InvalidArgumentException | SipException | ParseException | SsrcTransactionNotFoundException e) {
                logger.error("[命令发送失败] 停止点播， 发送BYE: {}", e.getMessage());
                throw new ControllerException(ErrorCode.ERROR100.getCode(), "命令发送失败: " + e.getMessage());
            }
        }
        inviteStreamService.removeInviteInfoByDeviceAndChannel(InviteSessionType.PLAY, device.getDeviceId(), channelId);
        storager.stopPlay(device.getDeviceId(), channelId);
        channelService.stopPlay(device.getDeviceId(), channelId);
        if (inviteInfo.getStreamInfo() != null) {
            mediaServerService.closeRTPServer(inviteInfo.getStreamInfo().getMediaServerId(), inviteInfo.getStream());
        }
    }
}<|MERGE_RESOLUTION|>--- conflicted
+++ resolved
@@ -1026,7 +1026,6 @@
                         // 处理收到200ok后的TCP主动连接以及SSRC不一致的问题
                         InviteOKHandler(eventResult, ssrcInfo, mediaServerItem, device, channelId,
                                 downLoadTimeOutTaskKey, callback, inviteInfo, InviteSessionType.DOWNLOAD);
-<<<<<<< HEAD
                         if (mediaServerItem.getType().equals("zlm")) {
                             // 注册录像回调事件，录像下载结束后写入下载地址
                             HookSubscribe.Event hookEventForRecord = (hookData) -> {
@@ -1039,34 +1038,14 @@
                                 InviteInfo inviteInfoForNew = inviteStreamService.getInviteInfo(inviteInfo.getType(), inviteInfo.getDeviceId()
                                         , inviteInfo.getChannelId(), inviteInfo.getStream());
                                 inviteInfoForNew.getStreamInfo().setDownLoadFilePath(downloadFileInfo);
-                                inviteStreamService.updateInviteInfo(inviteInfoForNew);
+                                // 不可以马上移除会导致后续接口拿不到下载地址
+                                inviteStreamService.updateInviteInfo(inviteInfoForNew, 60*15L);
                             };
                             Hook hook = Hook.getInstance(HookType.on_record_mp4, "rtp", ssrcInfo.getStream(), mediaServerItem.getId());
                             // 设置过期时间，下载失败时自动处理订阅数据
                             hook.setExpireTime(System.currentTimeMillis() + 24 * 60 * 60 * 1000);
                             subscribe.addSubscribe(hook, hookEventForRecord);
                         }
-=======
-
-                        // 注册录像回调事件，录像下载结束后写入下载地址
-                        HookSubscribe.Event hookEventForRecord = (hookData) -> {
-                            logger.info("[录像下载] 收到录像写入磁盘消息： ， {}/{}-{}",
-                                    inviteInfo.getDeviceId(), inviteInfo.getChannelId(), ssrcInfo.getStream());
-                            logger.info("[录像下载] 收到录像写入磁盘消息内容： " + hookData);
-                            RecordInfo recordInfo = hookData.getRecordInfo();
-                            String filePath = recordInfo.getFilePath();
-                            DownloadFileInfo downloadFileInfo = CloudRecordUtils.getDownloadFilePath(mediaServerItem, filePath);
-                            InviteInfo inviteInfoForNew = inviteStreamService.getInviteInfo(inviteInfo.getType(), inviteInfo.getDeviceId()
-                                    , inviteInfo.getChannelId(), inviteInfo.getStream());
-                            inviteInfoForNew.getStreamInfo().setDownLoadFilePath(downloadFileInfo);
-                            // 不可以马上移除会导致后续接口拿不到下载地址
-                            inviteStreamService.updateInviteInfo(inviteInfoForNew, 60*15L);
-                        };
-                        Hook hook = Hook.getInstance(HookType.on_record_mp4, "rtp", ssrcInfo.getStream(), mediaServerItem.getId());
-                        // 设置过期时间，下载失败时自动处理订阅数据
-                        hook.setExpireTime(System.currentTimeMillis() + 24 * 60 * 60 * 1000);
-                        subscribe.addSubscribe(hook, hookEventForRecord);
->>>>>>> 70e6d919
                     });
         } catch (InvalidArgumentException | SipException | ParseException e) {
             logger.error("[命令发送失败] 录像下载: {}", e.getMessage());
