--- conflicted
+++ resolved
@@ -710,9 +710,6 @@
             return;
         }
         MediaServerItem newMediaServerItem = getNewMediaServerItem(device);
-<<<<<<< HEAD
-        SSRCInfo ssrcInfo = mediaServerService.openRTPServer(newMediaServerItem, null, null, device.isSsrcCheck(),  true, 0, false,false, device.getStreamModeForParam());
-=======
         String stream = null;
         if (newMediaServerItem.isRtpEnable()) {
             String startTimeStr = startTime.replace("-", "")
@@ -725,8 +722,7 @@
             System.out.println(endTimeTimeStr);
             stream = deviceId + "_" + channelId + "_" + startTimeStr + "_" + endTimeTimeStr;
         }
-        SSRCInfo ssrcInfo = mediaServerService.openRTPServer(newMediaServerItem, stream, null, device.isSsrcCheck(),  true, 0, false, device.getStreamModeForParam());
->>>>>>> 59d8f2f9
+        SSRCInfo ssrcInfo = mediaServerService.openRTPServer(newMediaServerItem, stream, null, device.isSsrcCheck(),  true, 0, false,false,  device.getStreamModeForParam());
         playBack(newMediaServerItem, ssrcInfo, deviceId, channelId, startTime, endTime, callback);
     }
 
