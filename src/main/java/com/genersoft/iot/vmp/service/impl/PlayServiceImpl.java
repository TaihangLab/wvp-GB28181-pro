package com.genersoft.iot.vmp.service.impl;

import java.math.BigDecimal;
import java.math.RoundingMode;
import java.text.ParseException;
import java.util.*;

import javax.sip.InvalidArgumentException;
import javax.sip.ResponseEvent;
import javax.sip.SipException;

<<<<<<< HEAD
import com.genersoft.iot.vmp.gb28181.bean.*;
=======
import com.genersoft.iot.vmp.common.VideoManagerConstants;
>>>>>>> c4fc4abf
import com.genersoft.iot.vmp.conf.exception.ControllerException;
import com.genersoft.iot.vmp.conf.exception.ServiceException;
import com.genersoft.iot.vmp.conf.exception.SsrcTransactionNotFoundException;
import com.genersoft.iot.vmp.gb28181.transmit.cmd.ISIPCommanderForPlatform;
import com.genersoft.iot.vmp.gb28181.utils.SipUtils;
import com.genersoft.iot.vmp.media.zlm.dto.MediaItem;
import com.genersoft.iot.vmp.service.IDeviceService;
<<<<<<< HEAD
import com.genersoft.iot.vmp.vmanager.bean.AudioBroadcastResult;
=======
import com.genersoft.iot.vmp.utils.redis.RedisUtil;
>>>>>>> c4fc4abf
import com.genersoft.iot.vmp.vmanager.bean.ErrorCode;
import org.slf4j.Logger;
import org.slf4j.LoggerFactory;
import org.springframework.beans.factory.annotation.Autowired;
import org.springframework.beans.factory.annotation.Qualifier;
import org.springframework.beans.factory.annotation.Value;
import org.springframework.scheduling.concurrent.ThreadPoolTaskExecutor;
import org.springframework.stereotype.Service;
import org.springframework.util.ObjectUtils;
import org.springframework.util.StringUtils;
import org.springframework.web.context.request.async.DeferredResult;

import com.alibaba.fastjson.JSON;
import com.alibaba.fastjson.JSONArray;
import com.alibaba.fastjson.JSONObject;
import com.genersoft.iot.vmp.common.StreamInfo;
import com.genersoft.iot.vmp.conf.DynamicTask;
import com.genersoft.iot.vmp.conf.SipConfig;
import com.genersoft.iot.vmp.conf.UserSetting;
import com.genersoft.iot.vmp.gb28181.event.SipSubscribe;
import com.genersoft.iot.vmp.gb28181.session.AudioBroadcastManager;
import com.genersoft.iot.vmp.gb28181.session.VideoStreamSessionManager;
import com.genersoft.iot.vmp.gb28181.transmit.callback.DeferredResultHolder;
import com.genersoft.iot.vmp.gb28181.transmit.callback.RequestMessage;
import com.genersoft.iot.vmp.gb28181.transmit.cmd.impl.SIPCommander;
import com.genersoft.iot.vmp.media.zlm.ZLMRTPServerFactory;
import com.genersoft.iot.vmp.media.zlm.dto.HookSubscribeFactory;
import com.genersoft.iot.vmp.media.zlm.dto.HookSubscribeForStreamChange;
import com.genersoft.iot.vmp.utils.DateUtil;
import com.genersoft.iot.vmp.media.zlm.AssistRESTfulUtils;
import com.genersoft.iot.vmp.media.zlm.ZlmHttpHookSubscribe;
import com.genersoft.iot.vmp.media.zlm.ZLMRESTfulUtils;
import com.genersoft.iot.vmp.media.zlm.dto.MediaServerItem;
import com.genersoft.iot.vmp.service.IMediaServerService;
import com.genersoft.iot.vmp.service.IMediaService;
import com.genersoft.iot.vmp.service.IPlayService;
import com.genersoft.iot.vmp.service.bean.InviteTimeOutCallback;
import com.genersoft.iot.vmp.service.bean.PlayBackCallback;
import com.genersoft.iot.vmp.service.bean.PlayBackResult;
import com.genersoft.iot.vmp.service.bean.SSRCInfo;
import com.genersoft.iot.vmp.storager.IRedisCatchStorage;
import com.genersoft.iot.vmp.storager.IVideoManagerStorage;
import com.genersoft.iot.vmp.vmanager.bean.WVPResult;
import com.genersoft.iot.vmp.vmanager.gb28181.play.bean.AudioBroadcastEvent;
import com.genersoft.iot.vmp.vmanager.gb28181.play.bean.PlayResult;

@SuppressWarnings(value = {"rawtypes", "unchecked"})
@Service
public class PlayServiceImpl implements IPlayService {

    private final static Logger logger = LoggerFactory.getLogger(PlayServiceImpl.class);

    @Autowired
    private IVideoManagerStorage storager;

    @Autowired
    private SIPCommander cmder;

    @Autowired
    private AudioBroadcastManager audioBroadcastManager;

    @Autowired
    private IDeviceService deviceService;

    @Autowired
    private ISIPCommanderForPlatform sipCommanderFroPlatform;

    @Autowired
    private IRedisCatchStorage redisCatchStorage;

    @Autowired
    private ZLMRTPServerFactory zlmrtpServerFactory;

    @Autowired
    private DeferredResultHolder resultHolder;

    @Autowired
    private ZLMRESTfulUtils zlmresTfulUtils;

    @Autowired
    private AssistRESTfulUtils assistRESTfulUtils;

    @Autowired
    private IMediaService mediaService;

    @Autowired
    private IMediaServerService mediaServerService;

    @Autowired
    private VideoStreamSessionManager streamSession;

    @Autowired
    private UserSetting userSetting;

    @Autowired
    private SipConfig sipConfig;

    @Autowired
    private DynamicTask dynamicTask;

    @Autowired
    private ZlmHttpHookSubscribe subscribe;


    @Qualifier("taskExecutor")
    @Autowired
    private ThreadPoolTaskExecutor taskExecutor;

<<<<<<< HEAD

=======
>>>>>>> c4fc4abf
    @Override
    public PlayResult play(MediaServerItem mediaServerItem, String deviceId, String channelId,
                           ZlmHttpHookSubscribe.Event hookEvent, SipSubscribe.Event errorEvent,
                           Runnable timeoutCallback) {
        if (mediaServerItem == null) {
            throw new ControllerException(ErrorCode.ERROR100.getCode(), "未找到可用的zlm");
        }
        PlayResult playResult = new PlayResult();
        RequestMessage msg = new RequestMessage();
        String key = DeferredResultHolder.CALLBACK_CMD_PLAY + deviceId + channelId;
        msg.setKey(key);
        String uuid = UUID.randomUUID().toString();
        msg.setId(uuid);
        playResult.setUuid(uuid);
        DeferredResult<WVPResult<String>> result = new DeferredResult<>(userSetting.getPlayTimeout().longValue());
        playResult.setResult(result);
        // 录像查询以channelId作为deviceId查询
        resultHolder.put(key, uuid, result);

        Device device = redisCatchStorage.getDevice(deviceId);
        StreamInfo streamInfo = redisCatchStorage.queryPlayByDevice(deviceId, channelId);
        playResult.setDevice(device);

        result.onCompletion(() -> {
            // 点播结束时调用截图接口
            taskExecutor.execute(() -> {
                // TODO 应该在上流时调用更好，结束也可能是错误结束
                String path = "snap";
                String fileName = deviceId + "_" + channelId + ".jpg";
                WVPResult wvpResult = (WVPResult) result.getResult();
                if (Objects.requireNonNull(wvpResult).getCode() == 0) {
                    StreamInfo streamInfoForSuccess = (StreamInfo) wvpResult.getData();
                    MediaServerItem mediaInfo = mediaServerService.getOne(streamInfoForSuccess.getMediaServerId());
                    String streamUrl = streamInfoForSuccess.getFmp4();

                    // 请求截图
                    logger.info("[请求截图]: " + fileName);
                    zlmresTfulUtils.getSnap(mediaInfo, streamUrl, 15, 1, path, fileName);
                }
            });
        });

        if (streamInfo != null) {
            String streamId = streamInfo.getStream();
            if (streamId == null) {
                WVPResult wvpResult = new WVPResult();
                wvpResult.setCode(ErrorCode.ERROR100.getCode());
                wvpResult.setMsg("点播失败， redis缓存streamId等于null");
                msg.setData(wvpResult);
                resultHolder.invokeAllResult(msg);
                return playResult;
            }
            String mediaServerId = streamInfo.getMediaServerId();
            MediaServerItem mediaInfo = mediaServerService.getOne(mediaServerId);

            JSONObject rtpInfo = zlmresTfulUtils.getRtpInfo(mediaInfo, streamId);
            if (rtpInfo.getInteger("code") == 0) {
                if (rtpInfo.getBoolean("exist")) {
                    int localPort = rtpInfo.getInteger("local_port");
                    if (localPort == 0) {
                        logger.warn("[点播]，点播时发现rtpServerC存在，但是尚未开始推流");
                        // 此时说明rtpServer已经创建但是流还没有推上来
                        WVPResult wvpResult = new WVPResult();
                        wvpResult.setCode(ErrorCode.ERROR100.getCode());
                        wvpResult.setMsg("点播已经在进行中，请稍候重试");
                        msg.setData(wvpResult);

                        resultHolder.invokeAllResult(msg);
                        return playResult;
                    } else {
                        WVPResult wvpResult = new WVPResult();
                        wvpResult.setCode(ErrorCode.SUCCESS.getCode());
                        wvpResult.setMsg(ErrorCode.SUCCESS.getMsg());
                        wvpResult.setData(streamInfo);
                        msg.setData(wvpResult);

                        resultHolder.invokeAllResult(msg);
                        if (hookEvent != null) {
                            hookEvent.response(mediaServerItem, JSONObject.parseObject(JSON.toJSONString(streamInfo)));
                        }
                    }

                } else {
                    redisCatchStorage.stopPlay(streamInfo);
                    storager.stopPlay(streamInfo.getDeviceID(), streamInfo.getChannelId());
                    streamInfo = null;
                }
            } else {
                //zlm连接失败
                redisCatchStorage.stopPlay(streamInfo);
                storager.stopPlay(streamInfo.getDeviceID(), streamInfo.getChannelId());
                streamInfo = null;
            }
        }
        if (streamInfo == null) {
            String streamId = null;
            if (mediaServerItem.isRtpEnable()) {
                streamId = String.format("%s_%s", device.getDeviceId(), channelId);
            }
            SSRCInfo ssrcInfo = mediaServerService.openRTPServer(mediaServerItem, streamId, device.isSsrcCheck(), false);
            logger.info(JSONObject.toJSONString(ssrcInfo));
            play(mediaServerItem, ssrcInfo, device, channelId, (mediaServerItemInUse, response) -> {
                if (hookEvent != null) {
                    hookEvent.response(mediaServerItem, response);
                }
            }, event -> {
                // sip error错误
                WVPResult wvpResult = new WVPResult();
                wvpResult.setCode(ErrorCode.ERROR100.getCode());
                wvpResult.setMsg(String.format("点播失败， 错误码： %s, %s", event.statusCode, event.msg));
                msg.setData(wvpResult);
                resultHolder.invokeAllResult(msg);
                if (errorEvent != null) {
                    errorEvent.response(event);
                }
            }, (code, msgStr) -> {
                // invite点播超时
                WVPResult wvpResult = new WVPResult();
                wvpResult.setCode(ErrorCode.ERROR100.getCode());
                if (code == 0) {
                    wvpResult.setMsg("点播超时，请稍候重试");
                } else if (code == 1) {
                    wvpResult.setMsg("收流超时，请稍候重试");
                }
                msg.setData(wvpResult);
                // 回复之前所有的点播请求
                resultHolder.invokeAllResult(msg);
            }, uuid);
        }
        return playResult;
    }

    @Override
    public void talk(MediaServerItem mediaServerItem, Device device, String channelId,
                     ZlmHttpHookSubscribe.Event hookEvent, SipSubscribe.Event errorEvent,
                     Runnable timeoutCallback) {
        String streamId = null;
        if (mediaServerItem.isRtpEnable()) {
            streamId = String.format("%s_%s", device.getDeviceId(), channelId);
        }
        SSRCInfo ssrcInfo = mediaServerService.openRTPServer(mediaServerItem, streamId, device.isSsrcCheck(), false);
        logger.info("[对讲开始] deviceId: {}, channelId: {},收流端口： {}, 收流模式：{}, SSRC: {}, SSRC校验：{}", device.getDeviceId(), channelId, ssrcInfo.getPort(), device.getStreamMode(), ssrcInfo.getSsrc(), device.isSsrcCheck());
        // 超时处理
        String timeOutTaskKey = UUID.randomUUID().toString();
        SSRCInfo finalSsrcInfo = ssrcInfo;
        System.out.println("设置超时任务： " + timeOutTaskKey);
        dynamicTask.startDelay(timeOutTaskKey, () -> {

            logger.info("[对讲超时] 收流超时 deviceId: {}, channelId: {}，端口：{}, SSRC: {}", device.getDeviceId(), channelId, finalSsrcInfo.getPort(), finalSsrcInfo.getSsrc());
            timeoutCallback.run();
            // 点播超时回复BYE 同时释放ssrc以及此次点播的资源
            try {
                cmder.streamByeCmd(device, channelId, finalSsrcInfo.getStream(), null);
            } catch (InvalidArgumentException | ParseException | SipException e) {
                logger.error("[对讲超时]， 发送BYE失败 {}", e.getMessage());
            } catch (SsrcTransactionNotFoundException e) {
                timeoutCallback.run();
                mediaServerService.releaseSsrc(mediaServerItem.getId(), finalSsrcInfo.getSsrc());
                mediaServerService.closeRTPServer(mediaServerItem, finalSsrcInfo.getStream());
                streamSession.remove(device.getDeviceId(), channelId, finalSsrcInfo.getStream());
            }
        }, userSetting.getPlayTimeout());
        final String ssrc = ssrcInfo.getSsrc();
        final String stream = ssrcInfo.getStream();
        //端口获取失败的ssrcInfo 没有必要发送点播指令
        if (ssrcInfo.getPort() <= 0) {
            logger.info("[对讲] 端口分配异常，deviceId={},channelId={},ssrcInfo={}", device.getDeviceId(), channelId, ssrcInfo);
            return;
        }

        String callId = SipUtils.getNewCallId();
        boolean pushing = false;
        // 查看设备是否已经在推流
//        MediaItem mediaItem = zlmrtpServerFactory.getMediaInfo(mediaServerItem, "rtp",ssrcInfo.getStream());
//        if (mediaItem != null) {
//            SendRtpItem sendRtpItem = zlmrtpServerFactory.createSendRtpItem(mediaServerItem,
//                    mediaItem.getOriginSock().getPeer_ip(), mediaItem.getOriginSock().getPeer_port(), ssrcInfo.getSsrc(), device.getDeviceId(),
//                    device.getDeviceId(), channelId,
//                    false);
//
//            sendRtpItem.setTcpActive(false);
//            sendRtpItem.setCallId(callId);
//            sendRtpItem.setPlayType(InviteStreamType.TALK);
//            sendRtpItem.setStatus(1);
//            sendRtpItem.setIp(mediaItem.getOriginSock().getPeer_ip());
//            sendRtpItem.setPort(mediaItem.getOriginSock().getPeer_port());
//            sendRtpItem.setTcpActive(false);
//            sendRtpItem.setStreamId(ssrcInfo.getStream());
//            sendRtpItem.setApp("1000");
//            sendRtpItem.setStreamId("1000");
//            sendRtpItem.setSsrc(ssrc);
//            sendRtpItem.setOnlyAudio(true);
//            redisCatchStorage.updateSendRTPSever(sendRtpItem);
//
//            Map<String, Object> param = new HashMap<>(12);
//            param.put("vhost","__defaultVhost__");
//            param.put("app",sendRtpItem.getApp());
//            param.put("stream",sendRtpItem.getStreamId());
//            param.put("ssrc", sendRtpItem.getSsrc());
//            param.put("dst_url", sendRtpItem.getIp());
//            param.put("dst_port", sendRtpItem.getPort());
//            param.put("src_port", sendRtpItem.getLocalPort());
//            param.put("pt", sendRtpItem.getPt());
//            param.put("use_ps", sendRtpItem.isUsePs() ? "1" : "0");
//            param.put("is_udp", sendRtpItem.isTcp() ? "0" : "1");
//            param.put("only_audio", sendRtpItem.isOnlyAudio() ? "1" : "0");
//            JSONObject jsonObject = zlmrtpServerFactory.startSendRtpStream(mediaServerItem, param);
//            System.out.println(2222);
//            System.out.println(jsonObject);
//        }else {
            try {
                cmder.talkStreamCmd(mediaServerItem, ssrcInfo, device, channelId, callId, (MediaServerItem mediaServerItemInuse, JSONObject response) -> {
                    logger.info("[对讲] 流已生成， 开始推流： " + response.toJSONString());
                    dynamicTask.stop(timeOutTaskKey);
                    // TODO 暂不做处理
                }, (MediaServerItem mediaServerItemInuse, JSONObject json) -> {
                    logger.info("[对讲] 设备开始推流： " + json.toJSONString());
                    dynamicTask.stop(timeOutTaskKey);
                    // 获取远程IP端口 作为回复语音流的地址
                    String ip = json.getString("ip");
                    Integer port = json.getInteger("port");
                    logger.info("[设备开始推流]{}/{}, 来自ip：{}, 端口：{}", device.getDeviceId(), channelId, ip, port);
                    // 查看平台推流是否就绪
//                    Boolean ready = zlmrtpServerFactory.isStreamReady(mediaServerItemInuse, "talk", stream);
//                    if (!ready) {
//                        try {
//                            cmder.streamByeCmd(device, channelId, finalSsrcInfo.getStream(), null);
//                        } catch (InvalidArgumentException | ParseException | SipException e) {
//                            logger.error("[对讲超时]， 发送BYE失败 {}", e.getMessage());
//                        } catch (SsrcTransactionNotFoundException e) {
//                            timeoutCallback.run();
//                            mediaServerService.releaseSsrc(mediaServerItem.getId(), finalSsrcInfo.getSsrc());
//                            mediaServerService.closeRTPServer(mediaServerItem, finalSsrcInfo.getStream());
//                            streamSession.remove(device.getDeviceId(), channelId, finalSsrcInfo.getStream());
//                        }
//                    }else {
//                        try {
//                            Thread.sleep(1000);
//                        } catch (InterruptedException e) {
//                            throw new RuntimeException(e);
//                        }
                        SendRtpItem sendRtpItem = zlmrtpServerFactory.createSendRtpItem(mediaServerItem, ip, port, ssrcInfo.getSsrc(), device.getDeviceId(),
                                device.getDeviceId(), channelId,
                                false);


//                        if (sendRtpItem.getLocalPort() == 0) {
//                            logger.warn("服务器端口资源不足");
//                            try {
//                                cmder.streamByeCmd(device, channelId, finalSsrcInfo.getStream(), null);
//                            } catch (InvalidArgumentException | ParseException | SipException e) {
//                                logger.error("[对讲超时]， 发送BYE失败 {}", e.getMessage());
//                            } catch (SsrcTransactionNotFoundException e) {
//                                timeoutCallback.run();
//                                mediaServerService.releaseSsrc(mediaServerItem.getId(), finalSsrcInfo.getSsrc());
//                                mediaServerService.closeRTPServer(mediaServerItem, finalSsrcInfo.getStream());
//                                streamSession.remove(device.getDeviceId(), channelId, finalSsrcInfo.getStream());
//                            }
//                            return;
//                        }
                        sendRtpItem.setTcpActive(false);
                        sendRtpItem.setCallId(callId);
                        sendRtpItem.setPlayType(InviteStreamType.TALK);
                        sendRtpItem.setStatus(1);
                        sendRtpItem.setIp(ip);
                        sendRtpItem.setPort(port);
                        sendRtpItem.setTcpActive(false);
                        sendRtpItem.setApp("1000");
                        sendRtpItem.setStreamId("1000");
                        sendRtpItem.setSsrc(ssrc);
                        sendRtpItem.setOnlyAudio(true);
                        redisCatchStorage.updateSendRTPSever(sendRtpItem);

                        Map<String, Object> param = new HashMap<>(12);
                        param.put("vhost","__defaultVhost__");
                        param.put("app",sendRtpItem.getApp());
                        param.put("stream",sendRtpItem.getStreamId());
                        param.put("ssrc", sendRtpItem.getSsrc());
                        param.put("dst_url", sendRtpItem.getIp());
                        param.put("dst_port", sendRtpItem.getPort());
                        param.put("src_port", sendRtpItem.getLocalPort());
                        param.put("pt", sendRtpItem.getPt());
                        param.put("use_ps", sendRtpItem.isUsePs() ? "1" : "0");
                        param.put("is_udp", sendRtpItem.isTcp() ? "0" : "1");
                        param.put("only_audio", sendRtpItem.isOnlyAudio() ? "1" : "0");
                        JSONObject jsonObject = zlmrtpServerFactory.startSendRtpStream(mediaServerItemInuse, param);
                        System.out.println(11111);
                        System.out.println(sendRtpItem.getIp() + ":" + sendRtpItem.getPort());
//                        System.out.println(jsonObject);
//                    }

                }, (event) -> {

                }, (event) -> {
                    dynamicTask.stop(timeOutTaskKey);
                    mediaServerService.closeRTPServer(mediaServerItem, finalSsrcInfo.getStream());
                    // 释放ssrc
                    mediaServerService.releaseSsrc(mediaServerItem.getId(), finalSsrcInfo.getSsrc());

                    streamSession.remove(device.getDeviceId(), channelId, finalSsrcInfo.getStream());
                    errorEvent.response(event);
                });
            } catch (InvalidArgumentException | SipException | ParseException e) {

                logger.error("[命令发送失败] 对讲消息: {}", e.getMessage());
                dynamicTask.stop(timeOutTaskKey);
                mediaServerService.closeRTPServer(mediaServerItem, finalSsrcInfo.getStream());
                // 释放ssrc
                mediaServerService.releaseSsrc(mediaServerItem.getId(), finalSsrcInfo.getSsrc());

                streamSession.remove(device.getDeviceId(), channelId, finalSsrcInfo.getStream());
                SipSubscribe.EventResult eventResult = new SipSubscribe.EventResult(new CmdSendFailEvent(null));
                eventResult.msg = "命令发送失败";
                errorEvent.response(eventResult);
            }
//        }

    }

    @Override
    public void play(MediaServerItem mediaServerItem, SSRCInfo ssrcInfo, Device device, String channelId,
                     ZlmHttpHookSubscribe.Event hookEvent, SipSubscribe.Event errorEvent,
                     InviteTimeOutCallback timeoutCallback, String uuid) {

        String streamId = null;
        if (mediaServerItem.isRtpEnable()) {
            streamId = String.format("%s_%s", device.getDeviceId(), channelId);
        }
        if (ssrcInfo == null) {
            ssrcInfo = mediaServerService.openRTPServer(mediaServerItem, streamId, device.isSsrcCheck(), false);
        }
        logger.info("[点播开始] deviceId: {}, channelId: {},收流端口： {}, 收流模式：{}, SSRC: {}, SSRC校验：{}", device.getDeviceId(), channelId, ssrcInfo.getPort(), device.getStreamMode(), ssrcInfo.getSsrc(), device.isSsrcCheck());
        // 超时处理
        String timeOutTaskKey = UUID.randomUUID().toString();
        SSRCInfo finalSsrcInfo = ssrcInfo;
        System.out.println("设置超时任务： " + timeOutTaskKey);
        dynamicTask.startDelay(timeOutTaskKey, () -> {

            logger.info("[点播超时] 收流超时 deviceId: {}, channelId: {}，端口：{}, SSRC: {}", device.getDeviceId(), channelId, finalSsrcInfo.getPort(), finalSsrcInfo.getSsrc());
            timeoutCallback.run(1, "收流超时");
            // 点播超时回复BYE 同时释放ssrc以及此次点播的资源
            try {
                cmder.streamByeCmd(device, channelId, finalSsrcInfo.getStream(), null);
            } catch (InvalidArgumentException | ParseException | SipException e) {
                logger.error("[点播超时]， 发送BYE失败 {}", e.getMessage());
            } catch (SsrcTransactionNotFoundException e) {
                timeoutCallback.run(0, "点播超时");
                mediaServerService.releaseSsrc(mediaServerItem.getId(), finalSsrcInfo.getSsrc());
                mediaServerService.closeRTPServer(mediaServerItem, finalSsrcInfo.getStream());
                streamSession.remove(device.getDeviceId(), channelId, finalSsrcInfo.getStream());
            }
        }, userSetting.getPlayTimeout());
        final String ssrc = ssrcInfo.getSsrc();
        final String stream = ssrcInfo.getStream();
        //端口获取失败的ssrcInfo 没有必要发送点播指令
        if (ssrcInfo.getPort() <= 0) {
            logger.info("[点播端口分配异常]，deviceId={},channelId={},ssrcInfo={}", device.getDeviceId(), channelId, ssrcInfo);
            return;
        }
        try {
            cmder.playStreamCmd(mediaServerItem, ssrcInfo, device, channelId, (MediaServerItem mediaServerItemInuse, JSONObject response) -> {
                logger.info("收到订阅消息： " + response.toJSONString());
                System.out.println("停止超时任务： " + timeOutTaskKey);
                dynamicTask.stop(timeOutTaskKey);
                // hook响应
                onPublishHandlerForPlay(mediaServerItemInuse, response, device.getDeviceId(), channelId, uuid);
                hookEvent.response(mediaServerItemInuse, response);
                logger.info("[点播成功] deviceId: {}, channelId: {}", device.getDeviceId(), channelId);

            }, (event) -> {
                ResponseEvent responseEvent = (ResponseEvent) event.event;
                String contentString = new String(responseEvent.getResponse().getRawContent());
                // 获取ssrc
                int ssrcIndex = contentString.indexOf("y=");
                // 检查是否有y字段
                if (ssrcIndex >= 0) {
                    //ssrc规定长度为10字节，不取余下长度以避免后续还有“f=”字段 TODO 后续对不规范的非10位ssrc兼容
                    String ssrcInResponse = contentString.substring(ssrcIndex + 2, ssrcIndex + 12);
                    // 查询到ssrc不一致且开启了ssrc校验则需要针对处理
                    if (ssrc.equals(ssrcInResponse)) {
                        return;
                    }
                    logger.info("[点播消息] 收到invite 200, 发现下级自定义了ssrc: {}", ssrcInResponse);
                    if (!mediaServerItem.isRtpEnable() || device.isSsrcCheck()) {
                        logger.info("[点播消息] SSRC修正 {}->{}", ssrc, ssrcInResponse);

                        if (!mediaServerItem.getSsrcConfig().checkSsrc(ssrcInResponse)) {
                            // ssrc 不可用
                            // 释放ssrc
                            mediaServerService.releaseSsrc(mediaServerItem.getId(), finalSsrcInfo.getSsrc());
                            streamSession.remove(device.getDeviceId(), channelId, finalSsrcInfo.getStream());
                            event.msg = "下级自定义了ssrc,但是此ssrc不可用";
                            event.statusCode = 400;
                            errorEvent.response(event);
                            return;
                        }

                        // 单端口模式streamId也有变化，需要重新设置监听
                        if (!mediaServerItem.isRtpEnable()) {
                            // 添加订阅
                            HookSubscribeForStreamChange hookSubscribe = HookSubscribeFactory.on_stream_changed("rtp", stream, true, "rtsp", mediaServerItem.getId());
                            subscribe.removeSubscribe(hookSubscribe);
                            hookSubscribe.getContent().put("stream", String.format("%08x", Integer.parseInt(ssrcInResponse)).toUpperCase());
                            subscribe.addSubscribe(hookSubscribe, (MediaServerItem mediaServerItemInUse, JSONObject response) -> {
                                logger.info("[ZLM HOOK] ssrc修正后收到订阅消息： " + response.toJSONString());
                                dynamicTask.stop(timeOutTaskKey);
                                // hook响应
                                onPublishHandlerForPlay(mediaServerItemInUse, response, device.getDeviceId(), channelId, uuid);
                                hookEvent.response(mediaServerItemInUse, response);
                            });
                        }
                        // 关闭rtp server
                        mediaServerService.closeRTPServer(mediaServerItem, finalSsrcInfo.getStream());
                        // 重新开启ssrc server
                        mediaServerService.openRTPServer(mediaServerItem, finalSsrcInfo.getStream(), ssrcInResponse, device.isSsrcCheck(), false, finalSsrcInfo.getPort());

                    }
                }
            }, (event) -> {
                dynamicTask.stop(timeOutTaskKey);
                mediaServerService.closeRTPServer(mediaServerItem, finalSsrcInfo.getStream());
                // 释放ssrc
                mediaServerService.releaseSsrc(mediaServerItem.getId(), finalSsrcInfo.getSsrc());

                streamSession.remove(device.getDeviceId(), channelId, finalSsrcInfo.getStream());
                errorEvent.response(event);
            });
        } catch (InvalidArgumentException | SipException | ParseException e) {

            logger.error("[命令发送失败] 点播消息: {}", e.getMessage());
            dynamicTask.stop(timeOutTaskKey);
            mediaServerService.closeRTPServer(mediaServerItem, finalSsrcInfo.getStream());
            // 释放ssrc
            mediaServerService.releaseSsrc(mediaServerItem.getId(), finalSsrcInfo.getSsrc());

            streamSession.remove(device.getDeviceId(), channelId, finalSsrcInfo.getStream());
            SipSubscribe.EventResult eventResult = new SipSubscribe.EventResult(new CmdSendFailEvent(null));
            eventResult.msg = "命令发送失败";
            errorEvent.response(eventResult);
        }
    }

    @Override
    public void onPublishHandlerForPlay(MediaServerItem mediaServerItem, JSONObject response, String deviceId, String channelId, String uuid) {
        RequestMessage msg = new RequestMessage();
        if (uuid != null) {
            msg.setId(uuid);
        }
        msg.setKey(DeferredResultHolder.CALLBACK_CMD_PLAY + deviceId + channelId);
        StreamInfo streamInfo = onPublishHandler(mediaServerItem, response, deviceId, channelId);
        if (streamInfo != null) {
            DeviceChannel deviceChannel = storager.queryChannel(deviceId, channelId);
            if (deviceChannel != null) {
                deviceChannel.setStreamId(streamInfo.getStream());
                storager.startPlay(deviceId, channelId, streamInfo.getStream());
            }
            redisCatchStorage.startPlay(streamInfo);

            WVPResult wvpResult = new WVPResult();
            wvpResult.setCode(ErrorCode.SUCCESS.getCode());
            wvpResult.setMsg(ErrorCode.SUCCESS.getMsg());
            wvpResult.setData(streamInfo);
            msg.setData(wvpResult);

            resultHolder.invokeAllResult(msg);
        } else {
            logger.warn("设备预览API调用失败！");
            msg.setData(WVPResult.fail(ErrorCode.ERROR100.getCode(), "设备预览API调用失败！"));
            resultHolder.invokeAllResult(msg);
        }
    }

    @Override
    public MediaServerItem getNewMediaServerItem(Device device) {
        if (device == null) {
            return null;
        }
        MediaServerItem mediaServerItem;
        if (ObjectUtils.isEmpty(device.getMediaServerId()) || "auto".equals(device.getMediaServerId())) {
            mediaServerItem = mediaServerService.getMediaServerForMinimumLoad();
        } else {
<<<<<<< HEAD
            mediaServerItem = mediaServerService.getOne(mediaServerId);
=======
            mediaServerItem = mediaServerService.getOne(device.getMediaServerId());
>>>>>>> c4fc4abf
        }
        if (mediaServerItem == null) {
            logger.warn("点播时未找到可使用的ZLM...");
        }
        return mediaServerItem;
    }

    @Override
    public DeferredResult<WVPResult<StreamInfo>> playBack(String deviceId, String channelId, String startTime,
                                                          String endTime, InviteStreamCallback inviteStreamCallback,
                                                          PlayBackCallback callback) {
        Device device = storager.queryVideoDevice(deviceId);
        if (device == null) {
            return null;
        }
        MediaServerItem newMediaServerItem = getNewMediaServerItem(device);
        SSRCInfo ssrcInfo = mediaServerService.openRTPServer(newMediaServerItem, null, true, true);

        return playBack(newMediaServerItem, ssrcInfo, deviceId, channelId, startTime, endTime, inviteStreamCallback, callback);
    }

    @Override
    public DeferredResult<WVPResult<StreamInfo>> playBack(MediaServerItem mediaServerItem, SSRCInfo ssrcInfo,
                                                          String deviceId, String channelId, String startTime,
                                                          String endTime, InviteStreamCallback infoCallBack,
                                                          PlayBackCallback playBackCallback) {
        if (mediaServerItem == null || ssrcInfo == null) {
            return null;
        }
        String uuid = UUID.randomUUID().toString();
        String key = DeferredResultHolder.CALLBACK_CMD_PLAYBACK + deviceId + channelId;
        Device device = storager.queryVideoDevice(deviceId);
        if (device == null) {
            throw new ControllerException(ErrorCode.ERROR100.getCode(), "设备： " + deviceId + "不存在");
        }
        DeferredResult<WVPResult<StreamInfo>> result = new DeferredResult<>(30000L);
        resultHolder.put(DeferredResultHolder.CALLBACK_CMD_PLAYBACK + deviceId + channelId, uuid, result);
        RequestMessage requestMessage = new RequestMessage();
        requestMessage.setId(uuid);
        requestMessage.setKey(key);
        PlayBackResult<RequestMessage> playBackResult = new PlayBackResult<>();
        String playBackTimeOutTaskKey = UUID.randomUUID().toString();
        dynamicTask.startDelay(playBackTimeOutTaskKey, () -> {
            logger.warn(String.format("设备回放超时，deviceId：%s ，channelId：%s", deviceId, channelId));
            playBackResult.setCode(ErrorCode.ERROR100.getCode());
            playBackResult.setMsg("回放超时");
            playBackResult.setData(requestMessage);

            try {
                cmder.streamByeCmd(device, channelId, ssrcInfo.getStream(), null);
            } catch (InvalidArgumentException | ParseException | SipException e) {
                logger.error("[录像流]回放超时 发送BYE失败 {}", e.getMessage());
            } catch (SsrcTransactionNotFoundException e) {
                // 点播超时回复BYE 同时释放ssrc以及此次点播的资源
                mediaServerService.releaseSsrc(mediaServerItem.getId(), ssrcInfo.getSsrc());
                mediaServerService.closeRTPServer(mediaServerItem, ssrcInfo.getStream());
                streamSession.remove(deviceId, channelId, ssrcInfo.getStream());
            }

            // 回复之前所有的点播请求
            playBackCallback.call(playBackResult);
            result.setResult(WVPResult.fail(ErrorCode.ERROR100.getCode(), "回放超时"));
            resultHolder.exist(DeferredResultHolder.CALLBACK_CMD_PLAYBACK + deviceId + channelId, uuid);
        }, userSetting.getPlayTimeout());

        SipSubscribe.Event errorEvent = event -> {
            dynamicTask.stop(playBackTimeOutTaskKey);
            requestMessage.setData(WVPResult.fail(ErrorCode.ERROR100.getCode(), String.format("回放失败， 错误码： %s, %s", event.statusCode, event.msg)));
            playBackResult.setCode(ErrorCode.ERROR100.getCode());
            playBackResult.setMsg(String.format("回放失败， 错误码： %s, %s", event.statusCode, event.msg));
            playBackResult.setData(requestMessage);
            playBackResult.setEvent(event);
            playBackCallback.call(playBackResult);
            streamSession.remove(device.getDeviceId(), channelId, ssrcInfo.getStream());
        };

        InviteStreamCallback hookEvent = (InviteStreamInfo inviteStreamInfo) -> {
            logger.info("收到回放订阅消息： " + inviteStreamInfo.getResponse().toJSONString());
            dynamicTask.stop(playBackTimeOutTaskKey);
            StreamInfo streamInfo = onPublishHandler(inviteStreamInfo.getMediaServerItem(), inviteStreamInfo.getResponse(), deviceId, channelId);
            if (streamInfo == null) {
                logger.warn("设备回放API调用失败！");
                playBackResult.setCode(ErrorCode.ERROR100.getCode());
                playBackResult.setMsg("设备回放API调用失败！");
                playBackCallback.call(playBackResult);
                return;
            }
            redisCatchStorage.startPlayback(streamInfo, inviteStreamInfo.getCallId());
            WVPResult<StreamInfo> success = WVPResult.success(streamInfo);
            requestMessage.setData(success);
            playBackResult.setCode(ErrorCode.SUCCESS.getCode());
            playBackResult.setMsg(ErrorCode.SUCCESS.getMsg());
            playBackResult.setData(requestMessage);
            playBackResult.setMediaServerItem(inviteStreamInfo.getMediaServerItem());
            playBackResult.setResponse(inviteStreamInfo.getResponse());
            playBackCallback.call(playBackResult);
        };

        try {
            cmder.playbackStreamCmd(mediaServerItem, ssrcInfo, device, channelId, startTime, endTime, infoCallBack,
                    hookEvent, eventResult -> {
                        if (eventResult.type == SipSubscribe.EventResultType.response) {
                            ResponseEvent responseEvent = (ResponseEvent) eventResult.event;
                            String contentString = new String(responseEvent.getResponse().getRawContent());
                            // 获取ssrc
                            int ssrcIndex = contentString.indexOf("y=");
                            // 检查是否有y字段
                            if (ssrcIndex >= 0) {
                                //ssrc规定长度为10字节，不取余下长度以避免后续还有“f=”字段 TODO 后续对不规范的非10位ssrc兼容
                                String ssrcInResponse = contentString.substring(ssrcIndex + 2, ssrcIndex + 12);
                                // 查询到ssrc不一致且开启了ssrc校验则需要针对处理
                                if (ssrcInfo.getSsrc().equals(ssrcInResponse)) {
                                    return;
                                }
                                logger.info("[回放消息] 收到invite 200, 发现下级自定义了ssrc: {}", ssrcInResponse);
                                if (!mediaServerItem.isRtpEnable() || device.isSsrcCheck()) {
                                    logger.info("[回放消息] SSRC修正 {}->{}", ssrcInfo.getSsrc(), ssrcInResponse);

                                    if (!mediaServerItem.getSsrcConfig().checkSsrc(ssrcInResponse)) {
                                        // ssrc 不可用
                                        // 释放ssrc
                                        mediaServerService.releaseSsrc(mediaServerItem.getId(), ssrcInfo.getSsrc());
                                        streamSession.remove(device.getDeviceId(), channelId, ssrcInfo.getStream());
                                        eventResult.msg = "下级自定义了ssrc,但是此ssrc不可用";
                                        eventResult.statusCode = 400;
                                        errorEvent.response(eventResult);
                                        return;
                                    }

                                    // 单端口模式streamId也有变化，需要重新设置监听
                                    if (!mediaServerItem.isRtpEnable()) {
                                        // 添加订阅
                                        HookSubscribeForStreamChange hookSubscribe = HookSubscribeFactory.on_stream_changed("rtp", ssrcInfo.getStream(), true, "rtsp", mediaServerItem.getId());
                                        subscribe.removeSubscribe(hookSubscribe);
                                        hookSubscribe.getContent().put("stream", String.format("%08x", Integer.parseInt(ssrcInResponse)).toUpperCase());
                                        subscribe.addSubscribe(hookSubscribe, (MediaServerItem mediaServerItemInUse, JSONObject response) -> {
                                            logger.info("[ZLM HOOK] ssrc修正后收到订阅消息： " + response.toJSONString());
                                            dynamicTask.stop(playBackTimeOutTaskKey);
                                            // hook响应
                                            onPublishHandlerForPlay(mediaServerItemInUse, response, device.getDeviceId(), channelId, uuid);
                                            hookEvent.call(new InviteStreamInfo(mediaServerItem, null, eventResult.callId, "rtp", ssrcInfo.getStream()));
                                        });
                                    }
                                    // 关闭rtp server
                                    mediaServerService.closeRTPServer(mediaServerItem, ssrcInfo.getStream());
                                    // 重新开启ssrc server
                                    mediaServerService.openRTPServer(mediaServerItem, ssrcInfo.getStream(), ssrcInResponse, device.isSsrcCheck(), true, ssrcInfo.getPort());
                                }
                            }
                        }

                    }, errorEvent);
        } catch (InvalidArgumentException | SipException | ParseException e) {
            logger.error("[命令发送失败] 回放: {}", e.getMessage());

            SipSubscribe.EventResult eventResult = new SipSubscribe.EventResult(new CmdSendFailEvent(null));
            eventResult.msg = "命令发送失败";
            errorEvent.response(eventResult);
        }
        return result;
    }

    @Override
    public DeferredResult<WVPResult<StreamInfo>> download(String deviceId, String channelId, String startTime, String endTime, int downloadSpeed, InviteStreamCallback infoCallBack, PlayBackCallback hookCallBack) {
        Device device = storager.queryVideoDevice(deviceId);
        if (device == null) {
            return null;
        }
        MediaServerItem newMediaServerItem = getNewMediaServerItem(device);
        SSRCInfo ssrcInfo = mediaServerService.openRTPServer(newMediaServerItem, null, true, true);

        return download(newMediaServerItem, ssrcInfo, deviceId, channelId, startTime, endTime, downloadSpeed, infoCallBack, hookCallBack);
    }

    @Override
    public DeferredResult<WVPResult<StreamInfo>> download(MediaServerItem mediaServerItem, SSRCInfo ssrcInfo, String deviceId, String channelId, String startTime, String endTime, int downloadSpeed, InviteStreamCallback infoCallBack, PlayBackCallback hookCallBack) {
        if (mediaServerItem == null || ssrcInfo == null) {
            return null;
        }
        String uuid = UUID.randomUUID().toString();
        String key = DeferredResultHolder.CALLBACK_CMD_DOWNLOAD + deviceId + channelId;
        DeferredResult<WVPResult<StreamInfo>> result = new DeferredResult<>(30000L);
        Device device = storager.queryVideoDevice(deviceId);
        if (device == null) {
            throw new ControllerException(ErrorCode.ERROR400.getCode(), "设备：" + deviceId + "不存在");
        }

        resultHolder.put(key, uuid, result);
        RequestMessage requestMessage = new RequestMessage();
        requestMessage.setId(uuid);
        requestMessage.setKey(key);
        WVPResult<StreamInfo> wvpResult = new WVPResult<>();
        requestMessage.setData(wvpResult);
        PlayBackResult<RequestMessage> downloadResult = new PlayBackResult<>();
        downloadResult.setData(requestMessage);

        String downLoadTimeOutTaskKey = UUID.randomUUID().toString();
        dynamicTask.startDelay(downLoadTimeOutTaskKey, () -> {
            logger.warn(String.format("录像下载请求超时，deviceId：%s ，channelId：%s", deviceId, channelId));
            wvpResult.setCode(ErrorCode.ERROR100.getCode());
            wvpResult.setMsg("录像下载请求超时");
            downloadResult.setCode(ErrorCode.ERROR100.getCode());
            downloadResult.setMsg("录像下载请求超时");
            hookCallBack.call(downloadResult);

            // 点播超时回复BYE 同时释放ssrc以及此次点播的资源
            try {
                cmder.streamByeCmd(device, channelId, ssrcInfo.getStream(), null);
            } catch (InvalidArgumentException | ParseException | SipException e) {
                logger.error("[录像流]录像下载请求超时， 发送BYE失败 {}", e.getMessage());
            } catch (SsrcTransactionNotFoundException e) {
                mediaServerService.releaseSsrc(mediaServerItem.getId(), ssrcInfo.getSsrc());
                mediaServerService.closeRTPServer(mediaServerItem, ssrcInfo.getStream());
                streamSession.remove(deviceId, channelId, ssrcInfo.getStream());
            }
            // 回复之前所有的点播请求
            hookCallBack.call(downloadResult);
        }, userSetting.getPlayTimeout());

        SipSubscribe.Event errorEvent = event -> {
            dynamicTask.stop(downLoadTimeOutTaskKey);
            downloadResult.setCode(ErrorCode.ERROR100.getCode());
            downloadResult.setMsg(String.format("录像下载失败， 错误码： %s, %s", event.statusCode, event.msg));
            wvpResult.setCode(ErrorCode.ERROR100.getCode());
            wvpResult.setMsg(String.format("录像下载失败， 错误码： %s, %s", event.statusCode, event.msg));
            downloadResult.setEvent(event);
            hookCallBack.call(downloadResult);
            streamSession.remove(device.getDeviceId(), channelId, ssrcInfo.getStream());
        };

        try {
            cmder.downloadStreamCmd(mediaServerItem, ssrcInfo, device, channelId, startTime, endTime, downloadSpeed, infoCallBack,
                    inviteStreamInfo -> {
                        logger.info("收到订阅消息： " + inviteStreamInfo.getResponse().toJSONString());
                        dynamicTask.stop(downLoadTimeOutTaskKey);
                        StreamInfo streamInfo = onPublishHandler(inviteStreamInfo.getMediaServerItem(), inviteStreamInfo.getResponse(), deviceId, channelId);
                        streamInfo.setStartTime(startTime);
                        streamInfo.setEndTime(endTime);
                        redisCatchStorage.startDownload(streamInfo, inviteStreamInfo.getCallId());
                        wvpResult.setCode(ErrorCode.SUCCESS.getCode());
                        wvpResult.setMsg(ErrorCode.SUCCESS.getMsg());
                        wvpResult.setData(streamInfo);
                        downloadResult.setCode(ErrorCode.SUCCESS.getCode());
                        downloadResult.setMsg(ErrorCode.SUCCESS.getMsg());
                        downloadResult.setMediaServerItem(inviteStreamInfo.getMediaServerItem());
                        downloadResult.setResponse(inviteStreamInfo.getResponse());
                        hookCallBack.call(downloadResult);
                    }, errorEvent);
        } catch (InvalidArgumentException | SipException | ParseException e) {
            logger.error("[命令发送失败] 录像下载: {}", e.getMessage());

            SipSubscribe.EventResult eventResult = new SipSubscribe.EventResult(new CmdSendFailEvent(null));
            eventResult.msg = "命令发送失败";
            errorEvent.response(eventResult);
        }
        return result;
    }

    @Override
    public StreamInfo getDownLoadInfo(String deviceId, String channelId, String stream) {
        StreamInfo streamInfo = redisCatchStorage.queryDownload(deviceId, channelId, stream, null);
        if (streamInfo != null) {
            if (streamInfo.getProgress() == 1) {
                return streamInfo;
            }

            // 获取当前已下载时长
            String mediaServerId = streamInfo.getMediaServerId();
            MediaServerItem mediaServerItem = mediaServerService.getOne(mediaServerId);
            if (mediaServerItem == null) {
                logger.warn("查询录像信息时发现节点已离线");
                return null;
            }
            if (mediaServerItem.getRecordAssistPort() > 0) {
                JSONObject jsonObject = assistRESTfulUtils.fileDuration(mediaServerItem, streamInfo.getApp(), streamInfo.getStream(), null);
                if (jsonObject != null && jsonObject.getInteger("code") == 0) {
                    long duration = jsonObject.getLong("data");

                    if (duration == 0) {
                        streamInfo.setProgress(0);
                    } else {
                        String startTime = streamInfo.getStartTime();
                        String endTime = streamInfo.getEndTime();
                        long start = DateUtil.yyyy_MM_dd_HH_mm_ssToTimestamp(startTime);
                        long end = DateUtil.yyyy_MM_dd_HH_mm_ssToTimestamp(endTime);

                        BigDecimal currentCount = new BigDecimal(duration / 1000);
                        BigDecimal totalCount = new BigDecimal(end - start);
                        BigDecimal divide = currentCount.divide(totalCount, 2, RoundingMode.HALF_UP);
                        double process = divide.doubleValue();
                        streamInfo.setProgress(process);
                    }
                }
            }
        }
        return streamInfo;
    }

    @Override
    public void onPublishHandlerForDownload(InviteStreamInfo inviteStreamInfo, String deviceId, String channelId, String uuid) {
        RequestMessage msg = new RequestMessage();
        msg.setKey(DeferredResultHolder.CALLBACK_CMD_DOWNLOAD + deviceId + channelId);
        msg.setId(uuid);
        StreamInfo streamInfo = onPublishHandler(inviteStreamInfo.getMediaServerItem(), inviteStreamInfo.getResponse(), deviceId, channelId);
        if (streamInfo != null) {
            redisCatchStorage.startDownload(streamInfo, inviteStreamInfo.getCallId());
            msg.setData(JSON.toJSONString(streamInfo));
            resultHolder.invokeResult(msg);
        } else {
            logger.warn("设备预览API调用失败！");
            msg.setData(WVPResult.fail(ErrorCode.ERROR100.getCode(), "设备预览API调用失败！"));
            resultHolder.invokeResult(msg);
        }
    }


    public StreamInfo onPublishHandler(MediaServerItem mediaServerItem, JSONObject resonse, String deviceId, String channelId) {
        String streamId = resonse.getString("stream");
        JSONArray tracks = resonse.getJSONArray("tracks");
        StreamInfo streamInfo = mediaService.getStreamInfoByAppAndStream(mediaServerItem, "rtp", streamId, tracks, null);
        streamInfo.setDeviceID(deviceId);
        streamInfo.setChannelId(channelId);
        return streamInfo;
    }

    @Override
    public void zlmServerOffline(String mediaServerId) {
        // 处理正在向上推流的上级平台
        List<SendRtpItem> sendRtpItems = redisCatchStorage.querySendRTPServer(null);
        if (sendRtpItems.size() > 0) {
            for (SendRtpItem sendRtpItem : sendRtpItems) {
                if (sendRtpItem.getMediaServerId().equals(mediaServerId)) {
                    ParentPlatform platform = storager.queryParentPlatByServerGBId(sendRtpItem.getPlatformId());
                    try {
                        sipCommanderFroPlatform.streamByeCmd(platform, sendRtpItem.getCallId());
                    } catch (SipException | InvalidArgumentException | ParseException e) {
                        logger.error("[命令发送失败] 国标级联 发送BYE: {}", e.getMessage());
                    }
                }
            }
        }
        // 处理正在观看的国标设备
        List<SsrcTransaction> allSsrc = streamSession.getAllSsrc();
        if (allSsrc.size() > 0) {
            for (SsrcTransaction ssrcTransaction : allSsrc) {
                if (ssrcTransaction.getMediaServerId().equals(mediaServerId)) {
                    Device device = deviceService.queryDevice(ssrcTransaction.getDeviceId());
                    if (device == null) {
                        continue;
                    }
                    try {
                        cmder.streamByeCmd(device, ssrcTransaction.getChannelId(),
                                ssrcTransaction.getStream(), null);
                    } catch (InvalidArgumentException | ParseException | SipException |
                            SsrcTransactionNotFoundException e) {
                        logger.error("[zlm离线]为正在使用此zlm的设备， 发送BYE失败 {}", e.getMessage());
                    }
                }
            }
        }
    }

    @Override
    public AudioBroadcastResult audioBroadcast(Device device, String channelId) {
        if (device == null || channelId == null) {
            return null;
        }
        logger.info("[语音喊话] device： {}, channel: {}", device.getDeviceId(), channelId);
        DeviceChannel deviceChannel = storager.queryChannel(device.getDeviceId(), channelId);
        if (deviceChannel == null) {
            logger.warn("开启语音广播的时候未找到通道： {}", channelId);
            return null;
        }
        MediaServerItem mediaServerItem = mediaServerService.getMediaServerForMinimumLoad();
//        String app = "broadcast";
        // TODO 从sip user agent中判断是什么品牌设备，大华默认使用talk模式，其他使用broadcast模式
        String app = "talk";
        String stream = device.getDeviceId() + "_" + channelId;
        StreamInfo broadcast = mediaService.getStreamInfoByAppAndStream(mediaServerItem, "broadcast", stream, null, null, null, false);
        AudioBroadcastResult audioBroadcastResult = new AudioBroadcastResult();
        audioBroadcastResult.setApp(app);
        audioBroadcastResult.setStream(stream);
        audioBroadcastResult.setStreamInfo(mediaService.getStreamInfoByAppAndStream(mediaServerItem, app, stream, null, null, null,false));
        audioBroadcastResult.setCodec("G.711");
        return audioBroadcastResult;
    }

    @Override
    public void audioBroadcastCmd(Device device, String channelId, int timeout, AudioBroadcastEvent event) throws InvalidArgumentException, ParseException, SipException {
        if (device == null || channelId == null) {
            return;
        }
        logger.info("[语音喊话] device： {}, channel: {}", device.getDeviceId(), channelId);
        DeviceChannel deviceChannel = storager.queryChannel(device.getDeviceId(), channelId);
        if (deviceChannel == null) {
            logger.warn("开启语音广播的时候未找到通道： {}", channelId);
            event.call("开启语音广播的时候未找到通道");
            return;
        }
        // 查询通道使用状态
        if (audioBroadcastManager.exit(device.getDeviceId(), channelId)) {
            SendRtpItem sendRtpItem = redisCatchStorage.querySendRTPServer(device.getDeviceId(), channelId, null, null);
            if (sendRtpItem != null && sendRtpItem.isOnlyAudio()) {
                // 查询流是否存在，不存在则认为是异常状态
                MediaServerItem mediaServerItem = mediaServerService.getOne(sendRtpItem.getMediaServerId());
                Boolean streamReady = zlmrtpServerFactory.isStreamReady(mediaServerItem, sendRtpItem.getApp(), sendRtpItem.getStreamId());
                if (streamReady) {
                    logger.warn("语音广播已经开启： {}", channelId);
                    event.call("语音广播已经开启");
                    return;
                } else {
                    audioBroadcastManager.del(deviceChannel.getDeviceId(), channelId);
                    redisCatchStorage.deleteSendRTPServer(device.getDeviceId(), channelId, sendRtpItem.getCallId(), sendRtpItem.getStreamId());
                }
            }
        }

        // 发送通知
        cmder.audioBroadcastCmd(device, channelId, eventResultForOk -> {
            // 发送成功
            AudioBroadcastCatch audioBroadcastCatch = new AudioBroadcastCatch(device.getDeviceId(), channelId, AudioBroadcastCatchStatus.Ready);
            audioBroadcastManager.add(audioBroadcastCatch);
        }, eventResultForError -> {
            // 发送失败
            logger.error("语音广播发送失败： {}:{}", channelId, eventResultForError.msg);
            event.call("语音广播发送失败");
            stopAudioBroadcast(device.getDeviceId(), channelId);
        });
    }



    @Override
    public void stopAudioBroadcast(String deviceId, String channelId) {
        AudioBroadcastCatch audioBroadcastCatch = audioBroadcastManager.get(deviceId, channelId);
        if (audioBroadcastCatch != null) {

            Device device = deviceService.queryDevice(deviceId);
            if (device == null) {
                return;
            }
//            if (audioBroadcastCatch.getStatus() == AudioBroadcastCatchStatus.Ok) {
//                cmder.streamByeCmd(device, audioBroadcastCatch.getChannelId(), null, audioBroadcastCatch.getSipTransactionInfo().getCallId());
//            }
            SendRtpItem sendRtpItem = redisCatchStorage.querySendRTPServer(deviceId, audioBroadcastCatch.getChannelId(), null, null);
            if (sendRtpItem != null) {
                redisCatchStorage.deleteSendRTPServer(deviceId, sendRtpItem.getChannelId(), null, null);
                MediaServerItem mediaInfo = mediaServerService.getOne(sendRtpItem.getMediaServerId());
                Map<String, Object> param = new HashMap<>();
                param.put("vhost", "__defaultVhost__");
                param.put("app", sendRtpItem.getApp());
                param.put("stream", sendRtpItem.getStreamId());
                zlmresTfulUtils.stopSendRtp(mediaInfo, param);
            }

            audioBroadcastManager.del(deviceId, channelId);
        }
    }

    @Override
    public void zlmServerOnline(String mediaServerId) {
        // TODO 查找之前的点播，流如果不存在则给下级发送bye
//        MediaServerItem mediaServerItem = mediaServerService.getOne(mediaServerId);
//        zlmresTfulUtils.getMediaList(mediaServerItem, (mediaList ->{
//            Integer code = mediaList.getInteger("code");
//            if (code == 0) {
//                JSONArray data = mediaList.getJSONArray("data");
//                if (data == null || data.size() == 0) {
//                    zlmServerOffline(mediaServerId);
//                }else {
//                    Map<String, JSONObject> mediaListMap = new HashMap<>();
//                    for (int i = 0; i < data.size(); i++) {
//                        JSONObject json = data.getJSONObject(i);
//                        String app = json.getString("app");
//                        if ("rtp".equals(app)) {
//                            String stream = json.getString("stream");
//                            if (mediaListMap.get(stream) != null) {
//                                continue;
//                            }
//                            mediaListMap.put(stream, json);
//                            // 处理正在观看的国标设备
//                            List<SsrcTransaction> ssrcTransactions = streamSession.getSsrcTransactionForAll(null, null, null, stream);
//                            if (ssrcTransactions.size() > 0) {
//                                for (SsrcTransaction ssrcTransaction : ssrcTransactions) {
//                                    if(ssrcTransaction.getMediaServerId().equals(mediaServerId)) {
//                                        cmder.streamByeCmd(ssrcTransaction.getDeviceId(), ssrcTransaction.getChannelId(),
//                                                ssrcTransaction.getStream(), null);
//                                    }
//                                }
//                            }
//                        }
//                    }
//                    if (mediaListMap.size() > 0 ) {
//                        // 处理正在向上推流的上级平台
//                        List<SendRtpItem> sendRtpItems = redisCatchStorage.querySendRTPServer(null);
//                        if (sendRtpItems.size() > 0) {
//                            for (SendRtpItem sendRtpItem : sendRtpItems) {
//                                if (sendRtpItem.getMediaServerId().equals(mediaServerId)) {
//                                    if (mediaListMap.get(sendRtpItem.getStreamId()) == null) {
//                                        ParentPlatform platform = storager.queryPlatformByServerGBId(sendRtpItem.getPlatformId());
//                                        sipCommanderFroPlatform.streamByeCmd(platform, sendRtpItem.getCallId());
//                                    }
//                                }
//                            }
//                        }
//                    }
//                }
//            }
//        }));
    }

    @Override
    public void pauseRtp(String streamId) throws ServiceException, InvalidArgumentException, ParseException, SipException {
        String key = redisCatchStorage.queryPlaybackForKey(null, null, streamId, null);
        StreamInfo streamInfo = redisCatchStorage.queryPlayback(null, null, streamId, null);
        if (null == streamInfo) {
            logger.warn("streamId不存在!");
            throw new ServiceException("streamId不存在");
        }
        streamInfo.setPause(true);
        RedisUtil.set(key, streamInfo);
        MediaServerItem mediaServerItem = mediaServerService.getOne(streamInfo.getMediaServerId());
        if (null == mediaServerItem) {
            logger.warn("mediaServer 不存在!");
            throw new ServiceException("mediaServer不存在");
        }
        // zlm 暂停RTP超时检查
        JSONObject jsonObject = zlmresTfulUtils.pauseRtpCheck(mediaServerItem, streamId);
        if (jsonObject == null || jsonObject.getInteger("code") != 0) {
            throw new ServiceException("暂停RTP接收失败");
        }
        Device device = storager.queryVideoDevice(streamInfo.getDeviceID());
        cmder.playPauseCmd(device, streamInfo);
    }

    @Override
    public void resumeRtp(String streamId) throws ServiceException, InvalidArgumentException, ParseException, SipException {
        String key = redisCatchStorage.queryPlaybackForKey(null, null, streamId, null);
        StreamInfo streamInfo = redisCatchStorage.queryPlayback(null, null, streamId, null);
        if (null == streamInfo) {
            logger.warn("streamId不存在!");
            throw new ServiceException("streamId不存在");
        }
        streamInfo.setPause(false);
        RedisUtil.set(key, streamInfo);
        MediaServerItem mediaServerItem = mediaServerService.getOne(streamInfo.getMediaServerId());
        if (null == mediaServerItem) {
            logger.warn("mediaServer 不存在!");
            throw new ServiceException("mediaServer不存在");
        }
        // zlm 暂停RTP超时检查
        JSONObject jsonObject = zlmresTfulUtils.resumeRtpCheck(mediaServerItem, streamId);
        if (jsonObject == null || jsonObject.getInteger("code") != 0) {
            throw new ServiceException("继续RTP接收失败");
        }
        Device device = storager.queryVideoDevice(streamInfo.getDeviceID());
        cmder.playResumeCmd(device, streamInfo);
    }
}<|MERGE_RESOLUTION|>--- conflicted
+++ resolved
@@ -9,11 +9,8 @@
 import javax.sip.ResponseEvent;
 import javax.sip.SipException;
 
-<<<<<<< HEAD
 import com.genersoft.iot.vmp.gb28181.bean.*;
-=======
 import com.genersoft.iot.vmp.common.VideoManagerConstants;
->>>>>>> c4fc4abf
 import com.genersoft.iot.vmp.conf.exception.ControllerException;
 import com.genersoft.iot.vmp.conf.exception.ServiceException;
 import com.genersoft.iot.vmp.conf.exception.SsrcTransactionNotFoundException;
@@ -21,11 +18,8 @@
 import com.genersoft.iot.vmp.gb28181.utils.SipUtils;
 import com.genersoft.iot.vmp.media.zlm.dto.MediaItem;
 import com.genersoft.iot.vmp.service.IDeviceService;
-<<<<<<< HEAD
 import com.genersoft.iot.vmp.vmanager.bean.AudioBroadcastResult;
-=======
 import com.genersoft.iot.vmp.utils.redis.RedisUtil;
->>>>>>> c4fc4abf
 import com.genersoft.iot.vmp.vmanager.bean.ErrorCode;
 import org.slf4j.Logger;
 import org.slf4j.LoggerFactory;
@@ -134,10 +128,7 @@
     @Autowired
     private ThreadPoolTaskExecutor taskExecutor;
 
-<<<<<<< HEAD
-
-=======
->>>>>>> c4fc4abf
+
     @Override
     public PlayResult play(MediaServerItem mediaServerItem, String deviceId, String channelId,
                            ZlmHttpHookSubscribe.Event hookEvent, SipSubscribe.Event errorEvent,
@@ -619,11 +610,9 @@
         if (ObjectUtils.isEmpty(device.getMediaServerId()) || "auto".equals(device.getMediaServerId())) {
             mediaServerItem = mediaServerService.getMediaServerForMinimumLoad();
         } else {
-<<<<<<< HEAD
             mediaServerItem = mediaServerService.getOne(mediaServerId);
-=======
+        } else {
             mediaServerItem = mediaServerService.getOne(device.getMediaServerId());
->>>>>>> c4fc4abf
         }
         if (mediaServerItem == null) {
             logger.warn("点播时未找到可使用的ZLM...");
