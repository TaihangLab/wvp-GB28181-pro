package com.genersoft.iot.vmp.service.impl;

import com.alibaba.fastjson.JSON;
import com.alibaba.fastjson.JSONArray;
import com.alibaba.fastjson.JSONObject;
import com.genersoft.iot.vmp.common.StreamInfo;
import com.genersoft.iot.vmp.conf.DynamicTask;
import com.genersoft.iot.vmp.conf.SipConfig;
import com.genersoft.iot.vmp.conf.UserSetting;
import com.genersoft.iot.vmp.gb28181.bean.*;
import com.genersoft.iot.vmp.gb28181.event.SipSubscribe;
import com.genersoft.iot.vmp.gb28181.session.AudioBroadcastManager;
import com.genersoft.iot.vmp.gb28181.session.VideoStreamSessionManager;
import com.genersoft.iot.vmp.gb28181.transmit.callback.DeferredResultHolder;
import com.genersoft.iot.vmp.gb28181.transmit.callback.RequestMessage;
import com.genersoft.iot.vmp.gb28181.transmit.cmd.impl.SIPCommander;
import com.genersoft.iot.vmp.gb28181.transmit.cmd.impl.SIPCommanderFroPlatform;
import com.genersoft.iot.vmp.media.zlm.ZLMRTPServerFactory;
import com.genersoft.iot.vmp.utils.DateUtil;
import com.genersoft.iot.vmp.media.zlm.AssistRESTfulUtils;
import com.genersoft.iot.vmp.media.zlm.ZLMHttpHookSubscribe;
import com.genersoft.iot.vmp.media.zlm.ZLMRESTfulUtils;
import com.genersoft.iot.vmp.media.zlm.dto.MediaServerItem;
import com.genersoft.iot.vmp.service.IMediaServerService;
import com.genersoft.iot.vmp.service.IMediaService;
import com.genersoft.iot.vmp.service.IPlayService;
import com.genersoft.iot.vmp.service.bean.InviteTimeOutCallback;
import com.genersoft.iot.vmp.service.bean.PlayBackCallback;
import com.genersoft.iot.vmp.service.bean.PlayBackResult;
import com.genersoft.iot.vmp.service.bean.SSRCInfo;
import com.genersoft.iot.vmp.storager.IRedisCatchStorage;
import com.genersoft.iot.vmp.storager.IVideoManagerStorage;
import com.genersoft.iot.vmp.utils.redis.RedisUtil;
import com.genersoft.iot.vmp.vmanager.bean.AudioBroadcastResult;
import com.genersoft.iot.vmp.vmanager.bean.WVPResult;
import com.genersoft.iot.vmp.vmanager.gb28181.play.bean.AudioBroadcastEvent;
import com.genersoft.iot.vmp.vmanager.gb28181.play.bean.PlayResult;
import gov.nist.javax.sip.stack.SIPDialog;
import org.slf4j.Logger;
import org.slf4j.LoggerFactory;
import org.springframework.beans.factory.annotation.Autowired;
import org.springframework.http.HttpStatus;
import org.springframework.http.ResponseEntity;
import org.springframework.stereotype.Service;
import org.springframework.util.ResourceUtils;
import org.springframework.web.context.request.async.DeferredResult;

import javax.sip.ResponseEvent;
import javax.sip.SipException;
import java.io.FileNotFoundException;
import java.math.BigDecimal;
import java.text.ParseException;
import java.math.RoundingMode;
import java.util.*;
import java.util.stream.Collectors;
import java.util.stream.Stream;

@SuppressWarnings(value = {"rawtypes", "unchecked"})
@Service
public class PlayServiceImpl implements IPlayService {

    private final static Logger logger = LoggerFactory.getLogger(PlayServiceImpl.class);

    @Autowired
    private IVideoManagerStorage storager;

    @Autowired
    private SIPCommander cmder;

    @Autowired
    private AudioBroadcastManager audioBroadcastManager;

    @Autowired
    private SIPCommanderFroPlatform sipCommanderFroPlatform;

    @Autowired
    private IRedisCatchStorage redisCatchStorage;

    @Autowired
    private ZLMRTPServerFactory zlmrtpServerFactory;

    @Autowired
    private DeferredResultHolder resultHolder;

    @Autowired
    private ZLMRESTfulUtils zlmresTfulUtils;

    @Autowired
    private AssistRESTfulUtils assistRESTfulUtils;

    @Autowired
    private IMediaService mediaService;

    @Autowired
    private IMediaServerService mediaServerService;

    @Autowired
    private VideoStreamSessionManager streamSession;

    @Autowired
    private UserSetting userSetting;

    @Autowired
    private SipConfig sipConfig;

    @Autowired
    private DynamicTask dynamicTask;

    @Autowired
    private ZLMHttpHookSubscribe subscribe;




    @Override
    public PlayResult play(MediaServerItem mediaServerItem, String deviceId, String channelId,
                           ZLMHttpHookSubscribe.Event hookEvent, SipSubscribe.Event errorEvent,
                           Runnable timeoutCallback) {
        PlayResult playResult = new PlayResult();
        RequestMessage msg = new RequestMessage();
        String key = DeferredResultHolder.CALLBACK_CMD_PLAY + deviceId + channelId;
        msg.setKey(key);
        String uuid = UUID.randomUUID().toString();
        msg.setId(uuid);
        playResult.setUuid(uuid);
        DeferredResult<ResponseEntity<String>> result = new DeferredResult<>(userSetting.getPlayTimeout().longValue());
        playResult.setResult(result);
        // 录像查询以channelId作为deviceId查询
        resultHolder.put(key, uuid, result);
        if (mediaServerItem == null) {
            WVPResult wvpResult = new WVPResult();
            wvpResult.setCode(-1);
            wvpResult.setMsg("未找到可用的zlm");
            msg.setData(wvpResult);
            resultHolder.invokeResult(msg);
            return playResult;
        }
        Device device = redisCatchStorage.getDevice(deviceId);
        StreamInfo streamInfo = redisCatchStorage.queryPlayByDevice(deviceId, channelId);
        playResult.setDevice(device);

        result.onCompletion(()->{
            // 点播结束时调用截图接口
            // TODO 应该在上流时调用更好，结束也可能是错误结束
            String path =  "snap";
            String fileName =  deviceId + "_" + channelId + ".jpg";
            ResponseEntity responseEntity =  (ResponseEntity)result.getResult();
            if (responseEntity != null && responseEntity.getStatusCode() == HttpStatus.OK) {
                WVPResult wvpResult = (WVPResult)responseEntity.getBody();
                if (Objects.requireNonNull(wvpResult).getCode() == 0) {
                    StreamInfo streamInfoForSuccess = (StreamInfo)wvpResult.getData();
                    MediaServerItem mediaInfo = mediaServerService.getOne(streamInfoForSuccess.getMediaServerId());
                    String streamUrl = streamInfoForSuccess.getFmp4();
                    // 请求截图
                    logger.info("[请求截图]: " + fileName);
                    zlmresTfulUtils.getSnap(mediaInfo, streamUrl, 15, 1, path, fileName);
                }
            }
        });
        if (streamInfo != null) {
            String streamId = streamInfo.getStream();
            if (streamId == null) {
                WVPResult wvpResult = new WVPResult();
                wvpResult.setCode(-1);
                wvpResult.setMsg("点播失败， redis缓存streamId等于null");
                msg.setData(wvpResult);
                resultHolder.invokeAllResult(msg);
                return playResult;
            }
            String mediaServerId = streamInfo.getMediaServerId();
            MediaServerItem mediaInfo = mediaServerService.getOne(mediaServerId);

            JSONObject rtpInfo = zlmresTfulUtils.getRtpInfo(mediaInfo, streamId);
            if(rtpInfo.getInteger("code") == 0){
                if (rtpInfo.getBoolean("exist")) {

                    WVPResult wvpResult = new WVPResult();
                    wvpResult.setCode(0);
                    wvpResult.setMsg("success");
                    wvpResult.setData(streamInfo);
                    msg.setData(wvpResult);

                    resultHolder.invokeAllResult(msg);
                    if (hookEvent != null) {
                        hookEvent.response(mediaServerItem, JSONObject.parseObject(JSON.toJSONString(streamInfo)));
                    }
                }else {
                    redisCatchStorage.stopPlay(streamInfo);
                    storager.stopPlay(streamInfo.getDeviceID(), streamInfo.getChannelId());
                    streamInfo = null;
                }
            }else {
                //zlm连接失败
                redisCatchStorage.stopPlay(streamInfo);
                storager.stopPlay(streamInfo.getDeviceID(), streamInfo.getChannelId());
                streamInfo = null;
            }
<<<<<<< HEAD
=======

>>>>>>> 5d673fb0
        }
        if (streamInfo == null) {
            String streamId = null;
            if (mediaServerItem.isRtpEnable()) {
                streamId = String.format("%s_%s", device.getDeviceId(), channelId);
            }
            SSRCInfo ssrcInfo = mediaServerService.openRTPServer(mediaServerItem, streamId, device.isSsrcCheck(), false);
            play(mediaServerItem, ssrcInfo, device, channelId, (mediaServerItemInUse, response)->{
                if (hookEvent != null) {
                    hookEvent.response(mediaServerItem, response);
                }
            }, event -> {
                // sip error错误
                WVPResult wvpResult = new WVPResult();
                wvpResult.setCode(-1);
                wvpResult.setMsg(String.format("点播失败， 错误码： %s, %s", event.statusCode, event.msg));
                msg.setData(wvpResult);
                resultHolder.invokeAllResult(msg);
                if (errorEvent != null) {
                    errorEvent.response(event);
                }
            }, (code, msgStr)->{
                // invite点播超时
                WVPResult wvpResult = new WVPResult();
                wvpResult.setCode(-1);
                if (code == 0) {
                    wvpResult.setMsg("点播超时，请稍候重试");
                }else if (code == 1) {
                    wvpResult.setMsg("收流超时，请稍候重试");
                }
                msg.setData(wvpResult);
                // 回复之前所有的点播请求
                resultHolder.invokeAllResult(msg);
            }, uuid);
        }
        return playResult;
    }



    @Override
    public void play(MediaServerItem mediaServerItem, SSRCInfo ssrcInfo, Device device, String channelId,
                           ZLMHttpHookSubscribe.Event hookEvent, SipSubscribe.Event errorEvent,
                           InviteTimeOutCallback timeoutCallback, String uuid) {

        String streamId = null;
        if (mediaServerItem.isRtpEnable()) {
            streamId = String.format("%s_%s", device.getDeviceId(), channelId);
        }
        if (ssrcInfo == null) {
            ssrcInfo = mediaServerService.openRTPServer(mediaServerItem, streamId, device.isSsrcCheck(), false);
        }
        logger.info("[点播开始] deviceId: {}, channelId: {}, SSRC: {}", device.getDeviceId(), channelId, ssrcInfo.getSsrc() );
        // 超时处理
        String timeOutTaskKey = UUID.randomUUID().toString();
        SSRCInfo finalSsrcInfo = ssrcInfo;
        dynamicTask.startDelay( timeOutTaskKey,()->{

            SIPDialog dialog = streamSession.getDialogByStream(device.getDeviceId(), channelId, finalSsrcInfo.getStream());
            if (dialog != null) {
                logger.info("[点播超时] 收流超时 deviceId: {}, channelId: {}", device.getDeviceId(), channelId);
                timeoutCallback.run(1, "收流超时");
                // 点播超时回复BYE 同时释放ssrc以及此次点播的资源
                cmder.streamByeCmd(device.getDeviceId(), channelId, finalSsrcInfo.getStream(), null);
            }else {
                logger.info("[点播超时] 消息未响应 deviceId: {}, channelId: {}", device.getDeviceId(), channelId);
                timeoutCallback.run(0, "点播超时");
                mediaServerService.releaseSsrc(mediaServerItem.getId(), finalSsrcInfo.getSsrc());
                mediaServerService.closeRTPServer(device.getDeviceId(), channelId, finalSsrcInfo.getStream());
                streamSession.remove(device.getDeviceId(), channelId, finalSsrcInfo.getStream());
            }
        }, userSetting.getPlayTimeout());
        final String ssrc = ssrcInfo.getSsrc();
        final String stream = ssrcInfo.getStream();
        //端口获取失败的ssrcInfo 没有必要发送点播指令
        if(ssrcInfo.getPort() <= 0){
            logger.info("[点播端口分配异常]，deviceId={},channelId={},ssrcInfo={}", device.getDeviceId(), channelId, ssrcInfo);
            return;
        }
        cmder.playStreamCmd(mediaServerItem, ssrcInfo, device, channelId, (MediaServerItem mediaServerItemInuse, JSONObject response) -> {
            logger.info("收到订阅消息： " + response.toJSONString());
            dynamicTask.stop(timeOutTaskKey);
            // hook响应
            onPublishHandlerForPlay(mediaServerItemInuse, response, device.getDeviceId(), channelId, uuid);
            hookEvent.response(mediaServerItemInuse, response);
            logger.info("[点播成功] deviceId: {}, channelId: {}", device.getDeviceId(), channelId);

        }, (event) -> {
            ResponseEvent responseEvent = (ResponseEvent)event.event;
            String contentString = new String(responseEvent.getResponse().getRawContent());
            // 获取ssrc
            int ssrcIndex = contentString.indexOf("y=");
            // 检查是否有y字段
            if (ssrcIndex >= 0) {
                //ssrc规定长度为10字节，不取余下长度以避免后续还有“f=”字段 TODO 后续对不规范的非10位ssrc兼容
                String ssrcInResponse = contentString.substring(ssrcIndex + 2, ssrcIndex + 12);
                // 查询到ssrc不一致且开启了ssrc校验则需要针对处理
                if (ssrc.equals(ssrcInResponse)) {
                    return;
                }
                logger.info("[点播消息] 收到invite 200, 发现下级自定义了ssrc: {}", ssrcInResponse );
                if (!mediaServerItem.isRtpEnable() || device.isSsrcCheck()) {
                    logger.info("[SIP 消息] SSRC修正 {}->{}", ssrc, ssrcInResponse);

                    if (!mediaServerItem.getSsrcConfig().checkSsrc(ssrcInResponse)) {
                        // ssrc 不可用
                        // 释放ssrc
                        mediaServerService.releaseSsrc(mediaServerItem.getId(), finalSsrcInfo.getSsrc());
                        streamSession.remove(device.getDeviceId(), channelId, finalSsrcInfo.getStream());
                        event.msg = "下级自定义了ssrc,但是此ssrc不可用";
                        event.statusCode = 400;
                        errorEvent.response(event);
                        return;
                    }

                    // 单端口模式streamId也有变化，需要重新设置监听
                    if (!mediaServerItem.isRtpEnable()) {
                        // 添加订阅
                        JSONObject subscribeKey = new JSONObject();
                        subscribeKey.put("app", "rtp");
                        subscribeKey.put("stream", stream);
                        subscribeKey.put("regist", true);
                        subscribeKey.put("schema", "rtmp");
                        subscribeKey.put("mediaServerId", mediaServerItem.getId());
                        subscribe.removeSubscribe(ZLMHttpHookSubscribe.HookType.on_stream_changed,subscribeKey);
                        subscribeKey.put("stream", String.format("%08x", Integer.parseInt(ssrcInResponse)).toUpperCase());
                        subscribe.addSubscribe(ZLMHttpHookSubscribe.HookType.on_stream_changed, subscribeKey,
                                (MediaServerItem mediaServerItemInUse, JSONObject response)->{
                                    logger.info("[ZLM HOOK] ssrc修正后收到订阅消息： " + response.toJSONString());
                                    dynamicTask.stop(timeOutTaskKey);
                                    // hook响应
                                    onPublishHandlerForPlay(mediaServerItemInUse, response, device.getDeviceId(), channelId, uuid);
                                    hookEvent.response(mediaServerItemInUse, response);
                                });
                    }
                    // 关闭rtp server
                    mediaServerService.closeRTPServer(device.getDeviceId(), channelId, finalSsrcInfo.getStream());
                    // 重新开启ssrc server
                    mediaServerService.openRTPServer(mediaServerItem, finalSsrcInfo.getStream(), ssrcInResponse, device.isSsrcCheck(), false);

                }
            }
        }, (event) -> {
            dynamicTask.stop(timeOutTaskKey);
            mediaServerService.closeRTPServer(device.getDeviceId(), channelId, finalSsrcInfo.getStream());
            // 释放ssrc
            mediaServerService.releaseSsrc(mediaServerItem.getId(), finalSsrcInfo.getSsrc());

            streamSession.remove(device.getDeviceId(), channelId, finalSsrcInfo.getStream());
            errorEvent.response(event);
        });
    }

    @Override
    public void onPublishHandlerForPlay(MediaServerItem mediaServerItem, JSONObject response, String deviceId, String channelId, String uuid) {
        RequestMessage msg = new RequestMessage();
        if (uuid != null) {
            msg.setId(uuid);
        }
        msg.setKey(DeferredResultHolder.CALLBACK_CMD_PLAY + deviceId + channelId);
        StreamInfo streamInfo = onPublishHandler(mediaServerItem, response, deviceId, channelId);
        if (streamInfo != null) {
            DeviceChannel deviceChannel = storager.queryChannel(deviceId, channelId);
            if (deviceChannel != null) {
                deviceChannel.setStreamId(streamInfo.getStream());
                storager.startPlay(deviceId, channelId, streamInfo.getStream());
            }
            redisCatchStorage.startPlay(streamInfo);

            WVPResult wvpResult = new WVPResult();
            wvpResult.setCode(0);
            wvpResult.setMsg("success");
            wvpResult.setData(streamInfo);
            msg.setData(wvpResult);

            resultHolder.invokeAllResult(msg);
        } else {
            logger.warn("设备预览API调用失败！");
            msg.setData("设备预览API调用失败！");
            resultHolder.invokeAllResult(msg);
        }
    }

    @Override
    public MediaServerItem getNewMediaServerItem(Device device) {
        if (device == null) {
            return null;
        }
        String mediaServerId = device.getMediaServerId();
        MediaServerItem mediaServerItem;
        if (mediaServerId == null) {
            mediaServerItem = mediaServerService.getMediaServerForMinimumLoad();
        }else {
            mediaServerItem = mediaServerService.getOne(mediaServerId);
        }
        if (mediaServerItem == null) {
            logger.warn("点播时未找到可使用的ZLM...");
        }
        return mediaServerItem;
    }

    @Override
    public DeferredResult<ResponseEntity<String>> playBack(String deviceId, String channelId, String startTime,
                                                           String endTime,InviteStreamCallback inviteStreamCallback,
                                                           PlayBackCallback callback) {
        Device device = storager.queryVideoDevice(deviceId);
        if (device == null) {
            return null;
        }
        MediaServerItem newMediaServerItem = getNewMediaServerItem(device);
        SSRCInfo ssrcInfo = mediaServerService.openRTPServer(newMediaServerItem, null, true, true);

        return playBack(newMediaServerItem, ssrcInfo, deviceId, channelId, startTime, endTime, inviteStreamCallback, callback);
    }

    @Override
    public DeferredResult<ResponseEntity<String>> playBack(MediaServerItem mediaServerItem, SSRCInfo ssrcInfo,
                                                           String deviceId, String channelId, String startTime,
                                                           String endTime, InviteStreamCallback infoCallBack,
                                                           PlayBackCallback playBackCallback) {
        if (mediaServerItem == null || ssrcInfo == null) {
            return null;
        }
        String uuid = UUID.randomUUID().toString();
        String key = DeferredResultHolder.CALLBACK_CMD_PLAYBACK + deviceId + channelId;
        DeferredResult<ResponseEntity<String>> result = new DeferredResult<>(30000L);
        Device device = storager.queryVideoDevice(deviceId);
        if (device == null) {
            result.setResult(new ResponseEntity<>(HttpStatus.BAD_REQUEST));
            return result;
        }

        resultHolder.put(DeferredResultHolder.CALLBACK_CMD_PLAYBACK + deviceId + channelId, uuid, result);
        RequestMessage msg = new RequestMessage();
        msg.setId(uuid);
        msg.setKey(key);
        PlayBackResult<RequestMessage> playBackResult = new PlayBackResult<>();
        String  playBackTimeOutTaskKey = UUID.randomUUID().toString();
        dynamicTask.startDelay(playBackTimeOutTaskKey, ()->{
            logger.warn(String.format("设备回放超时，deviceId：%s ，channelId：%s", deviceId, channelId));
            playBackResult.setCode(-1);
            playBackResult.setData(msg);
            playBackCallback.call(playBackResult);
            SIPDialog dialog = streamSession.getDialogByStream(deviceId, channelId, ssrcInfo.getStream());
            // 点播超时回复BYE 同时释放ssrc以及此次点播的资源
            if (dialog != null) {
                // 点播超时回复BYE 同时释放ssrc以及此次点播的资源
                cmder.streamByeCmd(device.getDeviceId(), channelId, ssrcInfo.getStream(), null);
            }else {
                mediaServerService.releaseSsrc(mediaServerItem.getId(), ssrcInfo.getSsrc());
                mediaServerService.closeRTPServer(deviceId, channelId, ssrcInfo.getStream());
                streamSession.remove(deviceId, channelId, ssrcInfo.getStream());
            }
            cmder.streamByeCmd(device.getDeviceId(), channelId, ssrcInfo.getStream(), null);
            // 回复之前所有的点播请求
            playBackCallback.call(playBackResult);
        }, userSetting.getPlayTimeout());

        cmder.playbackStreamCmd(mediaServerItem, ssrcInfo, device, channelId, startTime, endTime, infoCallBack,
                (InviteStreamInfo inviteStreamInfo) -> {
                    logger.info("收到订阅消息： " + inviteStreamInfo.getResponse().toJSONString());
                    dynamicTask.stop(playBackTimeOutTaskKey);
                    StreamInfo streamInfo = onPublishHandler(inviteStreamInfo.getMediaServerItem(), inviteStreamInfo.getResponse(), deviceId, channelId);
                    if (streamInfo == null) {
                        logger.warn("设备回放API调用失败！");
                        msg.setData("设备回放API调用失败！");
                        playBackResult.setCode(-1);
                        playBackResult.setData(msg);
                        playBackCallback.call(playBackResult);
                        return;
                    }
                    redisCatchStorage.startPlayback(streamInfo, inviteStreamInfo.getCallId());
                    msg.setData(JSON.toJSONString(streamInfo));
                    playBackResult.setCode(0);
                    playBackResult.setData(msg);
                    playBackResult.setMediaServerItem(inviteStreamInfo.getMediaServerItem());
                    playBackResult.setResponse(inviteStreamInfo.getResponse());
                    playBackCallback.call(playBackResult);
                }, event -> {
                    dynamicTask.stop(playBackTimeOutTaskKey);
                    msg.setData(String.format("回放失败， 错误码： %s, %s", event.statusCode, event.msg));
                    playBackResult.setCode(-1);
                    playBackResult.setData(msg);
                    playBackResult.setEvent(event);
                    playBackCallback.call(playBackResult);
                    streamSession.remove(device.getDeviceId(), channelId, ssrcInfo.getStream());
                });
        return result;
    }

    @Override
    public DeferredResult<ResponseEntity<String>> download(String deviceId, String channelId, String startTime, String endTime, int downloadSpeed, InviteStreamCallback infoCallBack, PlayBackCallback hookCallBack) {
        Device device = storager.queryVideoDevice(deviceId);
        if (device == null) {
            return null;
        }
        MediaServerItem newMediaServerItem = getNewMediaServerItem(device);
        SSRCInfo ssrcInfo = mediaServerService.openRTPServer(newMediaServerItem, null, true, true);

        return download(newMediaServerItem, ssrcInfo, deviceId, channelId, startTime, endTime, downloadSpeed,infoCallBack, hookCallBack);
    }

    @Override
    public DeferredResult<ResponseEntity<String>> download(MediaServerItem mediaServerItem, SSRCInfo ssrcInfo, String deviceId, String channelId, String startTime, String endTime, int downloadSpeed, InviteStreamCallback infoCallBack, PlayBackCallback hookCallBack) {
        if (mediaServerItem == null || ssrcInfo == null) {
            return null;
        }
        String uuid = UUID.randomUUID().toString();
        String key = DeferredResultHolder.CALLBACK_CMD_DOWNLOAD + deviceId + channelId;
        DeferredResult<ResponseEntity<String>> result = new DeferredResult<>(30000L);
        Device device = storager.queryVideoDevice(deviceId);
        if (device == null) {
            result.setResult(new ResponseEntity<>(HttpStatus.BAD_REQUEST));
            return result;
        }

        resultHolder.put(key, uuid, result);
        RequestMessage msg = new RequestMessage();
        msg.setId(uuid);
        msg.setKey(key);
        WVPResult<StreamInfo> wvpResult = new WVPResult<>();
        msg.setData(wvpResult);
        PlayBackResult<RequestMessage> downloadResult = new PlayBackResult<>();
        downloadResult.setData(msg);

        String downLoadTimeOutTaskKey = UUID.randomUUID().toString();
        dynamicTask.startDelay(downLoadTimeOutTaskKey, ()->{
            logger.warn(String.format("录像下载请求超时，deviceId：%s ，channelId：%s", deviceId, channelId));
            wvpResult.setCode(-1);
            wvpResult.setMsg("录像下载请求超时");
            downloadResult.setCode(-1);
            hookCallBack.call(downloadResult);
            SIPDialog dialog = streamSession.getDialogByStream(deviceId, channelId, ssrcInfo.getStream());
            // 点播超时回复BYE 同时释放ssrc以及此次点播的资源
            if (dialog != null) {
                // 点播超时回复BYE 同时释放ssrc以及此次点播的资源
                cmder.streamByeCmd(device.getDeviceId(), channelId, ssrcInfo.getStream(), null);
            }else {
                mediaServerService.releaseSsrc(mediaServerItem.getId(), ssrcInfo.getSsrc());
                mediaServerService.closeRTPServer(deviceId, channelId, ssrcInfo.getStream());
                streamSession.remove(deviceId, channelId, ssrcInfo.getStream());
            }
            cmder.streamByeCmd(device.getDeviceId(), channelId, ssrcInfo.getStream(), null);
            // 回复之前所有的点播请求
            hookCallBack.call(downloadResult);
        }, userSetting.getPlayTimeout());
        cmder.downloadStreamCmd(mediaServerItem, ssrcInfo, device, channelId, startTime, endTime, downloadSpeed, infoCallBack,
                inviteStreamInfo -> {
                    logger.info("收到订阅消息： " + inviteStreamInfo.getResponse().toJSONString());
                    dynamicTask.stop(downLoadTimeOutTaskKey);
                    StreamInfo streamInfo = onPublishHandler(inviteStreamInfo.getMediaServerItem(), inviteStreamInfo.getResponse(), deviceId, channelId);
                    streamInfo.setStartTime(startTime);
                    streamInfo.setEndTime(endTime);
                    if (streamInfo == null) {
                        logger.warn("录像下载API调用失败！");
                        wvpResult.setCode(-1);
                        wvpResult.setMsg("录像下载API调用失败");
                        downloadResult.setCode(-1);
                        hookCallBack.call(downloadResult);
                        return ;
                    }
                    redisCatchStorage.startDownload(streamInfo, inviteStreamInfo.getCallId());
                    wvpResult.setCode(0);
                    wvpResult.setMsg("success");
                    wvpResult.setData(streamInfo);
                    downloadResult.setCode(0);
                    downloadResult.setMediaServerItem(inviteStreamInfo.getMediaServerItem());
                    downloadResult.setResponse(inviteStreamInfo.getResponse());
                    hookCallBack.call(downloadResult);
                }, event -> {
                    dynamicTask.stop(downLoadTimeOutTaskKey);
                    downloadResult.setCode(-1);
                    wvpResult.setCode(-1);
                    wvpResult.setMsg(String.format("录像下载失败， 错误码： %s, %s", event.statusCode, event.msg));
                    downloadResult.setEvent(event);
                    hookCallBack.call(downloadResult);
                    streamSession.remove(device.getDeviceId(), channelId, ssrcInfo.getStream());
                });
        return result;
    }

    @Override
    public StreamInfo getDownLoadInfo(String deviceId, String channelId, String stream) {
        StreamInfo streamInfo = redisCatchStorage.queryDownload(deviceId, channelId, stream, null);
        if (streamInfo != null) {
            if (streamInfo.getProgress() == 1) {
                return streamInfo;
            }

            // 获取当前已下载时长
            String mediaServerId = streamInfo.getMediaServerId();
            MediaServerItem mediaServerItem = mediaServerService.getOne(mediaServerId);
            if (mediaServerItem == null) {
                logger.warn("查询录像信息时发现节点已离线");
                return null;
            }
            if (mediaServerItem.getRecordAssistPort() != 0) {
                JSONObject jsonObject = assistRESTfulUtils.fileDuration(mediaServerItem, streamInfo.getApp(), streamInfo.getStream(), null);
                if (jsonObject != null && jsonObject.getInteger("code") == 0) {
                    long duration = jsonObject.getLong("data");

                    if (duration == 0) {
                        streamInfo.setProgress(0);
                    }else {
                        String startTime = streamInfo.getStartTime();
                        String endTime = streamInfo.getEndTime();
                        long start = DateUtil.yyyy_MM_dd_HH_mm_ssToTimestamp(startTime);
                        long end = DateUtil.yyyy_MM_dd_HH_mm_ssToTimestamp(endTime);

                        BigDecimal currentCount = new BigDecimal(duration/1000);
                        BigDecimal totalCount = new BigDecimal(end-start);
                        BigDecimal divide = currentCount.divide(totalCount,2, RoundingMode.HALF_UP);
                        double process = divide.doubleValue();
                        streamInfo.setProgress(process);
                    }
                }
            }
        }
        return streamInfo;
    }

    @Override
    public void onPublishHandlerForDownload(InviteStreamInfo inviteStreamInfo, String deviceId, String channelId, String uuid) {
        RequestMessage msg = new RequestMessage();
        msg.setKey(DeferredResultHolder.CALLBACK_CMD_DOWNLOAD + deviceId + channelId);
        msg.setId(uuid);
        StreamInfo streamInfo = onPublishHandler(inviteStreamInfo.getMediaServerItem(), inviteStreamInfo.getResponse(), deviceId, channelId);
        if (streamInfo != null) {
            redisCatchStorage.startDownload(streamInfo, inviteStreamInfo.getCallId());
            msg.setData(JSON.toJSONString(streamInfo));
            resultHolder.invokeResult(msg);
        } else {
            logger.warn("设备预览API调用失败！");
            msg.setData("设备预览API调用失败！");
            resultHolder.invokeResult(msg);
        }
    }


    public StreamInfo onPublishHandler(MediaServerItem mediaServerItem, JSONObject resonse, String deviceId, String channelId) {
        String streamId = resonse.getString("stream");
        JSONArray tracks = resonse.getJSONArray("tracks");
        StreamInfo streamInfo = mediaService.getStreamInfoByAppAndStream(mediaServerItem,"rtp", streamId, tracks);
        streamInfo.setDeviceID(deviceId);
        streamInfo.setChannelId(channelId);
        return streamInfo;
    }

    @Override
    public void zlmServerOffline(String mediaServerId) {
        // 处理正在向上推流的上级平台
        List<SendRtpItem> sendRtpItems = redisCatchStorage.querySendRTPServer(null);
        if (sendRtpItems.size() > 0) {
            for (SendRtpItem sendRtpItem : sendRtpItems) {
                if (sendRtpItem.getMediaServerId().equals(mediaServerId)) {
                    ParentPlatform platform = storager.queryParentPlatByServerGBId(sendRtpItem.getPlatformId());
                    sipCommanderFroPlatform.streamByeCmd(platform, sendRtpItem.getCallId());
                }
            }
        }
        // 处理正在观看的国标设备
        List<SsrcTransaction> allSsrc = streamSession.getAllSsrc();
        if (allSsrc.size() > 0) {
            for (SsrcTransaction ssrcTransaction : allSsrc) {
                if(ssrcTransaction.getMediaServerId().equals(mediaServerId)) {
                    cmder.streamByeCmd(ssrcTransaction.getDeviceId(), ssrcTransaction.getChannelId(),
                            ssrcTransaction.getStream(), null);
                }
            }
        }
    }

    @Override
    public void audioBroadcast(Device device, String channelId, int timeout, AudioBroadcastEvent event) {
        if (device == null || channelId == null) {
            return;
        }
        DeviceChannel deviceChannel = storager.queryChannel(device.getDeviceId(), channelId);
        if (deviceChannel == null) {
            logger.warn("开启语音广播的时候未找到通道： {}", channelId);
            event.call("开启语音广播的时候未找到通道");
            return;
        }
        // 查询通道使用状态
        if (audioBroadcastManager.exit(device.getDeviceId(), channelId)) {
            SendRtpItem sendRtpItem =  redisCatchStorage.querySendRTPServer(device.getDeviceId(), channelId, null, null);
            if (sendRtpItem != null && sendRtpItem.isOnlyAudio()) {
                // 查询流是否存在，不存在则认为是异常状态
                MediaServerItem mediaServerItem = mediaServerService.getOne(sendRtpItem.getMediaServerId());
                Boolean streamReady = zlmrtpServerFactory.isStreamReady(mediaServerItem, sendRtpItem.getApp(), sendRtpItem.getStreamId());
                if (streamReady) {
                    logger.warn("语音广播已经开启： {}", channelId);
                    event.call("语音广播已经开启");
                    return;
                }
            }
        }

        // 发送通知
        cmder.audioBroadcastCmd(device, channelId, eventResultForOk -> {
            // 发送成功
            AudioBroadcastCatch audioBroadcastCatch = new AudioBroadcastCatch(device.getDeviceId(), channelId, AudioBroadcastCatchStatus.Ready);
            audioBroadcastManager.add(audioBroadcastCatch);
        }, eventResultForError -> {
            // 发送失败
            logger.error("语音广播发送失败： {}:{}", channelId, eventResultForError.msg);
            event.call("语音广播发送失败");
            stopAudioBroadcast(device.getDeviceId(), channelId);
        });
    }

    @Override
    public void stopAudioBroadcast(String deviceId, String channelId){
        AudioBroadcastCatch audioBroadcastCatch = audioBroadcastManager.get(deviceId, channelId);
        if (audioBroadcastCatch != null) {
            audioBroadcastManager.del(deviceId, audioBroadcastCatch.getChannelId());
            try {
                SendRtpItem sendRtpItem =  redisCatchStorage.querySendRTPServer(deviceId, audioBroadcastCatch.getChannelId(), null, null);
                if (sendRtpItem != null) {
                    redisCatchStorage.deleteSendRTPServer(deviceId, sendRtpItem.getChannelId(), null, null);
                    MediaServerItem mediaInfo = mediaServerService.getOne(sendRtpItem.getMediaServerId());
                    Map<String, Object> param = new HashMap<>();
                    param.put("vhost", "__defaultVhost__");
                    param.put("app", sendRtpItem.getApp());
                    param.put("stream", sendRtpItem.getStreamId());
                    zlmresTfulUtils.stopSendRtp(mediaInfo, param);
                    // 立刻结束设备的推流，等待自行结束太慢
//                    zlmresTfulUtils.closeStreams(mediaInfo, sendRtpItem.getApp(), sendRtpItem.getStreamId());
                }
                if (audioBroadcastCatch.getStatus() == AudioBroadcastCatchStatus.Ok) {
                    cmder.streamByeCmd(audioBroadcastCatch.getDialog(), audioBroadcastCatch.getRequest(), null);
                }

            } catch (SipException e) {
                throw new RuntimeException(e);
            } catch (ParseException e) {
                throw new RuntimeException(e);
            }
        }


    }

    @Override
    public void zlmServerOnline(String mediaServerId) {
        // 似乎没啥需要做的
    }
}<|MERGE_RESOLUTION|>--- conflicted
+++ resolved
@@ -195,10 +195,6 @@
                 storager.stopPlay(streamInfo.getDeviceID(), streamInfo.getChannelId());
                 streamInfo = null;
             }
-<<<<<<< HEAD
-=======
-
->>>>>>> 5d673fb0
         }
         if (streamInfo == null) {
             String streamId = null;
