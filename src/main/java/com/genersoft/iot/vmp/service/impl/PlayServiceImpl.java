package com.genersoft.iot.vmp.service.impl;

import com.alibaba.fastjson.JSON;
import com.alibaba.fastjson.JSONArray;
import com.alibaba.fastjson.JSONObject;
import com.genersoft.iot.vmp.common.StreamInfo;
import com.genersoft.iot.vmp.conf.UserSetup;
import com.genersoft.iot.vmp.gb28181.bean.Device;
import com.genersoft.iot.vmp.gb28181.bean.DeviceChannel;
import com.genersoft.iot.vmp.gb28181.event.SipSubscribe;
import com.genersoft.iot.vmp.gb28181.session.VideoStreamSessionManager;
import com.genersoft.iot.vmp.gb28181.transmit.callback.DeferredResultHolder;
import com.genersoft.iot.vmp.gb28181.transmit.callback.RequestMessage;
import com.genersoft.iot.vmp.gb28181.transmit.cmd.impl.SIPCommander;
import com.genersoft.iot.vmp.media.zlm.ZLMHttpHookSubscribe;
import com.genersoft.iot.vmp.media.zlm.ZLMRESTfulUtils;
import com.genersoft.iot.vmp.media.zlm.dto.MediaServerItem;
import com.genersoft.iot.vmp.service.IMediaServerService;
import com.genersoft.iot.vmp.service.bean.PlayBackCallback;
import com.genersoft.iot.vmp.service.bean.SSRCInfo;
import com.genersoft.iot.vmp.storager.IRedisCatchStorage;
import com.genersoft.iot.vmp.storager.IVideoManagerStorager;
import com.genersoft.iot.vmp.vmanager.bean.WVPResult;
import com.genersoft.iot.vmp.vmanager.gb28181.play.bean.PlayResult;
import com.genersoft.iot.vmp.service.IMediaService;
import com.genersoft.iot.vmp.service.IPlayService;
import gov.nist.javax.sip.stack.SIPDialog;
import org.slf4j.Logger;
import org.slf4j.LoggerFactory;
import org.springframework.beans.factory.annotation.Autowired;
import org.springframework.http.HttpStatus;
import org.springframework.http.ResponseEntity;
import org.springframework.stereotype.Service;
import org.springframework.util.ResourceUtils;
import org.springframework.web.context.request.async.DeferredResult;

import java.io.FileNotFoundException;
import java.util.Objects;
import java.util.UUID;

@SuppressWarnings(value = {"rawtypes", "unchecked"})
@Service
public class PlayServiceImpl implements IPlayService {

    private final static Logger logger = LoggerFactory.getLogger(PlayServiceImpl.class);

    @Autowired
    private IVideoManagerStorager storager;

    @Autowired
    private SIPCommander cmder;

    @Autowired
    private IRedisCatchStorage redisCatchStorage;

    @Autowired
    private DeferredResultHolder resultHolder;

    @Autowired
    private ZLMRESTfulUtils zlmresTfulUtils;

    @Autowired
    private IMediaService mediaService;

    @Autowired
    private IMediaServerService mediaServerService;

    @Autowired
    private VideoStreamSessionManager streamSession;

    @Autowired
    private UserSetup userSetup;


    @Override
    public PlayResult play(MediaServerItem mediaServerItem, String deviceId, String channelId, ZLMHttpHookSubscribe.Event hookEvent, SipSubscribe.Event errorEvent) {
        PlayResult playResult = new PlayResult();
        RequestMessage msg = new RequestMessage();
        String key = DeferredResultHolder.CALLBACK_CMD_PLAY + deviceId + channelId;
        msg.setKey(key);
        String uuid = UUID.randomUUID().toString();
        msg.setId(uuid);
        playResult.setUuid(uuid);
        DeferredResult<ResponseEntity<String>> result = new DeferredResult<>(userSetup.getPlayTimeout());
        playResult.setResult(result);
        // 录像查询以channelId作为deviceId查询
        resultHolder.put(key, uuid, result);
        if (mediaServerItem == null) {
            WVPResult wvpResult = new WVPResult();
            wvpResult.setCode(-1);
            wvpResult.setMsg("未找到可用的zlm");
            msg.setData(wvpResult);
            resultHolder.invokeResult(msg);
            return playResult;
        }
        Device device = redisCatchStorage.getDevice(deviceId);
        StreamInfo streamInfo = redisCatchStorage.queryPlayByDevice(deviceId, channelId);
        playResult.setDevice(device);
        // 超时处理
        result.onTimeout(()->{
            logger.warn(String.format("设备点播超时，deviceId：%s ，channelId：%s", deviceId, channelId));
            WVPResult wvpResult = new WVPResult();
            wvpResult.setCode(-1);
            SIPDialog dialog = streamSession.getDialogByStream(deviceId, channelId, streamInfo.getStream());
            if (dialog != null) {
                wvpResult.setMsg("收流超时，请稍候重试");
            }else {
                wvpResult.setMsg("点播超时，请稍候重试");
            }

            msg.setData(wvpResult);
            // 点播超时回复BYE
            cmder.streamByeCmd(device.getDeviceId(), channelId, streamInfo.getStream());
            // 释放rtpserver
            mediaServerService.closeRTPServer(playResult.getDevice(), channelId, streamInfo.getStream());
            // 回复之前所有的点播请求
            resultHolder.invokeAllResult(msg);
            // TODO 释放ssrc
        });
        result.onCompletion(()->{
            // 点播结束时调用截图接口
            try {
                String classPath = ResourceUtils.getURL("classpath:").getPath();
                // 兼容打包为jar的class路径
                if(classPath.contains("jar")) {
                    classPath = classPath.substring(0, classPath.lastIndexOf("."));
                    classPath = classPath.substring(0, classPath.lastIndexOf("/") + 1);
                }
                if (classPath.startsWith("file:")) {
                    classPath = classPath.substring(classPath.indexOf(":") + 1);
                }
                String path = classPath + "static/static/snap/";
                // 兼容Windows系统路径（去除前面的“/”）
                if(System.getProperty("os.name").contains("indows")) {
                    path = path.substring(1);
                }
                String fileName =  deviceId + "_" + channelId + ".jpg";
                ResponseEntity responseEntity =  (ResponseEntity)result.getResult();
                if (responseEntity != null && responseEntity.getStatusCode() == HttpStatus.OK) {
                    WVPResult wvpResult = (WVPResult)responseEntity.getBody();
                    if (Objects.requireNonNull(wvpResult).getCode() == 0) {
                        StreamInfo streamInfoForSuccess = (StreamInfo)wvpResult.getData();
                        MediaServerItem mediaInfo = mediaServerService.getOne(streamInfoForSuccess.getMediaServerId());
                        String streamUrl = streamInfoForSuccess.getFmp4();
                        // 请求截图
                        logger.info("[请求截图]: " + fileName);
                        zlmresTfulUtils.getSnap(mediaInfo, streamUrl, 15, 1, path, fileName);
                    }
                }
            } catch (FileNotFoundException e) {
                e.printStackTrace();
            }
        });
        if (streamInfo == null) {
            String streamId = null;
            if (mediaServerItem.isRtpEnable()) {
                streamId = String.format("%s_%s", device.getDeviceId(), channelId);
            }

            SSRCInfo ssrcInfo = mediaServerService.openRTPServer(mediaServerItem, streamId);
            // 发送点播消息
            cmder.playStreamCmd(mediaServerItem, ssrcInfo, device, channelId, (MediaServerItem mediaServerItemInUse, JSONObject response) -> {
                logger.info("收到订阅消息： " + response.toJSONString());
                onPublishHandlerForPlay(mediaServerItemInUse, response, deviceId, channelId, uuid);
                if (hookEvent != null) {
                    hookEvent.response(mediaServerItem, response);
                }
            }, (event) -> {
                WVPResult wvpResult = new WVPResult();
                wvpResult.setCode(-1);
                // 点播返回sip错误
                mediaServerService.closeRTPServer(playResult.getDevice(), channelId, ssrcInfo.getStream());
                wvpResult.setMsg(String.format("点播失败， 错误码： %s, %s", event.statusCode, event.msg));
                msg.setData(wvpResult);
                resultHolder.invokeAllResult(msg);
                if (errorEvent != null) {
                    errorEvent.response(event);
                }


            });
        } else {
            String streamId = streamInfo.getStream();
            if (streamId == null) {
                WVPResult wvpResult = new WVPResult();
                wvpResult.setCode(-1);
                wvpResult.setMsg("点播失败， redis缓存streamId等于null");
                msg.setData(wvpResult);
                resultHolder.invokeAllResult(msg);
                return playResult;
            }
            String mediaServerId = streamInfo.getMediaServerId();
            MediaServerItem mediaInfo = mediaServerService.getOne(mediaServerId);

            JSONObject rtpInfo = zlmresTfulUtils.getRtpInfo(mediaInfo, streamId);
            if (rtpInfo != null && rtpInfo.getBoolean("exist")) {

                WVPResult wvpResult = new WVPResult();
                wvpResult.setCode(0);
                wvpResult.setMsg("success");
                wvpResult.setData(streamInfo);
                msg.setData(wvpResult);

                resultHolder.invokeAllResult(msg);
                if (hookEvent != null) {
                    hookEvent.response(mediaServerItem, JSONObject.parseObject(JSON.toJSONString(streamInfo)));
                }
            } else {
                // TODO 点播前是否重置状态
                redisCatchStorage.stopPlay(streamInfo);
                storager.stopPlay(streamInfo.getDeviceID(), streamInfo.getChannelId());
                String streamId2 = null;
                if (mediaServerItem.isRtpEnable()) {
                    streamId2 = String.format("%s_%s", device.getDeviceId(), channelId);
                }
                SSRCInfo ssrcInfo = mediaServerService.openRTPServer(mediaServerItem, streamId2);
                cmder.playStreamCmd(mediaServerItem, ssrcInfo, device, channelId, (MediaServerItem mediaServerItemInuse, JSONObject response) -> {
                    logger.info("收到订阅消息： " + response.toJSONString());
                    onPublishHandlerForPlay(mediaServerItemInuse, response, deviceId, channelId, uuid);
                }, (event) -> {
                    mediaServerService.closeRTPServer(playResult.getDevice(), channelId, ssrcInfo.getStream());
                    WVPResult wvpResult = new WVPResult();
                    wvpResult.setCode(-1);
                    wvpResult.setMsg(String.format("点播失败， 错误码： %s, %s", event.statusCode, event.msg));
                    msg.setData(wvpResult);
                    resultHolder.invokeAllResult(msg);
                });
            }
        }

        return playResult;
    }

    @Override
    public void onPublishHandlerForPlay(MediaServerItem mediaServerItem, JSONObject response, String deviceId, String channelId, String uuid) {
        RequestMessage msg = new RequestMessage();
        msg.setId(uuid);
        msg.setKey(DeferredResultHolder.CALLBACK_CMD_PLAY + deviceId + channelId);
<<<<<<< HEAD
        StreamInfo streamInfo = onPublishHandler(mediaServerItem, response, deviceId, channelId, uuid);
=======
        StreamInfo streamInfo = onPublishHandler(mediaServerItem, resonse, deviceId, channelId);
>>>>>>> 2eb1ca2d
        if (streamInfo != null) {
            DeviceChannel deviceChannel = storager.queryChannel(deviceId, channelId);
            if (deviceChannel != null) {
                deviceChannel.setStreamId(streamInfo.getStream());
                storager.startPlay(deviceId, channelId, streamInfo.getStream());
            }
            redisCatchStorage.startPlay(streamInfo);
            msg.setData(JSON.toJSONString(streamInfo));

            WVPResult wvpResult = new WVPResult();
            wvpResult.setCode(0);
            wvpResult.setMsg("success");
            wvpResult.setData(streamInfo);
            msg.setData(wvpResult);

            resultHolder.invokeAllResult(msg);
        } else {
            logger.warn("设备预览API调用失败！");
            msg.setData("设备预览API调用失败！");
            resultHolder.invokeAllResult(msg);
        }
    }

    @Override
    public MediaServerItem getNewMediaServerItem(Device device) {
        if (device == null) return null;
        String mediaServerId = device.getMediaServerId();
        MediaServerItem mediaServerItem;
        if (mediaServerId == null) {
            mediaServerItem = mediaServerService.getMediaServerForMinimumLoad();
        }else {
            mediaServerItem = mediaServerService.getOne(mediaServerId);
        }
        if (mediaServerItem == null) {
            logger.warn("点播时未找到可使用的ZLM...");
        }
        return mediaServerItem;
    }


    @Override
    public DeferredResult<ResponseEntity<String>> playBack(String deviceId, String channelId, String startTime, String endTime, PlayBackCallback callback) {
        String uuid = UUID.randomUUID().toString();
        String key = DeferredResultHolder.CALLBACK_CMD_PLAYBACK + deviceId + channelId;
        DeferredResult<ResponseEntity<String>> result = new DeferredResult<>(30000L);
        Device device = storager.queryVideoDevice(deviceId);
        if (device == null) {
            result.setResult(new ResponseEntity<>(HttpStatus.BAD_REQUEST));
            return result;
        }

        MediaServerItem newMediaServerItem = getNewMediaServerItem(device);
        SSRCInfo ssrcInfo = mediaServerService.openRTPServer(newMediaServerItem, null, true);
        resultHolder.put(DeferredResultHolder.CALLBACK_CMD_PLAY + deviceId + channelId, uuid, result);
        RequestMessage msg = new RequestMessage();
        msg.setId(uuid);
        msg.setKey(key);
        result.onTimeout(()->{
            msg.setData("回放超时");
            callback.call(msg);
        });
        cmder.playbackStreamCmd(newMediaServerItem, ssrcInfo, device, channelId, startTime, endTime, (MediaServerItem mediaServerItem, JSONObject response) -> {
            logger.info("收到订阅消息： " + response.toJSONString());
            StreamInfo streamInfo = onPublishHandler(mediaServerItem, response, deviceId, channelId);
            if (streamInfo == null) {
                logger.warn("设备回放API调用失败！");
                msg.setData("设备回放API调用失败！");
                callback.call(msg);
                return;
            }
            redisCatchStorage.startPlayback(streamInfo);
            msg.setData(JSON.toJSONString(streamInfo));
            callback.call(msg);
        }, event -> {
            msg.setData(String.format("回放失败， 错误码： %s, %s", event.statusCode, event.msg));
            callback.call(msg);
        });
        return result;
    }



    @Override
    public void onPublishHandlerForDownload(MediaServerItem mediaServerItem, JSONObject response, String deviceId, String channelId, String uuid) {
        RequestMessage msg = new RequestMessage();
        msg.setKey(DeferredResultHolder.CALLBACK_CMD_DOWNLOAD + deviceId + channelId);
        msg.setId(uuid);
        StreamInfo streamInfo = onPublishHandler(mediaServerItem, response, deviceId, channelId);
        if (streamInfo != null) {
            redisCatchStorage.startDownload(streamInfo);
            msg.setData(JSON.toJSONString(streamInfo));
            resultHolder.invokeResult(msg);
        } else {
            logger.warn("设备预览API调用失败！");
            msg.setData("设备预览API调用失败！");
            resultHolder.invokeResult(msg);
        }
    }


    public StreamInfo onPublishHandler(MediaServerItem mediaServerItem, JSONObject resonse, String deviceId, String channelId) {
        String streamId = resonse.getString("stream");
        JSONArray tracks = resonse.getJSONArray("tracks");
        StreamInfo streamInfo = mediaService.getStreamInfoByAppAndStream(mediaServerItem,"rtp", streamId, tracks);
        streamInfo.setDeviceID(deviceId);
        streamInfo.setChannelId(channelId);
        return streamInfo;
    }

}<|MERGE_RESOLUTION|>--- conflicted
+++ resolved
@@ -20,6 +20,7 @@
 import com.genersoft.iot.vmp.service.bean.SSRCInfo;
 import com.genersoft.iot.vmp.storager.IRedisCatchStorage;
 import com.genersoft.iot.vmp.storager.IVideoManagerStorager;
+import com.genersoft.iot.vmp.utils.redis.RedisUtil;
 import com.genersoft.iot.vmp.vmanager.bean.WVPResult;
 import com.genersoft.iot.vmp.vmanager.gb28181.play.bean.PlayResult;
 import com.genersoft.iot.vmp.service.IMediaService;
@@ -52,6 +53,9 @@
 
     @Autowired
     private IRedisCatchStorage redisCatchStorage;
+
+    @Autowired
+    private RedisUtil redis;
 
     @Autowired
     private DeferredResultHolder resultHolder;
@@ -236,11 +240,7 @@
         RequestMessage msg = new RequestMessage();
         msg.setId(uuid);
         msg.setKey(DeferredResultHolder.CALLBACK_CMD_PLAY + deviceId + channelId);
-<<<<<<< HEAD
-        StreamInfo streamInfo = onPublishHandler(mediaServerItem, response, deviceId, channelId, uuid);
-=======
         StreamInfo streamInfo = onPublishHandler(mediaServerItem, resonse, deviceId, channelId);
->>>>>>> 2eb1ca2d
         if (streamInfo != null) {
             DeviceChannel deviceChannel = storager.queryChannel(deviceId, channelId);
             if (deviceChannel != null) {
