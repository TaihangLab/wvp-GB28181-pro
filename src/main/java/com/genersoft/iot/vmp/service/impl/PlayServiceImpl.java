package com.genersoft.iot.vmp.service.impl;

import java.math.BigDecimal;
import java.math.RoundingMode;
import java.util.List;
import java.util.Objects;
import java.util.UUID;

import javax.sip.ResponseEvent;

import org.slf4j.Logger;
import org.slf4j.LoggerFactory;
import org.springframework.beans.factory.annotation.Autowired;
import org.springframework.http.HttpStatus;
import org.springframework.http.ResponseEntity;
import org.springframework.stereotype.Service;
import org.springframework.web.context.request.async.DeferredResult;

import com.alibaba.fastjson.JSON;
import com.alibaba.fastjson.JSONArray;
import com.alibaba.fastjson.JSONObject;
import com.genersoft.iot.vmp.common.StreamInfo;
import com.genersoft.iot.vmp.conf.DynamicTask;
import com.genersoft.iot.vmp.conf.SipConfig;
import com.genersoft.iot.vmp.conf.UserSetting;
import com.genersoft.iot.vmp.gb28181.bean.Device;
import com.genersoft.iot.vmp.gb28181.bean.DeviceChannel;
import com.genersoft.iot.vmp.gb28181.bean.InviteStreamCallback;
import com.genersoft.iot.vmp.gb28181.bean.InviteStreamInfo;
import com.genersoft.iot.vmp.gb28181.bean.ParentPlatform;
import com.genersoft.iot.vmp.gb28181.bean.SendRtpItem;
import com.genersoft.iot.vmp.gb28181.bean.SsrcTransaction;
import com.genersoft.iot.vmp.gb28181.event.SipSubscribe;
import com.genersoft.iot.vmp.gb28181.session.AudioBroadcastManager;
import com.genersoft.iot.vmp.gb28181.session.VideoStreamSessionManager;
import com.genersoft.iot.vmp.gb28181.transmit.callback.DeferredResultHolder;
import com.genersoft.iot.vmp.gb28181.transmit.callback.RequestMessage;
import com.genersoft.iot.vmp.gb28181.transmit.cmd.impl.SIPCommander;
import com.genersoft.iot.vmp.gb28181.transmit.cmd.impl.SIPCommanderFroPlatform;
<<<<<<< HEAD
import com.genersoft.iot.vmp.media.zlm.ZLMRTPServerFactory;
=======
import com.genersoft.iot.vmp.media.zlm.dto.HookSubscribeFactory;
import com.genersoft.iot.vmp.media.zlm.dto.HookSubscribeForStreamChange;
import com.genersoft.iot.vmp.media.zlm.dto.HookType;
>>>>>>> a88518f8
import com.genersoft.iot.vmp.utils.DateUtil;
import com.genersoft.iot.vmp.media.zlm.AssistRESTfulUtils;
import com.genersoft.iot.vmp.media.zlm.ZLMHttpHookSubscribe;
import com.genersoft.iot.vmp.media.zlm.ZLMRESTfulUtils;
import com.genersoft.iot.vmp.media.zlm.dto.MediaServerItem;
import com.genersoft.iot.vmp.service.IMediaServerService;
import com.genersoft.iot.vmp.service.IMediaService;
import com.genersoft.iot.vmp.service.IPlayService;
import com.genersoft.iot.vmp.service.bean.InviteTimeOutCallback;
import com.genersoft.iot.vmp.service.bean.PlayBackCallback;
import com.genersoft.iot.vmp.service.bean.PlayBackResult;
import com.genersoft.iot.vmp.service.bean.SSRCInfo;
import com.genersoft.iot.vmp.storager.IRedisCatchStorage;
import com.genersoft.iot.vmp.storager.IVideoManagerStorage;
<<<<<<< HEAD
import com.genersoft.iot.vmp.utils.redis.RedisUtil;
import com.genersoft.iot.vmp.vmanager.bean.AudioBroadcastResult;
=======
import com.genersoft.iot.vmp.utils.DateUtil;
>>>>>>> a88518f8
import com.genersoft.iot.vmp.vmanager.bean.WVPResult;
import com.genersoft.iot.vmp.vmanager.gb28181.play.bean.AudioBroadcastEvent;
import com.genersoft.iot.vmp.vmanager.gb28181.play.bean.PlayResult;

<<<<<<< HEAD
import javax.sip.ResponseEvent;
import javax.sip.SipException;
import java.io.FileNotFoundException;
import java.math.BigDecimal;
import java.text.ParseException;
import java.math.RoundingMode;
import java.util.*;
import java.util.stream.Collectors;
import java.util.stream.Stream;
=======
import gov.nist.javax.sip.stack.SIPDialog;
>>>>>>> a88518f8

@SuppressWarnings(value = {"rawtypes", "unchecked"})
@Service
public class PlayServiceImpl implements IPlayService {

    private final static Logger logger = LoggerFactory.getLogger(PlayServiceImpl.class);

    @Autowired
    private IVideoManagerStorage storager;

    @Autowired
    private SIPCommander cmder;

    @Autowired
    private AudioBroadcastManager audioBroadcastManager;

    @Autowired
    private SIPCommanderFroPlatform sipCommanderFroPlatform;

    @Autowired
    private IRedisCatchStorage redisCatchStorage;

    @Autowired
    private ZLMRTPServerFactory zlmrtpServerFactory;

    @Autowired
    private DeferredResultHolder resultHolder;

    @Autowired
    private ZLMRESTfulUtils zlmresTfulUtils;

    @Autowired
    private AssistRESTfulUtils assistRESTfulUtils;

    @Autowired
    private IMediaService mediaService;

    @Autowired
    private IMediaServerService mediaServerService;

    @Autowired
    private VideoStreamSessionManager streamSession;

    @Autowired
    private UserSetting userSetting;

    @Autowired
    private SipConfig sipConfig;

    @Autowired
    private DynamicTask dynamicTask;

    @Autowired
    private ZLMHttpHookSubscribe subscribe;




    @Override
    public PlayResult play(MediaServerItem mediaServerItem, String deviceId, String channelId,
                           ZLMHttpHookSubscribe.Event hookEvent, SipSubscribe.Event errorEvent,
                           Runnable timeoutCallback) {
        PlayResult playResult = new PlayResult();
        RequestMessage msg = new RequestMessage();
        String key = DeferredResultHolder.CALLBACK_CMD_PLAY + deviceId + channelId;
        msg.setKey(key);
        String uuid = UUID.randomUUID().toString();
        msg.setId(uuid);
        playResult.setUuid(uuid);
        DeferredResult<ResponseEntity<String>> result = new DeferredResult<>(userSetting.getPlayTimeout().longValue());
        playResult.setResult(result);
        // 录像查询以channelId作为deviceId查询
        resultHolder.put(key, uuid, result);
        if (mediaServerItem == null) {
            WVPResult wvpResult = new WVPResult();
            wvpResult.setCode(-1);
            wvpResult.setMsg("未找到可用的zlm");
            msg.setData(wvpResult);
            resultHolder.invokeResult(msg);
            return playResult;
        }
        Device device = redisCatchStorage.getDevice(deviceId);
        StreamInfo streamInfo = redisCatchStorage.queryPlayByDevice(deviceId, channelId);
        playResult.setDevice(device);

        result.onCompletion(()->{
            // 点播结束时调用截图接口
            // TODO 应该在上流时调用更好，结束也可能是错误结束
            String path =  "snap";
            String fileName =  deviceId + "_" + channelId + ".jpg";
            ResponseEntity responseEntity =  (ResponseEntity)result.getResult();
            if (responseEntity != null && responseEntity.getStatusCode() == HttpStatus.OK) {
                WVPResult wvpResult = (WVPResult)responseEntity.getBody();
                if (Objects.requireNonNull(wvpResult).getCode() == 0) {
                    StreamInfo streamInfoForSuccess = (StreamInfo)wvpResult.getData();
                    MediaServerItem mediaInfo = mediaServerService.getOne(streamInfoForSuccess.getMediaServerId());
                    String streamUrl = streamInfoForSuccess.getFmp4();
                    // 请求截图
                    logger.info("[请求截图]: " + fileName);
                    zlmresTfulUtils.getSnap(mediaInfo, streamUrl, 15, 1, path, fileName);
                }
            }
        });
        if (streamInfo != null) {
            String streamId = streamInfo.getStream();
            if (streamId == null) {
                WVPResult wvpResult = new WVPResult();
                wvpResult.setCode(-1);
                wvpResult.setMsg("点播失败， redis缓存streamId等于null");
                msg.setData(wvpResult);
                resultHolder.invokeAllResult(msg);
                return playResult;
            }
            String mediaServerId = streamInfo.getMediaServerId();
            MediaServerItem mediaInfo = mediaServerService.getOne(mediaServerId);

            JSONObject rtpInfo = zlmresTfulUtils.getRtpInfo(mediaInfo, streamId);
            if(rtpInfo.getInteger("code") == 0){
                if (rtpInfo.getBoolean("exist")) {

                    WVPResult wvpResult = new WVPResult();
                    wvpResult.setCode(0);
                    wvpResult.setMsg("success");
                    wvpResult.setData(streamInfo);
                    msg.setData(wvpResult);

                    resultHolder.invokeAllResult(msg);
                    if (hookEvent != null) {
                        hookEvent.response(mediaServerItem, JSONObject.parseObject(JSON.toJSONString(streamInfo)));
                    }
                }else {
                    redisCatchStorage.stopPlay(streamInfo);
                    storager.stopPlay(streamInfo.getDeviceID(), streamInfo.getChannelId());
                    streamInfo = null;
                }
            }else {
                //zlm连接失败
                redisCatchStorage.stopPlay(streamInfo);
                storager.stopPlay(streamInfo.getDeviceID(), streamInfo.getChannelId());
                streamInfo = null;
            }
        }
        if (streamInfo == null) {
            String streamId = null;
            if (mediaServerItem.isRtpEnable()) {
                streamId = String.format("%s_%s", device.getDeviceId(), channelId);
            }
            SSRCInfo ssrcInfo = mediaServerService.openRTPServer(mediaServerItem, streamId, device.isSsrcCheck(), false);
            play(mediaServerItem, ssrcInfo, device, channelId, (mediaServerItemInUse, response)->{
                if (hookEvent != null) {
                    hookEvent.response(mediaServerItem, response);
                }
            }, event -> {
                // sip error错误
                WVPResult wvpResult = new WVPResult();
                wvpResult.setCode(-1);
                wvpResult.setMsg(String.format("点播失败， 错误码： %s, %s", event.statusCode, event.msg));
                msg.setData(wvpResult);
                resultHolder.invokeAllResult(msg);
                if (errorEvent != null) {
                    errorEvent.response(event);
                }
            }, (code, msgStr)->{
                // invite点播超时
                WVPResult wvpResult = new WVPResult();
                wvpResult.setCode(-1);
                if (code == 0) {
                    wvpResult.setMsg("点播超时，请稍候重试");
                }else if (code == 1) {
                    wvpResult.setMsg("收流超时，请稍候重试");
                }
                msg.setData(wvpResult);
                // 回复之前所有的点播请求
                resultHolder.invokeAllResult(msg);
            }, uuid);
        }
        return playResult;
    }



    @Override
    public void play(MediaServerItem mediaServerItem, SSRCInfo ssrcInfo, Device device, String channelId,
                           ZLMHttpHookSubscribe.Event hookEvent, SipSubscribe.Event errorEvent,
                           InviteTimeOutCallback timeoutCallback, String uuid) {

        String streamId = null;
        if (mediaServerItem.isRtpEnable()) {
            streamId = String.format("%s_%s", device.getDeviceId(), channelId);
        }
        if (ssrcInfo == null) {
            ssrcInfo = mediaServerService.openRTPServer(mediaServerItem, streamId, device.isSsrcCheck(), false);
        }
        logger.info("[点播开始] deviceId: {}, channelId: {}, SSRC: {}", device.getDeviceId(), channelId, ssrcInfo.getSsrc() );
        // 超时处理
        String timeOutTaskKey = UUID.randomUUID().toString();
        SSRCInfo finalSsrcInfo = ssrcInfo;
        dynamicTask.startDelay( timeOutTaskKey,()->{

            SIPDialog dialog = streamSession.getDialogByStream(device.getDeviceId(), channelId, finalSsrcInfo.getStream());
            if (dialog != null) {
                logger.info("[点播超时] 收流超时 deviceId: {}, channelId: {}", device.getDeviceId(), channelId);
                timeoutCallback.run(1, "收流超时");
                // 点播超时回复BYE 同时释放ssrc以及此次点播的资源
                cmder.streamByeCmd(device.getDeviceId(), channelId, finalSsrcInfo.getStream(), null);
            }else {
                logger.info("[点播超时] 消息未响应 deviceId: {}, channelId: {}", device.getDeviceId(), channelId);
                timeoutCallback.run(0, "点播超时");
                mediaServerService.releaseSsrc(mediaServerItem.getId(), finalSsrcInfo.getSsrc());
                mediaServerService.closeRTPServer(device.getDeviceId(), channelId, finalSsrcInfo.getStream());
                streamSession.remove(device.getDeviceId(), channelId, finalSsrcInfo.getStream());
            }
        }, userSetting.getPlayTimeout());
        final String ssrc = ssrcInfo.getSsrc();
        final String stream = ssrcInfo.getStream();
        //端口获取失败的ssrcInfo 没有必要发送点播指令
        if(ssrcInfo.getPort() <= 0){
            logger.info("[点播端口分配异常]，deviceId={},channelId={},ssrcInfo={}", device.getDeviceId(), channelId, ssrcInfo);
            return;
        }
        cmder.playStreamCmd(mediaServerItem, ssrcInfo, device, channelId, (MediaServerItem mediaServerItemInuse, JSONObject response) -> {
            logger.info("收到订阅消息： " + response.toJSONString());
            dynamicTask.stop(timeOutTaskKey);
            // hook响应
            onPublishHandlerForPlay(mediaServerItemInuse, response, device.getDeviceId(), channelId, uuid);
            hookEvent.response(mediaServerItemInuse, response);
            logger.info("[点播成功] deviceId: {}, channelId: {}", device.getDeviceId(), channelId);

        }, (event) -> {
            ResponseEvent responseEvent = (ResponseEvent)event.event;
            String contentString = new String(responseEvent.getResponse().getRawContent());
            // 获取ssrc
            int ssrcIndex = contentString.indexOf("y=");
            // 检查是否有y字段
            if (ssrcIndex >= 0) {
                //ssrc规定长度为10字节，不取余下长度以避免后续还有“f=”字段 TODO 后续对不规范的非10位ssrc兼容
                String ssrcInResponse = contentString.substring(ssrcIndex + 2, ssrcIndex + 12);
                // 查询到ssrc不一致且开启了ssrc校验则需要针对处理
                if (ssrc.equals(ssrcInResponse)) {
                    return;
                }
                logger.info("[点播消息] 收到invite 200, 发现下级自定义了ssrc: {}", ssrcInResponse );
                if (!mediaServerItem.isRtpEnable() || device.isSsrcCheck()) {
                    logger.info("[SIP 消息] SSRC修正 {}->{}", ssrc, ssrcInResponse);

                    if (!mediaServerItem.getSsrcConfig().checkSsrc(ssrcInResponse)) {
                        // ssrc 不可用
                        // 释放ssrc
                        mediaServerService.releaseSsrc(mediaServerItem.getId(), finalSsrcInfo.getSsrc());
                        streamSession.remove(device.getDeviceId(), channelId, finalSsrcInfo.getStream());
                        event.msg = "下级自定义了ssrc,但是此ssrc不可用";
                        event.statusCode = 400;
                        errorEvent.response(event);
                        return;
                    }

                    // 单端口模式streamId也有变化，需要重新设置监听
                    if (!mediaServerItem.isRtpEnable()) {
                        // 添加订阅
                        HookSubscribeForStreamChange hookSubscribe = HookSubscribeFactory.on_stream_changed("rtp", stream, true, "rtmp", mediaServerItem.getId());
                        subscribe.removeSubscribe(hookSubscribe);
                        hookSubscribe.getContent().put("stream", String.format("%08x", Integer.parseInt(ssrcInResponse)).toUpperCase());
                        subscribe.addSubscribe(hookSubscribe, (MediaServerItem mediaServerItemInUse, JSONObject response)->{
                                    logger.info("[ZLM HOOK] ssrc修正后收到订阅消息： " + response.toJSONString());
                                    dynamicTask.stop(timeOutTaskKey);
                                    // hook响应
                                    onPublishHandlerForPlay(mediaServerItemInUse, response, device.getDeviceId(), channelId, uuid);
                                    hookEvent.response(mediaServerItemInUse, response);
                                });
                    }
                    // 关闭rtp server
                    mediaServerService.closeRTPServer(device.getDeviceId(), channelId, finalSsrcInfo.getStream());
                    // 重新开启ssrc server
                    mediaServerService.openRTPServer(mediaServerItem, finalSsrcInfo.getStream(), ssrcInResponse, device.isSsrcCheck(), false, finalSsrcInfo.getPort());

                }
            }
        }, (event) -> {
            dynamicTask.stop(timeOutTaskKey);
            mediaServerService.closeRTPServer(device.getDeviceId(), channelId, finalSsrcInfo.getStream());
            // 释放ssrc
            mediaServerService.releaseSsrc(mediaServerItem.getId(), finalSsrcInfo.getSsrc());

            streamSession.remove(device.getDeviceId(), channelId, finalSsrcInfo.getStream());
            errorEvent.response(event);
        });
    }

    @Override
    public void onPublishHandlerForPlay(MediaServerItem mediaServerItem, JSONObject response, String deviceId, String channelId, String uuid) {
        RequestMessage msg = new RequestMessage();
        if (uuid != null) {
            msg.setId(uuid);
        }
        msg.setKey(DeferredResultHolder.CALLBACK_CMD_PLAY + deviceId + channelId);
        StreamInfo streamInfo = onPublishHandler(mediaServerItem, response, deviceId, channelId);
        if (streamInfo != null) {
            DeviceChannel deviceChannel = storager.queryChannel(deviceId, channelId);
            if (deviceChannel != null) {
                deviceChannel.setStreamId(streamInfo.getStream());
                storager.startPlay(deviceId, channelId, streamInfo.getStream());
            }
            redisCatchStorage.startPlay(streamInfo);

            WVPResult wvpResult = new WVPResult();
            wvpResult.setCode(0);
            wvpResult.setMsg("success");
            wvpResult.setData(streamInfo);
            msg.setData(wvpResult);

            resultHolder.invokeAllResult(msg);
        } else {
            logger.warn("设备预览API调用失败！");
            msg.setData("设备预览API调用失败！");
            resultHolder.invokeAllResult(msg);
        }
    }

    @Override
    public MediaServerItem getNewMediaServerItem(Device device) {
        if (device == null) {
            return null;
        }
        String mediaServerId = device.getMediaServerId();
        MediaServerItem mediaServerItem;
        if (mediaServerId == null) {
            mediaServerItem = mediaServerService.getMediaServerForMinimumLoad();
        }else {
            mediaServerItem = mediaServerService.getOne(mediaServerId);
        }
        if (mediaServerItem == null) {
            logger.warn("点播时未找到可使用的ZLM...");
        }
        return mediaServerItem;
    }

    @Override
    public DeferredResult<ResponseEntity<String>> playBack(String deviceId, String channelId, String startTime,
                                                           String endTime,InviteStreamCallback inviteStreamCallback,
                                                           PlayBackCallback callback) {
        Device device = storager.queryVideoDevice(deviceId);
        if (device == null) {
            return null;
        }
        MediaServerItem newMediaServerItem = getNewMediaServerItem(device);
        SSRCInfo ssrcInfo = mediaServerService.openRTPServer(newMediaServerItem, null, true, true);

        return playBack(newMediaServerItem, ssrcInfo, deviceId, channelId, startTime, endTime, inviteStreamCallback, callback);
    }

    @Override
    public DeferredResult<ResponseEntity<String>> playBack(MediaServerItem mediaServerItem, SSRCInfo ssrcInfo,
                                                           String deviceId, String channelId, String startTime,
                                                           String endTime, InviteStreamCallback infoCallBack,
                                                           PlayBackCallback playBackCallback) {
        if (mediaServerItem == null || ssrcInfo == null) {
            return null;
        }
        String uuid = UUID.randomUUID().toString();
        String key = DeferredResultHolder.CALLBACK_CMD_PLAYBACK + deviceId + channelId;
        DeferredResult<ResponseEntity<String>> result = new DeferredResult<>(30000L);
        Device device = storager.queryVideoDevice(deviceId);
        if (device == null) {
            result.setResult(new ResponseEntity<>(HttpStatus.BAD_REQUEST));
            return result;
        }

        resultHolder.put(DeferredResultHolder.CALLBACK_CMD_PLAYBACK + deviceId + channelId, uuid, result);
        RequestMessage msg = new RequestMessage();
        msg.setId(uuid);
        msg.setKey(key);
        PlayBackResult<RequestMessage> playBackResult = new PlayBackResult<>();
        String  playBackTimeOutTaskKey = UUID.randomUUID().toString();
        dynamicTask.startDelay(playBackTimeOutTaskKey, ()->{
            logger.warn(String.format("设备回放超时，deviceId：%s ，channelId：%s", deviceId, channelId));
            playBackResult.setCode(-1);
            playBackResult.setData(msg);
            playBackCallback.call(playBackResult);
            SIPDialog dialog = streamSession.getDialogByStream(deviceId, channelId, ssrcInfo.getStream());
            // 点播超时回复BYE 同时释放ssrc以及此次点播的资源
            if (dialog != null) {
                // 点播超时回复BYE 同时释放ssrc以及此次点播的资源
                cmder.streamByeCmd(device.getDeviceId(), channelId, ssrcInfo.getStream(), null);
            }else {
                mediaServerService.releaseSsrc(mediaServerItem.getId(), ssrcInfo.getSsrc());
                mediaServerService.closeRTPServer(deviceId, channelId, ssrcInfo.getStream());
                streamSession.remove(deviceId, channelId, ssrcInfo.getStream());
            }
            cmder.streamByeCmd(device.getDeviceId(), channelId, ssrcInfo.getStream(), null);
            // 回复之前所有的点播请求
            playBackCallback.call(playBackResult);
        }, userSetting.getPlayTimeout());

        cmder.playbackStreamCmd(mediaServerItem, ssrcInfo, device, channelId, startTime, endTime, infoCallBack,
                (InviteStreamInfo inviteStreamInfo) -> {
                    logger.info("收到订阅消息： " + inviteStreamInfo.getResponse().toJSONString());
                    dynamicTask.stop(playBackTimeOutTaskKey);
                    StreamInfo streamInfo = onPublishHandler(inviteStreamInfo.getMediaServerItem(), inviteStreamInfo.getResponse(), deviceId, channelId);
                    if (streamInfo == null) {
                        logger.warn("设备回放API调用失败！");
                        msg.setData("设备回放API调用失败！");
                        playBackResult.setCode(-1);
                        playBackResult.setData(msg);
                        playBackCallback.call(playBackResult);
                        return;
                    }
                    redisCatchStorage.startPlayback(streamInfo, inviteStreamInfo.getCallId());
                    msg.setData(JSON.toJSONString(streamInfo));
                    playBackResult.setCode(0);
                    playBackResult.setData(msg);
                    playBackResult.setMediaServerItem(inviteStreamInfo.getMediaServerItem());
                    playBackResult.setResponse(inviteStreamInfo.getResponse());
                    playBackCallback.call(playBackResult);
                }, event -> {
                    dynamicTask.stop(playBackTimeOutTaskKey);
                    msg.setData(String.format("回放失败， 错误码： %s, %s", event.statusCode, event.msg));
                    playBackResult.setCode(-1);
                    playBackResult.setData(msg);
                    playBackResult.setEvent(event);
                    playBackCallback.call(playBackResult);
                    streamSession.remove(device.getDeviceId(), channelId, ssrcInfo.getStream());
                });
        return result;
    }

    @Override
    public DeferredResult<ResponseEntity<String>> download(String deviceId, String channelId, String startTime, String endTime, int downloadSpeed, InviteStreamCallback infoCallBack, PlayBackCallback hookCallBack) {
        Device device = storager.queryVideoDevice(deviceId);
        if (device == null) {
            return null;
        }
        MediaServerItem newMediaServerItem = getNewMediaServerItem(device);
        SSRCInfo ssrcInfo = mediaServerService.openRTPServer(newMediaServerItem, null, true, true);

        return download(newMediaServerItem, ssrcInfo, deviceId, channelId, startTime, endTime, downloadSpeed,infoCallBack, hookCallBack);
    }

    @Override
    public DeferredResult<ResponseEntity<String>> download(MediaServerItem mediaServerItem, SSRCInfo ssrcInfo, String deviceId, String channelId, String startTime, String endTime, int downloadSpeed, InviteStreamCallback infoCallBack, PlayBackCallback hookCallBack) {
        if (mediaServerItem == null || ssrcInfo == null) {
            return null;
        }
        String uuid = UUID.randomUUID().toString();
        String key = DeferredResultHolder.CALLBACK_CMD_DOWNLOAD + deviceId + channelId;
        DeferredResult<ResponseEntity<String>> result = new DeferredResult<>(30000L);
        Device device = storager.queryVideoDevice(deviceId);
        if (device == null) {
            result.setResult(new ResponseEntity<>(HttpStatus.BAD_REQUEST));
            return result;
        }

        resultHolder.put(key, uuid, result);
        RequestMessage msg = new RequestMessage();
        msg.setId(uuid);
        msg.setKey(key);
        WVPResult<StreamInfo> wvpResult = new WVPResult<>();
        msg.setData(wvpResult);
        PlayBackResult<RequestMessage> downloadResult = new PlayBackResult<>();
        downloadResult.setData(msg);

        String downLoadTimeOutTaskKey = UUID.randomUUID().toString();
        dynamicTask.startDelay(downLoadTimeOutTaskKey, ()->{
            logger.warn(String.format("录像下载请求超时，deviceId：%s ，channelId：%s", deviceId, channelId));
            wvpResult.setCode(-1);
            wvpResult.setMsg("录像下载请求超时");
            downloadResult.setCode(-1);
            hookCallBack.call(downloadResult);
            SIPDialog dialog = streamSession.getDialogByStream(deviceId, channelId, ssrcInfo.getStream());
            // 点播超时回复BYE 同时释放ssrc以及此次点播的资源
            if (dialog != null) {
                // 点播超时回复BYE 同时释放ssrc以及此次点播的资源
                cmder.streamByeCmd(device.getDeviceId(), channelId, ssrcInfo.getStream(), null);
            }else {
                mediaServerService.releaseSsrc(mediaServerItem.getId(), ssrcInfo.getSsrc());
                mediaServerService.closeRTPServer(deviceId, channelId, ssrcInfo.getStream());
                streamSession.remove(deviceId, channelId, ssrcInfo.getStream());
            }
            cmder.streamByeCmd(device.getDeviceId(), channelId, ssrcInfo.getStream(), null);
            // 回复之前所有的点播请求
            hookCallBack.call(downloadResult);
        }, userSetting.getPlayTimeout());
        cmder.downloadStreamCmd(mediaServerItem, ssrcInfo, device, channelId, startTime, endTime, downloadSpeed, infoCallBack,
                inviteStreamInfo -> {
                    logger.info("收到订阅消息： " + inviteStreamInfo.getResponse().toJSONString());
                    dynamicTask.stop(downLoadTimeOutTaskKey);
                    StreamInfo streamInfo = onPublishHandler(inviteStreamInfo.getMediaServerItem(), inviteStreamInfo.getResponse(), deviceId, channelId);
                    streamInfo.setStartTime(startTime);
                    streamInfo.setEndTime(endTime);
                    redisCatchStorage.startDownload(streamInfo, inviteStreamInfo.getCallId());
                    wvpResult.setCode(0);
                    wvpResult.setMsg("success");
                    wvpResult.setData(streamInfo);
                    downloadResult.setCode(0);
                    downloadResult.setMediaServerItem(inviteStreamInfo.getMediaServerItem());
                    downloadResult.setResponse(inviteStreamInfo.getResponse());
                    hookCallBack.call(downloadResult);
                }, event -> {
                    dynamicTask.stop(downLoadTimeOutTaskKey);
                    downloadResult.setCode(-1);
                    wvpResult.setCode(-1);
                    wvpResult.setMsg(String.format("录像下载失败， 错误码： %s, %s", event.statusCode, event.msg));
                    downloadResult.setEvent(event);
                    hookCallBack.call(downloadResult);
                    streamSession.remove(device.getDeviceId(), channelId, ssrcInfo.getStream());
                });
        return result;
    }

    @Override
    public StreamInfo getDownLoadInfo(String deviceId, String channelId, String stream) {
        StreamInfo streamInfo = redisCatchStorage.queryDownload(deviceId, channelId, stream, null);
        if (streamInfo != null) {
            if (streamInfo.getProgress() == 1) {
                return streamInfo;
            }

            // 获取当前已下载时长
            String mediaServerId = streamInfo.getMediaServerId();
            MediaServerItem mediaServerItem = mediaServerService.getOne(mediaServerId);
            if (mediaServerItem == null) {
                logger.warn("查询录像信息时发现节点已离线");
                return null;
            }
            if (mediaServerItem.getRecordAssistPort() != 0) {
                JSONObject jsonObject = assistRESTfulUtils.fileDuration(mediaServerItem, streamInfo.getApp(), streamInfo.getStream(), null);
                if (jsonObject != null && jsonObject.getInteger("code") == 0) {
                    long duration = jsonObject.getLong("data");

                    if (duration == 0) {
                        streamInfo.setProgress(0);
                    }else {
                        String startTime = streamInfo.getStartTime();
                        String endTime = streamInfo.getEndTime();
                        long start = DateUtil.yyyy_MM_dd_HH_mm_ssToTimestamp(startTime);
                        long end = DateUtil.yyyy_MM_dd_HH_mm_ssToTimestamp(endTime);

                        BigDecimal currentCount = new BigDecimal(duration/1000);
                        BigDecimal totalCount = new BigDecimal(end-start);
                        BigDecimal divide = currentCount.divide(totalCount,2, RoundingMode.HALF_UP);
                        double process = divide.doubleValue();
                        streamInfo.setProgress(process);
                    }
                }
            }
        }
        return streamInfo;
    }

    @Override
    public void onPublishHandlerForDownload(InviteStreamInfo inviteStreamInfo, String deviceId, String channelId, String uuid) {
        RequestMessage msg = new RequestMessage();
        msg.setKey(DeferredResultHolder.CALLBACK_CMD_DOWNLOAD + deviceId + channelId);
        msg.setId(uuid);
        StreamInfo streamInfo = onPublishHandler(inviteStreamInfo.getMediaServerItem(), inviteStreamInfo.getResponse(), deviceId, channelId);
        if (streamInfo != null) {
            redisCatchStorage.startDownload(streamInfo, inviteStreamInfo.getCallId());
            msg.setData(JSON.toJSONString(streamInfo));
            resultHolder.invokeResult(msg);
        } else {
            logger.warn("设备预览API调用失败！");
            msg.setData("设备预览API调用失败！");
            resultHolder.invokeResult(msg);
        }
    }


    public StreamInfo onPublishHandler(MediaServerItem mediaServerItem, JSONObject resonse, String deviceId, String channelId) {
        String streamId = resonse.getString("stream");
        JSONArray tracks = resonse.getJSONArray("tracks");
        StreamInfo streamInfo = mediaService.getStreamInfoByAppAndStream(mediaServerItem,"rtp", streamId, tracks, null);
        streamInfo.setDeviceID(deviceId);
        streamInfo.setChannelId(channelId);
        return streamInfo;
    }

    @Override
    public void zlmServerOffline(String mediaServerId) {
        // 处理正在向上推流的上级平台
        List<SendRtpItem> sendRtpItems = redisCatchStorage.querySendRTPServer(null);
        if (sendRtpItems.size() > 0) {
            for (SendRtpItem sendRtpItem : sendRtpItems) {
                if (sendRtpItem.getMediaServerId().equals(mediaServerId)) {
                    ParentPlatform platform = storager.queryParentPlatByServerGBId(sendRtpItem.getPlatformId());
                    sipCommanderFroPlatform.streamByeCmd(platform, sendRtpItem.getCallId());
                }
            }
        }
        // 处理正在观看的国标设备
        List<SsrcTransaction> allSsrc = streamSession.getAllSsrc();
        if (allSsrc.size() > 0) {
            for (SsrcTransaction ssrcTransaction : allSsrc) {
                if(ssrcTransaction.getMediaServerId().equals(mediaServerId)) {
                    cmder.streamByeCmd(ssrcTransaction.getDeviceId(), ssrcTransaction.getChannelId(),
                            ssrcTransaction.getStream(), null);
                }
            }
        }
    }

    @Override
    public void audioBroadcast(Device device, String channelId, int timeout, AudioBroadcastEvent event) {
        if (device == null || channelId == null) {
            return;
        }
        DeviceChannel deviceChannel = storager.queryChannel(device.getDeviceId(), channelId);
        if (deviceChannel == null) {
            logger.warn("开启语音广播的时候未找到通道： {}", channelId);
            event.call("开启语音广播的时候未找到通道");
            return;
        }
        // 查询通道使用状态
        if (audioBroadcastManager.exit(device.getDeviceId(), channelId)) {
            SendRtpItem sendRtpItem =  redisCatchStorage.querySendRTPServer(device.getDeviceId(), channelId, null, null);
            if (sendRtpItem != null && sendRtpItem.isOnlyAudio()) {
                // 查询流是否存在，不存在则认为是异常状态
                MediaServerItem mediaServerItem = mediaServerService.getOne(sendRtpItem.getMediaServerId());
                Boolean streamReady = zlmrtpServerFactory.isStreamReady(mediaServerItem, sendRtpItem.getApp(), sendRtpItem.getStreamId());
                if (streamReady) {
                    logger.warn("语音广播已经开启： {}", channelId);
                    event.call("语音广播已经开启");
                    return;
                }else {
                    audioBroadcastManager.del(deviceChannel.getDeviceId(),channelId);
                    redisCatchStorage.deleteSendRTPServer(device.getDeviceId(), channelId, sendRtpItem.getCallId(), sendRtpItem.getStreamId());
                }
            }
        }

        // 发送通知
        cmder.audioBroadcastCmd(device, channelId, eventResultForOk -> {
            // 发送成功
            AudioBroadcastCatch audioBroadcastCatch = new AudioBroadcastCatch(device.getDeviceId(), channelId, AudioBroadcastCatchStatus.Ready);
            audioBroadcastManager.add(audioBroadcastCatch);
        }, eventResultForError -> {
            // 发送失败
            logger.error("语音广播发送失败： {}:{}", channelId, eventResultForError.msg);
            event.call("语音广播发送失败");
            stopAudioBroadcast(device.getDeviceId(), channelId);
        });
    }

    @Override
    public void stopAudioBroadcast(String deviceId, String channelId){
        AudioBroadcastCatch audioBroadcastCatch = audioBroadcastManager.get(deviceId, channelId);
        if (audioBroadcastCatch != null) {

            try {
                SendRtpItem sendRtpItem =  redisCatchStorage.querySendRTPServer(deviceId, audioBroadcastCatch.getChannelId(), null, null);
                if (sendRtpItem != null) {
                    redisCatchStorage.deleteSendRTPServer(deviceId, sendRtpItem.getChannelId(), null, null);
                    MediaServerItem mediaInfo = mediaServerService.getOne(sendRtpItem.getMediaServerId());
                    Map<String, Object> param = new HashMap<>();
                    param.put("vhost", "__defaultVhost__");
                    param.put("app", sendRtpItem.getApp());
                    param.put("stream", sendRtpItem.getStreamId());
                    zlmresTfulUtils.stopSendRtp(mediaInfo, param);
                    // 立刻结束设备的推流，等待自行结束太慢
                    zlmresTfulUtils.closeStreams(mediaInfo, sendRtpItem.getApp(), sendRtpItem.getStreamId());
                }
                if (audioBroadcastCatch.getStatus() == AudioBroadcastCatchStatus.Ok) {
                    cmder.streamByeCmd(audioBroadcastCatch.getDialog(), audioBroadcastCatch.getRequest(), null);
                }
                audioBroadcastManager.del(deviceId, channelId);

            } catch (SipException e) {
                throw new RuntimeException(e);
            } catch (ParseException e) {
                throw new RuntimeException(e);
            }
        }


    }

    @Override
    public void zlmServerOnline(String mediaServerId) {
        // 似乎没啥需要做的
    }
}<|MERGE_RESOLUTION|>--- conflicted
+++ resolved
@@ -37,13 +37,10 @@
 import com.genersoft.iot.vmp.gb28181.transmit.callback.RequestMessage;
 import com.genersoft.iot.vmp.gb28181.transmit.cmd.impl.SIPCommander;
 import com.genersoft.iot.vmp.gb28181.transmit.cmd.impl.SIPCommanderFroPlatform;
-<<<<<<< HEAD
 import com.genersoft.iot.vmp.media.zlm.ZLMRTPServerFactory;
-=======
 import com.genersoft.iot.vmp.media.zlm.dto.HookSubscribeFactory;
 import com.genersoft.iot.vmp.media.zlm.dto.HookSubscribeForStreamChange;
 import com.genersoft.iot.vmp.media.zlm.dto.HookType;
->>>>>>> a88518f8
 import com.genersoft.iot.vmp.utils.DateUtil;
 import com.genersoft.iot.vmp.media.zlm.AssistRESTfulUtils;
 import com.genersoft.iot.vmp.media.zlm.ZLMHttpHookSubscribe;
@@ -58,17 +55,23 @@
 import com.genersoft.iot.vmp.service.bean.SSRCInfo;
 import com.genersoft.iot.vmp.storager.IRedisCatchStorage;
 import com.genersoft.iot.vmp.storager.IVideoManagerStorage;
-<<<<<<< HEAD
 import com.genersoft.iot.vmp.utils.redis.RedisUtil;
 import com.genersoft.iot.vmp.vmanager.bean.AudioBroadcastResult;
-=======
 import com.genersoft.iot.vmp.utils.DateUtil;
->>>>>>> a88518f8
 import com.genersoft.iot.vmp.vmanager.bean.WVPResult;
 import com.genersoft.iot.vmp.vmanager.gb28181.play.bean.AudioBroadcastEvent;
 import com.genersoft.iot.vmp.vmanager.gb28181.play.bean.PlayResult;
 
-<<<<<<< HEAD
+import gov.nist.javax.sip.stack.SIPDialog;
+import org.slf4j.Logger;
+import org.slf4j.LoggerFactory;
+import org.springframework.beans.factory.annotation.Autowired;
+import org.springframework.http.HttpStatus;
+import org.springframework.http.ResponseEntity;
+import org.springframework.stereotype.Service;
+import org.springframework.util.ResourceUtils;
+import org.springframework.web.context.request.async.DeferredResult;
+
 import javax.sip.ResponseEvent;
 import javax.sip.SipException;
 import java.io.FileNotFoundException;
@@ -78,9 +81,6 @@
 import java.util.*;
 import java.util.stream.Collectors;
 import java.util.stream.Stream;
-=======
-import gov.nist.javax.sip.stack.SIPDialog;
->>>>>>> a88518f8
 
 @SuppressWarnings(value = {"rawtypes", "unchecked"})
 @Service
@@ -569,6 +569,14 @@
                     StreamInfo streamInfo = onPublishHandler(inviteStreamInfo.getMediaServerItem(), inviteStreamInfo.getResponse(), deviceId, channelId);
                     streamInfo.setStartTime(startTime);
                     streamInfo.setEndTime(endTime);
+                    if (streamInfo == null) {
+                        logger.warn("录像下载API调用失败！");
+                        wvpResult.setCode(-1);
+                        wvpResult.setMsg("录像下载API调用失败");
+                        downloadResult.setCode(-1);
+                        hookCallBack.call(downloadResult);
+                        return ;
+                    }
                     redisCatchStorage.startDownload(streamInfo, inviteStreamInfo.getCallId());
                     wvpResult.setCode(0);
                     wvpResult.setMsg("success");
