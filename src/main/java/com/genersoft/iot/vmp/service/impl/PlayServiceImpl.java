--- conflicted
+++ resolved
@@ -36,10 +36,6 @@
 import com.genersoft.iot.vmp.utils.redis.RedisUtil;
 import com.genersoft.iot.vmp.vmanager.bean.ErrorCode;
 import com.genersoft.iot.vmp.vmanager.bean.WVPResult;
-<<<<<<< HEAD
-=======
-import com.genersoft.iot.vmp.vmanager.gb28181.play.bean.PlayResult;
->>>>>>> c04de4cd
 import org.slf4j.Logger;
 import org.slf4j.LoggerFactory;
 import org.springframework.beans.factory.annotation.Autowired;
@@ -56,10 +52,6 @@
 import java.math.RoundingMode;
 import java.text.ParseException;
 import java.util.List;
-<<<<<<< HEAD
-=======
-import java.util.Objects;
->>>>>>> c04de4cd
 import java.util.UUID;
 
 @SuppressWarnings(value = {"rawtypes", "unchecked"})
@@ -189,8 +181,6 @@
                 streamId = String.format("%s_%s", device.getDeviceId(), channelId);
             }
             SSRCInfo ssrcInfo = mediaServerService.openRTPServer(mediaServerItem, streamId, device.isSsrcCheck(), false);
-<<<<<<< HEAD
-=======
             logger.info(JSONObject.toJSONString(ssrcInfo));
             if (ssrcInfo == null) {
                 WVPResult wvpResult = new WVPResult();
@@ -201,7 +191,6 @@
                 resultHolder.invokeAllResult(msg);
                 return playResult;
             }
->>>>>>> c04de4cd
             play(mediaServerItem, ssrcInfo, device, channelId, (mediaServerItemInUse, response) -> {
                 if (hookEvent != null) {
                     hookEvent.response(mediaServerItem, response);
@@ -259,7 +248,6 @@
                 }
             }
         }, userSetting.getPlayTimeout());
-<<<<<<< HEAD
         final String ssrc = ssrcInfo.getSsrc();
         final String stream = ssrcInfo.getStream();
         //端口获取失败的ssrcInfo 没有必要发送点播指令
@@ -277,9 +265,6 @@
             resultHolder.invokeAllResult(msg);
             return;
         }
-=======
-
->>>>>>> c04de4cd
         try {
             cmder.playStreamCmd(mediaServerItem, ssrcInfo, device, channelId, (MediaServerItem mediaServerItemInuse, JSONObject response) -> {
                 logger.info("收到订阅消息： " + response.toJSONString());
