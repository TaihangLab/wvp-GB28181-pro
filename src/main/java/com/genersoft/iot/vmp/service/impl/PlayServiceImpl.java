--- conflicted
+++ resolved
@@ -14,17 +14,11 @@
 import com.genersoft.iot.vmp.conf.exception.SsrcTransactionNotFoundException;
 import com.genersoft.iot.vmp.gb28181.bean.*;
 import com.genersoft.iot.vmp.gb28181.event.SipSubscribe;
-<<<<<<< HEAD
 import com.genersoft.iot.vmp.gb28181.session.AudioBroadcastManager;
-import com.genersoft.iot.vmp.gb28181.session.VideoStreamSessionManager;
-import com.genersoft.iot.vmp.gb28181.transmit.callback.DeferredResultHolder;
-import com.genersoft.iot.vmp.gb28181.transmit.callback.RequestMessage;
-import com.genersoft.iot.vmp.gb28181.transmit.cmd.ISIPCommanderForPlatform;
-=======
 import com.genersoft.iot.vmp.gb28181.session.SSRCFactory;
 import com.genersoft.iot.vmp.gb28181.session.VideoStreamSessionManager;
 import com.genersoft.iot.vmp.gb28181.transmit.callback.DeferredResultHolder;
->>>>>>> 512b0cc8
+import com.genersoft.iot.vmp.gb28181.transmit.cmd.ISIPCommanderForPlatform;
 import com.genersoft.iot.vmp.gb28181.transmit.cmd.impl.SIPCommander;
 import com.genersoft.iot.vmp.gb28181.utils.SipUtils;
 import com.genersoft.iot.vmp.media.zlm.AssistRESTfulUtils;
@@ -35,31 +29,20 @@
 import com.genersoft.iot.vmp.media.zlm.dto.HookSubscribeForRtpServerTimeout;
 import com.genersoft.iot.vmp.media.zlm.dto.HookSubscribeForStreamChange;
 import com.genersoft.iot.vmp.media.zlm.dto.MediaServerItem;
-<<<<<<< HEAD
-import com.genersoft.iot.vmp.service.IDeviceService;
-import com.genersoft.iot.vmp.service.IMediaServerService;
-import com.genersoft.iot.vmp.service.IMediaService;
-import com.genersoft.iot.vmp.service.IPlayService;
-import com.genersoft.iot.vmp.service.bean.*;
-import com.genersoft.iot.vmp.service.redisMsg.RedisGbPlayMsgListener;
-=======
 import com.genersoft.iot.vmp.service.*;
 import com.genersoft.iot.vmp.service.bean.InviteErrorCallback;
 import com.genersoft.iot.vmp.service.bean.InviteErrorCode;
+import com.genersoft.iot.vmp.service.bean.RequestPushStreamMsg;
 import com.genersoft.iot.vmp.service.bean.SSRCInfo;
->>>>>>> 512b0cc8
+import com.genersoft.iot.vmp.service.redisMsg.RedisGbPlayMsgListener;
 import com.genersoft.iot.vmp.storager.IRedisCatchStorage;
 import com.genersoft.iot.vmp.storager.IVideoManagerStorage;
 import com.genersoft.iot.vmp.utils.DateUtil;
 import com.genersoft.iot.vmp.vmanager.bean.AudioBroadcastResult;
 import com.genersoft.iot.vmp.vmanager.bean.ErrorCode;
-<<<<<<< HEAD
 import com.genersoft.iot.vmp.vmanager.bean.StreamContent;
-import com.genersoft.iot.vmp.vmanager.bean.WVPResult;
 import com.genersoft.iot.vmp.vmanager.gb28181.play.bean.AudioBroadcastEvent;
 import gov.nist.javax.sip.message.SIPResponse;
-=======
->>>>>>> 512b0cc8
 import org.slf4j.Logger;
 import org.slf4j.LoggerFactory;
 import org.springframework.beans.factory.annotation.Autowired;
@@ -77,13 +60,7 @@
 import java.math.BigDecimal;
 import java.math.RoundingMode;
 import java.text.ParseException;
-<<<<<<< HEAD
 import java.util.*;
-=======
-import java.util.List;
-import java.util.UUID;
-import java.util.Vector;
->>>>>>> 512b0cc8
 
 @SuppressWarnings(value = {"rawtypes", "unchecked"})
 @Service
@@ -110,11 +87,10 @@
     private IRedisCatchStorage redisCatchStorage;
 
     @Autowired
-<<<<<<< HEAD
     private ZLMRTPServerFactory zlmrtpServerFactory;
-=======
+
+    @Autowired
     private IInviteStreamService inviteStreamService;
->>>>>>> 512b0cc8
 
     @Autowired
     private DeferredResultHolder resultHolder;
@@ -123,9 +99,6 @@
     private ZLMRESTfulUtils zlmresTfulUtils;
 
     @Autowired
-    private ZLMRTPServerFactory zlmrtpServerFactory;
-
-    @Autowired
     private AssistRESTfulUtils assistRESTfulUtils;
 
     @Autowired
@@ -150,7 +123,6 @@
     private ZlmHttpHookSubscribe subscribe;
 
     @Autowired
-<<<<<<< HEAD
     private ISIPCommanderForPlatform commanderForPlatform;
 
 
@@ -163,22 +135,16 @@
 
     @Autowired
     private ZlmHttpHookSubscribe hookSubscribe;
-=======
+
+    @Autowired
     private SSRCFactory ssrcFactory;
->>>>>>> 512b0cc8
 
     @Autowired
     private RedisTemplate<Object, Object> redisTemplate;
 
 
     @Override
-<<<<<<< HEAD
-    public void play(MediaServerItem mediaServerItem, String deviceId, String channelId,
-                     ZlmHttpHookSubscribe.Event hookEvent, SipSubscribe.Event errorEvent,
-                     Runnable timeoutCallback) {
-=======
     public SSRCInfo play(MediaServerItem mediaServerItem, String deviceId, String channelId, InviteErrorCallback<Object> callback) {
->>>>>>> 512b0cc8
         if (mediaServerItem == null) {
             throw new ControllerException(ErrorCode.ERROR100.getCode(), "未找到可用的zlm");
         }
@@ -219,14 +185,6 @@
                     storager.stopPlay(streamInfo.getDeviceID(), streamInfo.getChannelId());
                     inviteStreamService.removeInviteInfoByDeviceAndChannel(InviteSessionType.PLAY, deviceId, channelId);
                 }
-<<<<<<< HEAD
-            } else {
-                //zlm连接失败
-                redisCatchStorage.stopPlay(streamInfo);
-                storager.stopPlay(streamInfo.getDeviceID(), streamInfo.getChannelId());
-                streamInfo = null;
-=======
->>>>>>> 512b0cc8
             }
         }
 
@@ -234,7 +192,7 @@
         if (mediaServerItem.isRtpEnable()) {
             streamId = String.format("%s_%s", device.getDeviceId(), channelId);
         }
-        SSRCInfo ssrcInfo = mediaServerService.openRTPServer(mediaServerItem, streamId, null, device.isSsrcCheck(),  false, 0, false, device.getStreamModeForParam());
+        SSRCInfo ssrcInfo = mediaServerService.openRTPServer(mediaServerItem, streamId, null, device.isSsrcCheck(),  false, 0,  false, false, device.getStreamModeForParam());
         if (ssrcInfo == null) {
             callback.run(InviteErrorCode.ERROR_FOR_RESOURCE_EXHAUSTION.getCode(), InviteErrorCode.ERROR_FOR_RESOURCE_EXHAUSTION.getMsg(), null);
             inviteStreamService.call(InviteSessionType.PLAY, device.getDeviceId(), channelId, null,
@@ -252,7 +210,8 @@
                       ZlmHttpHookSubscribe.Event hookEvent, SipSubscribe.Event errorEvent,
                       Runnable timeoutCallback, AudioBroadcastEvent audioEvent) {
 
-        String playSsrc = mediaServerItem.getSsrcConfig().getPlaySsrc();
+        String playSsrc = ssrcFactory.getPlaySsrc(mediaServerItem.getId());
+
         if (playSsrc == null) {
             audioEvent.call("ssrc已经用尽");
             return;
@@ -355,7 +314,7 @@
 
                         streamSession.put(device.getDeviceId(), channelId, "talk",
                                 sendRtpItem.getStream(), sendRtpItem.getSsrc(), sendRtpItem.getMediaServerId(),
-                                response, VideoStreamSessionManager.SessionType.talk);
+                                response, InviteSessionType.TALK);
                     } else {
                         logger.error("[语音对讲]收到的消息错误，response不是SIPResponse");
                     }
@@ -380,7 +339,9 @@
             mediaServerService.releaseSsrc(mediaServerItem.getId(), sendRtpItem.getSsrc());
 
             streamSession.remove(device.getDeviceId(), channelId, sendRtpItem.getStream());
-            SipSubscribe.EventResult eventResult = new SipSubscribe.EventResult(new CmdSendFailEvent(null));
+            SipSubscribe.EventResult eventResult = new SipSubscribe.EventResult();
+            eventResult.type = SipSubscribe.EventResultType.cmdSendFailEvent;
+            eventResult.statusCode = -1;
             eventResult.msg = "命令发送失败";
             errorEvent.response(eventResult);
         }
@@ -589,13 +550,6 @@
                             });
                             return;
                         }
-<<<<<<< HEAD
-                        // 关闭rtp server
-                        mediaServerService.closeRTPServer(mediaServerItem, ssrcInfo.getStream());
-                        // 重新开启ssrc server
-                        mediaServerService.openRTPServer(mediaServerItem, ssrcInfo.getStream(), ssrcInResponse, device.isSsrcCheck(), false, ssrcInfo.getPort(), false);
-=======
->>>>>>> 512b0cc8
 
                         // 更新ssrc
                         Boolean result = mediaServerService.updateRtpServerSSRC(mediaServerItem, ssrcInfo.getStream(), ssrcInResponse);
@@ -665,7 +619,8 @@
         }
     }
 
-    private StreamInfo onPublishHandlerForPlay(MediaServerItem mediaServerItem, JSONObject response, String deviceId, String channelId) {
+    @Override
+    public StreamInfo onPublishHandlerForPlay(MediaServerItem mediaServerItem, JSONObject response, String deviceId, String channelId) {
         StreamInfo streamInfo = onPublishHandler(mediaServerItem, response, deviceId, channelId);
         if (streamInfo != null) {
             DeviceChannel deviceChannel = storager.queryChannel(deviceId, channelId);
@@ -743,31 +698,20 @@
 
     @Override
     public void playBack(String deviceId, String channelId, String startTime,
-<<<<<<< HEAD
-                         String endTime, InviteStreamCallback inviteStreamCallback,
-                         PlayBackCallback callback) {
-=======
                                                           String endTime, InviteErrorCallback<Object> callback) {
->>>>>>> 512b0cc8
         Device device = storager.queryVideoDevice(deviceId);
         if (device == null) {
             return;
         }
         MediaServerItem newMediaServerItem = getNewMediaServerItem(device);
-        SSRCInfo ssrcInfo = mediaServerService.openRTPServer(newMediaServerItem, null, null, device.isSsrcCheck(),  true, 0, false, device.getStreamModeForParam());
+        SSRCInfo ssrcInfo = mediaServerService.openRTPServer(newMediaServerItem, null, null, device.isSsrcCheck(),  true, 0, false,false, device.getStreamModeForParam());
         playBack(newMediaServerItem, ssrcInfo, deviceId, channelId, startTime, endTime, callback);
     }
 
     @Override
     public void playBack(MediaServerItem mediaServerItem, SSRCInfo ssrcInfo,
-<<<<<<< HEAD
-                         String deviceId, String channelId, String startTime,
-                         String endTime, InviteStreamCallback infoCallBack,
-                         PlayBackCallback playBackCallback) {
-=======
                                                           String deviceId, String channelId, String startTime,
                                                           String endTime, InviteErrorCallback<Object> callback) {
->>>>>>> 512b0cc8
         if (mediaServerItem == null || ssrcInfo == null) {
             callback.run(InviteErrorCode.ERROR_FOR_PARAMETER_ERROR.getCode(),
                     InviteErrorCode.ERROR_FOR_PARAMETER_ERROR.getMsg(),
@@ -922,12 +866,6 @@
                                         logger.error("[命令发送失败] 停止点播， 发送BYE: {}", e.getMessage());
 
                                     }
-<<<<<<< HEAD
-                                    // 关闭rtp server
-                                    mediaServerService.closeRTPServer(mediaServerItem, ssrcInfo.getStream());
-                                    // 重新开启ssrc server
-                                    mediaServerService.openRTPServer(mediaServerItem, ssrcInfo.getStream(), ssrcInResponse, device.isSsrcCheck(), true, ssrcInfo.getPort(), false);
-=======
 
                                     dynamicTask.stop(playBackTimeOutTaskKey);
                                     // 释放ssrc
@@ -942,7 +880,6 @@
                                     ssrcInfo.setSsrc(ssrcInResponse);
                                     inviteInfo.setSsrcInfo(ssrcInfo);
                                     inviteInfo.setStream(ssrcInfo.getStream());
->>>>>>> 512b0cc8
                                 }
                             }else {
                                 logger.info("[点播消息] 收到invite 200, 下级自定义了ssrc, 但是当前模式无需修正");
@@ -975,7 +912,7 @@
                     null);
             return;
         }
-        SSRCInfo ssrcInfo = mediaServerService.openRTPServer(newMediaServerItem, null, null, device.isSsrcCheck(),  true, 0, false, device.getStreamModeForParam());
+        SSRCInfo ssrcInfo = mediaServerService.openRTPServer(newMediaServerItem, null, null, device.isSsrcCheck(),  true, 0, false,false, device.getStreamModeForParam());
         download(newMediaServerItem, ssrcInfo, deviceId, channelId, startTime, endTime, downloadSpeed, callback);
     }
 
@@ -1127,12 +1064,6 @@
                                     } catch (InvalidArgumentException | SipException | ParseException | SsrcTransactionNotFoundException e) {
                                         logger.error("[命令发送失败] 停止点播， 发送BYE: {}", e.getMessage());
                                     }
-<<<<<<< HEAD
-                                    // 关闭rtp server
-                                    mediaServerService.closeRTPServer(mediaServerItem, ssrcInfo.getStream());
-                                    // 重新开启ssrc server
-                                    mediaServerService.openRTPServer(mediaServerItem, ssrcInfo.getStream(), ssrcInResponse, device.isSsrcCheck(), true, ssrcInfo.getPort(), false);
-=======
 
                                     dynamicTask.stop(downLoadTimeOutTaskKey);
                                     // 释放ssrc
@@ -1147,7 +1078,6 @@
                                     ssrcInfo.setSsrc(ssrcInResponse);
                                     inviteInfo.setSsrcInfo(ssrcInfo);
                                     inviteInfo.setStream(ssrcInfo.getStream());
->>>>>>> 512b0cc8
                                 }
                             }else {
                                 logger.info("[录像下载] 收到invite 200, 下级自定义了ssrc, 但是当前模式无需修正");
@@ -1582,7 +1512,7 @@
             logger.info("调用ZLM推流接口, 结果： {}", jsonObject);
             logger.info("RTP推流成功[ {}/{} ]，{}->{}:{}, ", param.get("app"), param.get("stream"), jsonObject.getString("local_port"), param.get("dst_url"), param.get("dst_port"));
         } else {
-            logger.error("RTP推流失败: {}, 参数：{}", jsonObject.getString("msg"), JSON.toJSONString(param));
+            logger.error("RTP推流失败: {}, 参数：{}", jsonObject.getString("msg"), JSONObject.toJSONString(param));
             if (sendRtpItem.isOnlyAudio()) {
                 Device device = deviceService.getDevice(sendRtpItem.getDeviceId());
                 AudioBroadcastCatch audioBroadcastCatch = audioBroadcastManager.get(sendRtpItem.getDeviceId(), sendRtpItem.getChannelId());
@@ -1693,7 +1623,7 @@
             zlmrtpServerFactory.stopSendRtpStream(mediaServer, param);
         }
 
-        mediaServer.getSsrcConfig().releaseSsrc(sendRtpItem.getSsrc());
+        ssrcFactory.releaseSsrc(mediaServerId, sendRtpItem.getSsrc());
 
         SsrcTransaction ssrcTransaction = streamSession.getSsrcTransaction(device.getDeviceId(), channelId, null, sendRtpItem.getStream());
         if (ssrcTransaction != null) {
