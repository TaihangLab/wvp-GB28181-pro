--- conflicted
+++ resolved
@@ -29,25 +29,23 @@
 import com.genersoft.iot.vmp.media.zlm.dto.hook.HookParam;
 import com.genersoft.iot.vmp.media.zlm.dto.hook.OnRecordMp4HookParam;
 import com.genersoft.iot.vmp.media.zlm.dto.hook.OnStreamChangedHookParam;
-<<<<<<< HEAD
 import com.genersoft.iot.vmp.service.IInviteStreamService;
 import com.genersoft.iot.vmp.service.IMediaServerService;
 import com.genersoft.iot.vmp.service.IMediaService;
 import com.genersoft.iot.vmp.service.IPlayService;
-=======
+import com.genersoft.iot.vmp.service.bean.DownloadFileInfo;
+import com.genersoft.iot.vmp.service.bean.ErrorCallback;
+import com.genersoft.iot.vmp.service.bean.InviteErrorCode;
+import com.genersoft.iot.vmp.service.bean.SSRCInfo;
 import com.genersoft.iot.vmp.service.*;
->>>>>>> bd4598e6
 import com.genersoft.iot.vmp.service.bean.DownloadFileInfo;
 import com.genersoft.iot.vmp.service.bean.ErrorCallback;
 import com.genersoft.iot.vmp.service.bean.InviteErrorCode;
 import com.genersoft.iot.vmp.service.bean.SSRCInfo;
 import com.genersoft.iot.vmp.storager.IRedisCatchStorage;
 import com.genersoft.iot.vmp.storager.IVideoManagerStorage;
-<<<<<<< HEAD
 import com.genersoft.iot.vmp.storager.dao.DeviceChannelMapper;
 import com.genersoft.iot.vmp.storager.dao.DeviceMapper;
-=======
->>>>>>> bd4598e6
 import com.genersoft.iot.vmp.utils.CloudRecordUtils;
 import com.genersoft.iot.vmp.utils.DateUtil;
 import com.genersoft.iot.vmp.vmanager.bean.ErrorCode;
@@ -123,11 +121,10 @@
     private UserSetting userSetting;
 
     @Autowired
-<<<<<<< HEAD
+    private DynamicTask dynamicTask;
+
+    @Autowired
     private DeviceChannelMapper deviceChannelMapper;
-=======
-    private DynamicTask dynamicTask;
->>>>>>> bd4598e6
 
 
     @Override
@@ -239,24 +236,6 @@
             subscribe.removeSubscribe(hookSubscribe);
 
             // 执行超时任务时查询是否已经成功，成功了则不执行超时任务，防止超时任务取消失败的情况
-<<<<<<< HEAD
-            InviteInfo inviteInfoForTimeOut = inviteStreamService.getInviteInfoByDeviceAndChannel(InviteSessionType.PLAY, device.getDeviceId(), channelId);
-            int code;
-            String msg;
-            if (inviteInfoForTimeOut == null || inviteInfoForTimeOut.getStatus().equals(InviteSessionStatus.ready)) {
-                logger.info("[点播超时] 信令超时 deviceId: {}, channelId: {},码流类型：{}，端口：{}, SSRC: {}",
-                        device.getDeviceId(), channelId, device.isSwitchPrimarySubStream() ? "辅码流" : "主码流",
-                        ssrcInfo.getPort(), ssrcInfo.getSsrc());
-                callback.run(InviteErrorCode.ERROR_FOR_SIGNALLING_TIMEOUT.getCode(), InviteErrorCode.ERROR_FOR_SIGNALLING_TIMEOUT.getMsg(), null);
-                code = InviteErrorCode.ERROR_FOR_SIGNALLING_TIMEOUT.getCode();
-                msg = InviteErrorCode.ERROR_FOR_SIGNALLING_TIMEOUT.getMsg();
-            }else {
-                logger.info("[点播超时] 收流超时 deviceId: {}, channelId: {},码流类型：{}，端口：{}, SSRC: {}",
-                        device.getDeviceId(), channelId, device.isSwitchPrimarySubStream() ? "辅码流" : "主码流",
-                        ssrcInfo.getPort(), ssrcInfo.getSsrc());
-                code = InviteErrorCode.ERROR_FOR_STREAM_TIMEOUT.getCode();
-                msg = InviteErrorCode.ERROR_FOR_STREAM_TIMEOUT.getMsg();
-=======
             InviteInfo inviteInfoForTimeOut = inviteStreamService.getInviteInfoByDeviceAndChannel(InviteSessionType.PLAY, device.getDeviceId(), channel.getChannelId());
             if (inviteInfoForTimeOut == null || inviteInfoForTimeOut.getStreamInfo() == null) {
                 logger.info("[点播超时] 收流超时 deviceId: {}, channelId: {},码流：{}，端口：{}, SSRC: {}",
@@ -267,15 +246,10 @@
                 inviteStreamService.call(InviteSessionType.PLAY, device.getDeviceId(), channel.getChannelId(), null,
                         InviteErrorCode.ERROR_FOR_STREAM_TIMEOUT.getCode(), InviteErrorCode.ERROR_FOR_STREAM_TIMEOUT.getMsg(), null);
                 inviteStreamService.removeInviteInfoByDeviceAndChannel(InviteSessionType.PLAY, device.getDeviceId(), channel.getChannelId());
->>>>>>> bd4598e6
 
                 try {
                     cmder.streamByeCmd(device, channel.getChannelId(), ssrcInfo.getStream(), null);
                 } catch (InvalidArgumentException | ParseException | SipException | SsrcTransactionNotFoundException e) {
-<<<<<<< HEAD
-                    logger.error("[点播超时]，发送BYE失败 {}", e.getMessage());
-                }
-=======
                     logger.error("[点播超时]， 发送BYE失败 {}", e.getMessage());
                 } finally {
                     mediaServerService.releaseSsrc(mediaServerItem.getId(), ssrcInfo.getSsrc());
@@ -295,15 +269,7 @@
 
                 mediaServerService.closeRTPServer(mediaServerItem.getId(), ssrcInfo.getStream());
                 streamSession.remove(device.getDeviceId(), channel.getChannelId(), ssrcInfo.getStream());
->>>>>>> bd4598e6
-            }
-            callback.run(code, msg, null);
-            inviteStreamService.call(InviteSessionType.PLAY, device.getDeviceId(), channelId, null, code, msg, null);
-            inviteStreamService.removeInviteInfoByDeviceAndChannel(InviteSessionType.PLAY, device.getDeviceId(), channelId);
-            mediaServerService.releaseSsrc(mediaServerItem.getId(), ssrcInfo.getSsrc());
-            streamSession.remove(device.getDeviceId(), channelId, ssrcInfo.getStream());
-            mediaServerService.closeRTPServer(mediaServerItem, ssrcInfo.getStream());
-
+            }
         }, userSetting.getPlayTimeout());
 
         try {
@@ -313,7 +279,6 @@
                 // hook响应
                 StreamInfo streamInfo = onPublishHandlerForPlay(mediaServerItemInuse, hookParam, device.getDeviceId(), channel.getChannelId());
                 if (streamInfo == null){
-<<<<<<< HEAD
                     try {
                         callback.run(InviteErrorCode.ERROR_FOR_STREAM_PARSING_EXCEPTIONS.getCode(),
                                 InviteErrorCode.ERROR_FOR_STREAM_PARSING_EXCEPTIONS.getMsg(), null);
@@ -321,7 +286,7 @@
                         logger.warn("[invite hook响应] 发送回调失败", e);
                     }
                     try {
-                        inviteStreamService.call(InviteSessionType.PLAY, device.getDeviceId(), channelId, null,
+                        inviteStreamService.call(InviteSessionType.PLAY, device.getDeviceId(), channel.getChannelId(), null,
                                 InviteErrorCode.ERROR_FOR_STREAM_PARSING_EXCEPTIONS.getCode(),
                                 InviteErrorCode.ERROR_FOR_STREAM_PARSING_EXCEPTIONS.getMsg(), null);
                     }catch (Exception e) {
@@ -329,39 +294,22 @@
                     }
                     return;
                 }
-                logger.info("[点播成功] deviceId: {}, channelId:{}, 码流类型：{}", device.getDeviceId(), channelId,
-                        device.isSwitchPrimarySubStream() ? "辅码流" : "主码流");
-                snapOnPlay(mediaServerItemInuse, device.getDeviceId(), channelId, ssrcInfo.getStream());
+                logger.info("[点播成功] deviceId: {}, channelId:{}, 码流类型：{}", device.getDeviceId(), channel.getChannelId(),
+                        channel.getStreamIdentification());
+                snapOnPlay(mediaServerItemInuse, device.getDeviceId(), channel.getChannelId(), ssrcInfo.getStream());
                 try {
                     callback.run(InviteErrorCode.SUCCESS.getCode(), InviteErrorCode.SUCCESS.getMsg(), streamInfo);
                 }catch (Exception e) {
                     logger.warn("[invite] 发送回调失败", e);
                 }
                 try {
-                    inviteStreamService.call(InviteSessionType.PLAY, device.getDeviceId(), channelId, null,
+                    inviteStreamService.call(InviteSessionType.PLAY, device.getDeviceId(), channel.getChannelId(), null,
                             InviteErrorCode.SUCCESS.getCode(),
                             InviteErrorCode.SUCCESS.getMsg(),
                             streamInfo);
                 }catch (Exception e) {
                     logger.warn("[invite] 发送回调失败", e);
                 }
-=======
-                    callback.run(InviteErrorCode.ERROR_FOR_STREAM_PARSING_EXCEPTIONS.getCode(),
-                            InviteErrorCode.ERROR_FOR_STREAM_PARSING_EXCEPTIONS.getMsg(), null);
-                    inviteStreamService.call(InviteSessionType.PLAY, device.getDeviceId(), channel.getChannelId(), null,
-                            InviteErrorCode.ERROR_FOR_STREAM_PARSING_EXCEPTIONS.getCode(),
-                            InviteErrorCode.ERROR_FOR_STREAM_PARSING_EXCEPTIONS.getMsg(), null);
-                    return;
-                }
-                callback.run(InviteErrorCode.SUCCESS.getCode(), InviteErrorCode.SUCCESS.getMsg(), streamInfo);
-                inviteStreamService.call(InviteSessionType.PLAY, device.getDeviceId(), channel.getChannelId(), null,
-                        InviteErrorCode.SUCCESS.getCode(),
-                        InviteErrorCode.SUCCESS.getMsg(),
-                        streamInfo);
-                logger.info("[点播成功] deviceId: {}, channelId:{}, 码流类型：{}", device.getDeviceId(), channel.getChannelId(),
-                        channel.getStreamIdentification());
-                snapOnPlay(mediaServerItemInuse, device.getDeviceId(), channel.getChannelId(), ssrcInfo.getStream());
->>>>>>> bd4598e6
             }, (eventResult) -> {
                 // 处理收到200ok后的TCP主动连接以及SSRC不一致的问题
                 InviteOKHandler(eventResult, ssrcInfo, mediaServerItem, device, channel.getChannelId(),
@@ -373,7 +321,6 @@
                 // 释放ssrc
                 mediaServerService.releaseSsrc(mediaServerItem.getId(), ssrcInfo.getSsrc());
 
-<<<<<<< HEAD
                 streamSession.remove(device.getDeviceId(), channelId, ssrcInfo.getStream());
                 inviteStreamService.removeInviteInfoByDeviceAndChannel(InviteSessionType.PLAY, device.getDeviceId(), channelId);
 
@@ -390,17 +337,6 @@
                 }catch (Exception e) {
                     logger.warn("[invite] 发送回调失败", e);
                 }
-=======
-                streamSession.remove(device.getDeviceId(), channel.getChannelId(), ssrcInfo.getStream());
-
-                callback.run(InviteErrorCode.ERROR_FOR_SIGNALLING_ERROR.getCode(),
-                        String.format("点播失败， 错误码： %s, %s", event.statusCode, event.msg), null);
-                inviteStreamService.call(InviteSessionType.PLAY, device.getDeviceId(), channel.getChannelId(), null,
-                        InviteErrorCode.ERROR_FOR_RESET_SSRC.getCode(),
-                        String.format("点播失败， 错误码： %s, %s", event.statusCode, event.msg), null);
-
-                inviteStreamService.removeInviteInfoByDeviceAndChannel(InviteSessionType.PLAY, device.getDeviceId(), channel.getChannelId());
->>>>>>> bd4598e6
             });
         } catch (InvalidArgumentException | SipException | ParseException e) {
 
@@ -412,8 +348,6 @@
 
             streamSession.remove(device.getDeviceId(), channel.getChannelId(), ssrcInfo.getStream());
 
-<<<<<<< HEAD
-            inviteStreamService.removeInviteInfoByDeviceAndChannel(InviteSessionType.PLAY, device.getDeviceId(), channelId);
             try {
                 callback.run(InviteErrorCode.ERROR_FOR_SIP_SENDING_FAILED.getCode(),
                         InviteErrorCode.ERROR_FOR_SIP_SENDING_FAILED.getMsg(), null);
@@ -427,15 +361,7 @@
             }catch (Exception exception) {
                 logger.warn("[invite] 发送回调失败", exception);
             }
-=======
-            callback.run(InviteErrorCode.ERROR_FOR_SIP_SENDING_FAILED.getCode(),
-                    InviteErrorCode.ERROR_FOR_SIP_SENDING_FAILED.getMsg(), null);
-            inviteStreamService.call(InviteSessionType.PLAY, device.getDeviceId(), channel.getChannelId(), null,
-                    InviteErrorCode.ERROR_FOR_SIP_SENDING_FAILED.getCode(),
-                    InviteErrorCode.ERROR_FOR_SIP_SENDING_FAILED.getMsg(), null);
-
             inviteStreamService.removeInviteInfoByDeviceAndChannel(InviteSessionType.PLAY, device.getDeviceId(), channel.getChannelId());
->>>>>>> bd4598e6
         }
     }
 
