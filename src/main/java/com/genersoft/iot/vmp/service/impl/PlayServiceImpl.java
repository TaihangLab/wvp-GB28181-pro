package com.genersoft.iot.vmp.service.impl;

import com.alibaba.fastjson.JSON;
import com.alibaba.fastjson.JSONArray;
import com.alibaba.fastjson.JSONObject;
import com.genersoft.iot.vmp.common.StreamInfo;
import com.genersoft.iot.vmp.conf.DynamicTask;
import com.genersoft.iot.vmp.conf.SipConfig;
import com.genersoft.iot.vmp.conf.UserSetting;
import com.genersoft.iot.vmp.gb28181.bean.*;
import com.genersoft.iot.vmp.gb28181.event.SipSubscribe;
import com.genersoft.iot.vmp.gb28181.session.AudioBroadcastManager;
import com.genersoft.iot.vmp.gb28181.session.VideoStreamSessionManager;
import com.genersoft.iot.vmp.gb28181.transmit.callback.DeferredResultHolder;
import com.genersoft.iot.vmp.gb28181.transmit.callback.RequestMessage;
import com.genersoft.iot.vmp.gb28181.transmit.cmd.impl.SIPCommander;
import com.genersoft.iot.vmp.gb28181.transmit.cmd.impl.SIPCommanderFroPlatform;
import com.genersoft.iot.vmp.utils.DateUtil;
import com.genersoft.iot.vmp.media.zlm.AssistRESTfulUtils;
import com.genersoft.iot.vmp.media.zlm.ZLMHttpHookSubscribe;
import com.genersoft.iot.vmp.media.zlm.ZLMRESTfulUtils;
import com.genersoft.iot.vmp.media.zlm.dto.MediaServerItem;
import com.genersoft.iot.vmp.service.IMediaServerService;
import com.genersoft.iot.vmp.service.IMediaService;
import com.genersoft.iot.vmp.service.IPlayService;
import com.genersoft.iot.vmp.service.bean.InviteTimeOutCallback;
import com.genersoft.iot.vmp.service.bean.PlayBackCallback;
import com.genersoft.iot.vmp.service.bean.PlayBackResult;
import com.genersoft.iot.vmp.service.bean.SSRCInfo;
import com.genersoft.iot.vmp.storager.IRedisCatchStorage;
import com.genersoft.iot.vmp.storager.IVideoManagerStorage;
<<<<<<< HEAD
import com.genersoft.iot.vmp.utils.redis.RedisUtil;
import com.genersoft.iot.vmp.vmanager.bean.AudioBroadcastResult;
=======
>>>>>>> 0da45229
import com.genersoft.iot.vmp.vmanager.bean.WVPResult;
import com.genersoft.iot.vmp.vmanager.gb28181.play.bean.AudioBroadcastEvent;
import com.genersoft.iot.vmp.vmanager.gb28181.play.bean.PlayResult;
import gov.nist.javax.sip.stack.SIPDialog;
import org.slf4j.Logger;
import org.slf4j.LoggerFactory;
import org.springframework.beans.factory.annotation.Autowired;
import org.springframework.http.HttpStatus;
import org.springframework.http.ResponseEntity;
import org.springframework.stereotype.Service;
import org.springframework.util.ResourceUtils;
import org.springframework.web.context.request.async.DeferredResult;

import javax.sip.ResponseEvent;
import javax.sip.SipException;
import java.io.FileNotFoundException;
import java.math.BigDecimal;
<<<<<<< HEAD
import java.text.ParseException;
=======
import java.math.RoundingMode;
>>>>>>> 0da45229
import java.util.*;
import java.util.stream.Collectors;
import java.util.stream.Stream;

@SuppressWarnings(value = {"rawtypes", "unchecked"})
@Service
public class PlayServiceImpl implements IPlayService {

    private final static Logger logger = LoggerFactory.getLogger(PlayServiceImpl.class);

    @Autowired
    private IVideoManagerStorage storager;

    @Autowired
    private SIPCommander cmder;

    @Autowired
    private AudioBroadcastManager audioBroadcastManager;

    @Autowired
    private SIPCommanderFroPlatform sipCommanderFroPlatform;

    @Autowired
    private IRedisCatchStorage redisCatchStorage;

    @Autowired
    private DeferredResultHolder resultHolder;

    @Autowired
    private ZLMRESTfulUtils zlmresTfulUtils;

    @Autowired
    private AssistRESTfulUtils assistRESTfulUtils;

    @Autowired
    private IMediaService mediaService;

    @Autowired
    private IMediaServerService mediaServerService;

    @Autowired
    private VideoStreamSessionManager streamSession;

    @Autowired
    private UserSetting userSetting;

    @Autowired
    private SipConfig sipConfig;

    @Autowired
    private DynamicTask dynamicTask;

    @Autowired
    private ZLMHttpHookSubscribe subscribe;




    @Override
    public PlayResult play(MediaServerItem mediaServerItem, String deviceId, String channelId,
                           ZLMHttpHookSubscribe.Event hookEvent, SipSubscribe.Event errorEvent,
                           Runnable timeoutCallback) {
        PlayResult playResult = new PlayResult();
        RequestMessage msg = new RequestMessage();
        String key = DeferredResultHolder.CALLBACK_CMD_PLAY + deviceId + channelId;
        msg.setKey(key);
        String uuid = UUID.randomUUID().toString();
        msg.setId(uuid);
        playResult.setUuid(uuid);
        DeferredResult<ResponseEntity<String>> result = new DeferredResult<>(userSetting.getPlayTimeout().longValue());
        playResult.setResult(result);
        // 录像查询以channelId作为deviceId查询
        resultHolder.put(key, uuid, result);
        if (mediaServerItem == null) {
            WVPResult wvpResult = new WVPResult();
            wvpResult.setCode(-1);
            wvpResult.setMsg("未找到可用的zlm");
            msg.setData(wvpResult);
            resultHolder.invokeResult(msg);
            return playResult;
        }
        Device device = redisCatchStorage.getDevice(deviceId);
        StreamInfo streamInfo = redisCatchStorage.queryPlayByDevice(deviceId, channelId);
        playResult.setDevice(device);

        result.onCompletion(()->{
            // 点播结束时调用截图接口
            // TODO 应该在上流时调用更好，结束也可能是错误结束
            String path =  "static/static/snap/";
            String fileName =  deviceId + "_" + channelId + ".jpg";
            ResponseEntity responseEntity =  (ResponseEntity)result.getResult();
            if (responseEntity != null && responseEntity.getStatusCode() == HttpStatus.OK) {
                WVPResult wvpResult = (WVPResult)responseEntity.getBody();
                if (Objects.requireNonNull(wvpResult).getCode() == 0) {
                    StreamInfo streamInfoForSuccess = (StreamInfo)wvpResult.getData();
                    MediaServerItem mediaInfo = mediaServerService.getOne(streamInfoForSuccess.getMediaServerId());
                    String streamUrl = streamInfoForSuccess.getFmp4();
                    // 请求截图
                    logger.info("[请求截图]: " + fileName);
                    zlmresTfulUtils.getSnap(mediaInfo, streamUrl, 15, 1, path, fileName);
                }
            }
        });
        if (streamInfo != null) {
            String streamId = streamInfo.getStream();
            if (streamId == null) {
                WVPResult wvpResult = new WVPResult();
                wvpResult.setCode(-1);
                wvpResult.setMsg("点播失败， redis缓存streamId等于null");
                msg.setData(wvpResult);
                resultHolder.invokeAllResult(msg);
                return playResult;
            }
            String mediaServerId = streamInfo.getMediaServerId();
            MediaServerItem mediaInfo = mediaServerService.getOne(mediaServerId);

            JSONObject rtpInfo = zlmresTfulUtils.getRtpInfo(mediaInfo, streamId);
            if(rtpInfo.getInteger("code") == 0){
                if (rtpInfo.getBoolean("exist")) {

                    WVPResult wvpResult = new WVPResult();
                    wvpResult.setCode(0);
                    wvpResult.setMsg("success");
                    wvpResult.setData(streamInfo);
                    msg.setData(wvpResult);

                    resultHolder.invokeAllResult(msg);
                    if (hookEvent != null) {
                        hookEvent.response(mediaServerItem, JSONObject.parseObject(JSON.toJSONString(streamInfo)));
                    }
                }else {
                    redisCatchStorage.stopPlay(streamInfo);
                    storager.stopPlay(streamInfo.getDeviceID(), streamInfo.getChannelId());
                    streamInfo = null;
                }
            }else {
                //zlm连接失败
                redisCatchStorage.stopPlay(streamInfo);
                storager.stopPlay(streamInfo.getDeviceID(), streamInfo.getChannelId());
                streamInfo = null;

            }


        }
        if (streamInfo == null) {
            String streamId = null;
            if (mediaServerItem.isRtpEnable()) {
                streamId = String.format("%s_%s", device.getDeviceId(), channelId);
            }
            SSRCInfo ssrcInfo = mediaServerService.openRTPServer(mediaServerItem, streamId, device.isSsrcCheck(), false);
            play(mediaServerItem, ssrcInfo, device, channelId, (mediaServerItemInUse, response)->{
                if (hookEvent != null) {
                    hookEvent.response(mediaServerItem, response);
                }
            }, event -> {
                // sip error错误
                WVPResult wvpResult = new WVPResult();
                wvpResult.setCode(-1);
                wvpResult.setMsg(String.format("点播失败， 错误码： %s, %s", event.statusCode, event.msg));
                msg.setData(wvpResult);
                resultHolder.invokeAllResult(msg);
                if (errorEvent != null) {
                    errorEvent.response(event);
                }
            }, (code, msgStr)->{
                // invite点播超时
                WVPResult wvpResult = new WVPResult();
                wvpResult.setCode(-1);
                if (code == 0) {
                    wvpResult.setMsg("点播超时，请稍候重试");
                }else if (code == 1) {
                    wvpResult.setMsg("收流超时，请稍候重试");
                }
                msg.setData(wvpResult);
                // 回复之前所有的点播请求
                resultHolder.invokeAllResult(msg);
            }, uuid);
        }
        return playResult;
    }



    @Override
    public void play(MediaServerItem mediaServerItem, SSRCInfo ssrcInfo, Device device, String channelId,
                           ZLMHttpHookSubscribe.Event hookEvent, SipSubscribe.Event errorEvent,
                           InviteTimeOutCallback timeoutCallback, String uuid) {

        String streamId = null;
        if (mediaServerItem.isRtpEnable()) {
            streamId = String.format("%s_%s", device.getDeviceId(), channelId);
        }
        if (ssrcInfo == null) {
            ssrcInfo = mediaServerService.openRTPServer(mediaServerItem, streamId, device.isSsrcCheck(), false);
        }
        logger.info("[点播开始] deviceId: {}, channelId: {}, SSRC: {}", device.getDeviceId(), channelId, ssrcInfo.getSsrc() );
        // 超时处理
        String timeOutTaskKey = UUID.randomUUID().toString();
        SSRCInfo finalSsrcInfo = ssrcInfo;
        dynamicTask.startDelay( timeOutTaskKey,()->{

            SIPDialog dialog = streamSession.getDialogByStream(device.getDeviceId(), channelId, finalSsrcInfo.getStream());
            if (dialog != null) {
                logger.info("[点播超时] 收流超时 deviceId: {}, channelId: {}", device.getDeviceId(), channelId);
                timeoutCallback.run(1, "收流超时");
                // 点播超时回复BYE 同时释放ssrc以及此次点播的资源
                cmder.streamByeCmd(device.getDeviceId(), channelId, finalSsrcInfo.getStream(), null);
            }else {
                logger.info("[点播超时] 消息未响应 deviceId: {}, channelId: {}", device.getDeviceId(), channelId);
                timeoutCallback.run(0, "点播超时");
                mediaServerService.releaseSsrc(mediaServerItem.getId(), finalSsrcInfo.getSsrc());
                mediaServerService.closeRTPServer(device.getDeviceId(), channelId, finalSsrcInfo.getStream());
                streamSession.remove(device.getDeviceId(), channelId, finalSsrcInfo.getStream());
            }
        }, userSetting.getPlayTimeout());
        final String ssrc = ssrcInfo.getSsrc();
        final String stream = ssrcInfo.getStream();
        //端口获取失败的ssrcInfo 没有必要发送点播指令
        if(ssrcInfo.getPort() <= 0){
            logger.info("[点播端口分配异常]，deviceId={},channelId={},ssrcInfo={}", device.getDeviceId(), channelId, ssrcInfo);
            return;
        }
        cmder.playStreamCmd(mediaServerItem, ssrcInfo, device, channelId, (MediaServerItem mediaServerItemInuse, JSONObject response) -> {
            logger.info("收到订阅消息： " + response.toJSONString());
            dynamicTask.stop(timeOutTaskKey);
            // hook响应
            onPublishHandlerForPlay(mediaServerItemInuse, response, device.getDeviceId(), channelId, uuid);
            hookEvent.response(mediaServerItemInuse, response);
            logger.info("[点播成功] deviceId: {}, channelId: {}", device.getDeviceId(), channelId);

        }, (event) -> {
            ResponseEvent responseEvent = (ResponseEvent)event.event;
            String contentString = new String(responseEvent.getResponse().getRawContent());
            // 获取ssrc
            int ssrcIndex = contentString.indexOf("y=");
            // 检查是否有y字段
            if (ssrcIndex >= 0) {
                //ssrc规定长度为10字节，不取余下长度以避免后续还有“f=”字段 TODO 后续对不规范的非10位ssrc兼容
                String ssrcInResponse = contentString.substring(ssrcIndex + 2, ssrcIndex + 12);
                // 查询到ssrc不一致且开启了ssrc校验则需要针对处理
                if (ssrc.equals(ssrcInResponse)) {
                    return;
                }
                logger.info("[点播消息] 收到invite 200, 发现下级自定义了ssrc: {}", ssrcInResponse );
                if (!mediaServerItem.isRtpEnable() || device.isSsrcCheck()) {
                    logger.info("[SIP 消息] SSRC修正 {}->{}", ssrc, ssrcInResponse);

                    if (!mediaServerItem.getSsrcConfig().checkSsrc(ssrcInResponse)) {
                        // ssrc 不可用
                        // 释放ssrc
                        mediaServerService.releaseSsrc(mediaServerItem.getId(), finalSsrcInfo.getSsrc());
                        streamSession.remove(device.getDeviceId(), channelId, finalSsrcInfo.getStream());
                        event.msg = "下级自定义了ssrc,但是此ssrc不可用";
                        event.statusCode = 400;
                        errorEvent.response(event);
                        return;
                    }

                    // 单端口模式streamId也有变化，需要重新设置监听
                    if (!mediaServerItem.isRtpEnable()) {
                        // 添加订阅
                        JSONObject subscribeKey = new JSONObject();
                        subscribeKey.put("app", "rtp");
                        subscribeKey.put("stream", stream);
                        subscribeKey.put("regist", true);
                        subscribeKey.put("schema", "rtmp");
                        subscribeKey.put("mediaServerId", mediaServerItem.getId());
                        subscribe.removeSubscribe(ZLMHttpHookSubscribe.HookType.on_stream_changed,subscribeKey);
                        subscribeKey.put("stream", String.format("%08x", Integer.parseInt(ssrcInResponse)).toUpperCase());
                        subscribe.addSubscribe(ZLMHttpHookSubscribe.HookType.on_stream_changed, subscribeKey,
                                (MediaServerItem mediaServerItemInUse, JSONObject response)->{
                                    logger.info("[ZLM HOOK] ssrc修正后收到订阅消息： " + response.toJSONString());
                                    dynamicTask.stop(timeOutTaskKey);
                                    // hook响应
                                    onPublishHandlerForPlay(mediaServerItemInUse, response, device.getDeviceId(), channelId, uuid);
                                    hookEvent.response(mediaServerItemInUse, response);
                                });
                    }
                    // 关闭rtp server
                    mediaServerService.closeRTPServer(device.getDeviceId(), channelId, finalSsrcInfo.getStream());
                    // 重新开启ssrc server
                    mediaServerService.openRTPServer(mediaServerItem, finalSsrcInfo.getStream(), ssrcInResponse, device.isSsrcCheck(), false);

                }
            }
        }, (event) -> {
            dynamicTask.stop(timeOutTaskKey);
            mediaServerService.closeRTPServer(device.getDeviceId(), channelId, finalSsrcInfo.getStream());
            // 释放ssrc
            mediaServerService.releaseSsrc(mediaServerItem.getId(), finalSsrcInfo.getSsrc());

            streamSession.remove(device.getDeviceId(), channelId, finalSsrcInfo.getStream());
            errorEvent.response(event);
        });
    }

    @Override
    public void onPublishHandlerForPlay(MediaServerItem mediaServerItem, JSONObject response, String deviceId, String channelId, String uuid) {
        RequestMessage msg = new RequestMessage();
        if (uuid != null) {
            msg.setId(uuid);
        }
        msg.setKey(DeferredResultHolder.CALLBACK_CMD_PLAY + deviceId + channelId);
        StreamInfo streamInfo = onPublishHandler(mediaServerItem, response, deviceId, channelId);
        if (streamInfo != null) {
            DeviceChannel deviceChannel = storager.queryChannel(deviceId, channelId);
            if (deviceChannel != null) {
                deviceChannel.setStreamId(streamInfo.getStream());
                storager.startPlay(deviceId, channelId, streamInfo.getStream());
            }
            redisCatchStorage.startPlay(streamInfo);

            WVPResult wvpResult = new WVPResult();
            wvpResult.setCode(0);
            wvpResult.setMsg("success");
            wvpResult.setData(streamInfo);
            msg.setData(wvpResult);

            resultHolder.invokeAllResult(msg);
        } else {
            logger.warn("设备预览API调用失败！");
            msg.setData("设备预览API调用失败！");
            resultHolder.invokeAllResult(msg);
        }
    }

    @Override
    public MediaServerItem getNewMediaServerItem(Device device) {
        if (device == null) {
            return null;
        }
        String mediaServerId = device.getMediaServerId();
        MediaServerItem mediaServerItem;
        if (mediaServerId == null) {
            mediaServerItem = mediaServerService.getMediaServerForMinimumLoad();
        }else {
            mediaServerItem = mediaServerService.getOne(mediaServerId);
        }
        if (mediaServerItem == null) {
            logger.warn("点播时未找到可使用的ZLM...");
        }
        return mediaServerItem;
    }

    @Override
    public DeferredResult<ResponseEntity<String>> playBack(String deviceId, String channelId, String startTime,
                                                           String endTime,InviteStreamCallback inviteStreamCallback,
                                                           PlayBackCallback callback) {
        Device device = storager.queryVideoDevice(deviceId);
        if (device == null) {
            return null;
        }
        MediaServerItem newMediaServerItem = getNewMediaServerItem(device);
        SSRCInfo ssrcInfo = mediaServerService.openRTPServer(newMediaServerItem, null, true, true);

        return playBack(newMediaServerItem, ssrcInfo, deviceId, channelId, startTime, endTime, inviteStreamCallback, callback);
    }

    @Override
    public DeferredResult<ResponseEntity<String>> playBack(MediaServerItem mediaServerItem, SSRCInfo ssrcInfo,
                                                           String deviceId, String channelId, String startTime,
                                                           String endTime, InviteStreamCallback infoCallBack,
                                                           PlayBackCallback playBackCallback) {
        if (mediaServerItem == null || ssrcInfo == null) {
            return null;
        }
        String uuid = UUID.randomUUID().toString();
        String key = DeferredResultHolder.CALLBACK_CMD_PLAYBACK + deviceId + channelId;
        DeferredResult<ResponseEntity<String>> result = new DeferredResult<>(30000L);
        Device device = storager.queryVideoDevice(deviceId);
        if (device == null) {
            result.setResult(new ResponseEntity<>(HttpStatus.BAD_REQUEST));
            return result;
        }

        resultHolder.put(DeferredResultHolder.CALLBACK_CMD_PLAYBACK + deviceId + channelId, uuid, result);
        RequestMessage msg = new RequestMessage();
        msg.setId(uuid);
        msg.setKey(key);
        PlayBackResult<RequestMessage> playBackResult = new PlayBackResult<>();
        String  playBackTimeOutTaskKey = UUID.randomUUID().toString();
        dynamicTask.startDelay(playBackTimeOutTaskKey, ()->{
            logger.warn(String.format("设备回放超时，deviceId：%s ，channelId：%s", deviceId, channelId));
            playBackResult.setCode(-1);
            playBackResult.setData(msg);
            playBackCallback.call(playBackResult);
            SIPDialog dialog = streamSession.getDialogByStream(deviceId, channelId, ssrcInfo.getStream());
            // 点播超时回复BYE 同时释放ssrc以及此次点播的资源
            if (dialog != null) {
                // 点播超时回复BYE 同时释放ssrc以及此次点播的资源
                cmder.streamByeCmd(device.getDeviceId(), channelId, ssrcInfo.getStream(), null);
            }else {
                mediaServerService.releaseSsrc(mediaServerItem.getId(), ssrcInfo.getSsrc());
                mediaServerService.closeRTPServer(deviceId, channelId, ssrcInfo.getStream());
                streamSession.remove(deviceId, channelId, ssrcInfo.getStream());
            }
            cmder.streamByeCmd(device.getDeviceId(), channelId, ssrcInfo.getStream(), null);
            // 回复之前所有的点播请求
            playBackCallback.call(playBackResult);
        }, userSetting.getPlayTimeout());

        cmder.playbackStreamCmd(mediaServerItem, ssrcInfo, device, channelId, startTime, endTime, infoCallBack,
                (InviteStreamInfo inviteStreamInfo) -> {
                    logger.info("收到订阅消息： " + inviteStreamInfo.getResponse().toJSONString());
                    dynamicTask.stop(playBackTimeOutTaskKey);
                    StreamInfo streamInfo = onPublishHandler(inviteStreamInfo.getMediaServerItem(), inviteStreamInfo.getResponse(), deviceId, channelId);
                    if (streamInfo == null) {
                        logger.warn("设备回放API调用失败！");
                        msg.setData("设备回放API调用失败！");
                        playBackResult.setCode(-1);
                        playBackResult.setData(msg);
                        playBackCallback.call(playBackResult);
                        return;
                    }
                    redisCatchStorage.startPlayback(streamInfo, inviteStreamInfo.getCallId());
                    msg.setData(JSON.toJSONString(streamInfo));
                    playBackResult.setCode(0);
                    playBackResult.setData(msg);
                    playBackResult.setMediaServerItem(inviteStreamInfo.getMediaServerItem());
                    playBackResult.setResponse(inviteStreamInfo.getResponse());
                    playBackCallback.call(playBackResult);
                }, event -> {
                    dynamicTask.stop(playBackTimeOutTaskKey);
                    msg.setData(String.format("回放失败， 错误码： %s, %s", event.statusCode, event.msg));
                    playBackResult.setCode(-1);
                    playBackResult.setData(msg);
                    playBackResult.setEvent(event);
                    playBackCallback.call(playBackResult);
                    streamSession.remove(device.getDeviceId(), channelId, ssrcInfo.getStream());
                });
        return result;
    }

    @Override
    public DeferredResult<ResponseEntity<String>> download(String deviceId, String channelId, String startTime, String endTime, int downloadSpeed, InviteStreamCallback infoCallBack, PlayBackCallback hookCallBack) {
        Device device = storager.queryVideoDevice(deviceId);
        if (device == null) {
            return null;
        }
        MediaServerItem newMediaServerItem = getNewMediaServerItem(device);
        SSRCInfo ssrcInfo = mediaServerService.openRTPServer(newMediaServerItem, null, true, true);

        return download(newMediaServerItem, ssrcInfo, deviceId, channelId, startTime, endTime, downloadSpeed,infoCallBack, hookCallBack);
    }

    @Override
    public DeferredResult<ResponseEntity<String>> download(MediaServerItem mediaServerItem, SSRCInfo ssrcInfo, String deviceId, String channelId, String startTime, String endTime, int downloadSpeed, InviteStreamCallback infoCallBack, PlayBackCallback hookCallBack) {
        if (mediaServerItem == null || ssrcInfo == null) {
            return null;
        }
        String uuid = UUID.randomUUID().toString();
        String key = DeferredResultHolder.CALLBACK_CMD_DOWNLOAD + deviceId + channelId;
        DeferredResult<ResponseEntity<String>> result = new DeferredResult<>(30000L);
        Device device = storager.queryVideoDevice(deviceId);
        if (device == null) {
            result.setResult(new ResponseEntity<>(HttpStatus.BAD_REQUEST));
            return result;
        }

        resultHolder.put(key, uuid, result);
        RequestMessage msg = new RequestMessage();
        msg.setId(uuid);
        msg.setKey(key);
        WVPResult<StreamInfo> wvpResult = new WVPResult<>();
        msg.setData(wvpResult);
        PlayBackResult<RequestMessage> downloadResult = new PlayBackResult<>();
        downloadResult.setData(msg);

        String downLoadTimeOutTaskKey = UUID.randomUUID().toString();
        dynamicTask.startDelay(downLoadTimeOutTaskKey, ()->{
            logger.warn(String.format("录像下载请求超时，deviceId：%s ，channelId：%s", deviceId, channelId));
            wvpResult.setCode(-1);
            wvpResult.setMsg("录像下载请求超时");
            downloadResult.setCode(-1);
            hookCallBack.call(downloadResult);
            SIPDialog dialog = streamSession.getDialogByStream(deviceId, channelId, ssrcInfo.getStream());
            // 点播超时回复BYE 同时释放ssrc以及此次点播的资源
            if (dialog != null) {
                // 点播超时回复BYE 同时释放ssrc以及此次点播的资源
                cmder.streamByeCmd(device.getDeviceId(), channelId, ssrcInfo.getStream(), null);
            }else {
                mediaServerService.releaseSsrc(mediaServerItem.getId(), ssrcInfo.getSsrc());
                mediaServerService.closeRTPServer(deviceId, channelId, ssrcInfo.getStream());
                streamSession.remove(deviceId, channelId, ssrcInfo.getStream());
            }
            cmder.streamByeCmd(device.getDeviceId(), channelId, ssrcInfo.getStream(), null);
            // 回复之前所有的点播请求
            hookCallBack.call(downloadResult);
        }, userSetting.getPlayTimeout());
        cmder.downloadStreamCmd(mediaServerItem, ssrcInfo, device, channelId, startTime, endTime, downloadSpeed, infoCallBack,
                inviteStreamInfo -> {
                    logger.info("收到订阅消息： " + inviteStreamInfo.getResponse().toJSONString());
                    dynamicTask.stop(downLoadTimeOutTaskKey);
                    StreamInfo streamInfo = onPublishHandler(inviteStreamInfo.getMediaServerItem(), inviteStreamInfo.getResponse(), deviceId, channelId);
                    streamInfo.setStartTime(startTime);
                    streamInfo.setEndTime(endTime);
                    if (streamInfo == null) {
                        logger.warn("录像下载API调用失败！");
                        wvpResult.setCode(-1);
                        wvpResult.setMsg("录像下载API调用失败");
                        downloadResult.setCode(-1);
                        hookCallBack.call(downloadResult);
                        return ;
                    }
                    redisCatchStorage.startDownload(streamInfo, inviteStreamInfo.getCallId());
                    wvpResult.setCode(0);
                    wvpResult.setMsg("success");
                    wvpResult.setData(streamInfo);
                    downloadResult.setCode(0);
                    downloadResult.setMediaServerItem(inviteStreamInfo.getMediaServerItem());
                    downloadResult.setResponse(inviteStreamInfo.getResponse());
                    hookCallBack.call(downloadResult);
                }, event -> {
                    dynamicTask.stop(downLoadTimeOutTaskKey);
                    downloadResult.setCode(-1);
                    wvpResult.setCode(-1);
                    wvpResult.setMsg(String.format("录像下载失败， 错误码： %s, %s", event.statusCode, event.msg));
                    downloadResult.setEvent(event);
                    hookCallBack.call(downloadResult);
                    streamSession.remove(device.getDeviceId(), channelId, ssrcInfo.getStream());
                });
        return result;
    }

    @Override
    public StreamInfo getDownLoadInfo(String deviceId, String channelId, String stream) {
        StreamInfo streamInfo = redisCatchStorage.queryDownload(deviceId, channelId, stream, null);
        if (streamInfo != null) {
            if (streamInfo.getProgress() == 1) {
                return streamInfo;
            }

            // 获取当前已下载时长
            String mediaServerId = streamInfo.getMediaServerId();
            MediaServerItem mediaServerItem = mediaServerService.getOne(mediaServerId);
            if (mediaServerItem == null) {
                logger.warn("查询录像信息时发现节点已离线");
                return null;
            }
            if (mediaServerItem.getRecordAssistPort() != 0) {
                JSONObject jsonObject = assistRESTfulUtils.fileDuration(mediaServerItem, streamInfo.getApp(), streamInfo.getStream(), null);
                if (jsonObject != null && jsonObject.getInteger("code") == 0) {
                    long duration = jsonObject.getLong("data");

                    if (duration == 0) {
                        streamInfo.setProgress(0);
                    }else {
                        String startTime = streamInfo.getStartTime();
                        String endTime = streamInfo.getEndTime();
                        long start = DateUtil.yyyy_MM_dd_HH_mm_ssToTimestamp(startTime);
                        long end = DateUtil.yyyy_MM_dd_HH_mm_ssToTimestamp(endTime);

                        BigDecimal currentCount = new BigDecimal(duration/1000);
                        BigDecimal totalCount = new BigDecimal(end-start);
                        BigDecimal divide = currentCount.divide(totalCount,2, RoundingMode.HALF_UP);
                        double process = divide.doubleValue();
                        streamInfo.setProgress(process);
                    }
                }
            }
        }
        return streamInfo;
    }

    @Override
    public void onPublishHandlerForDownload(InviteStreamInfo inviteStreamInfo, String deviceId, String channelId, String uuid) {
        RequestMessage msg = new RequestMessage();
        msg.setKey(DeferredResultHolder.CALLBACK_CMD_DOWNLOAD + deviceId + channelId);
        msg.setId(uuid);
        StreamInfo streamInfo = onPublishHandler(inviteStreamInfo.getMediaServerItem(), inviteStreamInfo.getResponse(), deviceId, channelId);
        if (streamInfo != null) {
            redisCatchStorage.startDownload(streamInfo, inviteStreamInfo.getCallId());
            msg.setData(JSON.toJSONString(streamInfo));
            resultHolder.invokeResult(msg);
        } else {
            logger.warn("设备预览API调用失败！");
            msg.setData("设备预览API调用失败！");
            resultHolder.invokeResult(msg);
        }
    }


    public StreamInfo onPublishHandler(MediaServerItem mediaServerItem, JSONObject resonse, String deviceId, String channelId) {
        String streamId = resonse.getString("stream");
        JSONArray tracks = resonse.getJSONArray("tracks");
        StreamInfo streamInfo = mediaService.getStreamInfoByAppAndStream(mediaServerItem,"rtp", streamId, tracks);
        streamInfo.setDeviceID(deviceId);
        streamInfo.setChannelId(channelId);
        return streamInfo;
    }

    @Override
    public void zlmServerOffline(String mediaServerId) {
        // 处理正在向上推流的上级平台
        List<SendRtpItem> sendRtpItems = redisCatchStorage.querySendRTPServer(null);
        if (sendRtpItems.size() > 0) {
            for (SendRtpItem sendRtpItem : sendRtpItems) {
                if (sendRtpItem.getMediaServerId().equals(mediaServerId)) {
                    ParentPlatform platform = storager.queryParentPlatByServerGBId(sendRtpItem.getPlatformId());
                    sipCommanderFroPlatform.streamByeCmd(platform, sendRtpItem.getCallId());
                }
            }
        }
        // 处理正在观看的国标设备
        List<SsrcTransaction> allSsrc = streamSession.getAllSsrc();
        if (allSsrc.size() > 0) {
            for (SsrcTransaction ssrcTransaction : allSsrc) {
                if(ssrcTransaction.getMediaServerId().equals(mediaServerId)) {
                    cmder.streamByeCmd(ssrcTransaction.getDeviceId(), ssrcTransaction.getChannelId(),
                            ssrcTransaction.getStream(), null);
                }
            }
        }
    }

    @Override
<<<<<<< HEAD
    public void audioBroadcast(Device device, String channelId, int timeout, AudioBroadcastEvent event) {
        if (device == null || channelId == null) {
            return;
        }
        DeviceChannel deviceChannel = storager.queryChannel(device.getDeviceId(), channelId);
        if (deviceChannel == null) {
            logger.warn("开启语音广播的时候未找到通道： {}", channelId);
            event.call("开启语音广播的时候未找到通道");
            return;
        }
        // 查询通道使用状态
        if (audioBroadcastManager.exit(device.getDeviceId(), channelId)) {
            SendRtpItem sendRtpItem =  redisCatchStorage.querySendRTPServer(device.getDeviceId(), channelId, null, null);
            if (sendRtpItem != null && sendRtpItem.isOnlyAudio()) {
                logger.warn("语音广播已经开启： {}", channelId);
                event.call("语音广播已经开启");
                return;
            }
        }

        // 发送通知
        cmder.audioBroadcastCmd(device, channelId, eventResultForOk -> {
            // 发送成功
            AudioBroadcastCatch audioBroadcastCatch = new AudioBroadcastCatch(device.getDeviceId(), channelId, AudioBroadcastCatchStatus.Ready);
            audioBroadcastManager.add(audioBroadcastCatch);
        }, eventResultForError -> {
            // 发送失败
            logger.error("语音广播发送失败： {}:{}", channelId, eventResultForError.msg);
            event.call("语音广播发送失败");
            stopAudioBroadcast(device.getDeviceId(), channelId);
        });
    }

    @Override
    public void stopAudioBroadcast(String deviceId, String channelId){
        AudioBroadcastCatch audioBroadcastCatch = audioBroadcastManager.get(deviceId, channelId);
        if (audioBroadcastCatch != null) {
            audioBroadcastManager.del(deviceId, audioBroadcastCatch.getChannelId());
            try {
                SendRtpItem sendRtpItem =  redisCatchStorage.querySendRTPServer(deviceId, audioBroadcastCatch.getChannelId(), null, null);
                if (sendRtpItem != null) {
                    redisCatchStorage.deleteSendRTPServer(deviceId, sendRtpItem.getChannelId(), null, null);
                    MediaServerItem mediaInfo = mediaServerService.getOne(sendRtpItem.getMediaServerId());
                    Map<String, Object> param = new HashMap<>();
                    param.put("vhost", "__defaultVhost__");
                    param.put("app", sendRtpItem.getApp());
                    param.put("stream", sendRtpItem.getStreamId());
                    zlmresTfulUtils.stopSendRtp(mediaInfo, param);
                }
                if (audioBroadcastCatch.getStatus() == AudioBroadcastCatchStatus.Ok) {
                    cmder.streamByeCmd(audioBroadcastCatch.getDialog(), audioBroadcastCatch.getRequest(), null);
                }
            } catch (SipException e) {
                throw new RuntimeException(e);
            } catch (ParseException e) {
                throw new RuntimeException(e);
            }
        }


=======
    public void zlmServerOnline(String mediaServerId) {
        // 似乎没啥需要做的
>>>>>>> 0da45229
    }
}<|MERGE_RESOLUTION|>--- conflicted
+++ resolved
@@ -29,11 +29,8 @@
 import com.genersoft.iot.vmp.service.bean.SSRCInfo;
 import com.genersoft.iot.vmp.storager.IRedisCatchStorage;
 import com.genersoft.iot.vmp.storager.IVideoManagerStorage;
-<<<<<<< HEAD
 import com.genersoft.iot.vmp.utils.redis.RedisUtil;
 import com.genersoft.iot.vmp.vmanager.bean.AudioBroadcastResult;
-=======
->>>>>>> 0da45229
 import com.genersoft.iot.vmp.vmanager.bean.WVPResult;
 import com.genersoft.iot.vmp.vmanager.gb28181.play.bean.AudioBroadcastEvent;
 import com.genersoft.iot.vmp.vmanager.gb28181.play.bean.PlayResult;
@@ -51,11 +48,8 @@
 import javax.sip.SipException;
 import java.io.FileNotFoundException;
 import java.math.BigDecimal;
-<<<<<<< HEAD
 import java.text.ParseException;
-=======
 import java.math.RoundingMode;
->>>>>>> 0da45229
 import java.util.*;
 import java.util.stream.Collectors;
 import java.util.stream.Stream;
@@ -673,7 +667,6 @@
     }
 
     @Override
-<<<<<<< HEAD
     public void audioBroadcast(Device device, String channelId, int timeout, AudioBroadcastEvent event) {
         if (device == null || channelId == null) {
             return;
@@ -734,9 +727,10 @@
         }
 
 
-=======
+    }
+
+    @Override
     public void zlmServerOnline(String mediaServerId) {
         // 似乎没啥需要做的
->>>>>>> 0da45229
     }
 }