package com.genersoft.iot.vmp.service.impl;

import com.alibaba.fastjson2.JSONObject;
import com.baomidou.dynamic.datasource.annotation.DS;
import com.genersoft.iot.vmp.common.*;
import com.genersoft.iot.vmp.conf.DynamicTask;
import com.genersoft.iot.vmp.conf.UserSetting;
import com.genersoft.iot.vmp.conf.exception.ControllerException;
import com.genersoft.iot.vmp.conf.exception.ServiceException;
import com.genersoft.iot.vmp.conf.exception.SsrcTransactionNotFoundException;
import com.genersoft.iot.vmp.gb28181.bean.*;
import com.genersoft.iot.vmp.gb28181.event.SipSubscribe;
import com.genersoft.iot.vmp.gb28181.session.AudioBroadcastManager;
import com.genersoft.iot.vmp.gb28181.session.SSRCFactory;
import com.genersoft.iot.vmp.gb28181.session.VideoStreamSessionManager;
import com.genersoft.iot.vmp.gb28181.transmit.cmd.ISIPCommander;
import com.genersoft.iot.vmp.gb28181.transmit.cmd.ISIPCommanderForPlatform;
import com.genersoft.iot.vmp.gb28181.utils.SipUtils;
import com.genersoft.iot.vmp.media.bean.MediaInfo;
import com.genersoft.iot.vmp.media.bean.RecordInfo;
import com.genersoft.iot.vmp.media.event.hook.Hook;
import com.genersoft.iot.vmp.media.event.hook.HookType;
import com.genersoft.iot.vmp.media.event.media.MediaArrivalEvent;
import com.genersoft.iot.vmp.media.event.media.MediaDepartureEvent;
import com.genersoft.iot.vmp.media.event.media.MediaNotFoundEvent;
import com.genersoft.iot.vmp.media.service.IMediaServerService;
import com.genersoft.iot.vmp.media.zlm.SendRtpPortManager;
import com.genersoft.iot.vmp.media.zlm.ZLMServerFactory;
import com.genersoft.iot.vmp.media.event.hook.HookSubscribe;
import com.genersoft.iot.vmp.media.bean.MediaServer;
import com.genersoft.iot.vmp.service.*;
import com.genersoft.iot.vmp.service.bean.*;
import com.genersoft.iot.vmp.service.redisMsg.RedisGbPlayMsgListener;
import com.genersoft.iot.vmp.storager.IRedisCatchStorage;
import com.genersoft.iot.vmp.storager.IVideoManagerStorage;
import com.genersoft.iot.vmp.utils.CloudRecordUtils;
import com.genersoft.iot.vmp.utils.DateUtil;
import com.genersoft.iot.vmp.vmanager.bean.AudioBroadcastResult;
import com.genersoft.iot.vmp.vmanager.bean.ErrorCode;
import com.genersoft.iot.vmp.vmanager.bean.StreamContent;
import com.genersoft.iot.vmp.vmanager.gb28181.play.bean.AudioBroadcastEvent;
import gov.nist.javax.sip.message.SIPResponse;
import org.slf4j.Logger;
import org.slf4j.LoggerFactory;
import org.springframework.beans.factory.annotation.Autowired;
import org.springframework.context.event.EventListener;
import org.springframework.scheduling.annotation.Async;
import org.springframework.stereotype.Service;
import org.springframework.util.ObjectUtils;

import javax.sdp.*;
import javax.sip.InvalidArgumentException;
import javax.sip.ResponseEvent;
import javax.sip.SipException;
import javax.sip.header.CallIdHeader;
import java.io.File;
import java.math.BigDecimal;
import java.math.RoundingMode;
import java.text.ParseException;
import java.util.*;

@SuppressWarnings(value = {"rawtypes", "unchecked"})
@Service
@DS("master")
public class PlayServiceImpl implements IPlayService {

    private final static Logger logger = LoggerFactory.getLogger(PlayServiceImpl.class);

    @Autowired
    private IVideoManagerStorage storager;

    @Autowired
    private ISIPCommander cmder;

    @Autowired
    private AudioBroadcastManager audioBroadcastManager;

    @Autowired
    private IDeviceService deviceService;

    @Autowired
    private ISIPCommanderForPlatform sipCommanderFroPlatform;

    @Autowired
    private IRedisCatchStorage redisCatchStorage;

    @Autowired
    private ZLMServerFactory zlmServerFactory;

    @Autowired
    private IInviteStreamService inviteStreamService;

    @Autowired
    private HookSubscribe subscribe;

    @Autowired
    private SendRtpPortManager sendRtpPortManager;

    @Autowired
    private IMediaServerService mediaServerService;

    @Autowired
    private VideoStreamSessionManager streamSession;

    @Autowired
    private UserSetting userSetting;

    @Autowired
    private IDeviceChannelService channelService;

    @Autowired
    private DynamicTask dynamicTask;

    @Autowired
    private ISIPCommanderForPlatform commanderForPlatform;

    @Autowired
<<<<<<< HEAD
    private RedisGbPlayMsgListener redisGbPlayMsgListener;

    @Autowired
    private SSRCFactory ssrcFactory;
=======
    private ISIPCommanderForPlatform commanderForPlatform;
>>>>>>> 67688d4a

    /**
     * 流到来的处理
     */
    @Async("taskExecutor")
    @org.springframework.context.event.EventListener
    public void onApplicationEvent(MediaArrivalEvent event) {
        if ("broadcast".equals(event.getApp())) {
            if (event.getStream().indexOf("_") > 0) {
                String[] streamArray = event.getStream().split("_");
                if (streamArray.length == 2) {
                    String deviceId = streamArray[0];
                    String channelId = streamArray[1];
                    Device device = deviceService.getDevice(deviceId);
                    if (device == null) {
                        logger.info("[语音对讲/喊话] 未找到设备：{}", deviceId);
                        return;
                    }
                    if ("broadcast".equals(event.getApp())) {
                        if (audioBroadcastManager.exit(deviceId, channelId)) {
                            stopAudioBroadcast(deviceId, channelId);
                        }
                        // 开启语音对讲通道
                        try {
                            audioBroadcastCmd(device, channelId, event.getMediaServer(),
                                    event.getApp(), event.getStream(), 60, false, (msg) -> {
                                        logger.info("[语音对讲] 通道建立成功, device: {}, channel: {}", deviceId, channelId);
                                    });
                        } catch (InvalidArgumentException | ParseException | SipException e) {
                            logger.error("[命令发送失败] 语音对讲: {}", e.getMessage());
                        }
                    }else if ("talk".equals(event.getApp())) {
                        // 开启语音对讲通道
                        talkCmd(device, channelId, event.getMediaServer(), event.getStream(), (msg) -> {
                            logger.info("[语音对讲] 通道建立成功, device: {}, channel: {}", deviceId, channelId);
                        });
                    }
                }
            }
        }


    }

    /**
     * 流离开的处理
     */
    @Async("taskExecutor")
    @EventListener
    public void onApplicationEvent(MediaDepartureEvent event) {
        List<SendRtpItem> sendRtpItems = redisCatchStorage.querySendRTPServerByStream(event.getStream());
        if (!sendRtpItems.isEmpty()) {
            for (SendRtpItem sendRtpItem : sendRtpItems) {
                if (sendRtpItem != null && sendRtpItem.getApp().equals(event.getApp())) {
                    String platformId = sendRtpItem.getPlatformId();
                    Device device = deviceService.getDevice(platformId);
                    try {
                        if (device != null) {
                            cmder.streamByeCmd(device, sendRtpItem.getChannelId(), event.getStream(), sendRtpItem.getCallId());
                            if (sendRtpItem.getPlayType().equals(InviteStreamType.BROADCAST)
                                    || sendRtpItem.getPlayType().equals(InviteStreamType.TALK)) {
                                AudioBroadcastCatch audioBroadcastCatch = audioBroadcastManager.get(sendRtpItem.getDeviceId(), sendRtpItem.getChannelId());
                                if (audioBroadcastCatch != null) {
                                    // 来自上级平台的停止对讲
                                    logger.info("[停止对讲] 来自上级，平台：{}, 通道：{}", sendRtpItem.getDeviceId(), sendRtpItem.getChannelId());
                                    audioBroadcastManager.del(sendRtpItem.getDeviceId(), sendRtpItem.getChannelId());
                                }
                            }
                        }
                    } catch (SipException | InvalidArgumentException | ParseException |
                             SsrcTransactionNotFoundException e) {
                        logger.error("[命令发送失败] 发送BYE: {}", e.getMessage());
                    }
                }
            }
        }

        if ("broadcast".equals(event.getApp()) || "talk".equals(event.getApp())) {
            if (event.getStream().indexOf("_") > 0) {
                String[] streamArray = event.getStream().split("_");
                if (streamArray.length == 2) {
                    String deviceId = streamArray[0];
                    String channelId = streamArray[1];
                    Device device = deviceService.getDevice(deviceId);
                    if (device == null) {
                        logger.info("[语音对讲/喊话] 未找到设备：{}", deviceId);
                        return;
                    }
                    if ("broadcast".equals(event.getApp())) {
                        stopAudioBroadcast(deviceId, channelId);
                    }else if ("talk".equals(event.getApp())) {
                        stopTalk(device, channelId, false);
                    }
                }
            }
        }
    }

    /**
     * 流未找到的处理
     */
    @Async("taskExecutor")
    @EventListener
    public void onApplicationEvent(MediaNotFoundEvent event) {
        if (!"rtp".equals(event.getApp())) {
            return;
        }
        String[] s = event.getStream().split("_");
        if ((s.length != 2 && s.length != 4)) {
            return;
        }
        String deviceId = s[0];
        String channelId = s[1];
        Device device = redisCatchStorage.getDevice(deviceId);
        if (device == null || !device.isOnLine()) {
            return;
        }
        DeviceChannel deviceChannel = storager.queryChannel(deviceId, channelId);
        if (deviceChannel == null) {
            return;
        }
        if (s.length == 2) {
            logger.info("[ZLM HOOK] 预览流未找到, 发起自动点播：{}->{}->{}/{}", event.getMediaServer().getId(), event.getSchema(), event.getApp(), event.getStream());
            play(event.getMediaServer(), deviceId, channelId, null, null);
        } else if (s.length == 4) {
            // 此时为录像回放， 录像回放格式为> 设备ID_通道ID_开始时间_结束时间
            String startTimeStr = s[2];
            String endTimeStr = s[3];
            if (startTimeStr == null || endTimeStr == null || startTimeStr.length() != 14 || endTimeStr.length() != 14) {
                return;
            }
            String startTime = DateUtil.urlToyyyy_MM_dd_HH_mm_ss(startTimeStr);
            String endTime = DateUtil.urlToyyyy_MM_dd_HH_mm_ss(endTimeStr);
            logger.info("[ZLM HOOK] 回放流未找到, 发起自动点播：{}->{}->{}/{}-{}-{}",
                    event.getMediaServer().getId(), event.getSchema(),
                    event.getApp(), event.getStream(),
                    startTime, endTime
            );

            SSRCInfo ssrcInfo = mediaServerService.openRTPServer(event.getMediaServer(), event.getStream(), null,
                    device.isSsrcCheck(), true, 0, false, !deviceChannel.isHasAudio(), false, device.getStreamModeForParam());
            playBack(event.getMediaServer(), ssrcInfo, deviceId, channelId, startTime, endTime, null);
        }
    }


    @Override
    public SSRCInfo play(MediaServer mediaServerItem, String deviceId, String channelId, String ssrc, ErrorCallback<Object> callback) {
        if (mediaServerItem == null) {
            logger.warn("[点播] 未找到可用的zlm deviceId: {},channelId:{}", deviceId, channelId);
            throw new ControllerException(ErrorCode.ERROR100.getCode(), "未找到可用的zlm");
        }

        Device device = redisCatchStorage.getDevice(deviceId);
        if (device.getStreamMode().equalsIgnoreCase("TCP-ACTIVE") && !mediaServerItem.isRtpEnable()) {
            logger.warn("[点播] 单端口收流时不支持TCP主动方式收流 deviceId: {},channelId:{}", deviceId, channelId);
            throw new ControllerException(ErrorCode.ERROR100.getCode(), "单端口收流时不支持TCP主动方式收流");
        }
        DeviceChannel channel = channelService.getOne(deviceId, channelId);
        if (channel == null) {
            logger.warn("[点播] 未找到通道 deviceId: {},channelId:{}", deviceId, channelId);
            throw new ControllerException(ErrorCode.ERROR100.getCode(), "未找到通道");
        }
        InviteInfo inviteInfo = inviteStreamService.getInviteInfoByDeviceAndChannel(InviteSessionType.PLAY, deviceId, channelId);
        if (inviteInfo != null ) {
            if (inviteInfo.getStreamInfo() == null) {
                // 点播发起了但是尚未成功, 仅注册回调等待结果即可
                inviteStreamService.once(InviteSessionType.PLAY, deviceId, channelId, null, callback);
                logger.info("[点播开始] 已经请求中，等待结果， deviceId: {}, channelId: {}", device.getDeviceId(), channelId);
                return inviteInfo.getSsrcInfo();
            }else {
                StreamInfo streamInfo = inviteInfo.getStreamInfo();
                String streamId = streamInfo.getStream();
                if (streamId == null) {
                    callback.run(InviteErrorCode.ERROR_FOR_CATCH_DATA.getCode(), "点播失败， redis缓存streamId等于null", null);
                    inviteStreamService.call(InviteSessionType.PLAY, device.getDeviceId(), channelId, null,
                            InviteErrorCode.ERROR_FOR_CATCH_DATA.getCode(),
                            "点播失败， redis缓存streamId等于null",
                            null);
                    return inviteInfo.getSsrcInfo();
                }
                String mediaServerId = streamInfo.getMediaServerId();
                MediaServer mediaInfo = mediaServerService.getOne(mediaServerId);

                Boolean ready = zlmServerFactory.isStreamReady(mediaInfo, "rtp", streamId);
                if (ready != null && ready) {
                    callback.run(InviteErrorCode.SUCCESS.getCode(), InviteErrorCode.SUCCESS.getMsg(), streamInfo);
                    inviteStreamService.call(InviteSessionType.PLAY, device.getDeviceId(), channelId, null,
                            InviteErrorCode.SUCCESS.getCode(),
                            InviteErrorCode.SUCCESS.getMsg(),
                            streamInfo);
                    logger.info("[点播已存在] 直接返回， deviceId: {}, channelId: {}", device.getDeviceId(), channelId);
                    return inviteInfo.getSsrcInfo();
                }else {
                    // 点播发起了但是尚未成功, 仅注册回调等待结果即可
                    inviteStreamService.once(InviteSessionType.PLAY, deviceId, channelId, null, callback);
                    storager.stopPlay(streamInfo.getDeviceID(), streamInfo.getChannelId());
                    inviteStreamService.removeInviteInfoByDeviceAndChannel(InviteSessionType.PLAY, deviceId, channelId);
                }
            }
        }
        String streamId = String.format("%s_%s", device.getDeviceId(), channelId);
        SSRCInfo ssrcInfo = mediaServerService.openRTPServer(mediaServerItem, streamId, ssrc, device.isSsrcCheck(),  false, 0, false, !channel.isHasAudio(), false, device.getStreamModeForParam());
        if (ssrcInfo == null) {
            callback.run(InviteErrorCode.ERROR_FOR_RESOURCE_EXHAUSTION.getCode(), InviteErrorCode.ERROR_FOR_RESOURCE_EXHAUSTION.getMsg(), null);
            inviteStreamService.call(InviteSessionType.PLAY, device.getDeviceId(), channelId, null,
                    InviteErrorCode.ERROR_FOR_RESOURCE_EXHAUSTION.getCode(),
                    InviteErrorCode.ERROR_FOR_RESOURCE_EXHAUSTION.getMsg(),
                    null);
            return null;
        }
        play(mediaServerItem, ssrcInfo, device, channel, callback);
        return ssrcInfo;
    }

    private void talk(MediaServer mediaServerItem, Device device, String channelId, String stream,
                      HookSubscribe.Event hookEvent, SipSubscribe.Event errorEvent,
                      Runnable timeoutCallback, AudioBroadcastEvent audioEvent) {

        String playSsrc = ssrcFactory.getPlaySsrc(mediaServerItem.getId());

        if (playSsrc == null) {
            audioEvent.call("ssrc已经用尽");
            return;
        }
        SendRtpItem sendRtpItem = new SendRtpItem();
        sendRtpItem.setApp("talk");
        sendRtpItem.setStream(stream);
        sendRtpItem.setSsrc(playSsrc);
        sendRtpItem.setDeviceId(device.getDeviceId());
        sendRtpItem.setPlatformId(device.getDeviceId());
        sendRtpItem.setChannelId(channelId);
        sendRtpItem.setRtcp(false);
        sendRtpItem.setMediaServerId(mediaServerItem.getId());
        sendRtpItem.setOnlyAudio(true);
        sendRtpItem.setPlayType(InviteStreamType.TALK);
        sendRtpItem.setPt(8);
        sendRtpItem.setStatus(1);
        sendRtpItem.setTcpActive(false);
        sendRtpItem.setTcp(true);
        sendRtpItem.setUsePs(false);
        sendRtpItem.setReceiveStream(stream + "_talk");

        String callId = SipUtils.getNewCallId();
        int port = sendRtpPortManager.getNextPort(mediaServerItem);
        //端口获取失败的ssrcInfo 没有必要发送点播指令
        if (port <= 0) {
            logger.info("[语音对讲] 端口分配异常，deviceId={},channelId={}", device.getDeviceId(), channelId);
            audioEvent.call("端口分配异常");
            return;
        }
        sendRtpItem.setLocalPort(port);
        sendRtpItem.setPort(port);
        logger.info("[语音对讲]开始 deviceId: {}, channelId: {},收流端口： {}, 收流模式：{}, SSRC: {}, SSRC校验：{}", device.getDeviceId(), channelId, sendRtpItem.getLocalPort(), device.getStreamMode(), sendRtpItem.getSsrc(), false);
        // 超时处理
        String timeOutTaskKey = UUID.randomUUID().toString();
        dynamicTask.startDelay(timeOutTaskKey, () -> {

            logger.info("[语音对讲] 收流超时 deviceId: {}, channelId: {}，端口：{}, SSRC: {}", device.getDeviceId(), channelId, sendRtpItem.getPort(), sendRtpItem.getSsrc());
            timeoutCallback.run();
            // 点播超时回复BYE 同时释放ssrc以及此次点播的资源
            try {
                cmder.streamByeCmd(device, channelId, sendRtpItem.getStream(), null);
            } catch (InvalidArgumentException | ParseException | SipException | SsrcTransactionNotFoundException e) {
                logger.error("[语音对讲]超时， 发送BYE失败 {}", e.getMessage());
            } finally {
                timeoutCallback.run();
                mediaServerService.releaseSsrc(mediaServerItem.getId(), sendRtpItem.getSsrc());
                streamSession.remove(device.getDeviceId(), channelId, sendRtpItem.getStream());
            }
        }, userSetting.getPlayTimeout());

        Map<String, Object> param = new HashMap<>(12);
        param.put("vhost","__defaultVhost__");
        param.put("app", sendRtpItem.getApp());
        param.put("stream", sendRtpItem.getStream());
        param.put("ssrc", sendRtpItem.getSsrc());
        param.put("src_port", sendRtpItem.getLocalPort());
        param.put("pt", sendRtpItem.getPt());
        param.put("use_ps", sendRtpItem.isUsePs() ? "1" : "0");
        param.put("only_audio", sendRtpItem.isOnlyAudio() ? "1" : "0");
        param.put("is_udp", sendRtpItem.isTcp() ? "0" : "1");
        param.put("recv_stream_id", sendRtpItem.getReceiveStream());
        param.put("close_delay_ms", userSetting.getPlayTimeout() * 1000);

        zlmServerFactory.startSendRtpPassive(mediaServerItem, param, jsonObject -> {
            if (jsonObject == null || jsonObject.getInteger("code") != 0 ) {
                mediaServerService.releaseSsrc(mediaServerItem.getId(), sendRtpItem.getSsrc());
                logger.info("[语音对讲]失败 deviceId: {}, channelId: {}", device.getDeviceId(), channelId);
                audioEvent.call("失败, " + jsonObject.getString("msg"));
                // 查看是否已经建立了通道，存在则发送bye
                stopTalk(device, channelId);
            }
        });


        // 查看设备是否已经在推流
        try {
            cmder.talkStreamCmd(mediaServerItem, sendRtpItem, device, channelId, callId, (hookData) -> {
                logger.info("[语音对讲] 流已生成， 开始推流： " + hookData);
                dynamicTask.stop(timeOutTaskKey);
                // TODO 暂不做处理
            }, (hookData) -> {
                logger.info("[语音对讲] 设备开始推流： " + hookData);
                dynamicTask.stop(timeOutTaskKey);

            }, (event) -> {
                dynamicTask.stop(timeOutTaskKey);

                if (event.event instanceof ResponseEvent) {
                    ResponseEvent responseEvent = (ResponseEvent) event.event;
                    if (responseEvent.getResponse() instanceof SIPResponse) {
                        SIPResponse response = (SIPResponse) responseEvent.getResponse();
                        sendRtpItem.setFromTag(response.getFromTag());
                        sendRtpItem.setToTag(response.getToTag());
                        sendRtpItem.setCallId(response.getCallIdHeader().getCallId());
                        redisCatchStorage.updateSendRTPSever(sendRtpItem);

                        streamSession.put(device.getDeviceId(), channelId, "talk",
                                sendRtpItem.getStream(), sendRtpItem.getSsrc(), sendRtpItem.getMediaServerId(),
                                response, InviteSessionType.TALK);
                    } else {
                        logger.error("[语音对讲]收到的消息错误，response不是SIPResponse");
                    }
                } else {
                    logger.error("[语音对讲]收到的消息错误，event不是ResponseEvent");
                }

            }, (event) -> {
                dynamicTask.stop(timeOutTaskKey);
                mediaServerService.closeRTPServer(mediaServerItem, sendRtpItem.getStream());
                // 释放ssrc
                mediaServerService.releaseSsrc(mediaServerItem.getId(), sendRtpItem.getSsrc());
                streamSession.remove(device.getDeviceId(), channelId, sendRtpItem.getStream());
                errorEvent.response(event);
            });
        } catch (InvalidArgumentException | SipException | ParseException e) {

            logger.error("[命令发送失败] 对讲消息: {}", e.getMessage());
            dynamicTask.stop(timeOutTaskKey);
            mediaServerService.closeRTPServer(mediaServerItem, sendRtpItem.getStream());
            // 释放ssrc
            mediaServerService.releaseSsrc(mediaServerItem.getId(), sendRtpItem.getSsrc());

            streamSession.remove(device.getDeviceId(), channelId, sendRtpItem.getStream());
            SipSubscribe.EventResult eventResult = new SipSubscribe.EventResult();
            eventResult.type = SipSubscribe.EventResultType.cmdSendFailEvent;
            eventResult.statusCode = -1;
            eventResult.msg = "命令发送失败";
            errorEvent.response(eventResult);
        }
//        }

    }



    @Override
    public void play(MediaServer mediaServerItem, SSRCInfo ssrcInfo, Device device, DeviceChannel channel,
                     ErrorCallback<Object> callback) {

        if (mediaServerItem == null || ssrcInfo == null) {
            callback.run(InviteErrorCode.ERROR_FOR_PARAMETER_ERROR.getCode(),
                    InviteErrorCode.ERROR_FOR_PARAMETER_ERROR.getMsg(),
                    null);
            return;
        }
        logger.info("[点播开始] deviceId: {}, channelId: {},码流类型：{}, 收流端口： {}, 码流：{}, 收流模式：{}, SSRC: {}, SSRC校验：{}",
                device.getDeviceId(), channel.getChannelId(), channel.getStreamIdentification(), ssrcInfo.getPort(), ssrcInfo.getStream(),
                device.getStreamMode(), ssrcInfo.getSsrc(), device.isSsrcCheck());
        //端口获取失败的ssrcInfo 没有必要发送点播指令
        if (ssrcInfo.getPort() <= 0) {
            logger.info("[点播端口分配异常]，deviceId={},channelId={},ssrcInfo={}", device.getDeviceId(), channel.getChannelId(), ssrcInfo);
            // 释放ssrc
            mediaServerService.releaseSsrc(mediaServerItem.getId(), ssrcInfo.getSsrc());
            streamSession.remove(device.getDeviceId(), channel.getChannelId(), ssrcInfo.getStream());

            callback.run(InviteErrorCode.ERROR_FOR_RESOURCE_EXHAUSTION.getCode(), "点播端口分配异常", null);
            inviteStreamService.call(InviteSessionType.PLAY, device.getDeviceId(), channel.getChannelId(), null,
                    InviteErrorCode.ERROR_FOR_RESOURCE_EXHAUSTION.getCode(), "点播端口分配异常", null);
            return;
        }

        // 初始化redis中的invite消息状态
        InviteInfo inviteInfo = InviteInfo.getInviteInfo(device.getDeviceId(), channel.getChannelId(), ssrcInfo.getStream(), ssrcInfo,
                mediaServerItem.getSdpIp(), ssrcInfo.getPort(), device.getStreamMode(), InviteSessionType.PLAY,
                InviteSessionStatus.ready);
        inviteStreamService.updateInviteInfo(inviteInfo);
        // 超时处理
        String timeOutTaskKey = UUID.randomUUID().toString();
        dynamicTask.startDelay(timeOutTaskKey, () -> {
            // 执行超时任务时查询是否已经成功，成功了则不执行超时任务，防止超时任务取消失败的情况
            InviteInfo inviteInfoForTimeOut = inviteStreamService.getInviteInfoByDeviceAndChannel(InviteSessionType.PLAY, device.getDeviceId(), channel.getChannelId());
            if (inviteInfoForTimeOut == null || inviteInfoForTimeOut.getStreamInfo() == null) {
                logger.info("[点播超时] 收流超时 deviceId: {}, channelId: {},码流：{}，端口：{}, SSRC: {}",
                        device.getDeviceId(), channel.getChannelId(), channel.getStreamIdentification(),
                        ssrcInfo.getPort(), ssrcInfo.getSsrc());

                callback.run(InviteErrorCode.ERROR_FOR_STREAM_TIMEOUT.getCode(), InviteErrorCode.ERROR_FOR_STREAM_TIMEOUT.getMsg(), null);
                inviteStreamService.call(InviteSessionType.PLAY, device.getDeviceId(), channel.getChannelId(), null,
                        InviteErrorCode.ERROR_FOR_STREAM_TIMEOUT.getCode(), InviteErrorCode.ERROR_FOR_STREAM_TIMEOUT.getMsg(), null);
                inviteStreamService.removeInviteInfoByDeviceAndChannel(InviteSessionType.PLAY, device.getDeviceId(), channel.getChannelId());

                try {
                    cmder.streamByeCmd(device, channel.getChannelId(), ssrcInfo.getStream(), null);
                } catch (InvalidArgumentException | ParseException | SipException | SsrcTransactionNotFoundException e) {
                    logger.error("[点播超时]， 发送BYE失败 {}", e.getMessage());
                } finally {
                    mediaServerService.releaseSsrc(mediaServerItem.getId(), ssrcInfo.getSsrc());
                    mediaServerService.closeRTPServer(mediaServerItem, ssrcInfo.getStream());
                    streamSession.remove(device.getDeviceId(), channel.getChannelId(), ssrcInfo.getStream());
                    mediaServerService.closeRTPServer(mediaServerItem, ssrcInfo.getStream());
                    // 取消订阅消息监听
                    subscribe.removeSubscribe(Hook.getInstance(HookType.on_media_arrival, "rtp", ssrcInfo.getStream(), mediaServerItem.getId()));
                }
            }else {
                logger.info("[点播超时] 收流超时 deviceId: {}, channelId: {},码流：{}，端口：{}, SSRC: {}",
                        device.getDeviceId(), channel.getChannelId(), channel.getStreamIdentification(),
                        ssrcInfo.getPort(), ssrcInfo.getSsrc());

                mediaServerService.releaseSsrc(mediaServerItem.getId(), ssrcInfo.getSsrc());

                mediaServerService.closeRTPServer(mediaServerItem.getId(), ssrcInfo.getStream());
                streamSession.remove(device.getDeviceId(), channel.getChannelId(), ssrcInfo.getStream());
            }
        }, userSetting.getPlayTimeout());

        try {
            cmder.playStreamCmd(mediaServerItem, ssrcInfo, device, channel, (hookData ) -> {
                logger.info("收到订阅消息： " + hookData);
                dynamicTask.stop(timeOutTaskKey);
                // hook响应
                StreamInfo streamInfo = onPublishHandlerForPlay(hookData.getMediaServer(), hookData.getMediaInfo(), device.getDeviceId(), channel.getChannelId());
                if (streamInfo == null){
                    callback.run(InviteErrorCode.ERROR_FOR_STREAM_PARSING_EXCEPTIONS.getCode(),
                            InviteErrorCode.ERROR_FOR_STREAM_PARSING_EXCEPTIONS.getMsg(), null);
                    inviteStreamService.call(InviteSessionType.PLAY, device.getDeviceId(), channel.getChannelId(), null,
                            InviteErrorCode.ERROR_FOR_STREAM_PARSING_EXCEPTIONS.getCode(),
                            InviteErrorCode.ERROR_FOR_STREAM_PARSING_EXCEPTIONS.getMsg(), null);
                    return;
                }
                callback.run(InviteErrorCode.SUCCESS.getCode(), InviteErrorCode.SUCCESS.getMsg(), streamInfo);
                inviteStreamService.call(InviteSessionType.PLAY, device.getDeviceId(), channel.getChannelId(), null,
                        InviteErrorCode.SUCCESS.getCode(),
                        InviteErrorCode.SUCCESS.getMsg(),
                        streamInfo);
                logger.info("[点播成功] deviceId: {}, channelId:{}, 码流类型：{}", device.getDeviceId(), channel.getChannelId(),
                        channel.getStreamIdentification());
                snapOnPlay(hookData.getMediaServer(), device.getDeviceId(), channel.getChannelId(), ssrcInfo.getStream());
            }, (eventResult) -> {
                // 处理收到200ok后的TCP主动连接以及SSRC不一致的问题
                InviteOKHandler(eventResult, ssrcInfo, mediaServerItem, device, channel.getChannelId(),
                        timeOutTaskKey, callback, inviteInfo, InviteSessionType.PLAY);
            }, (event) -> {
                logger.info("[点播失败] deviceId: {}, channelId:{}, {}: {}", device.getDeviceId(), channel.getChannelId(), event.statusCode, event.msg);
                dynamicTask.stop(timeOutTaskKey);
                mediaServerService.closeRTPServer(mediaServerItem, ssrcInfo.getStream());
                // 释放ssrc
                mediaServerService.releaseSsrc(mediaServerItem.getId(), ssrcInfo.getSsrc());

                streamSession.remove(device.getDeviceId(), channel.getChannelId(), ssrcInfo.getStream());

                callback.run(InviteErrorCode.ERROR_FOR_SIGNALLING_ERROR.getCode(),
                        String.format("点播失败， 错误码： %s, %s", event.statusCode, event.msg), null);
                inviteStreamService.call(InviteSessionType.PLAY, device.getDeviceId(), channel.getChannelId(), null,
                        InviteErrorCode.ERROR_FOR_RESET_SSRC.getCode(),
                        String.format("点播失败， 错误码： %s, %s", event.statusCode, event.msg), null);

                inviteStreamService.removeInviteInfoByDeviceAndChannel(InviteSessionType.PLAY, device.getDeviceId(), channel.getChannelId());
            });
        } catch (InvalidArgumentException | SipException | ParseException e) {

            logger.error("[命令发送失败] 点播消息: {}", e.getMessage());
            dynamicTask.stop(timeOutTaskKey);
            mediaServerService.closeRTPServer(mediaServerItem, ssrcInfo.getStream());
            // 释放ssrc
            mediaServerService.releaseSsrc(mediaServerItem.getId(), ssrcInfo.getSsrc());

            streamSession.remove(device.getDeviceId(), channel.getChannelId(), ssrcInfo.getStream());

            callback.run(InviteErrorCode.ERROR_FOR_SIP_SENDING_FAILED.getCode(),
                    InviteErrorCode.ERROR_FOR_SIP_SENDING_FAILED.getMsg(), null);
            inviteStreamService.call(InviteSessionType.PLAY, device.getDeviceId(), channel.getChannelId(), null,
                    InviteErrorCode.ERROR_FOR_SIP_SENDING_FAILED.getCode(),
                    InviteErrorCode.ERROR_FOR_SIP_SENDING_FAILED.getMsg(), null);

            inviteStreamService.removeInviteInfoByDeviceAndChannel(InviteSessionType.PLAY, device.getDeviceId(), channel.getChannelId());
        }
    }

    private void tcpActiveHandler(Device device, String channelId, String contentString,
                                  MediaServer mediaServerItem,
                                  String timeOutTaskKey, SSRCInfo ssrcInfo, ErrorCallback<Object> callback){
        if (!device.getStreamMode().equalsIgnoreCase("TCP-ACTIVE")) {
            return;
        }

        String substring;
        if (contentString.indexOf("y=") > 0) {
            substring = contentString.substring(0, contentString.indexOf("y="));
        }else {
            substring = contentString;
        }
        try {
            SessionDescription sdp = SdpFactory.getInstance().createSessionDescription(substring);
            int port = -1;
            Vector mediaDescriptions = sdp.getMediaDescriptions(true);
            for (Object description : mediaDescriptions) {
                MediaDescription mediaDescription = (MediaDescription) description;
                Media media = mediaDescription.getMedia();

                Vector mediaFormats = media.getMediaFormats(false);
                if (mediaFormats.contains("96")) {
                    port = media.getMediaPort();
                    break;
                }
            }
            logger.info("[TCP主动连接对方] deviceId: {}, channelId: {}, 连接对方的地址：{}:{}, 收流模式：{}, SSRC: {}, SSRC校验：{}", device.getDeviceId(), channelId, sdp.getConnection().getAddress(), port, device.getStreamMode(), ssrcInfo.getSsrc(), device.isSsrcCheck());
            Boolean result = mediaServerService.connectRtpServer(mediaServerItem, sdp.getConnection().getAddress(), port, ssrcInfo.getStream());
            logger.info("[TCP主动连接对方] 结果： {}" , result);
            if (!result) {
                // 主动连接失败，结束流程， 清理数据
                dynamicTask.stop(timeOutTaskKey);
                mediaServerService.closeRTPServer(mediaServerItem, ssrcInfo.getStream());
                // 释放ssrc
                mediaServerService.releaseSsrc(mediaServerItem.getId(), ssrcInfo.getSsrc());

                streamSession.remove(device.getDeviceId(), channelId, ssrcInfo.getStream());

                callback.run(InviteErrorCode.ERROR_FOR_SDP_PARSING_EXCEPTIONS.getCode(),
                        InviteErrorCode.ERROR_FOR_SDP_PARSING_EXCEPTIONS.getMsg(), null);
                inviteStreamService.call(InviteSessionType.BROADCAST, device.getDeviceId(), channelId, null,
                        InviteErrorCode.ERROR_FOR_SDP_PARSING_EXCEPTIONS.getCode(),
                        InviteErrorCode.ERROR_FOR_SDP_PARSING_EXCEPTIONS.getMsg(), null);
            }
        } catch (SdpException e) {
            logger.error("[TCP主动连接对方] deviceId: {}, channelId: {}, 解析200OK的SDP信息失败", device.getDeviceId(), channelId, e);
            dynamicTask.stop(timeOutTaskKey);
            mediaServerService.closeRTPServer(mediaServerItem, ssrcInfo.getStream());
            // 释放ssrc
            mediaServerService.releaseSsrc(mediaServerItem.getId(), ssrcInfo.getSsrc());

            streamSession.remove(device.getDeviceId(), channelId, ssrcInfo.getStream());

            callback.run(InviteErrorCode.ERROR_FOR_SDP_PARSING_EXCEPTIONS.getCode(),
                    InviteErrorCode.ERROR_FOR_SDP_PARSING_EXCEPTIONS.getMsg(), null);
            inviteStreamService.call(InviteSessionType.BROADCAST, device.getDeviceId(), channelId, null,
                    InviteErrorCode.ERROR_FOR_SDP_PARSING_EXCEPTIONS.getCode(),
                    InviteErrorCode.ERROR_FOR_SDP_PARSING_EXCEPTIONS.getMsg(), null);
        }
    }

    /**
     * 点播成功时调用截图.
     *
     * @param mediaServerItemInuse media
     * @param deviceId             设备 ID
     * @param channelId            通道 ID
     * @param stream               ssrc
     */
    private void snapOnPlay(MediaServer mediaServerItemInuse, String deviceId, String channelId, String stream) {
        String streamUrl;
        if (mediaServerItemInuse.getRtspPort() != 0) {
            streamUrl = String.format("rtsp://127.0.0.1:%s/%s/%s", mediaServerItemInuse.getRtspPort(), "rtp", stream);
        } else {
            streamUrl = String.format("http://127.0.0.1:%s/%s/%s.live.mp4", mediaServerItemInuse.getHttpPort(), "rtp", stream);
        }
        String path = "snap";
        String fileName = deviceId + "_" + channelId + ".jpg";
        // 请求截图
        logger.info("[请求截图]: " + fileName);
        mediaServerService.getSnap(mediaServerItemInuse, streamUrl, 15, 1, path, fileName);
    }

    public StreamInfo onPublishHandlerForPlay(MediaServer mediaServerItem, MediaInfo mediaInfo, String deviceId, String channelId) {
        StreamInfo streamInfo = null;
        Device device = redisCatchStorage.getDevice(deviceId);
        streamInfo = onPublishHandler(mediaServerItem, mediaInfo, deviceId, channelId);
        if (streamInfo != null) {
            DeviceChannel deviceChannel = storager.queryChannel(deviceId, channelId);
            if (deviceChannel != null) {
                deviceChannel.setStreamId(streamInfo.getStream());
                storager.startPlay(deviceId, channelId, streamInfo.getStream());
            }
            InviteInfo inviteInfo = inviteStreamService.getInviteInfoByDeviceAndChannel(InviteSessionType.PLAY, deviceId, channelId);
            if (inviteInfo != null) {
                inviteInfo.setStatus(InviteSessionStatus.ok);
                inviteInfo.setStreamInfo(streamInfo);
                inviteStreamService.updateInviteInfo(inviteInfo);
            }
        }
        return streamInfo;

    }

    private StreamInfo onPublishHandlerForPlayback(MediaServer mediaServerItem, MediaInfo mediaInfo, String deviceId, String channelId, String startTime, String endTime) {
        StreamInfo streamInfo = onPublishHandler(mediaServerItem, mediaInfo, deviceId, channelId);
        if (streamInfo != null) {
            streamInfo.setStartTime(startTime);
            streamInfo.setEndTime(endTime);
            DeviceChannel deviceChannel = storager.queryChannel(deviceId, channelId);
            if (deviceChannel != null) {
                deviceChannel.setStreamId(streamInfo.getStream());
                storager.startPlay(deviceId, channelId, streamInfo.getStream());
            }
            InviteInfo inviteInfo = inviteStreamService.getInviteInfoByStream(InviteSessionType.PLAYBACK, mediaInfo.getStream());
            if (inviteInfo != null) {
                inviteInfo.setStatus(InviteSessionStatus.ok);

                inviteInfo.setStreamInfo(streamInfo);
                inviteStreamService.updateInviteInfo(inviteInfo);
            }

        }
        return streamInfo;
    }

    @Override
    public MediaServer getNewMediaServerItem(Device device) {
        if (device == null) {
            return null;
        }
        MediaServer mediaServerItem;
        if (ObjectUtils.isEmpty(device.getMediaServerId()) || "auto".equals(device.getMediaServerId())) {
            mediaServerItem = mediaServerService.getMediaServerForMinimumLoad(null);
        } else {
            mediaServerItem = mediaServerService.getOne(device.getMediaServerId());
        }
        if (mediaServerItem == null) {
            logger.warn("点播时未找到可使用的ZLM...");
        }
        return mediaServerItem;
    }

    @Override
    public void playBack(String deviceId, String channelId, String startTime,
                         String endTime, ErrorCallback<Object> callback) {
        Device device = storager.queryVideoDevice(deviceId);
        if (device == null) {
            logger.warn("[录像回放] 未找到设备 deviceId: {},channelId:{}", deviceId, channelId);
            throw new ControllerException(ErrorCode.ERROR100.getCode(), "未找到设备：" + deviceId);
        }

        DeviceChannel channel = channelService.getOne(deviceId, channelId);
        if (channel == null) {
            logger.warn("[录像回放] 未找到通道 deviceId: {},channelId:{}", deviceId, channelId);
            throw new ControllerException(ErrorCode.ERROR100.getCode(), "未找到通道：" + channelId);
        }

        MediaServer newMediaServerItem = getNewMediaServerItem(device);
        if (device.getStreamMode().equalsIgnoreCase("TCP-ACTIVE") && ! newMediaServerItem.isRtpEnable()) {
            logger.warn("[录像回放] 单端口收流时不支持TCP主动方式收流 deviceId: {},channelId:{}", deviceId, channelId);
            throw new ControllerException(ErrorCode.ERROR100.getCode(), "单端口收流时不支持TCP主动方式收流");
        }
        String startTimeStr = startTime.replace("-", "")
                .replace(":", "")
                .replace(" ", "");
        String endTimeTimeStr = endTime.replace("-", "")
                .replace(":", "")
                .replace(" ", "");
        String stream = deviceId + "_" + channelId + "_" + startTimeStr + "_" + endTimeTimeStr;
        SSRCInfo ssrcInfo = mediaServerService.openRTPServer(newMediaServerItem, stream, null, device.isSsrcCheck(),  true, 0, false,  !channel.isHasAudio(),  false, device.getStreamModeForParam());
        playBack(newMediaServerItem, ssrcInfo, deviceId, channelId, startTime, endTime, callback);
    }

    @Override
    public void playBack(MediaServer mediaServerItem, SSRCInfo ssrcInfo,
                         String deviceId, String channelId, String startTime,
                         String endTime, ErrorCallback<Object> callback) {
        if (mediaServerItem == null || ssrcInfo == null) {
            callback.run(InviteErrorCode.ERROR_FOR_PARAMETER_ERROR.getCode(),
                    InviteErrorCode.ERROR_FOR_PARAMETER_ERROR.getMsg(),
                    null);
            return;
        }

        Device device = storager.queryVideoDevice(deviceId);
        if (device == null) {
            throw new ControllerException(ErrorCode.ERROR100.getCode(), "设备： " + deviceId + "不存在");
        }
        logger.info("[录像回放] deviceId: {}, channelId: {}, 开始时间: {}, 结束时间： {}, 收流端口：{}, 收流模式：{}, SSRC: {}, SSRC校验：{}",
                device.getDeviceId(), channelId, startTime, endTime, ssrcInfo.getPort(), device.getStreamMode(),
                ssrcInfo.getSsrc(), device.isSsrcCheck());
        // 初始化redis中的invite消息状态
        InviteInfo inviteInfo = InviteInfo.getInviteInfo(device.getDeviceId(), channelId, ssrcInfo.getStream(), ssrcInfo,
                mediaServerItem.getSdpIp(), ssrcInfo.getPort(), device.getStreamMode(), InviteSessionType.PLAYBACK,
                InviteSessionStatus.ready);
        inviteStreamService.updateInviteInfo(inviteInfo);
        String playBackTimeOutTaskKey = UUID.randomUUID().toString();
        dynamicTask.startDelay(playBackTimeOutTaskKey, () -> {
            logger.warn("[录像回放] 超时，deviceId：{} ，channelId：{}", deviceId, channelId);
            inviteStreamService.removeInviteInfo(inviteInfo);
            callback.run(InviteErrorCode.ERROR_FOR_SIGNALLING_TIMEOUT.getCode(), InviteErrorCode.ERROR_FOR_SIGNALLING_TIMEOUT.getMsg(), null);

            try {
                cmder.streamByeCmd(device, channelId, ssrcInfo.getStream(), null);
            } catch (InvalidArgumentException | ParseException | SipException e) {
                logger.error("[录像回放] 超时 发送BYE失败 {}", e.getMessage());
            } catch (SsrcTransactionNotFoundException e) {
                // 点播超时回复BYE 同时释放ssrc以及此次点播的资源
                mediaServerService.releaseSsrc(mediaServerItem.getId(), ssrcInfo.getSsrc());
                mediaServerService.closeRTPServer(mediaServerItem, ssrcInfo.getStream());
                streamSession.remove(deviceId, channelId, ssrcInfo.getStream());
            }
        }, userSetting.getPlayTimeout());

        SipSubscribe.Event errorEvent = event -> {
            logger.info("[录像回放] 失败，{} {}", event.statusCode, event.msg);
            dynamicTask.stop(playBackTimeOutTaskKey);
            callback.run(InviteErrorCode.ERROR_FOR_SIGNALLING_ERROR.getCode(),
                    String.format("回放失败， 错误码： %s, %s", event.statusCode, event.msg), null);
            mediaServerService.releaseSsrc(mediaServerItem.getId(), ssrcInfo.getSsrc());
            mediaServerService.closeRTPServer(mediaServerItem, ssrcInfo.getStream());
            streamSession.remove(device.getDeviceId(), channelId, ssrcInfo.getStream());
            inviteStreamService.removeInviteInfo(inviteInfo);
        };

        HookSubscribe.Event hookEvent = (hookData) -> {
            logger.info("收到回放订阅消息： " + hookData);
            dynamicTask.stop(playBackTimeOutTaskKey);
            StreamInfo streamInfo = onPublishHandlerForPlayback(hookData.getMediaServer(), hookData.getMediaInfo(), deviceId, channelId, startTime, endTime);
            if (streamInfo == null) {
                logger.warn("设备回放API调用失败！");
                callback.run(InviteErrorCode.ERROR_FOR_STREAM_PARSING_EXCEPTIONS.getCode(),
                        InviteErrorCode.ERROR_FOR_STREAM_PARSING_EXCEPTIONS.getMsg(), null);
                return;
            }
            callback.run(InviteErrorCode.SUCCESS.getCode(), InviteErrorCode.SUCCESS.getMsg(), streamInfo);
            logger.info("[录像回放] 成功 deviceId: {}, channelId: {},  开始时间: {}, 结束时间： {}", device.getDeviceId(), channelId, startTime, endTime);
        };

        try {
            cmder.playbackStreamCmd(mediaServerItem, ssrcInfo, device, channelId, startTime, endTime,
                    hookEvent, eventResult -> {
                        // 处理收到200ok后的TCP主动连接以及SSRC不一致的问题
                        InviteOKHandler(eventResult, ssrcInfo, mediaServerItem, device, channelId,
                                playBackTimeOutTaskKey, callback, inviteInfo, InviteSessionType.PLAYBACK);
                    }, errorEvent);
        } catch (InvalidArgumentException | SipException | ParseException e) {
            logger.error("[命令发送失败] 录像回放: {}", e.getMessage());

            SipSubscribe.EventResult eventResult = new SipSubscribe.EventResult();
            eventResult.type = SipSubscribe.EventResultType.cmdSendFailEvent;
            eventResult.statusCode = -1;
            eventResult.msg = "命令发送失败";
            errorEvent.response(eventResult);
        }
    }


    private void InviteOKHandler(SipSubscribe.EventResult eventResult, SSRCInfo ssrcInfo, MediaServer mediaServerItem,
                                 Device device, String channelId, String timeOutTaskKey, ErrorCallback<Object> callback,
                                 InviteInfo inviteInfo, InviteSessionType inviteSessionType){
        inviteInfo.setStatus(InviteSessionStatus.ok);
        ResponseEvent responseEvent = (ResponseEvent) eventResult.event;
        String contentString = new String(responseEvent.getResponse().getRawContent());
        String ssrcInResponse = SipUtils.getSsrcFromSdp(contentString);
        // 兼容回复的消息中缺少ssrc(y字段)的情况
        if (ssrcInResponse == null) {
            ssrcInResponse = ssrcInfo.getSsrc();
        }
        if (ssrcInfo.getSsrc().equals(ssrcInResponse)) {
            // ssrc 一致
            if (mediaServerItem.isRtpEnable()) {
                // 多端口
                if (device.getStreamMode().equalsIgnoreCase("TCP-ACTIVE")) {
                    tcpActiveHandler(device, channelId, contentString, mediaServerItem, timeOutTaskKey, ssrcInfo, callback);
                }
            }else {
                // 单端口
                if (device.getStreamMode().equalsIgnoreCase("TCP-ACTIVE")) {
                    logger.warn("[Invite 200OK] 单端口收流模式不支持tcp主动模式收流");
                }

            }
        }else {
            logger.info("[Invite 200OK] 收到invite 200, 发现下级自定义了ssrc: {}", ssrcInResponse);
            // ssrc 不一致
            if (mediaServerItem.isRtpEnable()) {
                // 多端口
                if (device.isSsrcCheck()) {
                    // ssrc检验
                    // 更新ssrc
                    logger.info("[Invite 200OK] SSRC修正 {}->{}", ssrcInfo.getSsrc(), ssrcInResponse);
                    // 释放ssrc
                    mediaServerService.releaseSsrc(mediaServerItem.getId(), ssrcInfo.getSsrc());
                    Boolean result = mediaServerService.updateRtpServerSSRC(mediaServerItem, ssrcInfo.getStream(), ssrcInResponse);
                    if (!result) {
                        try {
                            logger.warn("[Invite 200OK] 更新ssrc失败，停止点播 {}/{}", device.getDeviceId(), channelId);
                            cmder.streamByeCmd(device, channelId, ssrcInfo.getStream(), null, null);
                        } catch (InvalidArgumentException | SipException | ParseException | SsrcTransactionNotFoundException e) {
                            logger.error("[命令发送失败] 停止播放， 发送BYE: {}", e.getMessage());
                        }

                        dynamicTask.stop(timeOutTaskKey);
                        // 释放ssrc
                        mediaServerService.releaseSsrc(mediaServerItem.getId(), ssrcInfo.getSsrc());

                        streamSession.remove(device.getDeviceId(), channelId, ssrcInfo.getStream());

                        callback.run(InviteErrorCode.ERROR_FOR_RESET_SSRC.getCode(),
                                "下级自定义了ssrc,重新设置收流信息失败", null);
                        inviteStreamService.call(inviteSessionType, device.getDeviceId(), channelId, null,
                                InviteErrorCode.ERROR_FOR_RESET_SSRC.getCode(),
                                "下级自定义了ssrc,重新设置收流信息失败", null);

                    }else {
                        ssrcInfo.setSsrc(ssrcInResponse);
                        inviteInfo.setSsrcInfo(ssrcInfo);
                        inviteInfo.setStream(ssrcInfo.getStream());
                        if (device.getStreamMode().equalsIgnoreCase("TCP-ACTIVE")) {
                            if (mediaServerItem.isRtpEnable()) {
                                tcpActiveHandler(device, channelId, contentString, mediaServerItem, timeOutTaskKey, ssrcInfo, callback);
                            }else {
                                logger.warn("[Invite 200OK] 单端口收流模式不支持tcp主动模式收流");
                            }
                        }
                        inviteStreamService.updateInviteInfo(inviteInfo);
                    }
                }
            }else {
                if (ssrcInResponse != null) {
                    // 单端口
                    // 重新订阅流上线
                    SsrcTransaction ssrcTransaction = streamSession.getSsrcTransaction(inviteInfo.getDeviceId(),
                            inviteInfo.getChannelId(), null, inviteInfo.getStream());
                    streamSession.remove(inviteInfo.getDeviceId(),
                            inviteInfo.getChannelId(), inviteInfo.getStream());
                    inviteStreamService.updateInviteInfoForSSRC(inviteInfo, ssrcInResponse);
                    streamSession.put(device.getDeviceId(), channelId, ssrcTransaction.getCallId(),
                            inviteInfo.getStream(), ssrcInResponse, mediaServerItem.getId(), (SIPResponse) responseEvent.getResponse(), inviteSessionType);
                }
            }
        }
    }




    @Override
    public void download(String deviceId, String channelId, String startTime, String endTime, int downloadSpeed, ErrorCallback<Object> callback) {
        Device device = storager.queryVideoDevice(deviceId);
        if (device == null) {
            return;
        }
        DeviceChannel channel = channelService.getOne(deviceId, channelId);
        if (channel == null) {
            return;
        }
        MediaServer newMediaServerItem = this.getNewMediaServerItem(device);
        if (newMediaServerItem == null) {
            callback.run(InviteErrorCode.ERROR_FOR_ASSIST_NOT_READY.getCode(),
                    InviteErrorCode.ERROR_FOR_ASSIST_NOT_READY.getMsg(),
                    null);
            return;
        }
        // 录像下载不使用固定流地址，固定流地址会导致如果开始时间与结束时间一致时文件错误的叠加在一起
        SSRCInfo ssrcInfo = mediaServerService.openRTPServer(newMediaServerItem, null, null, device.isSsrcCheck(),  true, 0, false,!channel.isHasAudio(), false, device.getStreamModeForParam());
        download(newMediaServerItem, ssrcInfo, deviceId, channelId, startTime, endTime, downloadSpeed, callback);
    }


    @Override
    public void download(MediaServer mediaServerItem, SSRCInfo ssrcInfo, String deviceId, String channelId, String startTime, String endTime, int downloadSpeed, ErrorCallback<Object> callback) {
        if (mediaServerItem == null || ssrcInfo == null) {
            callback.run(InviteErrorCode.ERROR_FOR_PARAMETER_ERROR.getCode(),
                    InviteErrorCode.ERROR_FOR_PARAMETER_ERROR.getMsg(),
                    null);
            return;
        }
        Device device = storager.queryVideoDevice(deviceId);
        if (device == null) {
            callback.run(InviteErrorCode.ERROR_FOR_PARAMETER_ERROR.getCode(),
                    "设备：" + deviceId + "不存在",
                    null);
            return;
        }
        logger.info("[录像下载] deviceId: {}, channelId: {}, 下载速度：{}, 收流端口：{}, 收流模式：{}, SSRC: {}, SSRC校验：{}", device.getDeviceId(), channelId, downloadSpeed, ssrcInfo.getPort(), device.getStreamMode(), ssrcInfo.getSsrc(), device.isSsrcCheck());
        // 初始化redis中的invite消息状态
        InviteInfo inviteInfo = InviteInfo.getInviteInfo(device.getDeviceId(), channelId, ssrcInfo.getStream(), ssrcInfo,
                mediaServerItem.getSdpIp(), ssrcInfo.getPort(), device.getStreamMode(), InviteSessionType.DOWNLOAD,
                InviteSessionStatus.ready);
        inviteStreamService.updateInviteInfo(inviteInfo);
        String downLoadTimeOutTaskKey = UUID.randomUUID().toString();
        dynamicTask.startDelay(downLoadTimeOutTaskKey, () -> {
            logger.warn(String.format("录像下载请求超时，deviceId：%s ，channelId：%s", deviceId, channelId));
            inviteStreamService.removeInviteInfo(inviteInfo);
            callback.run(InviteErrorCode.ERROR_FOR_SIGNALLING_TIMEOUT.getCode(),
                    InviteErrorCode.ERROR_FOR_SIGNALLING_TIMEOUT.getMsg(), null);

            // 点播超时回复BYE 同时释放ssrc以及此次点播的资源
            try {
                cmder.streamByeCmd(device, channelId, ssrcInfo.getStream(), null);
            } catch (InvalidArgumentException | ParseException | SipException e) {
                logger.error("[录像流]录像下载请求超时， 发送BYE失败 {}", e.getMessage());
            } catch (SsrcTransactionNotFoundException e) {
                mediaServerService.releaseSsrc(mediaServerItem.getId(), ssrcInfo.getSsrc());
                mediaServerService.closeRTPServer(mediaServerItem, ssrcInfo.getStream());
                streamSession.remove(deviceId, channelId, ssrcInfo.getStream());
            }
        }, userSetting.getPlayTimeout());

        SipSubscribe.Event errorEvent = event -> {
            dynamicTask.stop(downLoadTimeOutTaskKey);
            callback.run(InviteErrorCode.ERROR_FOR_SIGNALLING_TIMEOUT.getCode(),
                    String.format("录像下载失败， 错误码： %s, %s", event.statusCode, event.msg), null);
            streamSession.remove(device.getDeviceId(), channelId, ssrcInfo.getStream());
            inviteStreamService.removeInviteInfo(inviteInfo);
        };
        HookSubscribe.Event hookEvent = (hookData) -> {
            logger.info("[录像下载]收到订阅消息： " + hookData);
            dynamicTask.stop(downLoadTimeOutTaskKey);
            StreamInfo streamInfo = onPublishHandlerForDownload(hookData.getMediaServer(), hookData.getMediaInfo(), deviceId, channelId, startTime, endTime);
            if (streamInfo == null) {
                logger.warn("[录像下载] 获取流地址信息失败");
                callback.run(InviteErrorCode.ERROR_FOR_STREAM_PARSING_EXCEPTIONS.getCode(),
                        InviteErrorCode.ERROR_FOR_STREAM_PARSING_EXCEPTIONS.getMsg(), null);
                return;
            }
            callback.run(InviteErrorCode.SUCCESS.getCode(), InviteErrorCode.SUCCESS.getMsg(), streamInfo);
            logger.info("[录像下载] 调用成功 deviceId: {}, channelId: {},  开始时间: {}, 结束时间： {}", device.getDeviceId(), channelId, startTime, endTime);
        };
        try {
            cmder.downloadStreamCmd(mediaServerItem, ssrcInfo, device, channelId, startTime, endTime, downloadSpeed,
                    hookEvent, errorEvent, eventResult ->{
                        // 处理收到200ok后的TCP主动连接以及SSRC不一致的问题
                        InviteOKHandler(eventResult, ssrcInfo, mediaServerItem, device, channelId,
                                downLoadTimeOutTaskKey, callback, inviteInfo, InviteSessionType.DOWNLOAD);

                        // 注册录像回调事件，录像下载结束后写入下载地址
                        HookSubscribe.Event hookEventForRecord = (hookData) -> {
                            logger.info("[录像下载] 收到录像写入磁盘消息： ， {}/{}-{}",
                                    inviteInfo.getDeviceId(), inviteInfo.getChannelId(), ssrcInfo.getStream());
                            logger.info("[录像下载] 收到录像写入磁盘消息内容： " + hookData);
                            RecordInfo recordInfo = hookData.getRecordInfo();
                            String filePath = recordInfo.getFilePath();
                            DownloadFileInfo downloadFileInfo = CloudRecordUtils.getDownloadFilePath(mediaServerItem, filePath);
                            InviteInfo inviteInfoForNew = inviteStreamService.getInviteInfo(inviteInfo.getType(), inviteInfo.getDeviceId()
                                    , inviteInfo.getChannelId(), inviteInfo.getStream());
                            inviteInfoForNew.getStreamInfo().setDownLoadFilePath(downloadFileInfo);
                            inviteStreamService.updateInviteInfo(inviteInfoForNew);
                        };
                        Hook hook = Hook.getInstance(HookType.on_record_mp4, "rtp", ssrcInfo.getStream(), mediaServerItem.getId());
                        // 设置过期时间，下载失败时自动处理订阅数据
//                        long difference = DateUtil.getDifference(startTime, endTime)/1000;
//                        Instant expiresInstant = Instant.now().plusSeconds(TimeUnit.MINUTES.toSeconds(difference * 2));
//                        hookSubscribe.setExpires(expiresInstant);
                        subscribe.addSubscribe(hook, hookEventForRecord);
                    });
        } catch (InvalidArgumentException | SipException | ParseException e) {
            logger.error("[命令发送失败] 录像下载: {}", e.getMessage());

            SipSubscribe.EventResult eventResult = new SipSubscribe.EventResult();
            eventResult.type = SipSubscribe.EventResultType.cmdSendFailEvent;
            eventResult.statusCode = -1;
            eventResult.msg = "命令发送失败";
            errorEvent.response(eventResult);
        }
    }

    @Override
    public StreamInfo getDownLoadInfo(String deviceId, String channelId, String stream) {
        InviteInfo inviteInfo = inviteStreamService.getInviteInfo(InviteSessionType.DOWNLOAD, deviceId, channelId, stream);
        if (inviteInfo == null || inviteInfo.getStreamInfo() == null) {
            logger.warn("[获取下载进度] 未查询到录像下载的信息");
            return null;
        }

        if (inviteInfo.getStreamInfo().getProgress() == 1) {
            return inviteInfo.getStreamInfo();
        }

        // 获取当前已下载时长
        String mediaServerId = inviteInfo.getStreamInfo().getMediaServerId();
        MediaServer mediaServerItem = mediaServerService.getOne(mediaServerId);
        if (mediaServerItem == null) {
            logger.warn("[获取下载进度] 查询录像信息时发现节点不存在");
            return null;
        }
        SsrcTransaction ssrcTransaction = streamSession.getSsrcTransaction(deviceId, channelId, null, stream);

        if (ssrcTransaction == null) {
            logger.warn("[获取下载进度] 下载已结束");
            return null;
        }
        String app = "rtp";
        MediaInfo mediaInfo = mediaServerService.getMediaInfo(mediaServerItem, app, stream);
        if (mediaInfo == null) {
            logger.warn("[获取下载进度] 查询进度失败, 节点Id： {}， {}/{}", mediaServerId, app, stream);
            return null;
        }
        if (mediaInfo.getDuration() == 0) {
            inviteInfo.getStreamInfo().setProgress(0);
        } else {
            String startTime = inviteInfo.getStreamInfo().getStartTime();
            String endTime = inviteInfo.getStreamInfo().getEndTime();
            // 此时start和end单位是秒
            long start = DateUtil.yyyy_MM_dd_HH_mm_ssToTimestamp(startTime);
            long end = DateUtil.yyyy_MM_dd_HH_mm_ssToTimestamp(endTime);

            BigDecimal currentCount = new BigDecimal(mediaInfo.getDuration());
            BigDecimal totalCount = new BigDecimal((end - start) * 1000);
            BigDecimal divide = currentCount.divide(totalCount, 2, RoundingMode.HALF_UP);
            double process = divide.doubleValue();
            if (process > 0.999) {
                process = 1.0;
            }
            inviteInfo.getStreamInfo().setProgress(process);
        }
        inviteStreamService.updateInviteInfo(inviteInfo);
        return inviteInfo.getStreamInfo();
    }

    private StreamInfo onPublishHandlerForDownload(MediaServer mediaServerItemInuse, MediaInfo mediaInfo, String deviceId, String channelId, String startTime, String endTime) {
        StreamInfo streamInfo = onPublishHandler(mediaServerItemInuse, mediaInfo, deviceId, channelId);
        if (streamInfo != null) {
            streamInfo.setProgress(0);
            streamInfo.setStartTime(startTime);
            streamInfo.setEndTime(endTime);
            InviteInfo inviteInfo = inviteStreamService.getInviteInfo(InviteSessionType.DOWNLOAD, deviceId, channelId, streamInfo.getStream());
            if (inviteInfo != null) {
                logger.info("[录像下载] 更新invite消息中的stream信息");
                inviteInfo.setStatus(InviteSessionStatus.ok);
                inviteInfo.setStreamInfo(streamInfo);
                inviteStreamService.updateInviteInfo(inviteInfo);
            }
        }
        return streamInfo;
    }


    public StreamInfo onPublishHandler(MediaServer mediaServerItem, MediaInfo mediaInfo, String deviceId, String channelId) {
        StreamInfo streamInfo = mediaServerService.getStreamInfoByAppAndStream(mediaServerItem, "rtp", mediaInfo.getStream(), mediaInfo, null);
        streamInfo.setDeviceID(deviceId);
        streamInfo.setChannelId(channelId);
        return streamInfo;
    }


    @Override
    public void zlmServerOffline(String mediaServerId) {
        // 处理正在向上推流的上级平台
        List<SendRtpItem> sendRtpItems = redisCatchStorage.querySendRTPServer(null);
        if (sendRtpItems.size() > 0) {
            for (SendRtpItem sendRtpItem : sendRtpItems) {
                if (sendRtpItem.getMediaServerId().equals(mediaServerId)) {
                    ParentPlatform platform = storager.queryParentPlatByServerGBId(sendRtpItem.getPlatformId());
                    try {
                        sipCommanderFroPlatform.streamByeCmd(platform, sendRtpItem.getCallId());
                    } catch (SipException | InvalidArgumentException | ParseException e) {
                        logger.error("[命令发送失败] 国标级联 发送BYE: {}", e.getMessage());
                    }
                }
            }
        }
        // 处理正在观看的国标设备
        List<SsrcTransaction> allSsrc = streamSession.getAllSsrc();
        if (allSsrc.size() > 0) {
            for (SsrcTransaction ssrcTransaction : allSsrc) {
                if (ssrcTransaction.getMediaServerId().equals(mediaServerId)) {
                    Device device = deviceService.getDevice(ssrcTransaction.getDeviceId());
                    if (device == null) {
                        continue;
                    }
                    try {
                        cmder.streamByeCmd(device, ssrcTransaction.getChannelId(),
                                ssrcTransaction.getStream(), null);
                    } catch (InvalidArgumentException | ParseException | SipException |
                             SsrcTransactionNotFoundException e) {
                        logger.error("[zlm离线]为正在使用此zlm的设备， 发送BYE失败 {}", e.getMessage());
                    }
                }
            }
        }
    }

    @Override
    public AudioBroadcastResult audioBroadcast(Device device, String channelId, Boolean broadcastMode) {
        // TODO 必须多端口模式才支持语音喊话鹤语音对讲
        if (device == null || channelId == null) {
            return null;
        }
        logger.info("[语音喊话] device： {}, channel: {}", device.getDeviceId(), channelId);
        DeviceChannel deviceChannel = storager.queryChannel(device.getDeviceId(), channelId);
        if (deviceChannel == null) {
            logger.warn("开启语音广播的时候未找到通道： {}", channelId);
            return null;
        }
        MediaServer mediaServerItem = mediaServerService.getMediaServerForMinimumLoad(null);
        if (broadcastMode == null) {
            broadcastMode = true;
        }
        String app = broadcastMode?"broadcast":"talk";
        String stream = device.getDeviceId() + "_" + channelId;
        AudioBroadcastResult audioBroadcastResult = new AudioBroadcastResult();
        audioBroadcastResult.setApp(app);
        audioBroadcastResult.setStream(stream);
        audioBroadcastResult.setStreamInfo(new StreamContent(mediaServerService.getStreamInfoByAppAndStream(mediaServerItem, app, stream, null, null, null, false)));
        audioBroadcastResult.setCodec("G.711");
        return audioBroadcastResult;
    }

    @Override
    public boolean audioBroadcastCmd(Device device, String channelId, MediaServer mediaServerItem, String app, String stream, int timeout, boolean isFromPlatform, AudioBroadcastEvent event) throws InvalidArgumentException, ParseException, SipException {
        if (device == null || channelId == null) {
            return false;
        }
        logger.info("[语音喊话] device： {}, channel: {}", device.getDeviceId(), channelId);
        DeviceChannel deviceChannel = storager.queryChannel(device.getDeviceId(), channelId);
        if (deviceChannel == null) {
            logger.warn("开启语音广播的时候未找到通道： {}", channelId);
            event.call("开启语音广播的时候未找到通道");
            return false;
        }
        // 查询通道使用状态
        if (audioBroadcastManager.exit(device.getDeviceId(), channelId)) {
            SendRtpItem sendRtpItem = redisCatchStorage.querySendRTPServer(device.getDeviceId(), channelId, null, null);
            if (sendRtpItem != null && sendRtpItem.isOnlyAudio()) {
                // 查询流是否存在，不存在则认为是异常状态
                Boolean streamReady = zlmServerFactory.isStreamReady(mediaServerItem, sendRtpItem.getApp(), sendRtpItem.getStream());
                if (streamReady) {
                    logger.warn("语音广播已经开启： {}", channelId);
                    event.call("语音广播已经开启");
                    return false;
                } else {
                    stopAudioBroadcast(device.getDeviceId(), channelId);
                }
            }
        }
//        SendRtpItem sendRtpItem = redisCatchStorage.querySendRTPServer(device.getDeviceId(), channelId, null, null);
//        if (sendRtpItem != null) {
//            MediaServerItem mediaServer = mediaServerService.getOne(sendRtpItem.getMediaServerId());
//            Boolean streamReady = zlmServerFactory.isStreamReady(mediaServer, sendRtpItem.getApp(), sendRtpItem.getStream());
//            if (streamReady) {
//                logger.warn("[语音对讲] 进行中： {}", channelId);
//                event.call("语音对讲进行中");
//                return false;
//            } else {
//                stopTalk(device, channelId);
//            }
//        }

        // 发送通知
        cmder.audioBroadcastCmd(device, channelId, eventResultForOk -> {
            // 发送成功
            AudioBroadcastCatch audioBroadcastCatch = new AudioBroadcastCatch(device.getDeviceId(), channelId, mediaServerItem, app, stream, event, AudioBroadcastCatchStatus.Ready, isFromPlatform);
            audioBroadcastManager.update(audioBroadcastCatch);
            // 等待invite消息， 超时则结束
            String key = VideoManagerConstants.BROADCAST_WAITE_INVITE +  device.getDeviceId();
            if (!SipUtils.isFrontEnd(device.getDeviceId())) {
                key += audioBroadcastCatch.getChannelId();
            }
            dynamicTask.startDelay(key, ()->{
                logger.info("[语音广播]等待invite消息超时：{}/{}", device.getDeviceId(), channelId);
                stopAudioBroadcast(device.getDeviceId(), channelId);
            }, 2000);
        }, eventResultForError -> {
            // 发送失败
            logger.error("语音广播发送失败： {}:{}", channelId, eventResultForError.msg);
            event.call("语音广播发送失败");
            stopAudioBroadcast(device.getDeviceId(), channelId);
        });
        return true;
    }

    @Override
    public boolean audioBroadcastInUse(Device device, String channelId) {
        if (audioBroadcastManager.exit(device.getDeviceId(), channelId)) {
            SendRtpItem sendRtpItem = redisCatchStorage.querySendRTPServer(device.getDeviceId(), channelId, null, null);
            if (sendRtpItem != null && sendRtpItem.isOnlyAudio()) {
                // 查询流是否存在，不存在则认为是异常状态
                MediaServer mediaServerServiceOne = mediaServerService.getOne(sendRtpItem.getMediaServerId());
                Boolean streamReady = zlmServerFactory.isStreamReady(mediaServerServiceOne, sendRtpItem.getApp(), sendRtpItem.getStream());
                if (streamReady) {
                    logger.warn("语音广播通道使用中： {}", channelId);
                    return true;
                }
            }
        }
        return false;
    }


    @Override
    public void stopAudioBroadcast(String deviceId, String channelId) {
        logger.info("[停止对讲] 设备：{}, 通道：{}", deviceId, channelId);
        List<AudioBroadcastCatch> audioBroadcastCatchList = new ArrayList<>();
        if (channelId == null) {
            audioBroadcastCatchList.addAll(audioBroadcastManager.get(deviceId));
        } else {
            audioBroadcastCatchList.add(audioBroadcastManager.get(deviceId, channelId));
        }
        if (audioBroadcastCatchList.size() > 0) {
            for (AudioBroadcastCatch audioBroadcastCatch : audioBroadcastCatchList) {
                Device device = deviceService.getDevice(deviceId);
                if (device == null || audioBroadcastCatch == null) {
                    return;
                }
                SendRtpItem sendRtpItem = redisCatchStorage.querySendRTPServer(deviceId, audioBroadcastCatch.getChannelId(), null, null);
                if (sendRtpItem != null) {
                    redisCatchStorage.deleteSendRTPServer(deviceId, sendRtpItem.getChannelId(), null, null);
                    MediaServer mediaServer = mediaServerService.getOne(sendRtpItem.getMediaServerId());
                    mediaServerService.stopSendRtp(mediaServer, sendRtpItem.getApp(), sendRtpItem.getStream(), null);
                    try {
                        cmder.streamByeCmdForDeviceInvite(device, sendRtpItem.getChannelId(), audioBroadcastCatch.getSipTransactionInfo(), null);
                    } catch (InvalidArgumentException | ParseException | SipException |
                             SsrcTransactionNotFoundException e) {
                        logger.error("[消息发送失败] 发送语音喊话BYE失败");
                    }
                }

                audioBroadcastManager.del(deviceId, channelId);
            }
        }
    }


    @Override
    public void zlmServerOnline(String mediaServerId) {
        // TODO 查找之前的点播，流如果不存在则给下级发送bye
//        MediaServerItem mediaServerItem = mediaServerService.getOne(mediaServerId);
//        zlmresTfulUtils.getMediaList(mediaServerItem, (mediaList ->{
//            Integer code = mediaList.getInteger("code");
//            if (code == 0) {
//                JSONArray data = mediaList.getJSONArray("data");
//                if (data == null || data.size() == 0) {
//                    zlmServerOffline(mediaServerId);
//                }else {
//                    Map<String, JSONObject> mediaListMap = new HashMap<>();
//                    for (int i = 0; i < data.size(); i++) {
//                        JSONObject json = data.getJSONObject(i);
//                        String app = json.getString("app");
//                        if ("rtp".equals(app)) {
//                            String stream = json.getString("stream");
//                            if (mediaListMap.get(stream) != null) {
//                                continue;
//                            }
//                            mediaListMap.put(stream, json);
//                            // 处理正在观看的国标设备
//                            List<SsrcTransaction> ssrcTransactions = streamSession.getSsrcTransactionForAll(null, null, null, stream);
//                            if (ssrcTransactions.size() > 0) {
//                                for (SsrcTransaction ssrcTransaction : ssrcTransactions) {
//                                    if(ssrcTransaction.getMediaServerId().equals(mediaServerId)) {
//                                        cmder.streamByeCmd(ssrcTransaction.getDeviceId(), ssrcTransaction.getChannelId(),
//                                                ssrcTransaction.getStream(), null);
//                                    }
//                                }
//                            }
//                        }
//                    }
//                    if (mediaListMap.size() > 0 ) {
//                        // 处理正在向上推流的上级平台
//                        List<SendRtpItem> sendRtpItems = redisCatchStorage.querySendRTPServer(null);
//                        if (sendRtpItems.size() > 0) {
//                            for (SendRtpItem sendRtpItem : sendRtpItems) {
//                                if (sendRtpItem.getMediaServerId().equals(mediaServerId)) {
//                                    if (mediaListMap.get(sendRtpItem.getStreamId()) == null) {
//                                        ParentPlatform platform = storager.queryPlatformByServerGBId(sendRtpItem.getPlatformId());
//                                        sipCommanderFroPlatform.streamByeCmd(platform, sendRtpItem.getCallId());
//                                    }
//                                }
//                            }
//                        }
//                    }
//                }
//            }
//        }));
    }

    @Override
    public void pauseRtp(String streamId) throws ServiceException, InvalidArgumentException, ParseException, SipException {
        InviteInfo inviteInfo = inviteStreamService.getInviteInfoByStream(InviteSessionType.PLAYBACK, streamId);
        if (null == inviteInfo || inviteInfo.getStreamInfo() == null) {
            logger.warn("streamId不存在!");
            throw new ServiceException("streamId不存在");
        }
        inviteInfo.getStreamInfo().setPause(true);
        inviteStreamService.updateInviteInfo(inviteInfo);
        MediaServer mediaServerItem = mediaServerService.getOne(inviteInfo.getStreamInfo().getMediaServerId());
        if (null == mediaServerItem) {
            logger.warn("mediaServer 不存在!");
            throw new ServiceException("mediaServer不存在");
        }
        // zlm 暂停RTP超时检查
        // 使用zlm中的流ID
        String streamKey = inviteInfo.getStream();
        if (!mediaServerItem.isRtpEnable()) {
            streamKey = Long.toHexString(Long.parseLong(inviteInfo.getSsrcInfo().getSsrc())).toUpperCase();
        }
        Boolean result = mediaServerService.pauseRtpCheck(mediaServerItem, streamKey);
        if (!result) {
            throw new ServiceException("暂停RTP接收失败");
        }
        Device device = storager.queryVideoDevice(inviteInfo.getDeviceId());
        cmder.playPauseCmd(device, inviteInfo.getStreamInfo());
    }

    @Override
    public void resumeRtp(String streamId) throws ServiceException, InvalidArgumentException, ParseException, SipException {
        InviteInfo inviteInfo = inviteStreamService.getInviteInfoByStream(InviteSessionType.PLAYBACK, streamId);
        if (null == inviteInfo || inviteInfo.getStreamInfo() == null) {
            logger.warn("streamId不存在!");
            throw new ServiceException("streamId不存在");
        }
        inviteInfo.getStreamInfo().setPause(false);
        inviteStreamService.updateInviteInfo(inviteInfo);
        MediaServer mediaServerItem = mediaServerService.getOne(inviteInfo.getStreamInfo().getMediaServerId());
        if (null == mediaServerItem) {
            logger.warn("mediaServer 不存在!");
            throw new ServiceException("mediaServer不存在");
        }
        // zlm 暂停RTP超时检查
        // 使用zlm中的流ID
        String streamKey = inviteInfo.getStream();
        if (!mediaServerItem.isRtpEnable()) {
            streamKey = Long.toHexString(Long.parseLong(inviteInfo.getSsrcInfo().getSsrc())).toUpperCase();
        }
        boolean result = mediaServerService.resumeRtpCheck(mediaServerItem, streamKey);
        if (!result) {
            throw new ServiceException("继续RTP接收失败");
        }
        Device device = storager.queryVideoDevice(inviteInfo.getDeviceId());
        cmder.playResumeCmd(device, inviteInfo.getStreamInfo());
    }

    @Override
    public void startPushStream(SendRtpItem sendRtpItem, SIPResponse sipResponse, ParentPlatform platform, CallIdHeader callIdHeader) {
        // 开始发流
        String is_Udp = sendRtpItem.isTcp() ? "0" : "1";
        MediaServer mediaInfo = mediaServerService.getOne(sendRtpItem.getMediaServerId());
        logger.info("[开始推流] rtp/{}, 目标={}:{}，SSRC={}, RTCP={}", sendRtpItem.getStream(),
                sendRtpItem.getIp(), sendRtpItem.getPort(), sendRtpItem.getSsrc(), sendRtpItem.isRtcp());
        Map<String, Object> param = new HashMap<>(12);
        param.put("vhost", "__defaultVhost__");
        param.put("app", sendRtpItem.getApp());
        param.put("stream", sendRtpItem.getStream());
        param.put("ssrc", sendRtpItem.getSsrc());
        param.put("src_port", sendRtpItem.getLocalPort());
        param.put("pt", sendRtpItem.getPt());
        param.put("use_ps", sendRtpItem.isUsePs() ? "1" : "0");
        param.put("only_audio", sendRtpItem.isOnlyAudio() ? "1" : "0");
        param.put("is_udp", is_Udp);
        if (!sendRtpItem.isTcp()) {
            // udp模式下开启rtcp保活
            param.put("udp_rtcp_timeout", sendRtpItem.isRtcp() ? "1" : "0");
        }

        if (mediaInfo == null) {
            RequestPushStreamMsg requestPushStreamMsg = RequestPushStreamMsg.getInstance(
                    sendRtpItem.getMediaServerId(), sendRtpItem.getApp(), sendRtpItem.getStream(),
                    sendRtpItem.getIp(), sendRtpItem.getPort(), sendRtpItem.getSsrc(), sendRtpItem.isTcp(),
                    sendRtpItem.getLocalPort(), sendRtpItem.getPt(), sendRtpItem.isUsePs(), sendRtpItem.isOnlyAudio());
            redisGbPlayMsgListener.sendMsgForStartSendRtpStream(sendRtpItem.getServerId(), requestPushStreamMsg, json -> {
                startSendRtpStreamHand(sendRtpItem, platform, json, param, callIdHeader);
            });
        } else {
            // 如果是严格模式，需要关闭端口占用
            JSONObject startSendRtpStreamResult = null;
            if (sendRtpItem.getLocalPort() != 0) {
                if (sendRtpItem.isTcpActive()) {
                    startSendRtpStreamResult = zlmServerFactory.startSendRtpPassive(mediaInfo, param);
                } else {
                    param.put("dst_url", sendRtpItem.getIp());
                    param.put("dst_port", sendRtpItem.getPort());
                    startSendRtpStreamResult = zlmServerFactory.startSendRtpStream(mediaInfo, param);
                }
            } else {
                if (sendRtpItem.isTcpActive()) {
                    startSendRtpStreamResult = zlmServerFactory.startSendRtpPassive(mediaInfo, param);
                } else {
                    param.put("dst_url", sendRtpItem.getIp());
                    param.put("dst_port", sendRtpItem.getPort());
                    startSendRtpStreamResult = zlmServerFactory.startSendRtpStream(mediaInfo, param);
                }
            }
            if (startSendRtpStreamResult != null) {
                startSendRtpStreamHand(sendRtpItem, platform, startSendRtpStreamResult, param, callIdHeader);
            }
        }
    }

    @Override
    public void startSendRtpStreamHand(SendRtpItem sendRtpItem, Object correlationInfo,
                                       JSONObject jsonObject, Map<String, Object> param, CallIdHeader callIdHeader) {
        if (jsonObject == null) {
            logger.error("RTP推流失败: 请检查ZLM服务");
        } else if (jsonObject.getInteger("code") == 0) {
            logger.info("调用ZLM推流接口, 结果： {}", jsonObject);
            logger.info("RTP推流成功[ {}/{} ]，{}->{}, ", param.get("app"), param.get("stream"), jsonObject.getString("local_port"),
                    sendRtpItem.isTcpActive()?"被动发流": param.get("dst_url") + ":" + param.get("dst_port"));
            if (sendRtpItem.getPlayType() == InviteStreamType.PUSH && correlationInfo instanceof ParentPlatform) {
                ParentPlatform platform = (ParentPlatform)correlationInfo;
                MessageForPushChannel messageForPushChannel = MessageForPushChannel.getInstance(0, sendRtpItem.getApp(), sendRtpItem.getStream(),
                        sendRtpItem.getChannelId(), platform.getServerGBId(), platform.getName(), userSetting.getServerId(),
                        sendRtpItem.getMediaServerId());
                messageForPushChannel.setPlatFormIndex(platform.getId());
                redisCatchStorage.sendPlatformStartPlayMsg(messageForPushChannel);
            }
        } else {
            logger.error("RTP推流失败: {}, 参数：{}", jsonObject.getString("msg"), JSONObject.toJSONString(param));
            if (sendRtpItem.isOnlyAudio()) {
                Device device = deviceService.getDevice(sendRtpItem.getDeviceId());
                AudioBroadcastCatch audioBroadcastCatch = audioBroadcastManager.get(sendRtpItem.getDeviceId(), sendRtpItem.getChannelId());
                if (audioBroadcastCatch != null) {
                    try {
                        cmder.streamByeCmd(device, sendRtpItem.getChannelId(), audioBroadcastCatch.getSipTransactionInfo(), null);
                    } catch (SipException | ParseException | InvalidArgumentException |
                             SsrcTransactionNotFoundException e) {
                        logger.error("[命令发送失败] 停止语音对讲: {}", e.getMessage());
                    }
                }
            } else {
                // 向上级平台
                if (correlationInfo instanceof ParentPlatform) {
                    try {
                        ParentPlatform parentPlatform = (ParentPlatform)correlationInfo;
                        commanderForPlatform.streamByeCmd(parentPlatform, callIdHeader.getCallId());
                    } catch (SipException | InvalidArgumentException | ParseException e) {
                        logger.error("[命令发送失败] 国标级联 发送BYE: {}", e.getMessage());
                    }
                }
            }
        }
    }

    @Override
    public void talkCmd(Device device, String channelId, MediaServer mediaServerItem, String stream, AudioBroadcastEvent event) {
        if (device == null || channelId == null) {
            return;
        }
        // TODO 必须多端口模式才支持语音喊话鹤语音对讲
        logger.info("[语音对讲] device： {}, channel: {}", device.getDeviceId(), channelId);
        DeviceChannel deviceChannel = storager.queryChannel(device.getDeviceId(), channelId);
        if (deviceChannel == null) {
            logger.warn("开启语音对讲的时候未找到通道： {}", channelId);
            event.call("开启语音对讲的时候未找到通道");
            return;
        }
        // 查询通道使用状态
        if (audioBroadcastManager.exit(device.getDeviceId(), channelId)) {
            SendRtpItem sendRtpItem = redisCatchStorage.querySendRTPServer(device.getDeviceId(), channelId, null, null);
            if (sendRtpItem != null && sendRtpItem.isOnlyAudio()) {
                // 查询流是否存在，不存在则认为是异常状态
                MediaServer mediaServer = mediaServerService.getOne(sendRtpItem.getMediaServerId());
                Boolean streamReady = zlmServerFactory.isStreamReady(mediaServer, sendRtpItem.getApp(), sendRtpItem.getStream());
                if (streamReady) {
                    logger.warn("[语音对讲] 正在语音广播，无法开启语音通话： {}", channelId);
                    event.call("正在语音广播");
                    return;
                } else {
                    stopAudioBroadcast(device.getDeviceId(), channelId);
                }
            }
        }

        SendRtpItem sendRtpItem = redisCatchStorage.querySendRTPServer(device.getDeviceId(), channelId, stream, null);
        if (sendRtpItem != null) {
            MediaServer mediaServer = mediaServerService.getOne(sendRtpItem.getMediaServerId());
            Boolean streamReady = zlmServerFactory.isStreamReady(mediaServer, "rtp", sendRtpItem.getReceiveStream());
            if (streamReady) {
                logger.warn("[语音对讲] 进行中： {}", channelId);
                event.call("语音对讲进行中");
                return;
            } else {
                stopTalk(device, channelId);
            }
        }

        talk(mediaServerItem, device, channelId, stream, (hookData) -> {
            logger.info("[语音对讲] 收到设备发来的流");
        }, eventResult -> {
            logger.warn("[语音对讲] 失败，{}/{}, 错误码 {} {}", device.getDeviceId(), channelId, eventResult.statusCode, eventResult.msg);
            event.call("失败，错误码 " + eventResult.statusCode + ", " + eventResult.msg);
        }, () -> {
            logger.warn("[语音对讲] 失败，{}/{} 超时", device.getDeviceId(), channelId);
            event.call("失败，超时 ");
            stopTalk(device, channelId);
        }, errorMsg -> {
            logger.warn("[语音对讲] 失败，{}/{} {}", device.getDeviceId(), channelId, errorMsg);
            event.call(errorMsg);
            stopTalk(device, channelId);
        });
    }

    private void stopTalk(Device device, String channelId) {
        stopTalk(device, channelId, null);
    }

    @Override
    public void stopTalk(Device device, String channelId, Boolean streamIsReady) {
        logger.info("[语音对讲] 停止， {}/{}", device.getDeviceId(), channelId);
        SendRtpItem sendRtpItem = redisCatchStorage.querySendRTPServer(device.getDeviceId(), channelId, null, null);
        if (sendRtpItem == null) {
            logger.info("[语音对讲] 停止失败， 未找到发送信息，可能已经停止");
            return;
        }
        // 停止向设备推流
        String mediaServerId = sendRtpItem.getMediaServerId();
        if (mediaServerId == null) {
            return;
        }

        MediaServer mediaServer = mediaServerService.getOne(mediaServerId);

        if (streamIsReady == null || streamIsReady) {
            Map<String, Object> param = new HashMap<>();
            param.put("vhost", "__defaultVhost__");
            param.put("app", sendRtpItem.getApp());
            param.put("stream", sendRtpItem.getStream());
            param.put("ssrc", sendRtpItem.getSsrc());
            zlmServerFactory.stopSendRtpStream(mediaServer, param);
        }

        ssrcFactory.releaseSsrc(mediaServerId, sendRtpItem.getSsrc());

        SsrcTransaction ssrcTransaction = streamSession.getSsrcTransaction(device.getDeviceId(), channelId, null, sendRtpItem.getStream());
        if (ssrcTransaction != null) {
            try {
                cmder.streamByeCmd(device, channelId, sendRtpItem.getStream(), null);
            } catch (InvalidArgumentException | ParseException | SipException | SsrcTransactionNotFoundException  e) {
                logger.info("[语音对讲] 停止消息发送失败，可能已经停止");
            }
        }
        redisCatchStorage.deleteSendRTPServer(device.getDeviceId(), channelId,null, null);
    }

    @Override
    public void getSnap(String deviceId, String channelId, String fileName, ErrorCallback errorCallback) {
        Device device = deviceService.getDevice(deviceId);
        if (device == null) {
            errorCallback.run(InviteErrorCode.ERROR_FOR_PARAMETER_ERROR.getCode(), InviteErrorCode.ERROR_FOR_PARAMETER_ERROR.getMsg(), null);
            return;
        }
        InviteInfo inviteInfo = inviteStreamService.getInviteInfoByDeviceAndChannel(InviteSessionType.PLAY, deviceId, channelId);
        if (inviteInfo != null) {
            if (inviteInfo.getStreamInfo() != null) {
                // 已存在线直接截图
                MediaServer mediaServerItemInuse = mediaServerService.getOne(inviteInfo.getStreamInfo().getMediaServerId());
                String streamUrl;
                if (mediaServerItemInuse.getRtspPort() != 0) {
                    streamUrl = String.format("rtsp://127.0.0.1:%s/%s/%s", mediaServerItemInuse.getRtspPort(), "rtp",  inviteInfo.getStreamInfo().getStream());
                }else {
                    streamUrl = String.format("http://127.0.0.1:%s/%s/%s.live.mp4", mediaServerItemInuse.getHttpPort(), "rtp",  inviteInfo.getStreamInfo().getStream());
                }
                String path = "snap";
                // 请求截图
                logger.info("[请求截图]: " + fileName);
                mediaServerService.getSnap(mediaServerItemInuse, streamUrl, 15, 1, path, fileName);
                File snapFile = new File(path + File.separator + fileName);
                if (snapFile.exists()) {
                    errorCallback.run(InviteErrorCode.SUCCESS.getCode(), InviteErrorCode.SUCCESS.getMsg(), snapFile.getAbsoluteFile());
                }else {
                    errorCallback.run(InviteErrorCode.FAIL.getCode(), InviteErrorCode.FAIL.getMsg(), null);
                }
                return;
            }
        }

        MediaServer newMediaServerItem = getNewMediaServerItem(device);
        play(newMediaServerItem, deviceId, channelId, null, (code, msg, data)->{
            if (code == InviteErrorCode.SUCCESS.getCode()) {
                InviteInfo inviteInfoForPlay = inviteStreamService.getInviteInfoByDeviceAndChannel(InviteSessionType.PLAY, deviceId, channelId);
                if (inviteInfoForPlay != null && inviteInfoForPlay.getStreamInfo() != null) {
                    getSnap(deviceId, channelId, fileName, errorCallback);
                }else {
                    errorCallback.run(InviteErrorCode.FAIL.getCode(), InviteErrorCode.FAIL.getMsg(), null);
                }
            }else {
                errorCallback.run(InviteErrorCode.FAIL.getCode(), InviteErrorCode.FAIL.getMsg(), null);
            }
        });
    }

    @Override
    public void stopPlay(Device device, String channelId) {
        InviteInfo inviteInfo = inviteStreamService.getInviteInfoByDeviceAndChannel(InviteSessionType.PLAY, device.getDeviceId(), channelId);
        if (inviteInfo == null) {
            throw new ControllerException(ErrorCode.ERROR100.getCode(), "点播未找到");
        }
        if (InviteSessionStatus.ok == inviteInfo.getStatus()) {
            try {
                logger.info("[停止点播] {}/{}", device.getDeviceId(), channelId);
                cmder.streamByeCmd(device, channelId, inviteInfo.getStream(), null, null);
            } catch (InvalidArgumentException | SipException | ParseException | SsrcTransactionNotFoundException e) {
                logger.error("[命令发送失败] 停止点播， 发送BYE: {}", e.getMessage());
                throw new ControllerException(ErrorCode.ERROR100.getCode(), "命令发送失败: " + e.getMessage());
            }
        }
        inviteStreamService.removeInviteInfoByDeviceAndChannel(InviteSessionType.PLAY, device.getDeviceId(), channelId);
        storager.stopPlay(device.getDeviceId(), channelId);
        channelService.stopPlay(device.getDeviceId(), channelId);
        if (inviteInfo.getStreamInfo() != null) {
            mediaServerService.closeRTPServer(inviteInfo.getStreamInfo().getMediaServerId(), inviteInfo.getStream());
        }
    }
}<|MERGE_RESOLUTION|>--- conflicted
+++ resolved
@@ -115,14 +115,10 @@
     private ISIPCommanderForPlatform commanderForPlatform;
 
     @Autowired
-<<<<<<< HEAD
     private RedisGbPlayMsgListener redisGbPlayMsgListener;
 
     @Autowired
     private SSRCFactory ssrcFactory;
-=======
-    private ISIPCommanderForPlatform commanderForPlatform;
->>>>>>> 67688d4a
 
     /**
      * 流到来的处理
