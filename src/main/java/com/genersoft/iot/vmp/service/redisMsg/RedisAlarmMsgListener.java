--- conflicted
+++ resolved
@@ -62,18 +62,6 @@
                         }
                         String gbId = alarmChannelMessage.getGbId();
 
-<<<<<<< HEAD
-                    DeviceAlarm deviceAlarm = new DeviceAlarm();
-                    deviceAlarm.setCreateTime(DateUtil.getNow());
-                    deviceAlarm.setChannelId(gbId);
-                    deviceAlarm.setAlarmDescription(alarmChannelMessage.getAlarmDescription());
-                    deviceAlarm.setAlarmMethod("" + alarmChannelMessage.getAlarmSn());
-                    deviceAlarm.setAlarmPriority("1");
-                    deviceAlarm.setAlarmTime(DateUtil.getNowForISO8601());
-                    deviceAlarm.setAlarmType("1");
-                    deviceAlarm.setLongitude(0D);
-                    deviceAlarm.setLatitude(0D);
-=======
                         DeviceAlarm deviceAlarm = new DeviceAlarm();
                         deviceAlarm.setCreateTime(DateUtil.getNow());
                         deviceAlarm.setChannelId(gbId);
@@ -84,7 +72,6 @@
                         deviceAlarm.setAlarmTime(DateUtil.getNowForISO8601());
                         deviceAlarm.setLongitude(0);
                         deviceAlarm.setLatitude(0);
->>>>>>> b010e63d
 
                         if (ObjectUtils.isEmpty(gbId)) {
                             // 发送给所有的上级
