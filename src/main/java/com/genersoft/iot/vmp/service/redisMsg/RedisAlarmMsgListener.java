--- conflicted
+++ resolved
@@ -54,14 +54,13 @@
             taskExecutor.execute(() -> {
                 while (!taskQueue.isEmpty()) {
                     Message msg = taskQueue.poll();
-<<<<<<< HEAD
-
-                    AlarmChannelMessage alarmChannelMessage = JSON.parseObject(msg.getBody(), AlarmChannelMessage.class);
-                    if (alarmChannelMessage == null) {
-                        logger.warn("[REDIS的ALARM通知]消息解析失败");
-                        continue;
-                    }
-                    String gbId = alarmChannelMessage.getGbId();
+                    try {
+                        AlarmChannelMessage alarmChannelMessage = JSON.parseObject(msg.getBody(), AlarmChannelMessage.class);
+                        if (alarmChannelMessage == null) {
+                            logger.warn("[REDIS的ALARM通知]消息解析失败");
+                            continue;
+                        }
+                        String gbId = alarmChannelMessage.getGbId();
 
                     DeviceAlarm deviceAlarm = new DeviceAlarm();
                     deviceAlarm.setCreateTime(DateUtil.getNow());
@@ -73,38 +72,6 @@
                     deviceAlarm.setAlarmType("1");
                     deviceAlarm.setLongitude(0D);
                     deviceAlarm.setLatitude(0D);
-
-                    if (ObjectUtils.isEmpty(gbId)) {
-                        // 发送给所有的上级
-                        List<ParentPlatform> parentPlatforms = storage.queryEnableParentPlatformList(true);
-                        if (parentPlatforms.size() > 0) {
-                            for (ParentPlatform parentPlatform : parentPlatforms) {
-                                try {
-                                    commanderForPlatform.sendAlarmMessage(parentPlatform, deviceAlarm);
-                                } catch (SipException | InvalidArgumentException | ParseException e) {
-                                    logger.error("[命令发送失败] 国标级联 发送报警: {}", e.getMessage());
-                                }
-                            }
-=======
-                    try {
-                        AlarmChannelMessage alarmChannelMessage = JSON.parseObject(msg.getBody(), AlarmChannelMessage.class);
-                        if (alarmChannelMessage == null) {
-                            logger.warn("[REDIS的ALARM通知]消息解析失败");
-                            continue;
->>>>>>> 3aabbd69
-                        }
-                        String gbId = alarmChannelMessage.getGbId();
-
-                        DeviceAlarm deviceAlarm = new DeviceAlarm();
-                        deviceAlarm.setCreateTime(DateUtil.getNow());
-                        deviceAlarm.setChannelId(gbId);
-                        deviceAlarm.setAlarmDescription(alarmChannelMessage.getAlarmDescription());
-                        deviceAlarm.setAlarmMethod("" + alarmChannelMessage.getAlarmSn());
-                        deviceAlarm.setAlarmPriority("1");
-                        deviceAlarm.setAlarmTime(DateUtil.getNowForISO8601());
-                        deviceAlarm.setAlarmType("1");
-                        deviceAlarm.setLongitude(0);
-                        deviceAlarm.setLatitude(0);
 
                         if (ObjectUtils.isEmpty(gbId)) {
                             // 发送给所有的上级
