package com.genersoft.iot.vmp.service;

import com.alibaba.fastjson.JSONArray;
import com.genersoft.iot.vmp.common.StreamInfo;
import com.genersoft.iot.vmp.media.zlm.dto.MediaServerItem;

/**
 * 媒体信息业务
 */
public interface IMediaService {

    /**
     * 根据应用名和流ID获取播放地址, 通过zlm接口检查是否存在
     * @param app
     * @param stream
     * @return
     */
    StreamInfo getStreamInfoByAppAndStreamWithCheck(String app, String stream, String mediaServerId,String addr, boolean authority);


    /**
     * 根据应用名和流ID获取播放地址, 通过zlm接口检查是否存在, 返回的ip使用远程访问ip，适用与zlm与wvp在一台主机的情况
     * @param app
     * @param stream
     * @return
     */
    StreamInfo getStreamInfoByAppAndStreamWithCheck(String app, String stream, String mediaServerId, boolean authority);

    /**
     * 根据应用名和流ID获取播放地址, 只是地址拼接
     * @param app
     * @param stream
     * @return
     */
    StreamInfo getStreamInfoByAppAndStream(MediaServerItem mediaServerItem, String app, String stream, Object tracks, String callId);

    /**
     * 根据应用名和流ID获取播放地址, 只是地址拼接，返回的ip使用远程访问ip，适用与zlm与wvp在一台主机的情况
     * @param app
     * @param stream
     * @return
     */
<<<<<<< HEAD
    StreamInfo getStreamInfoByAppAndStream(MediaServerItem mediaInfo, String app, String stream, Object tracks, String addr);
    StreamInfo getStreamInfoByAppAndStream(MediaServerItem mediaInfo, String app, String stream, Object tracks, String addr, boolean isPlay);
=======
    StreamInfo getStreamInfoByAppAndStream(MediaServerItem mediaInfo, String app, String stream, Object tracks, String addr, String callId);
>>>>>>> 0b1cae75
}<|MERGE_RESOLUTION|>--- conflicted
+++ resolved
@@ -40,10 +40,6 @@
      * @param stream
      * @return
      */
-<<<<<<< HEAD
-    StreamInfo getStreamInfoByAppAndStream(MediaServerItem mediaInfo, String app, String stream, Object tracks, String addr);
+    StreamInfo getStreamInfoByAppAndStream(MediaServerItem mediaInfo, String app, String stream, Object tracks, String addr, String callId);
     StreamInfo getStreamInfoByAppAndStream(MediaServerItem mediaInfo, String app, String stream, Object tracks, String addr, boolean isPlay);
-=======
-    StreamInfo getStreamInfoByAppAndStream(MediaServerItem mediaInfo, String app, String stream, Object tracks, String addr, String callId);
->>>>>>> 0b1cae75
 }