--- conflicted
+++ resolved
@@ -6,10 +6,7 @@
 import com.genersoft.iot.vmp.gb28181.transmit.callback.DeferredResultHolder;
 import com.genersoft.iot.vmp.gb28181.transmit.callback.RequestMessage;
 import com.genersoft.iot.vmp.media.zlm.ZLMRESTfulUtils;
-<<<<<<< HEAD
-=======
 import com.genersoft.iot.vmp.storager.IRedisCatchStorage;
->>>>>>> 730a64be
 import com.genersoft.iot.vmp.vmanager.service.IPlayService;
 import org.slf4j.Logger;
 import org.slf4j.LoggerFactory;
@@ -31,10 +28,7 @@
 import com.genersoft.iot.vmp.storager.IVideoManagerStorager;
 import org.springframework.web.context.request.async.DeferredResult;
 
-<<<<<<< HEAD
-=======
 import javax.sip.message.Response;
->>>>>>> 730a64be
 import java.util.UUID;
 
 @CrossOrigin
@@ -80,31 +74,21 @@
 			resultHolder.invokeResult(msg);
 		});
 		Device device = storager.queryVideoDevice(deviceId);
-<<<<<<< HEAD
-		StreamInfo streamInfo = storager.queryPlaybackByDevice(deviceId, channelId);
-		if (streamInfo != null) {
-			// 停止之前的回放
-			cmder.streamByeCmd(streamInfo.getSsrc());
-=======
 		StreamInfo streamInfo = redisCatchStorage.queryPlaybackByDevice(deviceId, channelId);
 		if (streamInfo != null) {
 			// 停止之前的回放
 			cmder.streamByeCmd(streamInfo.getStreamId());
->>>>>>> 730a64be
 		}
 		resultHolder.put(DeferredResultHolder.CALLBACK_CMD_PlAY + uuid, result);
 		cmder.playbackStreamCmd(device, channelId, startTime, endTime, (JSONObject response) -> {
 			logger.info("收到订阅消息： " + response.toJSONString());
 			playService.onPublishHandlerForPlayBack(response, deviceId, channelId, uuid.toString());
-<<<<<<< HEAD
-=======
 		}, event -> {
 			Response response = event.getResponse();
 			RequestMessage msg = new RequestMessage();
 			msg.setId(DeferredResultHolder.CALLBACK_CMD_PlAY + uuid);
 			msg.setData(String.format("回放失败， 错误码： %s, %s", response.getStatusCode(), response.getReasonPhrase()));
 			resultHolder.invokeResult(msg);
->>>>>>> 730a64be
 		});
 
 		return result;
