--- conflicted
+++ resolved
@@ -7,11 +7,8 @@
 import com.genersoft.iot.vmp.gb28181.transmit.callback.DeferredResultHolder;
 import com.genersoft.iot.vmp.gb28181.transmit.callback.RequestMessage;
 import com.genersoft.iot.vmp.media.zlm.ZLMRESTfulUtils;
-<<<<<<< HEAD
-=======
 import com.genersoft.iot.vmp.media.zlm.ZLMRTPServerFactory;
 import com.genersoft.iot.vmp.storager.IRedisCatchStorage;
->>>>>>> 730a64be
 import com.genersoft.iot.vmp.vmanager.service.IPlayService;
 import org.slf4j.Logger;
 import org.slf4j.LoggerFactory;
@@ -32,10 +29,7 @@
 import com.genersoft.iot.vmp.storager.IVideoManagerStorager;
 import org.springframework.web.context.request.async.DeferredResult;
 
-<<<<<<< HEAD
-=======
 import javax.sip.message.Response;
->>>>>>> 730a64be
 import java.text.DecimalFormat;
 import java.util.UUID;
 
@@ -75,19 +69,6 @@
 		UUID uuid = UUID.randomUUID();
 		DeferredResult<ResponseEntity<String>> result = new DeferredResult<ResponseEntity<String>>();
 
-		// 录像查询以channelId作为deviceId查询
-		resultHolder.put(DeferredResultHolder.CALLBACK_CMD_PlAY + uuid, result);
-
-		UUID uuid = UUID.randomUUID();
-		DeferredResult<ResponseEntity<String>> result = new DeferredResult<ResponseEntity<String>>();
-		// 超时处理
-		result.onTimeout(()->{
-			logger.warn(String.format("设备点播超时，deviceId：%s ，channelId：%s", deviceId, channelId));
-			RequestMessage msg = new RequestMessage();
-			msg.setId(DeferredResultHolder.CALLBACK_CMD_PlAY + uuid);
-			msg.setData("Timeout");
-			resultHolder.invokeResult(msg);
-		});
 		// 录像查询以channelId作为deviceId查询
 		resultHolder.put(DeferredResultHolder.CALLBACK_CMD_PlAY + uuid, result);
 
@@ -96,15 +77,12 @@
 			cmder.playStreamCmd(device, channelId, (JSONObject response) -> {
 				logger.info("收到订阅消息： " + response.toJSONString());
 				playService.onPublishHandlerForPlay(response, deviceId, channelId, uuid.toString());
-<<<<<<< HEAD
-=======
 			}, event -> {
 				RequestMessage msg = new RequestMessage();
 				msg.setId(DeferredResultHolder.CALLBACK_CMD_PlAY + uuid);
 				Response response = event.getResponse();
 				msg.setData(String.format("点播失败， 错误码： %s, %s", response.getStatusCode(), response.getReasonPhrase()));
 				resultHolder.invokeResult(msg);
->>>>>>> 730a64be
 			});
 		} else {
 			String streamId = streamInfo.getStreamId();
@@ -115,16 +93,6 @@
 				msg.setData(JSON.toJSONString(streamInfo));
 				resultHolder.invokeResult(msg);
 			} else {
-<<<<<<< HEAD
-				storager.stopPlay(streamInfo);
-				// TODO playStreamCmd 超时处理
-				cmder.playStreamCmd(device, channelId, (JSONObject response) -> {
-					logger.info("收到订阅消息： " + response.toJSONString());
-					playService.onPublishHandlerForPlay(response, deviceId, channelId, uuid.toString());
-				});
-			}
-		}
-=======
 				redisCatchStorage.stopPlay(streamInfo);
 				cmder.playStreamCmd(device, channelId, (JSONObject response) -> {
 					logger.info("收到订阅消息： " + response.toJSONString());
@@ -149,7 +117,6 @@
 			msg.setData("Timeout");
 			resultHolder.invokeResult(msg);
 		});
->>>>>>> 730a64be
 		return result;
 	}
 
