--- conflicted
+++ resolved
@@ -6,22 +6,17 @@
 import com.genersoft.iot.vmp.conf.UserSetting;
 import com.genersoft.iot.vmp.conf.exception.ControllerException;
 import com.genersoft.iot.vmp.media.zlm.SendRtpPortManager;
-<<<<<<< HEAD
 import com.genersoft.iot.vmp.media.zlm.ZLMServerFactory;
-=======
+import com.genersoft.iot.vmp.media.zlm.SendRtpPortManager;
 import com.genersoft.iot.vmp.media.zlm.ZLMRTPServerFactory;
->>>>>>> 9fc3db1f
 import com.genersoft.iot.vmp.media.zlm.ZlmHttpHookSubscribe;
 import com.genersoft.iot.vmp.media.zlm.dto.HookSubscribeFactory;
 import com.genersoft.iot.vmp.media.zlm.dto.HookSubscribeForRtpServerTimeout;
 import com.genersoft.iot.vmp.media.zlm.dto.HookSubscribeForStreamChange;
 import com.genersoft.iot.vmp.media.zlm.dto.MediaServerItem;
-<<<<<<< HEAD
 import com.genersoft.iot.vmp.media.zlm.dto.hook.OnRtpServerTimeoutHookParam;
 import com.genersoft.iot.vmp.service.IDeviceChannelService;
 import com.genersoft.iot.vmp.service.IDeviceService;
-=======
->>>>>>> 9fc3db1f
 import com.genersoft.iot.vmp.service.IMediaServerService;
 import com.genersoft.iot.vmp.utils.redis.RedisUtil;
 import com.genersoft.iot.vmp.vmanager.bean.ErrorCode;
@@ -42,10 +37,8 @@
 import java.util.HashMap;
 import java.util.List;
 import java.util.Map;
-<<<<<<< HEAD
-=======
 import java.util.UUID;
->>>>>>> 9fc3db1f
+import java.util.concurrent.TimeUnit;
 import java.util.concurrent.TimeUnit;
 
 @SuppressWarnings("rawtypes")
@@ -126,18 +119,10 @@
             HookSubscribeForRtpServerTimeout hookSubscribeForRtpServerTimeout = HookSubscribeFactory.on_rtp_server_timeout(stream, String.valueOf(ssrcInt), mediaServerItem.getId());
             // 订阅 zlm启动事件, 新的zlm也会从这里进入系统
             hookSubscribe.addSubscribe(hookSubscribeForRtpServerTimeout,
-<<<<<<< HEAD
                     (mediaServerItemInUse, hookParam)->{
                         OnRtpServerTimeoutHookParam serverTimeoutHookParam = (OnRtpServerTimeoutHookParam) hookParam;
                         if (stream.equals(serverTimeoutHookParam.getStream_id())) {
                             logger.info("[开启收流和获取发流信息] 等待收流超时 callId->{}, 发送回调", callId);
-=======
-                    (mediaServerItemInUse, response)->{
-                        if (stream.equals(response.getString("stream_id"))) {
-                            logger.info("[第三方服务对接->开启收流和获取发流信息] 等待收流超时 callId->{}, 发送回调", callId);
-                            // 将信息写入redis中，以备后用
-                            redisTemplate.delete(receiveKey);
->>>>>>> 9fc3db1f
                             OkHttpClient.Builder httpClientBuilder = new OkHttpClient.Builder();
                             OkHttpClient client = httpClientBuilder.build();
                             String url = callBack + "?callId="  + callId;
@@ -162,12 +147,6 @@
         // 将信息写入redis中，以备后用
         redisTemplate.opsForValue().set(receiveKey, otherRtpSendInfo);
         if (isSend != null && isSend) {
-<<<<<<< HEAD
-            int port = sendRtpPortManager.getNextPort(mediaServerItem.getId());
-            otherRtpSendInfo.setIp(mediaServerItem.getSdpIp());
-            otherRtpSendInfo.setPort(port);
-            logger.info("[开启收流和获取发流信息] 结果，callId->{}， {}", callId, otherRtpSendInfo);
-=======
             String key = VideoManagerConstants.WVP_OTHER_SEND_RTP_INFO + userSetting.getServerId() + "_"  + callId;
             // 预创建发流信息
             int portForVideo = sendRtpPortManager.getNextPort(mediaServerItem.getId());
@@ -178,7 +157,6 @@
             otherRtpSendInfo.setSendLocalPortForVideo(portForVideo);
             otherRtpSendInfo.setSendLocalPortForAudio(portForAudio);
             logger.info("[第三方服务对接->开启收流和获取发流信息] 结果，callId->{}， {}", callId, otherRtpSendInfo);
->>>>>>> 9fc3db1f
         }
         // 将信息写入redis中，以备后用
         redisTemplate.opsForValue().set(key, otherRtpSendInfo, 300, TimeUnit.SECONDS);
