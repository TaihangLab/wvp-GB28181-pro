--- conflicted
+++ resolved
@@ -7,12 +7,9 @@
 import com.genersoft.iot.vmp.conf.UserSetting;
 import com.genersoft.iot.vmp.conf.VersionInfo;
 import com.genersoft.iot.vmp.conf.exception.ControllerException;
-<<<<<<< HEAD
 import com.genersoft.iot.vmp.gb28181.bean.SendRtpItem;
 import com.genersoft.iot.vmp.media.zlm.ZLMServerFactory;
-=======
 import com.genersoft.iot.vmp.media.zlm.ZLMRTPServerFactory;
->>>>>>> ba8fffd9
 import com.genersoft.iot.vmp.media.zlm.ZlmHttpHookSubscribe;
 import com.genersoft.iot.vmp.media.zlm.dto.HookSubscribeFactory;
 import com.genersoft.iot.vmp.media.zlm.dto.HookSubscribeForRtpServerTimeout;
@@ -49,20 +46,13 @@
 @RequestMapping("/api/rtp")
 public class RtpController {
 
+    @Autowired
+    private ZLMServerFactory zlmServerFactory;
+
     private final static Logger logger = LoggerFactory.getLogger(RtpController.class);
 
     @Autowired
-    private ZLMRTPServerFactory zlmServerFactory;
-
-    @Autowired
-<<<<<<< HEAD
-    private ZLMServerFactory zlmServerFactory;
-
-    @Autowired
-    private ZlmHttpHookSubscribe zlmHttpHookSubscribe;
-=======
     private ZlmHttpHookSubscribe hookSubscribe;
->>>>>>> ba8fffd9
 
     @Autowired
     private IMediaServerService mediaServerService;
