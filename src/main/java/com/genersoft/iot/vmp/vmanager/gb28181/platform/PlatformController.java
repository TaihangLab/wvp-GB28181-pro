--- conflicted
+++ resolved
@@ -215,271 +215,4 @@
         return parentPlatform != null;
     }
 
-<<<<<<< HEAD
-=======
-    /**
-     * 分页查询级联平台的所有所有通道
-     *
-     * @param page        当前页
-     * @param count       每页条数
-     * @param platformId  上级平台ID
-     * @param query       查询内容
-     * @param online      是否在线
-     * @param channelType 通道类型
-     * @return
-     */
-    @Operation(summary = "查询上级平台是否存在", security = @SecurityRequirement(name = JwtUtils.HEADER))
-    @Parameter(name = "page", description = "当前页", required = true)
-    @Parameter(name = "count", description = "每页条数", required = true)
-    @Parameter(name = "platformId", description = "上级平台的国标编号")
-    @Parameter(name = "catalogId", description = "目录ID")
-    @Parameter(name = "query", description = "查询内容")
-    @Parameter(name = "online", description = "是否在线")
-    @Parameter(name = "channelType", description = "通道类型")
-    @GetMapping("/channel_list")
-    @ResponseBody
-    public PageInfo<ChannelReduce> channelList(int page, int count,
-                                               @RequestParam(required = false) String platformId,
-                                               @RequestParam(required = false) String catalogId,
-                                               @RequestParam(required = false) String query,
-                                               @RequestParam(required = false) Boolean online,
-                                               @RequestParam(required = false) Boolean channelType) {
-
-        if (ObjectUtils.isEmpty(platformId)) {
-            platformId = null;
-        }
-        if (ObjectUtils.isEmpty(query)) {
-            query = null;
-        }
-        if (ObjectUtils.isEmpty(platformId) || ObjectUtils.isEmpty(catalogId)) {
-            catalogId = null;
-        }
-        PageInfo<ChannelReduce> channelReduces = storager.queryAllChannelList(page, count, query, online, channelType, platformId, catalogId);
-
-        return channelReduces;
-    }
-
-    /**
-     * 向上级平台添加国标通道
-     *
-     * @param param 通道关联参数
-     * @return
-     */
-    @Operation(summary = "向上级平台添加国标通道", security = @SecurityRequirement(name = JwtUtils.HEADER))
-    @PostMapping("/update_channel_for_gb")
-    @ResponseBody
-    public void updateChannelForGB(@RequestBody UpdateChannelParam param) {
-
-        if (logger.isDebugEnabled()) {
-            logger.debug("给上级平台添加国标通道API调用");
-        }
-        int result = 0;
-        if (param.getChannelReduces() == null || param.getChannelReduces().size() == 0) {
-            if (param.isAll()) {
-                logger.info("[国标级联]添加所有通道到上级平台， {}", param.getPlatformId());
-                List<ChannelReduce> allChannelForDevice = deviceChannelService.queryAllChannelList(param.getPlatformId());
-                result = platformChannelService.updateChannelForGB(param.getPlatformId(), allChannelForDevice, param.getCatalogId());
-            }
-        }else {
-            result = platformChannelService.updateChannelForGB(param.getPlatformId(), param.getChannelReduces(), param.getCatalogId());
-        }
-        if (result <= 0) {
-            throw new ControllerException(ErrorCode.ERROR100);
-        }
-    }
-
-    /**
-     * 从上级平台移除国标通道
-     *
-     * @param param 通道关联参数
-     * @return
-     */
-    @Operation(summary = "从上级平台移除国标通道", security = @SecurityRequirement(name = JwtUtils.HEADER))
-    @DeleteMapping("/del_channel_for_gb")
-    @ResponseBody
-    public void delChannelForGB(@RequestBody UpdateChannelParam param) {
-
-        if (logger.isDebugEnabled()) {
-            logger.debug("给上级平台删除国标通道API调用");
-        }
-        int result = 0;
-        if (param.getChannelReduces() == null || param.getChannelReduces().size() == 0) {
-            if (param.isAll()) {
-                logger.info("[国标级联]移除所有通道，上级平台， {}", param.getPlatformId());
-                result = platformChannelService.delAllChannelForGB(param.getPlatformId(), param.getCatalogId());
-            }
-        }else {
-            result = storager.delChannelForGB(param.getPlatformId(), param.getChannelReduces());
-        }
-        if (result <= 0) {
-            throw new ControllerException(ErrorCode.ERROR100);
-        }
-    }
-
-    /**
-     * 获取目录
-     *
-     * @param platformId 平台ID
-     * @param parentId   目录父ID
-     * @return
-     */
-    @Operation(summary = "获取目录", security = @SecurityRequirement(name = JwtUtils.HEADER))
-    @Parameter(name = "platformId", description = "上级平台的国标编号", required = true)
-    @Parameter(name = "parentId", description = "父级目录的国标编号", required = true)
-    @GetMapping("/catalog")
-    @ResponseBody
-    public List<PlatformCatalog> getCatalogByPlatform(String platformId, String parentId) {
-
-        if (logger.isDebugEnabled()) {
-            logger.debug("查询目录,platformId: {}, parentId: {}", platformId, parentId);
-        }
-        ParentPlatform platform = storager.queryParentPlatByServerGBId(platformId);
-        if (platform == null) {
-            throw new ControllerException(ErrorCode.ERROR100.getCode(), "平台未找到");
-        }
-//        if (platformId.equals(parentId)) {
-//            parentId = platform.getDeviceGBId();
-//        }
-
-        if (platformId.equals(platform.getDeviceGBId())) {
-            parentId = null;
-        }
-
-        return storager.getChildrenCatalogByPlatform(platformId, parentId);
-    }
-
-    /**
-     * 添加目录
-     *
-     * @param platformCatalog 目录
-     * @return
-     */
-    @Operation(summary = "添加目录", security = @SecurityRequirement(name = JwtUtils.HEADER))
-    @PostMapping("/catalog/add")
-    @ResponseBody
-    public void addCatalog(@RequestBody PlatformCatalog platformCatalog) {
-
-        if (logger.isDebugEnabled()) {
-            logger.debug("添加目录,{}", JSON.toJSONString(platformCatalog));
-        }
-        PlatformCatalog platformCatalogInStore = storager.getCatalog(platformCatalog.getPlatformId(), platformCatalog.getId());
-
-        if (platformCatalogInStore != null) {
-            throw new ControllerException(ErrorCode.ERROR100.getCode(), platformCatalog.getId() + " already exists");
-        }
-        int addResult = storager.addCatalog(platformCatalog);
-        if (addResult <= 0) {
-            throw new ControllerException(ErrorCode.ERROR100);
-        }
-    }
-
-    /**
-     * 编辑目录
-     *
-     * @param platformCatalog 目录
-     * @return
-     */
-    @Operation(summary = "编辑目录", security = @SecurityRequirement(name = JwtUtils.HEADER))
-    @PostMapping("/catalog/edit")
-    @ResponseBody
-    public void editCatalog(@RequestBody PlatformCatalog platformCatalog) {
-
-        if (logger.isDebugEnabled()) {
-            logger.debug("编辑目录,{}", JSON.toJSONString(platformCatalog));
-        }
-        PlatformCatalog platformCatalogInStore = storager.getCatalog(platformCatalog.getPlatformId(), platformCatalog.getId());
-
-        if (platformCatalogInStore == null) {
-            throw new ControllerException(ErrorCode.ERROR100.getCode(), platformCatalog.getId() + " not exists");
-        }
-        int addResult = storager.updateCatalog(platformCatalog);
-        if (addResult <= 0) {
-            throw new ControllerException(ErrorCode.ERROR100.getCode(), "写入数据库失败");
-        }
-    }
-
-    /**
-     * 删除目录
-     *
-     * @param id 目录Id
-     * @param platformId 平台Id
-     * @return
-     */
-    @Operation(summary = "删除目录", security = @SecurityRequirement(name = JwtUtils.HEADER))
-    @Parameter(name = "id", description = "目录Id", required = true)
-    @Parameter(name = "platformId", description = "平台Id", required = true)
-    @DeleteMapping("/catalog/del")
-    @ResponseBody
-    public void delCatalog(String id, String platformId) {
-
-        if (logger.isDebugEnabled()) {
-            logger.debug("删除目录,{}", id);
-        }
-
-        if (ObjectUtils.isEmpty(id) || ObjectUtils.isEmpty(platformId)) {
-            throw new ControllerException(ErrorCode.ERROR400);
-        }
-
-        int delResult = storager.delCatalog(platformId, id);
-        // 如果删除的是默认目录则根目录设置为默认目录
-        PlatformCatalog parentPlatform = storager.queryDefaultCatalogInPlatform(platformId);
-
-        // 默认节点被移除
-        if (parentPlatform == null) {
-            storager.setDefaultCatalog(platformId, platformId);
-        }
-
-        if (delResult <= 0) {
-            throw new ControllerException(ErrorCode.ERROR100.getCode(), "写入数据库失败");
-        }
-    }
-
-    /**
-     * 删除关联
-     *
-     * @param platformCatalog 关联的信息
-     * @return
-     */
-    @Operation(summary = "删除关联", security = @SecurityRequirement(name = JwtUtils.HEADER))
-    @DeleteMapping("/catalog/relation/del")
-    @ResponseBody
-    public void delRelation(@RequestBody PlatformCatalog platformCatalog) {
-
-        if (logger.isDebugEnabled()) {
-            logger.debug("删除关联,{}", JSON.toJSONString(platformCatalog));
-        }
-        int delResult = storager.delRelation(platformCatalog);
-
-        if (delResult <= 0) {
-            throw new ControllerException(ErrorCode.ERROR100.getCode(), "写入数据库失败");
-        }
-    }
-
-
-    /**
-     * 修改默认目录
-     *
-     * @param platformId 平台Id
-     * @param catalogId  目录Id
-     * @return
-     */
-    @Operation(summary = "修改默认目录", security = @SecurityRequirement(name = JwtUtils.HEADER))
-    @Parameter(name = "catalogId", description = "目录Id", required = true)
-    @Parameter(name = "platformId", description = "平台Id", required = true)
-    @PostMapping("/catalog/default/update")
-    @ResponseBody
-    public void setDefaultCatalog(String platformId, String catalogId) {
-
-        if (logger.isDebugEnabled()) {
-            logger.debug("修改默认目录,{},{}", platformId, catalogId);
-        }
-        int updateResult = storager.setDefaultCatalog(platformId, catalogId);
-
-        if (updateResult <= 0) {
-            throw new ControllerException(ErrorCode.ERROR100.getCode(), "写入数据库失败");
-        }
-    }
-
-
->>>>>>> f8d2b933
 }