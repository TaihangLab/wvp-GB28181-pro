--- conflicted
+++ resolved
@@ -12,11 +12,8 @@
 import com.genersoft.iot.vmp.media.zlm.dto.MediaServerItem;
 import com.genersoft.iot.vmp.service.IMediaServerService;
 import com.genersoft.iot.vmp.storager.IRedisCatchStorage;
-<<<<<<< HEAD
 import com.genersoft.iot.vmp.vmanager.bean.AudioBroadcastResult;
-=======
 import com.genersoft.iot.vmp.vmanager.bean.ErrorCode;
->>>>>>> 042b28b2
 import com.genersoft.iot.vmp.vmanager.bean.WVPResult;
 import com.genersoft.iot.vmp.vmanager.gb28181.play.bean.PlayResult;
 import com.genersoft.iot.vmp.service.IMediaService;
@@ -43,14 +40,11 @@
 import java.util.List;
 import java.util.UUID;
 
-<<<<<<< HEAD
+
 /**
  * @author lin
  */
-@Api(tags = "国标设备点播")
-=======
 @Tag(name  = "国标设备点播")
->>>>>>> 042b28b2
 @CrossOrigin
 @RestController
 @RequestMapping("/api/play")
@@ -109,31 +103,14 @@
 
 		logger.debug(String.format("设备预览/回放停止API调用，streamId：%s_%s", deviceId, channelId ));
 
-<<<<<<< HEAD
-		String uuid = UUID.randomUUID().toString();
-		DeferredResult<ResponseEntity<String>> result = new DeferredResult<>();
-=======
 		if (deviceId == null || channelId == null) {
 			throw new ControllerException(ErrorCode.ERROR400);
 		}
->>>>>>> 042b28b2
 
 		StreamInfo streamInfo = redisCatchStorage.queryPlayByDevice(deviceId, channelId);
 		if (streamInfo == null) {
 			throw new ControllerException(ErrorCode.ERROR100.getCode(), "点播未找到");
 		}
-<<<<<<< HEAD
-		cmder.streamByeCmd(deviceId, channelId, streamInfo.getStream(), null, eventResult -> {
-			redisCatchStorage.stopPlay(streamInfo);
-			storager.stopPlay(streamInfo.getDeviceID(), streamInfo.getChannelId());
-			RequestMessage msgForSuccess = new RequestMessage();
-			msgForSuccess.setId(uuid);
-			msgForSuccess.setKey(key);
-			msgForSuccess.setData("success");
-			resultHolder.invokeAllResult(msgForSuccess);
-		});
-=======
->>>>>>> 042b28b2
 
 		cmder.streamByeCmd(deviceId, channelId, streamInfo.getStream(), null, null);
 		redisCatchStorage.stopPlay(streamInfo);
@@ -218,28 +195,15 @@
 		}
 	}
 
-<<<<<<< HEAD
-	@ApiOperation("语音广播命令")
-	@ApiImplicitParams({
-			@ApiImplicitParam(name = "deviceId", value = "设备Id", dataTypeClass = String.class),
-			@ApiImplicitParam(name = "channelId", value = "通道Id", dataTypeClass = String.class),
-			@ApiImplicitParam(name = "timeout", value = "推流超时时间(秒)", dataTypeClass = Integer.class),
-	})
-    @GetMapping("/broadcast/{deviceId}/{channelId}")
-    @PostMapping("/broadcast/{deviceId}/{channelId}")
-    public DeferredResult<WVPResult<AudioBroadcastResult>> broadcastApi(@PathVariable String deviceId, @PathVariable String channelId,  Integer timeout) {
-=======
 	@Operation(summary = "语音广播命令")
 	@Parameter(name = "deviceId", description = "设备国标编号", required = true)
     @GetMapping("/broadcast/{deviceId}")
     @PostMapping("/broadcast/{deviceId}")
-    public DeferredResult<String> broadcastApi(@PathVariable String deviceId) {
->>>>>>> 042b28b2
+    public DeferredResult<WVPResult<AudioBroadcastResult>> broadcastApi(@PathVariable String deviceId) {
         if (logger.isDebugEnabled()) {
             logger.debug("语音广播API调用");
         }
         Device device = storager.queryVideoDevice(deviceId);
-<<<<<<< HEAD
 		if (device == null) {
 			WVPResult<AudioBroadcastResult> result = new WVPResult<>();
 			result.setCode(-1);
@@ -255,13 +219,6 @@
 			DeferredResult<WVPResult<AudioBroadcastResult>> deferredResult = new DeferredResult<>();
 			deferredResult.setResult(result);
 			return deferredResult;
-=======
-		DeferredResult<String> result = new DeferredResult<>(3 * 1000L);
-		String key  = DeferredResultHolder.CALLBACK_CMD_BROADCAST + deviceId;
-		if (resultHolder.exist(key, null)) {
-			result.setResult("设备使用中");
-			return result;
->>>>>>> 042b28b2
 		}
 
 		String key = DeferredResultHolder.CALLBACK_CMD_BROADCAST + deviceId;
@@ -287,7 +244,6 @@
 			requestMessage.setData(wvpResult);
 			resultHolder.invokeAllResult(requestMessage);
 		});
-<<<<<<< HEAD
 		playService.audioBroadcast(device, channelId, timeout, (msg)->{
 			WVPResult<AudioBroadcastResult> wvpResult = new WVPResult<>();
 			wvpResult.setCode(-1);
@@ -296,28 +252,13 @@
 			requestMessage.setKey(key);
 			requestMessage.setData(wvpResult);
 			resultHolder.invokeAllResult(requestMessage);
-=======
-
-		result.onTimeout(() -> {
-			logger.warn("语音广播操作超时, 设备未返回应答指令");
-			RequestMessage msg = new RequestMessage();
-			msg.setKey(key);
-			msg.setId(uuid);
-			JSONObject json = new JSONObject();
-			json.put("DeviceID", deviceId);
-			json.put("CmdType", "Broadcast");
-			json.put("Result", "Failed");
-			json.put("Error", "Timeout. Device did not response to broadcast command.");
-			msg.setData(json);
-			resultHolder.invokeResult(msg);
->>>>>>> 042b28b2
 		});
 		resultHolder.put(key, uuid, result);
 
 		return result;
 	}
 
-<<<<<<< HEAD
+	@Operation(summary = "获取所有的ssrc")
 
 	@ApiOperation("停止语音广播")
 	@ApiImplicitParams({
@@ -334,14 +275,9 @@
 		return new WVPResult<>(0, "success", null);
 	}
 
-	@ApiOperation("获取所有的ssrc")
-	@GetMapping("/ssrc")
-	public WVPResult<JSONObject> getSsrc() {
-=======
 	@Operation(summary = "获取所有的ssrc")
 	@GetMapping("/ssrc")
 	public JSONObject getSSRC() {
->>>>>>> 042b28b2
 		if (logger.isDebugEnabled()) {
 			logger.debug("获取所有的ssrc");
 		}
