package com.genersoft.iot.vmp.vmanager.gb28181.play;

import com.alibaba.fastjson2.JSONArray;
import com.alibaba.fastjson2.JSONObject;
import com.genersoft.iot.vmp.common.StreamInfo;
import com.genersoft.iot.vmp.conf.UserSetting;
import com.genersoft.iot.vmp.conf.exception.ControllerException;
import com.genersoft.iot.vmp.conf.exception.SsrcTransactionNotFoundException;
import com.genersoft.iot.vmp.gb28181.bean.Device;
import com.genersoft.iot.vmp.gb28181.bean.SsrcTransaction;
import com.genersoft.iot.vmp.gb28181.session.VideoStreamSessionManager;
import com.genersoft.iot.vmp.gb28181.transmit.callback.DeferredResultHolder;
import com.genersoft.iot.vmp.gb28181.transmit.callback.RequestMessage;
import com.genersoft.iot.vmp.gb28181.transmit.cmd.impl.SIPCommander;
import com.genersoft.iot.vmp.media.zlm.ZLMRESTfulUtils;
import com.genersoft.iot.vmp.media.zlm.dto.MediaServerItem;
import com.genersoft.iot.vmp.service.IMediaServerService;
import com.genersoft.iot.vmp.service.IMediaService;
import com.genersoft.iot.vmp.service.IPlayService;
import com.genersoft.iot.vmp.storager.IRedisCatchStorage;
import com.genersoft.iot.vmp.storager.IVideoManagerStorage;
import com.genersoft.iot.vmp.vmanager.bean.*;
import io.swagger.v3.oas.annotations.Operation;
import io.swagger.v3.oas.annotations.Parameter;
import io.swagger.v3.oas.annotations.tags.Tag;
import org.slf4j.Logger;
import org.slf4j.LoggerFactory;
import org.springframework.beans.factory.annotation.Autowired;
import org.springframework.web.bind.annotation.*;
import org.springframework.web.context.request.async.DeferredResult;

import javax.servlet.http.HttpServletRequest;
import javax.sip.InvalidArgumentException;
import javax.sip.SipException;
import java.text.ParseException;
import java.util.List;
import java.util.UUID;


/**
 * @author lin
 */
@Tag(name  = "国标设备点播")
@CrossOrigin
@RestController
@RequestMapping("/api/play")
public class PlayController {

	private final static Logger logger = LoggerFactory.getLogger(PlayController.class);

	@Autowired
	private SIPCommander cmder;

	@Autowired
	private VideoStreamSessionManager streamSession;

	@Autowired
	private IVideoManagerStorage storager;

	@Autowired
	private IRedisCatchStorage redisCatchStorage;

	@Autowired
	private ZLMRESTfulUtils zlmresTfulUtils;

	@Autowired
	private DeferredResultHolder resultHolder;

	@Autowired
	private IPlayService playService;

	@Autowired
	private IMediaService mediaService;

	@Autowired
	private IMediaServerService mediaServerService;

	@Autowired
	private UserSetting userSetting;

	@Operation(summary = "开始点播")
	@Parameter(name = "deviceId", description = "设备国标编号", required = true)
	@Parameter(name = "channelId", description = "通道国标编号", required = true)
	@GetMapping("/start/{deviceId}/{channelId}")
	public DeferredResult<WVPResult<StreamContent>> play(HttpServletRequest request, @PathVariable String deviceId,
														 @PathVariable String channelId) {

		// 获取可用的zlm
		Device device = storager.queryVideoDevice(deviceId);
		MediaServerItem newMediaServerItem = playService.getNewMediaServerItem(device);

		RequestMessage msg = new RequestMessage();
		String key = DeferredResultHolder.CALLBACK_CMD_PLAY + deviceId + channelId;
		boolean exist = resultHolder.exist(key, null);
		msg.setKey(key);
		String uuid = UUID.randomUUID().toString();
		msg.setId(uuid);
		DeferredResult<WVPResult<StreamContent>> result = new DeferredResult<>(userSetting.getPlayTimeout().longValue());
		DeferredResultEx<WVPResult<StreamContent>> deferredResultEx = new DeferredResultEx<>(result);

		result.onTimeout(()->{
			logger.info("点播接口等待超时");
			// 释放rtpserver
			WVPResult<StreamInfo> wvpResult = new WVPResult<>();
			wvpResult.setCode(ErrorCode.ERROR100.getCode());
			wvpResult.setMsg("点播超时");
			msg.setData(wvpResult);
			resultHolder.invokeResult(msg);
		});
		// TODO 在点播未成功的情况下在此调用接口点播会导致返回的流地址ip错误
		deferredResultEx.setFilter(result1 -> {
			WVPResult<StreamInfo> wvpResult1 = (WVPResult<StreamInfo>)result1;
			WVPResult<StreamContent> resultStream = new WVPResult<>();
			resultStream.setCode(wvpResult1.getCode());
			resultStream.setMsg(wvpResult1.getMsg());
			if (wvpResult1.getCode() == ErrorCode.SUCCESS.getCode()) {
				StreamInfo data = wvpResult1.getData().clone();
				if (userSetting.getUseSourceIpAsStreamIp()) {
					data.channgeStreamIp(request.getLocalName());
				}
				resultStream.setData(new StreamContent(wvpResult1.getData()));
			}
			return resultStream;
		});


		// 录像查询以channelId作为deviceId查询
		resultHolder.put(key, uuid, deferredResultEx);

		if (!exist) {
			playService.play(newMediaServerItem, deviceId, channelId, null, null, null);
		}
		return result;
	}

	@Operation(summary = "停止点播")
	@Parameter(name = "deviceId", description = "设备国标编号", required = true)
	@Parameter(name = "channelId", description = "通道国标编号", required = true)
	@GetMapping("/stop/{deviceId}/{channelId}")
	public JSONObject playStop(@PathVariable String deviceId, @PathVariable String channelId) {

		logger.debug(String.format("设备预览/回放停止API调用，streamId：%s_%s", deviceId, channelId ));

		if (deviceId == null || channelId == null) {
			throw new ControllerException(ErrorCode.ERROR400);
		}

		Device device = storager.queryVideoDevice(deviceId);
		if (device == null) {
			throw new ControllerException(ErrorCode.ERROR100.getCode(), "设备[" + deviceId + "]不存在");
		}

		StreamInfo streamInfo = redisCatchStorage.queryPlayByDevice(deviceId, channelId);
		if (streamInfo == null) {
			throw new ControllerException(ErrorCode.ERROR100.getCode(), "点播未找到");
		}

		try {
			logger.warn("[停止点播] {}/{}", device.getDeviceId(), channelId);
			cmder.streamByeCmd(device, channelId, streamInfo.getStream(), null, null);
		} catch (InvalidArgumentException | SipException | ParseException | SsrcTransactionNotFoundException e) {
			logger.error("[命令发送失败] 停止点播， 发送BYE: {}", e.getMessage());
			throw new ControllerException(ErrorCode.ERROR100.getCode(), "命令发送失败: " + e.getMessage());
		}
		redisCatchStorage.stopPlay(streamInfo);

		storager.stopPlay(streamInfo.getDeviceID(), streamInfo.getChannelId());
		JSONObject json = new JSONObject();
		json.put("deviceId", deviceId);
		json.put("channelId", channelId);
		return json;
	}

	/**
	 * 将不是h264的视频通过ffmpeg 转码为h264 + aac
	 * @param streamId 流ID
	 */
	@Operation(summary = "将不是h264的视频通过ffmpeg 转码为h264 + aac")
	@Parameter(name = "streamId", description = "视频流ID", required = true)
	@PostMapping("/convert/{streamId}")
	public JSONObject playConvert(@PathVariable String streamId) {
		StreamInfo streamInfo = redisCatchStorage.queryPlayByStreamId(streamId);
		if (streamInfo == null) {
			streamInfo = redisCatchStorage.queryPlayback(null, null, streamId, null);
		}
		if (streamInfo == null) {
			logger.warn("视频转码API调用失败！, 视频流已经停止!");
			throw new ControllerException(ErrorCode.ERROR100.getCode(), "未找到视频流信息, 视频流可能已经停止");
		}
		MediaServerItem mediaInfo = mediaServerService.getOne(streamInfo.getMediaServerId());
		JSONObject rtpInfo = zlmresTfulUtils.getRtpInfo(mediaInfo, streamId);
		if (!rtpInfo.getBoolean("exist")) {
			logger.warn("视频转码API调用失败！, 视频流已停止推流!");
			throw new ControllerException(ErrorCode.ERROR100.getCode(), "未找到视频流信息, 视频流可能已停止推流");
		} else {
			String dstUrl = String.format("rtmp://%s:%s/convert/%s", "127.0.0.1", mediaInfo.getRtmpPort(),
					streamId );
			String srcUrl = String.format("rtsp://%s:%s/rtp/%s", "127.0.0.1", mediaInfo.getRtspPort(), streamId);
			JSONObject jsonObject = zlmresTfulUtils.addFFmpegSource(mediaInfo, srcUrl, dstUrl, "1000000", true, false, null);
			logger.info(jsonObject.toJSONString());
			if (jsonObject != null && jsonObject.getInteger("code") == 0) {
				JSONObject data = jsonObject.getJSONObject("data");
				if (data != null) {
					JSONObject result = new JSONObject();
					result.put("key", data.getString("key"));
					StreamInfo streamInfoResult = mediaService.getStreamInfoByAppAndStreamWithCheck("convert", streamId, mediaInfo.getId(), false);
					result.put("StreamInfo", streamInfoResult);
					return result;
				}else {
					throw new ControllerException(ErrorCode.ERROR100.getCode(), "转码失败");
				}
			}else {
				throw new ControllerException(ErrorCode.ERROR100.getCode(), "转码失败");
			}
		}
	}

	/**
	 * 结束转码
	 */
	@Operation(summary = "结束转码")
	@Parameter(name = "key", description = "视频流key", required = true)
	@Parameter(name = "mediaServerId", description = "流媒体服务ID", required = true)
	@PostMapping("/convertStop/{key}")
	public void playConvertStop(@PathVariable String key, String mediaServerId) {
		if (mediaServerId == null) {
			throw new ControllerException(ErrorCode.ERROR400.getCode(), "流媒体：" + mediaServerId + "不存在" );
		}
		MediaServerItem mediaInfo = mediaServerService.getOne(mediaServerId);
		if (mediaInfo == null) {
			throw new ControllerException(ErrorCode.ERROR100.getCode(), "使用的流媒体已经停止运行" );
		}else {
			JSONObject jsonObject = zlmresTfulUtils.delFFmpegSource(mediaInfo, key);
			logger.info(jsonObject.toJSONString());
			if (jsonObject != null && jsonObject.getInteger("code") == 0) {
				JSONObject data = jsonObject.getJSONObject("data");
				if (data == null || data.getBoolean("flag") == null || !data.getBoolean("flag")) {
					throw new ControllerException(ErrorCode.ERROR100 );
				}
			}else {
				throw new ControllerException(ErrorCode.ERROR100 );
			}
		}
	}

	@Operation(summary = "语音广播命令")
	@Parameter(name = "deviceId", description = "设备国标编号", required = true)
	@Parameter(name = "deviceId", description = "通道国标编号", required = true)
	@Parameter(name = "timeout", description = "推流超时时间(秒)", required = true)
	@GetMapping("/broadcast/{deviceId}/{channelId}")
	@PostMapping("/broadcast/{deviceId}/{channelId}")
    public AudioBroadcastResult broadcastApi(@PathVariable String deviceId, @PathVariable String channelId, Integer timeout, Boolean broadcastMode) {
        if (logger.isDebugEnabled()) {
            logger.debug("语音广播API调用");
        }
        Device device = storager.queryVideoDevice(deviceId);
		if (device == null) {
			throw new ControllerException(ErrorCode.ERROR400.getCode(), "未找到设备： " + deviceId);
		}
		if (channelId == null) {
			throw new ControllerException(ErrorCode.ERROR400.getCode(), "未找到通道： " + channelId);
		}

<<<<<<< HEAD
		return playService.audioBroadcast(device, channelId, broadcastMode);
=======
		return playService.audioBroadcastInfo(device, channelId);

	}

	@GetMapping("/1111")
	public void broadcastApi1() {
		MediaServerItem defaultMediaServer = mediaServerService.getMediaServerForMinimumLoad(null);
		Device device = storager.queryVideoDevice("34020000001320090001");
		playService.talk(defaultMediaServer, device, "34020000001370000001", null, null, null);
>>>>>>> 420dbce9

	}


	@Operation(summary = "停止语音广播")
	@Parameter(name = "deviceId", description = "设备Id", required = true)
	@Parameter(name = "channelId", description = "通道Id", required = true)
	@GetMapping("/broadcast/stop/{deviceId}/{channelId}")
	@PostMapping("/broadcast/stop/{deviceId}/{channelId}")
	public void stopBroadcast(@PathVariable String deviceId, @PathVariable String channelId) {
		if (logger.isDebugEnabled()) {
			logger.debug("停止语音广播API调用");
		}
//		try {
//			playService.stopAudioBroadcast(deviceId, channelId);
//		} catch (InvalidArgumentException | ParseException  | SipException e) {
//			logger.error("[命令发送失败] 停止语音: {}", e.getMessage());
//			throw new ControllerException(ErrorCode.ERROR100.getCode(), "命令发送失败: " +  e.getMessage());
//		}
		playService.stopAudioBroadcast(deviceId, channelId);
	}

	@Operation(summary = "获取所有的ssrc")
	@GetMapping("/ssrc")
	public JSONObject getSSRC() {
		if (logger.isDebugEnabled()) {
			logger.debug("获取所有的ssrc");
		}
		JSONArray objects = new JSONArray();
		List<SsrcTransaction> allSsrc = streamSession.getAllSsrc();
		for (SsrcTransaction transaction : allSsrc) {
			JSONObject jsonObject = new JSONObject();
			jsonObject.put("deviceId", transaction.getDeviceId());
			jsonObject.put("channelId", transaction.getChannelId());
			jsonObject.put("ssrc", transaction.getSsrc());
			jsonObject.put("streamId", transaction.getStream());
			objects.add(jsonObject);
		}

		JSONObject jsonObject = new JSONObject();
		jsonObject.put("data", objects);
		jsonObject.put("count", objects.size());
		return jsonObject;
	}

}
<|MERGE_RESOLUTION|>--- conflicted
+++ resolved
@@ -250,10 +250,10 @@
 	@GetMapping("/broadcast/{deviceId}/{channelId}")
 	@PostMapping("/broadcast/{deviceId}/{channelId}")
     public AudioBroadcastResult broadcastApi(@PathVariable String deviceId, @PathVariable String channelId, Integer timeout, Boolean broadcastMode) {
-        if (logger.isDebugEnabled()) {
-            logger.debug("语音广播API调用");
-        }
-        Device device = storager.queryVideoDevice(deviceId);
+		if (logger.isDebugEnabled()) {
+			logger.debug("语音广播API调用");
+		}
+		Device device = storager.queryVideoDevice(deviceId);
 		if (device == null) {
 			throw new ControllerException(ErrorCode.ERROR400.getCode(), "未找到设备： " + deviceId);
 		}
@@ -261,22 +261,9 @@
 			throw new ControllerException(ErrorCode.ERROR400.getCode(), "未找到通道： " + channelId);
 		}
 
-<<<<<<< HEAD
 		return playService.audioBroadcast(device, channelId, broadcastMode);
-=======
-		return playService.audioBroadcastInfo(device, channelId);
-
-	}
-
-	@GetMapping("/1111")
-	public void broadcastApi1() {
-		MediaServerItem defaultMediaServer = mediaServerService.getMediaServerForMinimumLoad(null);
-		Device device = storager.queryVideoDevice("34020000001320090001");
-		playService.talk(defaultMediaServer, device, "34020000001370000001", null, null, null);
->>>>>>> 420dbce9
-
-	}
-
+
+	}
 
 	@Operation(summary = "停止语音广播")
 	@Parameter(name = "deviceId", description = "设备Id", required = true)
