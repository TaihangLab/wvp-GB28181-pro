package com.genersoft.iot.vmp.vmanager.gb28181.play;

import com.alibaba.fastjson2.JSONArray;
import com.alibaba.fastjson2.JSONObject;
import com.genersoft.iot.vmp.common.StreamInfo;
import com.genersoft.iot.vmp.conf.UserSetting;
import com.genersoft.iot.vmp.conf.exception.ControllerException;
import com.genersoft.iot.vmp.conf.exception.SsrcTransactionNotFoundException;
import com.genersoft.iot.vmp.gb28181.bean.Device;
import com.genersoft.iot.vmp.gb28181.bean.SsrcTransaction;
import com.genersoft.iot.vmp.gb28181.session.VideoStreamSessionManager;
import com.genersoft.iot.vmp.gb28181.transmit.callback.DeferredResultHolder;
import com.genersoft.iot.vmp.gb28181.transmit.callback.RequestMessage;
import com.genersoft.iot.vmp.gb28181.transmit.cmd.impl.SIPCommander;
import com.genersoft.iot.vmp.media.zlm.ZLMRESTfulUtils;
import com.genersoft.iot.vmp.media.zlm.dto.MediaServerItem;
import com.genersoft.iot.vmp.service.IMediaServerService;
import com.genersoft.iot.vmp.service.IMediaService;
import com.genersoft.iot.vmp.service.IPlayService;
import com.genersoft.iot.vmp.storager.IRedisCatchStorage;
import com.genersoft.iot.vmp.storager.IVideoManagerStorage;
import com.genersoft.iot.vmp.vmanager.bean.DeferredResultEx;
import com.genersoft.iot.vmp.vmanager.bean.AudioBroadcastResult;
import com.genersoft.iot.vmp.vmanager.bean.ErrorCode;
import com.genersoft.iot.vmp.vmanager.bean.WVPResult;
import io.swagger.v3.oas.annotations.Operation;
import io.swagger.v3.oas.annotations.Parameter;
import io.swagger.v3.oas.annotations.tags.Tag;
import org.slf4j.Logger;
import org.slf4j.LoggerFactory;
import org.springframework.beans.factory.annotation.Autowired;
import org.springframework.web.bind.annotation.*;
import org.springframework.web.context.request.async.DeferredResult;

import javax.servlet.http.HttpServletRequest;
import javax.sip.InvalidArgumentException;
import javax.sip.SipException;
import java.text.ParseException;
import java.util.List;
import java.util.UUID;


/**
 * @author lin
 */
@Tag(name  = "国标设备点播")
@CrossOrigin
@RestController
@RequestMapping("/api/play")
public class PlayController {

	private final static Logger logger = LoggerFactory.getLogger(PlayController.class);

	@Autowired
	private SIPCommander cmder;

	@Autowired
	private VideoStreamSessionManager streamSession;

	@Autowired
	private IVideoManagerStorage storager;

	@Autowired
	private IRedisCatchStorage redisCatchStorage;

	@Autowired
	private ZLMRESTfulUtils zlmresTfulUtils;

	@Autowired
	private DeferredResultHolder resultHolder;

	@Autowired
	private IPlayService playService;

	@Autowired
	private IMediaService mediaService;

	@Autowired
	private IMediaServerService mediaServerService;

	@Autowired
	private UserSetting userSetting;

	@Operation(summary = "开始点播")
	@Parameter(name = "deviceId", description = "设备国标编号", required = true)
	@Parameter(name = "channelId", description = "通道国标编号", required = true)
	@GetMapping("/start/{deviceId}/{channelId}")
	public DeferredResult<WVPResult<StreamInfo>> play(HttpServletRequest request, @PathVariable String deviceId,
													  @PathVariable String channelId) {

		// 获取可用的zlm
		Device device = storager.queryVideoDevice(deviceId);
		MediaServerItem newMediaServerItem = playService.getNewMediaServerItem(device);

		RequestMessage msg = new RequestMessage();
		String key = DeferredResultHolder.CALLBACK_CMD_PLAY + deviceId + channelId;
		boolean exist = resultHolder.exist(key, null);
		msg.setKey(key);
		String uuid = UUID.randomUUID().toString();
		msg.setId(uuid);
		DeferredResult<WVPResult<StreamInfo>> result = new DeferredResult<>(userSetting.getPlayTimeout().longValue());
		DeferredResultEx<WVPResult<StreamInfo>> deferredResultEx = new DeferredResultEx<>(result);

		result.onTimeout(()->{
			logger.info("点播接口等待超时");
			// 释放rtpserver
			WVPResult<StreamInfo> wvpResult = new WVPResult<>();
			wvpResult.setCode(ErrorCode.ERROR100.getCode());
			wvpResult.setMsg("点播超时");
			msg.setData(wvpResult);
			resultHolder.invokeResult(msg);
		});

<<<<<<< HEAD
		if (userSetting.isUsePushingAsStatus()) {
=======
		if (userSetting.getUseSourceIpAsStreamIp()) {
>>>>>>> 278264a2
			// TODO 在点播未成功的情况下在此调用接口点播会导致返回的流地址ip错误
			deferredResultEx.setFilter(result1 -> {
				WVPResult<StreamInfo> wvpResult1 = (WVPResult<StreamInfo>)result1;
				WVPResult<StreamInfo> clone = null;
				try {
					clone = (WVPResult<StreamInfo>)wvpResult1.clone();
				} catch (CloneNotSupportedException e) {
					throw new RuntimeException(e);
				}
				if (clone.getCode() == ErrorCode.SUCCESS.getCode()) {
					StreamInfo data = clone.getData().clone();
					data.channgeStreamIp(request.getLocalName());
					clone.setData(data);
				}
				return clone;
			});
		}
<<<<<<< HEAD

=======
>>>>>>> 278264a2

		// 录像查询以channelId作为deviceId查询
		resultHolder.put(key, uuid, deferredResultEx);

		if (!exist) {
			playService.play(newMediaServerItem, deviceId, channelId, null, null, null);
		}
		return result;
	}

	@Operation(summary = "停止点播")
	@Parameter(name = "deviceId", description = "设备国标编号", required = true)
	@Parameter(name = "channelId", description = "通道国标编号", required = true)
	@GetMapping("/stop/{deviceId}/{channelId}")
	public JSONObject playStop(@PathVariable String deviceId, @PathVariable String channelId) {

		logger.debug(String.format("设备预览/回放停止API调用，streamId：%s_%s", deviceId, channelId ));

		if (deviceId == null || channelId == null) {
			throw new ControllerException(ErrorCode.ERROR400);
		}

		Device device = storager.queryVideoDevice(deviceId);
		if (device == null) {
			throw new ControllerException(ErrorCode.ERROR100.getCode(), "设备[" + deviceId + "]不存在");
		}

		StreamInfo streamInfo = redisCatchStorage.queryPlayByDevice(deviceId, channelId);
		if (streamInfo == null) {
			throw new ControllerException(ErrorCode.ERROR100.getCode(), "点播未找到");
		}

		try {
			logger.warn("[停止点播] {}/{}", device.getDeviceId(), channelId);
			cmder.streamByeCmd(device, channelId, streamInfo.getStream(), null, null);
		} catch (InvalidArgumentException | SipException | ParseException | SsrcTransactionNotFoundException e) {
			logger.error("[命令发送失败] 停止点播， 发送BYE: {}", e.getMessage());
			throw new ControllerException(ErrorCode.ERROR100.getCode(), "命令发送失败: " + e.getMessage());
		}
		redisCatchStorage.stopPlay(streamInfo);

		storager.stopPlay(streamInfo.getDeviceID(), streamInfo.getChannelId());
		JSONObject json = new JSONObject();
		json.put("deviceId", deviceId);
		json.put("channelId", channelId);
		return json;
	}

	/**
	 * 将不是h264的视频通过ffmpeg 转码为h264 + aac
	 * @param streamId 流ID
	 */
	@Operation(summary = "将不是h264的视频通过ffmpeg 转码为h264 + aac")
	@Parameter(name = "streamId", description = "视频流ID", required = true)
	@PostMapping("/convert/{streamId}")
	public JSONObject playConvert(@PathVariable String streamId) {
		StreamInfo streamInfo = redisCatchStorage.queryPlayByStreamId(streamId);
		if (streamInfo == null) {
			streamInfo = redisCatchStorage.queryPlayback(null, null, streamId, null);
		}
		if (streamInfo == null) {
			logger.warn("视频转码API调用失败！, 视频流已经停止!");
			throw new ControllerException(ErrorCode.ERROR100.getCode(), "未找到视频流信息, 视频流可能已经停止");
		}
		MediaServerItem mediaInfo = mediaServerService.getOne(streamInfo.getMediaServerId());
		JSONObject rtpInfo = zlmresTfulUtils.getRtpInfo(mediaInfo, streamId);
		if (!rtpInfo.getBoolean("exist")) {
			logger.warn("视频转码API调用失败！, 视频流已停止推流!");
			throw new ControllerException(ErrorCode.ERROR100.getCode(), "未找到视频流信息, 视频流可能已停止推流");
		} else {
			String dstUrl = String.format("rtmp://%s:%s/convert/%s", "127.0.0.1", mediaInfo.getRtmpPort(),
					streamId );
			String srcUrl = String.format("rtsp://%s:%s/rtp/%s", "127.0.0.1", mediaInfo.getRtspPort(), streamId);
			JSONObject jsonObject = zlmresTfulUtils.addFFmpegSource(mediaInfo, srcUrl, dstUrl, "1000000", true, false, null);
			logger.info(jsonObject.toJSONString());
			if (jsonObject != null && jsonObject.getInteger("code") == 0) {
				JSONObject data = jsonObject.getJSONObject("data");
				if (data != null) {
					JSONObject result = new JSONObject();
					result.put("key", data.getString("key"));
					StreamInfo streamInfoResult = mediaService.getStreamInfoByAppAndStreamWithCheck("convert", streamId, mediaInfo.getId(), false);
					result.put("StreamInfo", streamInfoResult);
					return result;
				}else {
					throw new ControllerException(ErrorCode.ERROR100.getCode(), "转码失败");
				}
			}else {
				throw new ControllerException(ErrorCode.ERROR100.getCode(), "转码失败");
			}
		}
	}

	/**
	 * 结束转码
	 */
	@Operation(summary = "结束转码")
	@Parameter(name = "key", description = "视频流key", required = true)
	@Parameter(name = "mediaServerId", description = "流媒体服务ID", required = true)
	@PostMapping("/convertStop/{key}")
	public void playConvertStop(@PathVariable String key, String mediaServerId) {
		if (mediaServerId == null) {
			throw new ControllerException(ErrorCode.ERROR400.getCode(), "流媒体：" + mediaServerId + "不存在" );
		}
		MediaServerItem mediaInfo = mediaServerService.getOne(mediaServerId);
		if (mediaInfo == null) {
			throw new ControllerException(ErrorCode.ERROR100.getCode(), "使用的流媒体已经停止运行" );
		}else {
			JSONObject jsonObject = zlmresTfulUtils.delFFmpegSource(mediaInfo, key);
			logger.info(jsonObject.toJSONString());
			if (jsonObject != null && jsonObject.getInteger("code") == 0) {
				JSONObject data = jsonObject.getJSONObject("data");
				if (data == null || data.getBoolean("flag") == null || !data.getBoolean("flag")) {
					throw new ControllerException(ErrorCode.ERROR100 );
				}
			}else {
				throw new ControllerException(ErrorCode.ERROR100 );
			}
		}
	}

	@Operation(summary = "语音广播命令")
	@Parameter(name = "deviceId", description = "设备国标编号", required = true)
	@Parameter(name = "deviceId", description = "通道国标编号", required = true)
	@Parameter(name = "timeout", description = "推流超时时间(秒)", required = true)
	@GetMapping("/broadcast/{deviceId}/{channelId}")
	@PostMapping("/broadcast/{deviceId}/{channelId}")
    public AudioBroadcastResult broadcastApi(@PathVariable String deviceId, @PathVariable String channelId, Integer timeout) {
        if (logger.isDebugEnabled()) {
            logger.debug("语音广播API调用");
        }
        Device device = storager.queryVideoDevice(deviceId);
		if (device == null) {
			throw new ControllerException(ErrorCode.ERROR400.getCode(), "未找到设备： " + deviceId);
		}
		if (channelId == null) {
			throw new ControllerException(ErrorCode.ERROR400.getCode(), "未找到通道： " + channelId);
		}

		return playService.audioBroadcast(device, channelId);

	}

	@GetMapping("/1111")
	public void broadcastApi1() {
		MediaServerItem defaultMediaServer = mediaServerService.getMediaServerForMinimumLoad();
		Device device = storager.queryVideoDevice("34020000001320090001");
		playService.talk(defaultMediaServer, device, "34020000001370000001", null, null, null);

	}


	@Operation(summary = "停止语音广播")
	@Parameter(name = "deviceId", description = "设备Id", required = true)
	@Parameter(name = "channelId", description = "通道Id", required = true)
	@GetMapping("/broadcast/stop/{deviceId}/{channelId}")
	@PostMapping("/broadcast/stop/{deviceId}/{channelId}")
	public void stopBroadcast(@PathVariable String deviceId, @PathVariable String channelId) {
		if (logger.isDebugEnabled()) {
			logger.debug("停止语音广播API调用");
		}
//		try {
//			playService.stopAudioBroadcast(deviceId, channelId);
//		} catch (InvalidArgumentException | ParseException | SsrcTransactionNotFoundException | SipException e) {
//			logger.error("[命令发送失败] 停止语音: {}", e.getMessage());
//			throw new ControllerException(ErrorCode.ERROR100.getCode(), "命令发送失败: " +  e.getMessage());
//		}
		playService.stopAudioBroadcast(deviceId, channelId);
	}

	@Operation(summary = "获取所有的ssrc")
	@GetMapping("/ssrc")
	public JSONObject getSSRC() {
		if (logger.isDebugEnabled()) {
			logger.debug("获取所有的ssrc");
		}
		JSONArray objects = new JSONArray();
		List<SsrcTransaction> allSsrc = streamSession.getAllSsrc();
		for (SsrcTransaction transaction : allSsrc) {
			JSONObject jsonObject = new JSONObject();
			jsonObject.put("deviceId", transaction.getDeviceId());
			jsonObject.put("channelId", transaction.getChannelId());
			jsonObject.put("ssrc", transaction.getSsrc());
			jsonObject.put("streamId", transaction.getStream());
			objects.add(jsonObject);
		}

		JSONObject jsonObject = new JSONObject();
		jsonObject.put("data", objects);
		jsonObject.put("count", objects.size());
		return jsonObject;
	}

}
<|MERGE_RESOLUTION|>--- conflicted
+++ resolved
@@ -111,11 +111,7 @@
 			resultHolder.invokeResult(msg);
 		});
 
-<<<<<<< HEAD
-		if (userSetting.isUsePushingAsStatus()) {
-=======
 		if (userSetting.getUseSourceIpAsStreamIp()) {
->>>>>>> 278264a2
 			// TODO 在点播未成功的情况下在此调用接口点播会导致返回的流地址ip错误
 			deferredResultEx.setFilter(result1 -> {
 				WVPResult<StreamInfo> wvpResult1 = (WVPResult<StreamInfo>)result1;
@@ -133,10 +129,6 @@
 				return clone;
 			});
 		}
-<<<<<<< HEAD
-
-=======
->>>>>>> 278264a2
 
 		// 录像查询以channelId作为deviceId查询
 		resultHolder.put(key, uuid, deferredResultEx);
