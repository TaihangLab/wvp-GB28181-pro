package com.genersoft.iot.vmp.vmanager.gb28181.play;

import com.alibaba.fastjson2.JSONArray;
import com.alibaba.fastjson2.JSONObject;
import com.genersoft.iot.vmp.common.InviteInfo;
import com.genersoft.iot.vmp.common.InviteSessionType;
import com.genersoft.iot.vmp.common.StreamInfo;
import com.genersoft.iot.vmp.conf.UserSetting;
import com.genersoft.iot.vmp.conf.exception.ControllerException;
import com.genersoft.iot.vmp.conf.security.JwtUtils;
import com.genersoft.iot.vmp.gb28181.bean.Device;
import com.genersoft.iot.vmp.gb28181.bean.SsrcTransaction;
import com.genersoft.iot.vmp.gb28181.session.VideoStreamSessionManager;
import com.genersoft.iot.vmp.gb28181.transmit.callback.DeferredResultHolder;
import com.genersoft.iot.vmp.gb28181.transmit.callback.RequestMessage;
import com.genersoft.iot.vmp.gb28181.transmit.cmd.impl.SIPCommander;
import com.genersoft.iot.vmp.media.service.IMediaServerService;
import com.genersoft.iot.vmp.media.bean.MediaServer;
import com.genersoft.iot.vmp.service.IInviteStreamService;
import com.genersoft.iot.vmp.service.IPlayService;
import com.genersoft.iot.vmp.service.bean.InviteErrorCode;
import com.genersoft.iot.vmp.storager.IVideoManagerStorage;
import com.genersoft.iot.vmp.utils.DateUtil;
import com.genersoft.iot.vmp.vmanager.bean.AudioBroadcastResult;
import com.genersoft.iot.vmp.vmanager.bean.ErrorCode;
import com.genersoft.iot.vmp.vmanager.bean.StreamContent;
import com.genersoft.iot.vmp.vmanager.bean.WVPResult;
import io.swagger.v3.oas.annotations.Operation;
import io.swagger.v3.oas.annotations.Parameter;
import io.swagger.v3.oas.annotations.security.SecurityRequirement;
import io.swagger.v3.oas.annotations.tags.Tag;
import org.slf4j.Logger;
import org.slf4j.LoggerFactory;
import org.springframework.beans.factory.annotation.Autowired;
import org.springframework.web.bind.annotation.*;
import org.springframework.web.context.request.async.DeferredResult;

import javax.servlet.http.HttpServletRequest;
import java.net.MalformedURLException;
import java.net.URL;
import java.util.List;
import java.util.UUID;


/**
 * @author lin
 */
@Tag(name  = "国标设备点播")

@RestController
@RequestMapping("/api/play")
public class PlayController {

	private final static Logger logger = LoggerFactory.getLogger(PlayController.class);

	@Autowired
	private SIPCommander cmder;

	@Autowired
	private VideoStreamSessionManager streamSession;

	@Autowired
	private IVideoManagerStorage storager;

	@Autowired
	private IInviteStreamService inviteStreamService;

	@Autowired
	private DeferredResultHolder resultHolder;

	@Autowired
	private IPlayService playService;

	@Autowired
	private IMediaServerService mediaServerService;

	@Autowired
	private UserSetting userSetting;

	@Operation(summary = "开始点播", security = @SecurityRequirement(name = JwtUtils.HEADER))
	@Parameter(name = "deviceId", description = "设备国标编号", required = true)
	@Parameter(name = "channelId", description = "通道国标编号", required = true)
	@GetMapping("/start/{deviceId}/{channelId}")
	public DeferredResult<WVPResult<StreamContent>> play(HttpServletRequest request, @PathVariable String deviceId,
														 @PathVariable String channelId) {

		logger.info("[开始点播] deviceId：{}, channelId：{}, ", deviceId, channelId);
		// 获取可用的zlm
		Device device = storager.queryVideoDevice(deviceId);
		MediaServer newMediaServerItem = playService.getNewMediaServerItem(device);

		RequestMessage requestMessage = new RequestMessage();
		String key = DeferredResultHolder.CALLBACK_CMD_PLAY + deviceId + channelId;
		requestMessage.setKey(key);
		String uuid = UUID.randomUUID().toString();
		requestMessage.setId(uuid);
		DeferredResult<WVPResult<StreamContent>> result = new DeferredResult<>(userSetting.getPlayTimeout().longValue());

		result.onTimeout(()->{
			logger.info("[点播等待超时] deviceId：{}, channelId：{}, ", deviceId, channelId);
			// 释放rtpserver
			WVPResult<StreamInfo> wvpResult = new WVPResult<>();
			wvpResult.setCode(ErrorCode.ERROR100.getCode());
			wvpResult.setMsg("点播超时");
			requestMessage.setData(wvpResult);
			resultHolder.invokeAllResult(requestMessage);
			inviteStreamService.removeInviteInfoByDeviceAndChannel(InviteSessionType.PLAY, deviceId, channelId);
			storager.stopPlay(deviceId, channelId);
		});

		// 录像查询以channelId作为deviceId查询
		resultHolder.put(key, uuid, result);

		playService.play(newMediaServerItem, deviceId, channelId, null, (code, msg, data) -> {
			WVPResult<StreamContent> wvpResult = new WVPResult<>();
			if (code == InviteErrorCode.SUCCESS.getCode()) {
				wvpResult.setCode(ErrorCode.SUCCESS.getCode());
				wvpResult.setMsg(ErrorCode.SUCCESS.getMsg());

				if (data != null) {
					StreamInfo streamInfo = (StreamInfo)data;
					if (userSetting.getUseSourceIpAsStreamIp()) {
						streamInfo=streamInfo.clone();//深拷贝
						String host;
						try {
							URL url=new URL(request.getRequestURL().toString());
							host=url.getHost();
						} catch (MalformedURLException e) {
							host=request.getLocalAddr();
						}
						streamInfo.channgeStreamIp(host);
					}
					wvpResult.setData(new StreamContent(streamInfo));
				}else {
					wvpResult.setCode(code);
					wvpResult.setMsg(msg);
				}
			}else {
				wvpResult.setCode(code);
				wvpResult.setMsg(msg);
			}
			requestMessage.setData(wvpResult);
			resultHolder.invokeResult(requestMessage);
		});
		return result;
	}

	@Operation(summary = "停止点播", security = @SecurityRequirement(name = JwtUtils.HEADER))
	@Parameter(name = "deviceId", description = "设备国标编号", required = true)
	@Parameter(name = "channelId", description = "通道国标编号", required = true)
	@GetMapping("/stop/{deviceId}/{channelId}")
	public JSONObject playStop(@PathVariable String deviceId, @PathVariable String channelId) {

		logger.debug(String.format("设备预览/回放停止API调用，streamId：%s_%s", deviceId, channelId ));

		if (deviceId == null || channelId == null) {
			throw new ControllerException(ErrorCode.ERROR400);
		}

		Device device = storager.queryVideoDevice(deviceId);
		if (device == null) {
			throw new ControllerException(ErrorCode.ERROR100.getCode(), "设备[" + deviceId + "]不存在");
		}

<<<<<<< HEAD
		InviteInfo inviteInfo = inviteStreamService.getInviteInfoByDeviceAndChannel(InviteSessionType.PLAY, deviceId, channelId);
		if (inviteInfo == null) {
			throw new ControllerException(ErrorCode.ERROR100.getCode(), "点播未找到");
		}
		if (InviteSessionStatus.ok == inviteInfo.getStatus()) {
			try {
				logger.info("[停止点播] {}/{}", device.getDeviceId(), channelId);
				cmder.streamByeCmd(device, channelId, inviteInfo.getStream(), null, null);
			} catch (InvalidArgumentException | SipException | ParseException | SsrcTransactionNotFoundException e) {
				logger.error("[命令发送失败] 停止点播， 发送BYE: {}", e.getMessage());
				throw new ControllerException(ErrorCode.ERROR100.getCode(), "命令发送失败: " + e.getMessage());
			}
		}
		// 关闭收流

		inviteStreamService.removeInviteInfoByDeviceAndChannel(InviteSessionType.PLAY, deviceId, channelId);
		storager.stopPlay(deviceId, channelId);

=======
		playService.stopPlay(device, channelId);
>>>>>>> 67688d4a
		JSONObject json = new JSONObject();
		json.put("deviceId", deviceId);
		json.put("channelId", channelId);
		return json;
	}
	/**
	 * 结束转码
	 */
	@Operation(summary = "结束转码", security = @SecurityRequirement(name = JwtUtils.HEADER))
	@Parameter(name = "key", description = "视频流key", required = true)
	@Parameter(name = "mediaServerId", description = "流媒体服务ID", required = true)
	@PostMapping("/convertStop/{key}")
	public void playConvertStop(@PathVariable String key, String mediaServerId) {
		if (mediaServerId == null) {
			throw new ControllerException(ErrorCode.ERROR400.getCode(), "流媒体：" + mediaServerId + "不存在" );
		}
		MediaServer mediaInfo = mediaServerService.getOne(mediaServerId);
		if (mediaInfo == null) {
			throw new ControllerException(ErrorCode.ERROR100.getCode(), "使用的流媒体已经停止运行" );
		}else {
			Boolean deleted = mediaServerService.delFFmpegSource(mediaInfo, key);
			if (!deleted) {
				throw new ControllerException(ErrorCode.ERROR100 );
			}
		}
	}

	@Operation(summary = "语音广播命令", security = @SecurityRequirement(name = JwtUtils.HEADER))
	@Parameter(name = "deviceId", description = "设备国标编号", required = true)
	@Parameter(name = "deviceId", description = "通道国标编号", required = true)
	@Parameter(name = "timeout", description = "推流超时时间(秒)", required = true)
	@GetMapping("/broadcast/{deviceId}/{channelId}")
	@PostMapping("/broadcast/{deviceId}/{channelId}")
    public AudioBroadcastResult broadcastApi(@PathVariable String deviceId, @PathVariable String channelId, Integer timeout, Boolean broadcastMode) {
		if (logger.isDebugEnabled()) {
			logger.debug("语音广播API调用");
		}
		Device device = storager.queryVideoDevice(deviceId);
		if (device == null) {
			throw new ControllerException(ErrorCode.ERROR400.getCode(), "未找到设备： " + deviceId);
		}
		if (channelId == null) {
			throw new ControllerException(ErrorCode.ERROR400.getCode(), "未找到通道： " + channelId);
		}

		return playService.audioBroadcast(device, channelId, broadcastMode);

	}

	@Operation(summary = "停止语音广播")
	@Parameter(name = "deviceId", description = "设备Id", required = true)
	@Parameter(name = "channelId", description = "通道Id", required = true)
	@GetMapping("/broadcast/stop/{deviceId}/{channelId}")
	@PostMapping("/broadcast/stop/{deviceId}/{channelId}")
	public void stopBroadcast(@PathVariable String deviceId, @PathVariable String channelId) {
		if (logger.isDebugEnabled()) {
			logger.debug("停止语音广播API调用");
		}
//		try {
//			playService.stopAudioBroadcast(deviceId, channelId);
//		} catch (InvalidArgumentException | ParseException  | SipException e) {
//			logger.error("[命令发送失败] 停止语音: {}", e.getMessage());
//			throw new ControllerException(ErrorCode.ERROR100.getCode(), "命令发送失败: " +  e.getMessage());
//		}
		playService.stopAudioBroadcast(deviceId, channelId);
	}

	@Operation(summary = "获取所有的ssrc", security = @SecurityRequirement(name = JwtUtils.HEADER))
	@GetMapping("/ssrc")
	public JSONObject getSSRC() {
		if (logger.isDebugEnabled()) {
			logger.debug("获取所有的ssrc");
		}
		JSONArray objects = new JSONArray();
		List<SsrcTransaction> allSsrc = streamSession.getAllSsrc();
		for (SsrcTransaction transaction : allSsrc) {
			JSONObject jsonObject = new JSONObject();
			jsonObject.put("deviceId", transaction.getDeviceId());
			jsonObject.put("channelId", transaction.getChannelId());
			jsonObject.put("ssrc", transaction.getSsrc());
			jsonObject.put("streamId", transaction.getStream());
			objects.add(jsonObject);
		}

		JSONObject jsonObject = new JSONObject();
		jsonObject.put("data", objects);
		jsonObject.put("count", objects.size());
		return jsonObject;
	}

	@Operation(summary = "获取截图", security = @SecurityRequirement(name = JwtUtils.HEADER))
	@Parameter(name = "deviceId", description = "设备国标编号", required = true)
	@Parameter(name = "channelId", description = "通道国标编号", required = true)
	@Parameter(name = "isSubStream", description = "是否子码流（true-子码流，false-主码流），默认为false", required = true)
	@GetMapping("/snap")
	public DeferredResult<String> getSnap(String deviceId, String channelId,boolean isSubStream) {
		if (logger.isDebugEnabled()) {
			logger.debug("获取截图: {}/{}", deviceId, channelId);
		}

		DeferredResult<String> result = new DeferredResult<>(3 * 1000L);
		String key  = DeferredResultHolder.CALLBACK_CMD_SNAP + deviceId;
		String uuid  = UUID.randomUUID().toString();
		resultHolder.put(key, uuid,  result);

		RequestMessage message = new RequestMessage();
		message.setKey(key);
		message.setId(uuid);

		String fileName = deviceId + "_" + channelId + "_" + DateUtil.getNowForUrl() + ".jpg";
		playService.getSnap(deviceId, channelId, fileName, (code, msg, data) -> {
			if (code == InviteErrorCode.SUCCESS.getCode()) {
				message.setData(data);
			}else {
				message.setData(WVPResult.fail(code, msg));
			}
			resultHolder.invokeResult(message);
		});
		return result;
	}

}
<|MERGE_RESOLUTION|>--- conflicted
+++ resolved
@@ -162,28 +162,7 @@
 			throw new ControllerException(ErrorCode.ERROR100.getCode(), "设备[" + deviceId + "]不存在");
 		}
 
-<<<<<<< HEAD
-		InviteInfo inviteInfo = inviteStreamService.getInviteInfoByDeviceAndChannel(InviteSessionType.PLAY, deviceId, channelId);
-		if (inviteInfo == null) {
-			throw new ControllerException(ErrorCode.ERROR100.getCode(), "点播未找到");
-		}
-		if (InviteSessionStatus.ok == inviteInfo.getStatus()) {
-			try {
-				logger.info("[停止点播] {}/{}", device.getDeviceId(), channelId);
-				cmder.streamByeCmd(device, channelId, inviteInfo.getStream(), null, null);
-			} catch (InvalidArgumentException | SipException | ParseException | SsrcTransactionNotFoundException e) {
-				logger.error("[命令发送失败] 停止点播， 发送BYE: {}", e.getMessage());
-				throw new ControllerException(ErrorCode.ERROR100.getCode(), "命令发送失败: " + e.getMessage());
-			}
-		}
-		// 关闭收流
-
-		inviteStreamService.removeInviteInfoByDeviceAndChannel(InviteSessionType.PLAY, deviceId, channelId);
-		storager.stopPlay(deviceId, channelId);
-
-=======
 		playService.stopPlay(device, channelId);
->>>>>>> 67688d4a
 		JSONObject json = new JSONObject();
 		json.put("deviceId", deviceId);
 		json.put("channelId", channelId);
