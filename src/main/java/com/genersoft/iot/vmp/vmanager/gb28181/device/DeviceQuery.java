--- conflicted
+++ resolved
@@ -153,14 +153,6 @@
 		// 默认超时时间为30分钟
 		DeferredResult<ResponseEntity<Device>> result = new DeferredResult<ResponseEntity<Device>>(30*60*1000L);
 		result.onTimeout(()->{
-<<<<<<< HEAD
-			logger.warn(String.format("设备通道信息同步超时"));
-			RequestMessage msg = new RequestMessage();
-			msg.setKey(key);
-			WVPResult<Object> wvpResult = new WVPResult<>();
-			wvpResult.setCode(0);
-			wvpResult.setMsg("Timeout");
-=======
 			logger.warn("设备[{}]通道信息同步超时", deviceId);
 			// 释放rtpserver
 			RequestMessage msg = new RequestMessage();
@@ -170,7 +162,6 @@
 			wvpResult.setCode(-1);
 			wvpResult.setData(device);
 			wvpResult.setMsg("更新超时");
->>>>>>> 098dd8a0
 			msg.setData(wvpResult);
 			resultHolder.invokeAllResult(msg);
 
@@ -182,15 +173,10 @@
         cmder.catalogQuery(device, event -> {
 			RequestMessage msg = new RequestMessage();
 			msg.setKey(key);
-<<<<<<< HEAD
-			WVPResult<Object> wvpResult = new WVPResult<>();
-			wvpResult.setCode(0);
-=======
 			msg.setId(uuid);
 			WVPResult<Object> wvpResult = new WVPResult<>();
 			wvpResult.setCode(-1);
 			wvpResult.setData(device);
->>>>>>> 098dd8a0
 			wvpResult.setMsg(String.format("同步通道失败，错误码： %s, %s", event.statusCode, event.msg));
 			msg.setData(wvpResult);
 			resultHolder.invokeAllResult(msg);
