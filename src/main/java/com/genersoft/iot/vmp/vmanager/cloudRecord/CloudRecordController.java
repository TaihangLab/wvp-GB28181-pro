--- conflicted
+++ resolved
@@ -13,12 +13,9 @@
 import com.genersoft.iot.vmp.service.bean.CloudRecordItem;
 import com.genersoft.iot.vmp.service.bean.DownloadFileInfo;
 import com.genersoft.iot.vmp.vmanager.bean.ErrorCode;
-<<<<<<< HEAD
 import com.genersoft.iot.vmp.vmanager.bean.WVPPageInfo;
 import com.genersoft.iot.vmp.vmanager.bean.RecordFile;
-=======
 import com.github.pagehelper.PageInfo;
->>>>>>> 76e8480c
 import io.swagger.v3.oas.annotations.Operation;
 import io.swagger.v3.oas.annotations.Parameter;
 import io.swagger.v3.oas.annotations.security.SecurityRequirement;
@@ -105,16 +102,10 @@
     @Parameter(name = "startTime", description = "开始时间(yyyy-MM-dd HH:mm:ss)", required = false)
     @Parameter(name = "endTime", description = "结束时间(yyyy-MM-dd HH:mm:ss)", required = false)
     @Parameter(name = "mediaServerId", description = "流媒体ID，置空则查询全部流媒体", required = false)
-<<<<<<< HEAD
-    public WVPPageInfo<RecordFile> openRtpServer(
-            @RequestParam String app,
-            @RequestParam String stream,
-=======
     public PageInfo<CloudRecordItem> openRtpServer(
             @RequestParam(required = false)  String query,
             @RequestParam(required = false)  String app,
             @RequestParam(required = false)  String stream,
->>>>>>> 76e8480c
             @RequestParam int page,
             @RequestParam int count,
             @RequestParam(required = false)  String startTime,
@@ -137,14 +128,6 @@
             mediaServerItems = mediaServerService.getAll();
         }
         if (mediaServerItems.isEmpty()) {
-<<<<<<< HEAD
-            return new WVPPageInfo<>();
-        }
-        List<RecordFile> records = mediaServerService.getRecords(app, stream, startTime, endTime, mediaServerItems);
-        WVPPageInfo<RecordFile> pageInfo = new WVPPageInfo<>(records);
-        pageInfo.startPage(page, count);
-        return pageInfo;
-=======
             throw new ControllerException(ErrorCode.ERROR100.getCode(), "当前无流媒体");
         }
         if (query != null && ObjectUtils.isEmpty(query.trim())) {
@@ -163,7 +146,6 @@
             endTime = null;
         }
         return cloudRecordService.getList(page, count, query, app, stream, startTime, endTime, mediaServerItems);
->>>>>>> 76e8480c
     }
 
     @ResponseBody
