--- conflicted
+++ resolved
@@ -85,29 +85,11 @@
         return pushList;
     }
 
-    @PostMapping(value = "/save")
-    @ResponseBody
-<<<<<<< HEAD
+    @PostMapping(value = "/save", security = @SecurityRequirement(name = JwtUtils.HEADER))
+    @ResponseBody
     @Operation(summary = "将推流添加到资源")
     public void saveToCommonChannel(@RequestBody StreamPushWithCommonChannelParam param){
 
-=======
-    @Operation(summary = "将推流添加到国标", security = @SecurityRequirement(name = JwtUtils.HEADER))
-    public void saveToGB(@RequestBody GbStream stream){
-        if (!streamPushService.saveToGB(stream)){
-           throw new ControllerException(ErrorCode.ERROR100);
-        }
-    }
-
-
-    @DeleteMapping(value = "/remove_form_gb")
-    @ResponseBody
-    @Operation(summary = "将推流移出到国标", security = @SecurityRequirement(name = JwtUtils.HEADER))
-    public void removeFormGB(@RequestBody GbStream stream){
-        if (!streamPushService.removeFromGB(stream)){
-            throw new ControllerException(ErrorCode.ERROR100);
-        }
->>>>>>> f8d2b933
     }
 
 
@@ -263,18 +245,9 @@
      */
     @PostMapping(value = "/add")
     @ResponseBody
-<<<<<<< HEAD
-    @Operation(summary = "添加推流信息")
+    @Operation(summary = "添加推流信息", security = @SecurityRequirement(name = JwtUtils.HEADER))
     public void add(@RequestBody StreamPush param){
         if (ObjectUtils.isEmpty(param.getApp()) && ObjectUtils.isEmpty(param.getStream())) {
-=======
-    @Operation(summary = "添加推流信息", security = @SecurityRequirement(name = JwtUtils.HEADER))
-    public void add(@RequestBody StreamPushItem stream){
-        if (ObjectUtils.isEmpty(stream.getGbId())) {
-            throw new ControllerException(ErrorCode.ERROR400.getCode(), "国标ID不可为空");
-        }
-        if (ObjectUtils.isEmpty(stream.getApp()) && ObjectUtils.isEmpty(stream.getStream())) {
->>>>>>> f8d2b933
             throw new ControllerException(ErrorCode.ERROR400.getCode(), "app或stream不可为空");
         }
 
