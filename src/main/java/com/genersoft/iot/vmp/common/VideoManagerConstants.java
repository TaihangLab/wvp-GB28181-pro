<<<<<<< HEAD
package com.genersoft.iot.vmp.common;

/**    
 * @description: 定义常量   
 * @author: swwheihei
 * @date:   2019年5月30日 下午3:04:04   
 *   
 */
public class VideoManagerConstants {
	
	public static final String WVP_SERVER_PREFIX = "VMP_SIGNALLING_SERVER_INFO_";

	public static final String WVP_SERVER_STREAM_PREFIX = "VMP_SIGNALLING_STREAM_";

	public static final String MEDIA_SERVER_PREFIX = "VMP_MEDIA_SERVER_";

	public static final String MEDIA_SERVERS_ONLINE_PREFIX = "VMP_MEDIA_ONLINE_SERVERS_";

	public static final String DEVICE_PREFIX = "VMP_DEVICE_";

	// 设备同步完成
	public static final String DEVICE_SYNC_PREFIX = "VMP_DEVICE_SYNC_";

	public static final String CACHEKEY_PREFIX = "VMP_CHANNEL_";

	public static final String KEEPLIVEKEY_PREFIX = "VMP_KEEPALIVE_";

	// TODO 此处多了一个_，暂不修改
	public static final String INVITE_PREFIX = "VMP_INVITE";
	public static final String PLAYER_PREFIX = "VMP_INVITE_PLAY_";
	public static final String PLAY_BLACK_PREFIX = "VMP_INVITE_PLAYBACK_";
	public static final String DOWNLOAD_PREFIX = "VMP_INVITE_DOWNLOAD_";

	public static final String PLATFORM_KEEPALIVE_PREFIX = "VMP_PLATFORM_KEEPALIVE_";

	public static final String PLATFORM_CATCH_PREFIX = "VMP_PLATFORM_CATCH_";

	public static final String PLATFORM_REGISTER_PREFIX = "VMP_PLATFORM_REGISTER_";

	public static final String PLATFORM_REGISTER_INFO_PREFIX = "VMP_PLATFORM_REGISTER_INFO_";

	public static final String PLATFORM_SEND_RTP_INFO_PREFIX = "VMP_PLATFORM_SEND_RTP_INFO_";

	public static final String EVENT_ONLINE_REGISTER = "1";

	public static final String EVENT_ONLINE_MESSAGE = "3";

	public static final String EVENT_OUTLINE_UNREGISTER = "1";
	
	public static final String EVENT_OUTLINE_TIMEOUT = "2";

	public static final String MEDIA_SSRC_USED_PREFIX = "VMP_MEDIA_USED_SSRC_";

	public static final String MEDIA_TRANSACTION_USED_PREFIX = "VMP_MEDIA_TRANSACTION_";

	public static final String MEDIA_STREAM_AUTHORITY = "MEDIA_STREAM_AUTHORITY_";

	public static final String SIP_CSEQ_PREFIX = "VMP_SIP_CSEQ_";

	public static final String SIP_SN_PREFIX = "VMP_SIP_SN_";

	public static final String SIP_SUBSCRIBE_PREFIX = "VMP_SIP_SUBSCRIBE_";

	public static final String SYSTEM_INFO_CPU_PREFIX = "VMP_SYSTEM_INFO_CPU_";

	public static final String SYSTEM_INFO_MEM_PREFIX = "VMP_SYSTEM_INFO_MEM_";

	public static final String SYSTEM_INFO_NET_PREFIX = "VMP_SYSTEM_INFO_NET_";

	public static final String SYSTEM_INFO_DISK_PREFIX = "VMP_SYSTEM_INFO_DISK_";
	public static final String BROADCAST_WAITE_INVITE = "task_broadcast_waite_invite_";

	public static final String REGISTER_EXPIRE_TASK_KEY_PREFIX = "VMP_device_register_expire_";




	//************************** redis 消息*********************************

	/**
	 * 流变化的通知
	 */
	public static final String WVP_MSG_STREAM_CHANGE_PREFIX = "WVP_MSG_STREAM_CHANGE_";

	/**
	 * 接收推流设备的GPS变化通知
	 */
	public static final String VM_MSG_GPS = "VM_MSG_GPS";

	/**
	 * 接收推流设备的GPS变化通知
	 */
	public static final String VM_MSG_PUSH_STREAM_STATUS_CHANGE = "VM_MSG_PUSH_STREAM_STATUS_CHANGE";
	/**
	 * 接收推流设备列表更新变化通知
	 */
	public static final String VM_MSG_PUSH_STREAM_LIST_CHANGE = "VM_MSG_PUSH_STREAM_LIST_CHANGE";

	/**
	 * redis 消息通知设备推流到平台
	 */
	public static final String VM_MSG_STREAM_PUSH_REQUESTED = "VM_MSG_STREAM_PUSH_REQUESTED";

	/**
	 * redis 消息通知上级平台开始观看流
	 */
	public static final String VM_MSG_STREAM_START_PLAY_NOTIFY = "VM_MSG_STREAM_START_PLAY_NOTIFY";

	/**
	 * redis 消息通知上级平台停止观看流
	 */
	public static final String VM_MSG_STREAM_STOP_PLAY_NOTIFY = "VM_MSG_STREAM_STOP_PLAY_NOTIFY";

	/**
	 * redis 消息接收关闭一个推流
	 */
	public static final String VM_MSG_STREAM_PUSH_CLOSE_REQUESTED = "VM_MSG_STREAM_PUSH_CLOSE_REQUESTED";


	/**
	 * redis 消息通知平台通知设备推流结果
	 */
	public static final String VM_MSG_STREAM_PUSH_RESPONSE = "VM_MSG_STREAM_PUSH_RESPONSE";

	/**
	 * redis 通知平台关闭推流
	 */
	public static final String VM_MSG_STREAM_PUSH_CLOSE = "VM_MSG_STREAM_PUSH_CLOSE";

	/**
	 * redis 消息请求所有的在线通道
	 */
	public static final String VM_MSG_GET_ALL_ONLINE_REQUESTED = "VM_MSG_GET_ALL_ONLINE_REQUESTED";

	/**
	 * 移动位置订阅通知
	 */
	public static final String VM_MSG_SUBSCRIBE_MOBILE_POSITION = "mobileposition";

	/**
	 * 报警订阅的通知（收到报警向redis发出通知）
	 */
	public static final String VM_MSG_SUBSCRIBE_ALARM = "alarm";


	/**
	 * 报警通知的发送 （收到redis发出的通知，转发给其他平台）
	 */
	public static final String VM_MSG_SUBSCRIBE_ALARM_RECEIVE= "alarm_receive";

	/**
	 * 设备状态订阅的通知
	 */
	public static final String VM_MSG_SUBSCRIBE_DEVICE_STATUS = "device";


	//**************************    第三方  ****************************************

	public static final String WVP_STREAM_GB_ID_PREFIX = "memberNo_";
	public static final String WVP_STREAM_GPS_MSG_PREFIX = "WVP_STREAM_GPS_MSG_";
	public static final String WVP_OTHER_SEND_RTP_INFO = "VMP_OTHER_SEND_RTP_INFO_";
	public static final String WVP_OTHER_RECEIVE_RTP_INFO = "VMP_OTHER_RECEIVE_RTP_INFO_";

	/**
	 * Redis Const
	 * 设备录像信息结果前缀
	 */
	public static final String REDIS_RECORD_INFO_RES_PRE = "GB_RECORD_INFO_RES_";
	/**
	 * Redis Const
	 * 设备录像信息结果前缀
	 */
	public static final String REDIS_RECORD_INFO_RES_COUNT_PRE = "GB_RECORD_INFO_RES_COUNT:";

}
=======
package com.genersoft.iot.vmp.common;

/**    
 * @description: 定义常量   
 * @author: swwheihei
 * @date:   2019年5月30日 下午3:04:04   
 *   
 */
public class VideoManagerConstants {
	
	public static final String WVP_SERVER_PREFIX = "VMP_SIGNALLING_SERVER_INFO_";

	public static final String WVP_SERVER_STREAM_PREFIX = "VMP_SIGNALLING_STREAM_";

	public static final String MEDIA_SERVER_PREFIX = "VMP_MEDIA_SERVER_";

	public static final String MEDIA_SERVERS_ONLINE_PREFIX = "VMP_MEDIA_ONLINE_SERVERS_";

	public static final String DEVICE_PREFIX = "VMP_DEVICE_";

	// 设备同步完成
	public static final String DEVICE_SYNC_PREFIX = "VMP_DEVICE_SYNC_";

	public static final String CACHEKEY_PREFIX = "VMP_CHANNEL_";

	public static final String KEEPLIVEKEY_PREFIX = "VMP_KEEPALIVE_";

	// TODO 此处多了一个_，暂不修改
	public static final String INVITE_PREFIX = "VMP_INVITE";
	public static final String PLAYER_PREFIX = "VMP_INVITE_PLAY_";
	public static final String PLAY_BLACK_PREFIX = "VMP_INVITE_PLAYBACK_";
	public static final String DOWNLOAD_PREFIX = "VMP_INVITE_DOWNLOAD_";

	public static final String PLATFORM_KEEPALIVE_PREFIX = "VMP_PLATFORM_KEEPALIVE_";

	public static final String PLATFORM_CATCH_PREFIX = "VMP_PLATFORM_CATCH_";

	public static final String PLATFORM_REGISTER_PREFIX = "VMP_PLATFORM_REGISTER_";

	public static final String PLATFORM_REGISTER_INFO_PREFIX = "VMP_PLATFORM_REGISTER_INFO_";

	public static final String PLATFORM_SEND_RTP_INFO_PREFIX = "VMP_PLATFORM_SEND_RTP_INFO_";

	public static final String EVENT_ONLINE_REGISTER = "1";

	public static final String EVENT_ONLINE_MESSAGE = "3";

	public static final String EVENT_OUTLINE_UNREGISTER = "1";
	
	public static final String EVENT_OUTLINE_TIMEOUT = "2";

	public static final String MEDIA_SSRC_USED_PREFIX = "VMP_MEDIA_USED_SSRC_";

	public static final String MEDIA_TRANSACTION_USED_PREFIX = "VMP_MEDIA_TRANSACTION_";

	public static final String MEDIA_STREAM_AUTHORITY = "MEDIA_STREAM_AUTHORITY_";

	public static final String SIP_CSEQ_PREFIX = "VMP_SIP_CSEQ_";

	public static final String SIP_SN_PREFIX = "VMP_SIP_SN_";

	public static final String SIP_SUBSCRIBE_PREFIX = "VMP_SIP_SUBSCRIBE_";

	public static final String SYSTEM_INFO_CPU_PREFIX = "VMP_SYSTEM_INFO_CPU_";

	public static final String SYSTEM_INFO_MEM_PREFIX = "VMP_SYSTEM_INFO_MEM_";

	public static final String SYSTEM_INFO_NET_PREFIX = "VMP_SYSTEM_INFO_NET_";

	public static final String SYSTEM_INFO_DISK_PREFIX = "VMP_SYSTEM_INFO_DISK_";

	public static final String REGISTER_EXPIRE_TASK_KEY_PREFIX = "VMP_device_register_expire_";




	//************************** redis 消息*********************************

	/**
	 * 流变化的通知
	 */
	public static final String WVP_MSG_STREAM_CHANGE_PREFIX = "WVP_MSG_STREAM_CHANGE_";

	/**
	 * 接收推流设备的GPS变化通知
	 */
	public static final String VM_MSG_GPS = "VM_MSG_GPS";

	/**
	 * 接收推流设备的GPS变化通知
	 */
	public static final String VM_MSG_PUSH_STREAM_STATUS_CHANGE = "VM_MSG_PUSH_STREAM_STATUS_CHANGE";
	/**
	 * 接收推流设备列表更新变化通知
	 */
	public static final String VM_MSG_PUSH_STREAM_LIST_CHANGE = "VM_MSG_PUSH_STREAM_LIST_CHANGE";

	/**
	 * redis 消息通知设备推流到平台
	 */
	public static final String VM_MSG_STREAM_PUSH_REQUESTED = "VM_MSG_STREAM_PUSH_REQUESTED";

	/**
	 * redis 消息通知上级平台开始观看流
	 */
	public static final String VM_MSG_STREAM_START_PLAY_NOTIFY = "VM_MSG_STREAM_START_PLAY_NOTIFY";

	/**
	 * redis 消息通知上级平台停止观看流
	 */
	public static final String VM_MSG_STREAM_STOP_PLAY_NOTIFY = "VM_MSG_STREAM_STOP_PLAY_NOTIFY";

	/**
	 * redis 消息接收关闭一个推流
	 */
	public static final String VM_MSG_STREAM_PUSH_CLOSE_REQUESTED = "VM_MSG_STREAM_PUSH_CLOSE_REQUESTED";


	/**
	 * redis 消息通知平台通知设备推流结果
	 */
	public static final String VM_MSG_STREAM_PUSH_RESPONSE = "VM_MSG_STREAM_PUSH_RESPONSE";

	/**
	 * redis 通知平台关闭推流
	 */
	public static final String VM_MSG_STREAM_PUSH_CLOSE = "VM_MSG_STREAM_PUSH_CLOSE";

	/**
	 * redis 消息请求所有的在线通道
	 */
	public static final String VM_MSG_GET_ALL_ONLINE_REQUESTED = "VM_MSG_GET_ALL_ONLINE_REQUESTED";

	/**
	 * 移动位置订阅通知
	 */
	public static final String VM_MSG_SUBSCRIBE_MOBILE_POSITION = "mobileposition";

	/**
	 * 报警订阅的通知（收到报警向redis发出通知）
	 */
	public static final String VM_MSG_SUBSCRIBE_ALARM = "alarm";


	/**
	 * 报警通知的发送 （收到redis发出的通知，转发给其他平台）
	 */
	public static final String VM_MSG_SUBSCRIBE_ALARM_RECEIVE= "alarm_receive";

	/**
	 * 设备状态订阅的通知
	 */
	public static final String VM_MSG_SUBSCRIBE_DEVICE_STATUS = "device";


	//**************************    第三方  ****************************************

	public static final String WVP_STREAM_GB_ID_PREFIX = "memberNo_";
	public static final String WVP_STREAM_GPS_MSG_PREFIX = "WVP_STREAM_GPS_MSG_";
	public static final String WVP_OTHER_SEND_RTP_INFO = "VMP_OTHER_SEND_RTP_INFO_";
	public static final String WVP_OTHER_SEND_PS_INFO = "VMP_OTHER_SEND_PS_INFO_";
	public static final String WVP_OTHER_RECEIVE_RTP_INFO = "VMP_OTHER_RECEIVE_RTP_INFO_";
	public static final String WVP_OTHER_RECEIVE_PS_INFO = "VMP_OTHER_RECEIVE_PS_INFO_";

	/**
	 * Redis Const
	 * 设备录像信息结果前缀
	 */
	public static final String REDIS_RECORD_INFO_RES_PRE = "GB_RECORD_INFO_RES_";
	/**
	 * Redis Const
	 * 设备录像信息结果前缀
	 */
	public static final String REDIS_RECORD_INFO_RES_COUNT_PRE = "GB_RECORD_INFO_RES_COUNT:";

}
>>>>>>> f57ed350
<|MERGE_RESOLUTION|>--- conflicted
+++ resolved
@@ -1,4 +1,3 @@
-<<<<<<< HEAD
 package com.genersoft.iot.vmp.common;
 
 /**    
@@ -160,181 +159,6 @@
 	public static final String WVP_STREAM_GB_ID_PREFIX = "memberNo_";
 	public static final String WVP_STREAM_GPS_MSG_PREFIX = "WVP_STREAM_GPS_MSG_";
 	public static final String WVP_OTHER_SEND_RTP_INFO = "VMP_OTHER_SEND_RTP_INFO_";
-	public static final String WVP_OTHER_RECEIVE_RTP_INFO = "VMP_OTHER_RECEIVE_RTP_INFO_";
-
-	/**
-	 * Redis Const
-	 * 设备录像信息结果前缀
-	 */
-	public static final String REDIS_RECORD_INFO_RES_PRE = "GB_RECORD_INFO_RES_";
-	/**
-	 * Redis Const
-	 * 设备录像信息结果前缀
-	 */
-	public static final String REDIS_RECORD_INFO_RES_COUNT_PRE = "GB_RECORD_INFO_RES_COUNT:";
-
-}
-=======
-package com.genersoft.iot.vmp.common;
-
-/**    
- * @description: 定义常量   
- * @author: swwheihei
- * @date:   2019年5月30日 下午3:04:04   
- *   
- */
-public class VideoManagerConstants {
-	
-	public static final String WVP_SERVER_PREFIX = "VMP_SIGNALLING_SERVER_INFO_";
-
-	public static final String WVP_SERVER_STREAM_PREFIX = "VMP_SIGNALLING_STREAM_";
-
-	public static final String MEDIA_SERVER_PREFIX = "VMP_MEDIA_SERVER_";
-
-	public static final String MEDIA_SERVERS_ONLINE_PREFIX = "VMP_MEDIA_ONLINE_SERVERS_";
-
-	public static final String DEVICE_PREFIX = "VMP_DEVICE_";
-
-	// 设备同步完成
-	public static final String DEVICE_SYNC_PREFIX = "VMP_DEVICE_SYNC_";
-
-	public static final String CACHEKEY_PREFIX = "VMP_CHANNEL_";
-
-	public static final String KEEPLIVEKEY_PREFIX = "VMP_KEEPALIVE_";
-
-	// TODO 此处多了一个_，暂不修改
-	public static final String INVITE_PREFIX = "VMP_INVITE";
-	public static final String PLAYER_PREFIX = "VMP_INVITE_PLAY_";
-	public static final String PLAY_BLACK_PREFIX = "VMP_INVITE_PLAYBACK_";
-	public static final String DOWNLOAD_PREFIX = "VMP_INVITE_DOWNLOAD_";
-
-	public static final String PLATFORM_KEEPALIVE_PREFIX = "VMP_PLATFORM_KEEPALIVE_";
-
-	public static final String PLATFORM_CATCH_PREFIX = "VMP_PLATFORM_CATCH_";
-
-	public static final String PLATFORM_REGISTER_PREFIX = "VMP_PLATFORM_REGISTER_";
-
-	public static final String PLATFORM_REGISTER_INFO_PREFIX = "VMP_PLATFORM_REGISTER_INFO_";
-
-	public static final String PLATFORM_SEND_RTP_INFO_PREFIX = "VMP_PLATFORM_SEND_RTP_INFO_";
-
-	public static final String EVENT_ONLINE_REGISTER = "1";
-
-	public static final String EVENT_ONLINE_MESSAGE = "3";
-
-	public static final String EVENT_OUTLINE_UNREGISTER = "1";
-	
-	public static final String EVENT_OUTLINE_TIMEOUT = "2";
-
-	public static final String MEDIA_SSRC_USED_PREFIX = "VMP_MEDIA_USED_SSRC_";
-
-	public static final String MEDIA_TRANSACTION_USED_PREFIX = "VMP_MEDIA_TRANSACTION_";
-
-	public static final String MEDIA_STREAM_AUTHORITY = "MEDIA_STREAM_AUTHORITY_";
-
-	public static final String SIP_CSEQ_PREFIX = "VMP_SIP_CSEQ_";
-
-	public static final String SIP_SN_PREFIX = "VMP_SIP_SN_";
-
-	public static final String SIP_SUBSCRIBE_PREFIX = "VMP_SIP_SUBSCRIBE_";
-
-	public static final String SYSTEM_INFO_CPU_PREFIX = "VMP_SYSTEM_INFO_CPU_";
-
-	public static final String SYSTEM_INFO_MEM_PREFIX = "VMP_SYSTEM_INFO_MEM_";
-
-	public static final String SYSTEM_INFO_NET_PREFIX = "VMP_SYSTEM_INFO_NET_";
-
-	public static final String SYSTEM_INFO_DISK_PREFIX = "VMP_SYSTEM_INFO_DISK_";
-
-	public static final String REGISTER_EXPIRE_TASK_KEY_PREFIX = "VMP_device_register_expire_";
-
-
-
-
-	//************************** redis 消息*********************************
-
-	/**
-	 * 流变化的通知
-	 */
-	public static final String WVP_MSG_STREAM_CHANGE_PREFIX = "WVP_MSG_STREAM_CHANGE_";
-
-	/**
-	 * 接收推流设备的GPS变化通知
-	 */
-	public static final String VM_MSG_GPS = "VM_MSG_GPS";
-
-	/**
-	 * 接收推流设备的GPS变化通知
-	 */
-	public static final String VM_MSG_PUSH_STREAM_STATUS_CHANGE = "VM_MSG_PUSH_STREAM_STATUS_CHANGE";
-	/**
-	 * 接收推流设备列表更新变化通知
-	 */
-	public static final String VM_MSG_PUSH_STREAM_LIST_CHANGE = "VM_MSG_PUSH_STREAM_LIST_CHANGE";
-
-	/**
-	 * redis 消息通知设备推流到平台
-	 */
-	public static final String VM_MSG_STREAM_PUSH_REQUESTED = "VM_MSG_STREAM_PUSH_REQUESTED";
-
-	/**
-	 * redis 消息通知上级平台开始观看流
-	 */
-	public static final String VM_MSG_STREAM_START_PLAY_NOTIFY = "VM_MSG_STREAM_START_PLAY_NOTIFY";
-
-	/**
-	 * redis 消息通知上级平台停止观看流
-	 */
-	public static final String VM_MSG_STREAM_STOP_PLAY_NOTIFY = "VM_MSG_STREAM_STOP_PLAY_NOTIFY";
-
-	/**
-	 * redis 消息接收关闭一个推流
-	 */
-	public static final String VM_MSG_STREAM_PUSH_CLOSE_REQUESTED = "VM_MSG_STREAM_PUSH_CLOSE_REQUESTED";
-
-
-	/**
-	 * redis 消息通知平台通知设备推流结果
-	 */
-	public static final String VM_MSG_STREAM_PUSH_RESPONSE = "VM_MSG_STREAM_PUSH_RESPONSE";
-
-	/**
-	 * redis 通知平台关闭推流
-	 */
-	public static final String VM_MSG_STREAM_PUSH_CLOSE = "VM_MSG_STREAM_PUSH_CLOSE";
-
-	/**
-	 * redis 消息请求所有的在线通道
-	 */
-	public static final String VM_MSG_GET_ALL_ONLINE_REQUESTED = "VM_MSG_GET_ALL_ONLINE_REQUESTED";
-
-	/**
-	 * 移动位置订阅通知
-	 */
-	public static final String VM_MSG_SUBSCRIBE_MOBILE_POSITION = "mobileposition";
-
-	/**
-	 * 报警订阅的通知（收到报警向redis发出通知）
-	 */
-	public static final String VM_MSG_SUBSCRIBE_ALARM = "alarm";
-
-
-	/**
-	 * 报警通知的发送 （收到redis发出的通知，转发给其他平台）
-	 */
-	public static final String VM_MSG_SUBSCRIBE_ALARM_RECEIVE= "alarm_receive";
-
-	/**
-	 * 设备状态订阅的通知
-	 */
-	public static final String VM_MSG_SUBSCRIBE_DEVICE_STATUS = "device";
-
-
-	//**************************    第三方  ****************************************
-
-	public static final String WVP_STREAM_GB_ID_PREFIX = "memberNo_";
-	public static final String WVP_STREAM_GPS_MSG_PREFIX = "WVP_STREAM_GPS_MSG_";
-	public static final String WVP_OTHER_SEND_RTP_INFO = "VMP_OTHER_SEND_RTP_INFO_";
 	public static final String WVP_OTHER_SEND_PS_INFO = "VMP_OTHER_SEND_PS_INFO_";
 	public static final String WVP_OTHER_RECEIVE_RTP_INFO = "VMP_OTHER_RECEIVE_RTP_INFO_";
 	public static final String WVP_OTHER_RECEIVE_PS_INFO = "VMP_OTHER_RECEIVE_PS_INFO_";
@@ -350,5 +174,4 @@
 	 */
 	public static final String REDIS_RECORD_INFO_RES_COUNT_PRE = "GB_RECORD_INFO_RES_COUNT:";
 
-}
->>>>>>> f57ed350
+}