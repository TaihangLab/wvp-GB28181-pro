package com.genersoft.iot.vmp.common;

import com.genersoft.iot.vmp.media.bean.MediaInfo;
import com.genersoft.iot.vmp.service.bean.DownloadFileInfo;
import io.swagger.v3.oas.annotations.media.Schema;

import java.io.Serializable;
import java.util.Objects;

@Schema(description = "流信息")
public class StreamInfo implements Serializable, Cloneable{

    @Schema(description = "应用名")
    private String app;
    @Schema(description = "流ID")
    private String stream;
    @Schema(description = "设备编号")
    private String deviceID;
    @Schema(description = "通道编号")
    private String channelId;

    @Schema(description = "IP")
    private String ip;

    @Schema(description = "HTTP-FLV流地址")
    private StreamURL flv;

    @Schema(description = "HTTPS-FLV流地址")
    private StreamURL https_flv;
    @Schema(description = "Websocket-FLV流地址")
    private StreamURL ws_flv;
    @Schema(description = "Websockets-FLV流地址")
    private StreamURL wss_flv;
    @Schema(description = "HTTP-FMP4流地址")
    private StreamURL fmp4;
    @Schema(description = "HTTPS-FMP4流地址")
    private StreamURL https_fmp4;
    @Schema(description = "Websocket-FMP4流地址")
    private StreamURL ws_fmp4;
    @Schema(description = "Websockets-FMP4流地址")
    private StreamURL wss_fmp4;
    @Schema(description = "HLS流地址")
    private StreamURL hls;
    @Schema(description = "HTTPS-HLS流地址")
    private StreamURL https_hls;
    @Schema(description = "Websocket-HLS流地址")
    private StreamURL ws_hls;
    @Schema(description = "Websockets-HLS流地址")
    private StreamURL wss_hls;
    @Schema(description = "HTTP-TS流地址")
    private StreamURL ts;
    @Schema(description = "HTTPS-TS流地址")
    private StreamURL https_ts;
    @Schema(description = "Websocket-TS流地址")
    private StreamURL ws_ts;
    @Schema(description = "Websockets-TS流地址")
    private StreamURL wss_ts;
    @Schema(description = "RTMP流地址")
    private StreamURL rtmp;
    @Schema(description = "RTMPS流地址")
    private StreamURL rtmps;
    @Schema(description = "RTSP流地址")
    private StreamURL rtsp;
    @Schema(description = "RTSPS流地址")
    private StreamURL rtsps;
    @Schema(description = "RTC流地址")
    private StreamURL rtc;

    @Schema(description = "RTCS流地址")
    private StreamURL rtcs;
    @Schema(description = "流媒体ID")
    private String mediaServerId;
    @Schema(description = "流编码信息")
    private MediaInfo mediaInfo;
    @Schema(description = "开始时间")
    private String startTime;
    @Schema(description = "结束时间")
    private String endTime;
    @Schema(description = "进度（录像下载使用）")
    private double progress;
    @Schema(description = "文件下载地址（录像下载使用）")
    private DownloadFileInfo downLoadFilePath;

    @Schema(description = "是否暂停（录像回放使用）")
    private boolean pause;

<<<<<<< HEAD
    @Schema(description = "产生源类型，包括 unknown = 0,rtmp_push=1,rtsp_push=2,rtp_push=3,pull=4,ffmpeg_pull=5,mp4_vod=6,device_chn=7")
    private int originType;
=======
    @Schema(description = "转码后的视频流")
    private StreamInfo transcodeStream;
>>>>>>> 050882d6

    public void setFlv(StreamURL flv) {
        this.flv = flv;
    }

    public void setHttps_flv(StreamURL https_flv) {
        this.https_flv = https_flv;
    }

    public void setWs_flv(StreamURL ws_flv) {
        this.ws_flv = ws_flv;
    }

    public void setWss_flv(StreamURL wss_flv) {
        this.wss_flv = wss_flv;
    }

    public void setFmp4(StreamURL fmp4) {
        this.fmp4 = fmp4;
    }

    public void setHttps_fmp4(StreamURL https_fmp4) {
        this.https_fmp4 = https_fmp4;
    }

    public void setWs_fmp4(StreamURL ws_fmp4) {
        this.ws_fmp4 = ws_fmp4;
    }

    public void setWss_fmp4(StreamURL wss_fmp4) {
        this.wss_fmp4 = wss_fmp4;
    }

    public void setHls(StreamURL hls) {
        this.hls = hls;
    }

    public void setHttps_hls(StreamURL https_hls) {
        this.https_hls = https_hls;
    }

    public void setWs_hls(StreamURL ws_hls) {
        this.ws_hls = ws_hls;
    }

    public void setWss_hls(StreamURL wss_hls) {
        this.wss_hls = wss_hls;
    }

    public void setTs(StreamURL ts) {
        this.ts = ts;
    }

    public void setHttps_ts(StreamURL https_ts) {
        this.https_ts = https_ts;
    }

    public void setWs_ts(StreamURL ws_ts) {
        this.ws_ts = ws_ts;
    }

    public void setWss_ts(StreamURL wss_ts) {
        this.wss_ts = wss_ts;
    }

    public void setRtmp(StreamURL rtmp) {
        this.rtmp = rtmp;
    }

    public void setRtmps(StreamURL rtmps) {
        this.rtmps = rtmps;
    }

    public void setRtsp(StreamURL rtsp) {
        this.rtsp = rtsp;
    }

    public void setRtsps(StreamURL rtsps) {
        this.rtsps = rtsps;
    }

    public void setRtc(StreamURL rtc) {
        this.rtc = rtc;
    }

    public void setRtcs(StreamURL rtcs) {
        this.rtcs = rtcs;
    }

    public void setRtmp(String host, int port, int sslPort, String app, String stream, String callIdParam) {
        String file = String.format("%s/%s%s", app, stream, callIdParam);
        if (port > 0) {
            this.rtmp = new StreamURL("rtmp", host, port, file);
        }
        if (sslPort > 0) {
            this.rtmps = new StreamURL("rtmps", host, sslPort, file);
        }
    }

    public void setRtsp(String host, int port, int sslPort, String app, String stream, String callIdParam) {
        String file = String.format("%s/%s%s", app, stream, callIdParam);
        if (port > 0) {
            this.rtsp = new StreamURL("rtsp", host, port, file);
        }
        if (sslPort > 0) {
            this.rtsps = new StreamURL("rtsps", host, sslPort, file);
        }
    }

    public void setFlv(String host, int port, int sslPort, String file) {
        if (port > 0) {
            this.flv = new StreamURL("http", host, port, file);
        }
        this.ws_flv = new StreamURL("ws", host, port, file);
        if (sslPort > 0) {
            this.https_flv = new StreamURL("https", host, sslPort, file);
            this.wss_flv = new StreamURL("wss", host, sslPort, file);
        }
    }

    public void setWsFlv(String host, int port, int sslPort, String file) {
        if (port > 0) {
            this.ws_flv = new StreamURL("ws", host, port, file);
        }
        if (sslPort > 0) {
            this.wss_flv = new StreamURL("wss", host, sslPort, file);
        }
    }

    public void setFmp4(String host, int port, int sslPort, String app, String stream, String callIdParam) {
        String file = String.format("%s/%s.live.mp4%s", app, stream, callIdParam);
        if (port > 0) {
            this.fmp4 = new StreamURL("http", host, port, file);
            this.ws_fmp4 = new StreamURL("ws", host, port, file);
        }
        if (sslPort > 0) {
            this.https_fmp4 = new StreamURL("https", host, sslPort, file);
            this.wss_fmp4 = new StreamURL("wss", host, sslPort, file);
        }
    }

    public void setHls(String host, int port, int sslPort, String app, String stream, String callIdParam) {
        String file = String.format("%s/%s/hls.m3u8%s", app, stream, callIdParam);
        if (port > 0) {
            this.hls = new StreamURL("http", host, port, file);
            this.ws_hls = new StreamURL("ws", host, port, file);
        }
        if (sslPort > 0) {
            this.https_hls = new StreamURL("https", host, sslPort, file);
            this.wss_hls = new StreamURL("wss", host, sslPort, file);
        }
    }

    public void setTs(String host, int port, int sslPort, String app, String stream, String callIdParam) {
        String file = String.format("%s/%s.live.ts%s", app, stream, callIdParam);

        if (port > 0) {
            this.ts = new StreamURL("http", host, port, file);
            this.ws_ts = new StreamURL("ws", host, port, file);
        }
        if (sslPort > 0) {
            this.https_ts = new StreamURL("https", host, sslPort, file);
            this.wss_ts = new StreamURL("wss", host, sslPort, file);
        }
    }

    public void setRtc(String host, int port, int sslPort, String app, String stream, String callIdParam, boolean isPlay) {
        if (callIdParam != null) {
            callIdParam = Objects.equals(callIdParam, "") ? callIdParam : callIdParam.replace("?", "&");
        }
        String file = String.format("index/api/webrtc?app=%s&stream=%s&type=%s%s", app, stream, isPlay?"play":"push", callIdParam);
        if (port > 0) {
            this.rtc = new StreamURL("http", host, port, file);
        }
        if (sslPort > 0) {
            this.rtcs = new StreamURL("https", host, sslPort, file);
        }
    }

    public void channgeStreamIp(String localAddr) {
        if (this.flv != null) {
            this.flv.setHost(localAddr);
        }
        if (this.ws_flv != null ){
            this.ws_flv.setHost(localAddr);
        }
        if (this.hls != null ) {
            this.hls.setHost(localAddr);
        }
        if (this.ws_hls != null ) {
            this.ws_hls.setHost(localAddr);
        }
        if (this.ts != null ) {
            this.ts.setHost(localAddr);
        }
        if (this.ws_ts != null ) {
            this.ws_ts.setHost(localAddr);
        }
        if (this.fmp4 != null ) {
            this.fmp4.setHost(localAddr);
        }
        if (this.ws_fmp4 != null ) {
            this.ws_fmp4.setHost(localAddr);
        }
        if (this.rtc != null ) {
            this.rtc.setHost(localAddr);
        }
        if (this.https_flv != null) {
            this.https_flv.setHost(localAddr);
        }
        if (this.wss_flv != null) {
            this.wss_flv.setHost(localAddr);
        }
        if (this.https_hls != null) {
            this.https_hls.setHost(localAddr);
        }
        if (this.wss_hls != null) {
            this.wss_hls.setHost(localAddr);
        }
        if (this.wss_ts != null) {
            this.wss_ts.setHost(localAddr);
        }
        if (this.https_fmp4 != null) {
            this.https_fmp4.setHost(localAddr);
        }
        if (this.wss_fmp4 != null) {
            this.wss_fmp4.setHost(localAddr);
        }
        if (this.rtcs != null) {
            this.rtcs.setHost(localAddr);
        }
        if (this.rtsp != null) {
            this.rtsp.setHost(localAddr);
        }
        if (this.rtsps != null) {
            this.rtsps.setHost(localAddr);
        }
        if (this.rtmp != null) {
            this.rtmp.setHost(localAddr);
        }
        if (this.rtmps != null) {
            this.rtmps.setHost(localAddr);
        }
    }


    public static class TransactionInfo{
        public String callId;
        public String localTag;
        public String remoteTag;
        public String branch;
    }

    private TransactionInfo transactionInfo;

    public String getApp() {
        return app;
    }

    public void setApp(String app) {
        this.app = app;
    }

    public String getDeviceID() {
        return deviceID;
    }

    public void setDeviceID(String deviceID) {
        this.deviceID = deviceID;
    }

    public String getChannelId() {
        return channelId;
    }

    public void setChannelId(String channelId) {
        this.channelId = channelId;
    }

    public String getStream() {
        return stream;
    }

    public void setStream(String stream) {
        this.stream = stream;
    }

    public String getIp() {
        return ip;
    }

    public void setIp(String ip) {
        this.ip = ip;
    }

    public StreamURL getFlv() {
        return flv;
    }

    public StreamURL getHttps_flv() {
        return https_flv;
    }

    public StreamURL getWs_flv() {
        return ws_flv;
    }


    public StreamURL getWss_flv() {
        return wss_flv;
    }

    public StreamURL getFmp4() {
        return fmp4;
    }



    public StreamURL getHttps_fmp4() {
        return https_fmp4;
    }

    public StreamURL getWs_fmp4() {
        return ws_fmp4;
    }

    public StreamURL getWss_fmp4() {
        return wss_fmp4;
    }

    public StreamURL getHls() {
        return hls;
    }


    public StreamURL getHttps_hls() {
        return https_hls;
    }

    public StreamURL getWs_hls() {
        return ws_hls;
    }

    public StreamURL getWss_hls() {
        return wss_hls;
    }

    public StreamURL getTs() {
        return ts;
    }


    public StreamURL getHttps_ts() {
        return https_ts;
    }


    public StreamURL getWs_ts() {
        return ws_ts;
    }


    public StreamURL getWss_ts() {
        return wss_ts;
    }


    public StreamURL getRtmp() {
        return rtmp;
    }

    public StreamURL getRtmps() {
        return rtmps;
    }

    public StreamURL getRtsp() {
        return rtsp;
    }

    public StreamURL getRtsps() {
        return rtsps;
    }

    public StreamURL getRtc() {
        return rtc;
    }

    public StreamURL getRtcs() {
        return rtcs;
    }

    public String getMediaServerId() {
        return mediaServerId;
    }

    public void setMediaServerId(String mediaServerId) {
        this.mediaServerId = mediaServerId;
    }

    public MediaInfo getMediaInfo() {
        return mediaInfo;
    }

    public void setMediaInfo(MediaInfo mediaInfo) {
        this.mediaInfo = mediaInfo;
    }

    public String getStartTime() {
        return startTime;
    }

    public void setStartTime(String startTime) {
        this.startTime = startTime;
    }

    public String getEndTime() {
        return endTime;
    }

    public void setEndTime(String endTime) {
        this.endTime = endTime;
    }

    public double getProgress() {
        return progress;
    }

    public void setProgress(double progress) {
        this.progress = progress;
    }

    public boolean isPause() {
        return pause;
    }

    public void setPause(boolean pause) {
        this.pause = pause;
    }

    public TransactionInfo getTransactionInfo() {
        return transactionInfo;
    }

    public void setTransactionInfo(TransactionInfo transactionInfo) {
        this.transactionInfo = transactionInfo;
    }

    public StreamInfo getTranscodeStream() {
        return transcodeStream;
    }

    public void setTranscodeStream(StreamInfo transcodeStream) {
        this.transcodeStream = transcodeStream;
    }

    @Override
    public StreamInfo clone() {
        StreamInfo instance = null;
        try{
            instance = (StreamInfo)super.clone();
            if (this.flv != null) {
                instance.flv=this.flv.clone();
            }
            if (this.ws_flv != null ){
                instance.ws_flv= this.ws_flv.clone();
            }
            if (this.hls != null ) {
                instance.hls= this.hls.clone();
            }
            if (this.ws_hls != null ) {
                instance.ws_hls= this.ws_hls.clone();
            }
            if (this.ts != null ) {
                instance.ts= this.ts.clone();
            }
            if (this.ws_ts != null ) {
                instance.ws_ts= this.ws_ts.clone();
            }
            if (this.fmp4 != null ) {
                instance.fmp4= this.fmp4.clone();
            }
            if (this.ws_fmp4 != null ) {
                instance.ws_fmp4= this.ws_fmp4.clone();
            }
            if (this.rtc != null ) {
                instance.rtc= this.rtc.clone();
            }
            if (this.https_flv != null) {
                instance.https_flv= this.https_flv.clone();
            }
            if (this.wss_flv != null) {
                instance.wss_flv= this.wss_flv.clone();
            }
            if (this.https_hls != null) {
                instance.https_hls= this.https_hls.clone();
            }
            if (this.wss_hls != null) {
                instance.wss_hls= this.wss_hls.clone();
            }
            if (this.wss_ts != null) {
                instance.wss_ts= this.wss_ts.clone();
            }
            if (this.https_fmp4 != null) {
                instance.https_fmp4= this.https_fmp4.clone();
            }
            if (this.wss_fmp4 != null) {
                instance.wss_fmp4= this.wss_fmp4.clone();
            }
            if (this.rtcs != null) {
                instance.rtcs= this.rtcs.clone();
            }
            if (this.rtsp != null) {
                instance.rtsp= this.rtsp.clone();
            }
            if (this.rtsps != null) {
                instance.rtsps= this.rtsps.clone();
            }
            if (this.rtmp != null) {
                instance.rtmp= this.rtmp.clone();
            }
            if (this.rtmps != null) {
                instance.rtmps= this.rtmps.clone();
            }
        }catch(CloneNotSupportedException e) {
            e.printStackTrace();
        }
        return instance;
    }


    /*=========================设备主子码流逻辑START====================*/
    @Schema(description = "是否为子码流(true-是，false-主码流)")
    private boolean subStream;

    public boolean isSubStream() {
        return subStream;
    }

    public void setSubStream(boolean subStream) {
        this.subStream = subStream;
    }

    public DownloadFileInfo getDownLoadFilePath() {
        return downLoadFilePath;
    }

    public void setDownLoadFilePath(DownloadFileInfo downLoadFilePath) {
        this.downLoadFilePath = downLoadFilePath;
    }

    public int getOriginType() {
        return originType;
    }

    public void setOriginType(int originType) {
        this.originType = originType;
    }
}<|MERGE_RESOLUTION|>--- conflicted
+++ resolved
@@ -84,13 +84,11 @@
     @Schema(description = "是否暂停（录像回放使用）")
     private boolean pause;
 
-<<<<<<< HEAD
     @Schema(description = "产生源类型，包括 unknown = 0,rtmp_push=1,rtsp_push=2,rtp_push=3,pull=4,ffmpeg_pull=5,mp4_vod=6,device_chn=7")
     private int originType;
-=======
+
     @Schema(description = "转码后的视频流")
     private StreamInfo transcodeStream;
->>>>>>> 050882d6
 
     public void setFlv(StreamURL flv) {
         this.flv = flv;
