--- conflicted
+++ resolved
@@ -237,16 +237,11 @@
         }
     }
 
-<<<<<<< HEAD
-    public void setRtc(String host, int port, int sslPort, String app, String stream, String callIdParam, boolean isPlay) {
-        String file = String.format("index/api/webrtc?app=%s&stream=%s&type=%s%s", app, stream, isPlay?"play":"push", callIdParam);
-=======
     public void setRtc(String host, int port, int sslPort, String app, String stream, String callIdParam) {
         if (callIdParam != null) {
             callIdParam = Objects.equals(callIdParam, "") ? callIdParam : callIdParam.replace("?", "&");
         }
         String file = String.format("index/api/webrtc?app=%s&stream=%s&type=play%s", app, stream, callIdParam);
->>>>>>> 053cd130
         if (port > 0) {
             this.rtc = new StreamURL("http", host, port, file);
         }
