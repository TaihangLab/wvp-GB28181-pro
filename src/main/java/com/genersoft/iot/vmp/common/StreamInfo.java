--- conflicted
+++ resolved
@@ -4,10 +4,6 @@
 
 public class StreamInfo {
 
-<<<<<<< HEAD
-    private String ssrc;
-=======
->>>>>>> 730a64be
     private String streamId;
     private String deviceID;
     private String cahnnelId;
