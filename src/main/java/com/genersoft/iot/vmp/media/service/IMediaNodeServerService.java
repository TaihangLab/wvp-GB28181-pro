package com.genersoft.iot.vmp.media.service;

import com.genersoft.iot.vmp.common.CommonCallback;
import com.genersoft.iot.vmp.common.StreamInfo;
import com.genersoft.iot.vmp.gb28181.bean.SendRtpInfo;
import com.genersoft.iot.vmp.media.bean.MediaInfo;
import com.genersoft.iot.vmp.media.bean.MediaServer;
import com.genersoft.iot.vmp.streamProxy.bean.StreamProxy;
import com.genersoft.iot.vmp.vmanager.bean.WVPResult;

import java.util.List;
import java.util.Map;

public interface IMediaNodeServerService {
    int createRTPServer(MediaServer mediaServer, String streamId, long ssrc, Integer port, Boolean onlyAuto, Boolean disableAudio, Boolean reUsePort, Integer tcpMode);

    void closeRtpServer(MediaServer mediaServer, String streamId);

    void closeRtpServer(MediaServer mediaServer, String streamId, CommonCallback<Boolean> callback);

    void closeStreams(MediaServer mediaServer, String app, String stream);

    Boolean updateRtpServerSSRC(MediaServer mediaServer, String stream, String ssrc);

    boolean checkNodeId(MediaServer mediaServer);

    void online(MediaServer mediaServer);

    MediaServer checkMediaServer(String ip, int port, String secret);

    boolean stopSendRtp(MediaServer mediaInfo, String app, String stream, String ssrc);

    boolean initStopSendRtp(MediaServer mediaInfo, String app, String stream, String ssrc);

    boolean deleteRecordDirectory(MediaServer mediaServer, String app, String stream, String date, String fileName);

    List<StreamInfo> getMediaList(MediaServer mediaServer, String app, String stream, String callId);

    Boolean connectRtpServer(MediaServer mediaServer, String address, int port, String stream);

    void getSnap(MediaServer mediaServer, String streamUrl, int timeoutSec, int expireSec, String path, String fileName);

    MediaInfo getMediaInfo(MediaServer mediaServer, String app, String stream);

    Boolean pauseRtpCheck(MediaServer mediaServer, String streamKey);

    Boolean resumeRtpCheck(MediaServer mediaServer, String streamKey);

    String getFfmpegCmd(MediaServer mediaServer, String cmdKey);

    WVPResult<String> addFFmpegSource(MediaServer mediaServer, String srcUrl, String dstUrl, int timeoutMs, boolean enableAudio, boolean enableMp4, String ffmpegCmdKey);

    WVPResult<String> addStreamProxy(MediaServer mediaServer, String app, String stream, String url, boolean enableAudio, boolean enableMp4, String rtpType, Integer timeout);

    Boolean delFFmpegSource(MediaServer mediaServer, String streamKey);

    Boolean delStreamProxy(MediaServer mediaServer, String streamKey);

    Map<String, String> getFFmpegCMDs(MediaServer mediaServer);

<<<<<<< HEAD
    Integer startSendRtpPassive(MediaServer mediaServer, SendRtpItem sendRtpItem, Integer timeout);
=======
    void startSendRtpPassive(MediaServer mediaServer, SendRtpInfo sendRtpItem, Integer timeout);
>>>>>>> cbd6a57e

    void startSendRtpStream(MediaServer mediaServer, SendRtpInfo sendRtpItem);

    Long updateDownloadProcess(MediaServer mediaServer, String app, String stream);

    StreamInfo startProxy(MediaServer mediaServer, StreamProxy streamProxy);

    void stopProxy(MediaServer mediaServer, String streamKey);
}<|MERGE_RESOLUTION|>--- conflicted
+++ resolved
@@ -58,11 +58,7 @@
 
     Map<String, String> getFFmpegCMDs(MediaServer mediaServer);
 
-<<<<<<< HEAD
-    Integer startSendRtpPassive(MediaServer mediaServer, SendRtpItem sendRtpItem, Integer timeout);
-=======
     void startSendRtpPassive(MediaServer mediaServer, SendRtpInfo sendRtpItem, Integer timeout);
->>>>>>> cbd6a57e
 
     void startSendRtpStream(MediaServer mediaServer, SendRtpInfo sendRtpItem);
 
