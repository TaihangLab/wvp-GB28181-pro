--- conflicted
+++ resolved
@@ -27,79 +27,12 @@
         return recordInfo;
     }
 
-<<<<<<< HEAD
     public static RecordInfo getInstance(OnRecordMp4ABLHookParam hookParam) {
         RecordInfo recordInfo = new RecordInfo();
         recordInfo.setFileName(hookParam.getFileName());
         return recordInfo;
     }
 
-    public String getFileName() {
-        return fileName;
-    }
-
-    public void setFileName(String fileName) {
-        this.fileName = fileName;
-    }
-
-    public String getFilePath() {
-        return filePath;
-    }
-
-    public void setFilePath(String filePath) {
-        this.filePath = filePath;
-    }
-
-    public long getFileSize() {
-        return fileSize;
-    }
-
-    public void setFileSize(long fileSize) {
-        this.fileSize = fileSize;
-    }
-
-    public String getFolder() {
-        return folder;
-    }
-
-    public void setFolder(String folder) {
-        this.folder = folder;
-    }
-
-    public String getUrl() {
-        return url;
-    }
-
-    public void setUrl(String url) {
-        this.url = url;
-    }
-
-    public long getStartTime() {
-        return startTime;
-    }
-
-    public void setStartTime(long startTime) {
-        this.startTime = startTime;
-    }
-
-    public double getTimeLen() {
-        return timeLen;
-    }
-
-    public void setTimeLen(double timeLen) {
-        this.timeLen = timeLen;
-    }
-
-    public String getParams() {
-        return params;
-    }
-
-    public void setParams(String params) {
-        this.params = params;
-    }
-
-=======
->>>>>>> 8d488b33
     @Override
     public String toString() {
         return "RecordInfo{" +
