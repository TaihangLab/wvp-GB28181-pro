--- conflicted
+++ resolved
@@ -9,11 +9,11 @@
 import com.genersoft.iot.vmp.media.zlm.dto.HookSubscribeFactory;
 import com.genersoft.iot.vmp.media.zlm.dto.HookSubscribeForRtpServerTimeout;
 import com.genersoft.iot.vmp.media.zlm.dto.MediaServerItem;
-<<<<<<< HEAD
-=======
 import com.genersoft.iot.vmp.media.zlm.dto.hook.HookParam;
 import com.genersoft.iot.vmp.media.zlm.dto.hook.OnRtpServerTimeoutHookParam;
->>>>>>> fec69c71
+import com.genersoft.iot.vmp.media.zlm.dto.HookSubscribeFactory;
+import com.genersoft.iot.vmp.media.zlm.dto.HookSubscribeForRtpServerTimeout;
+import com.genersoft.iot.vmp.media.zlm.dto.MediaServerItem;
 import org.slf4j.Logger;
 import org.slf4j.LoggerFactory;
 import org.springframework.beans.factory.annotation.Autowired;
@@ -233,11 +233,7 @@
         int localPort = 0;
         if (userSetting.getGbSendStreamStrict()) {
             if (userSetting.getGbSendStreamStrict()) {
-<<<<<<< HEAD
-                localPort = keepPort(serverItem, ssrc, null);
-=======
                 localPort = keepPort(serverItem, ssrc, localPort);
->>>>>>> fec69c71
                 if (localPort == 0) {
                     return null;
                 }
@@ -273,11 +269,7 @@
         // 默认为随机端口
         int localPort = 0;
         if (userSetting.getGbSendStreamStrict()) {
-<<<<<<< HEAD
-            localPort = keepPort(serverItem, ssrc, null);
-=======
             localPort = keepPort(serverItem, ssrc, localPort);
->>>>>>> fec69c71
             if (localPort == 0) {
                 return null;
             }
@@ -303,12 +295,6 @@
      */
     public int keepPort(MediaServerItem serverItem, String ssrc, Integer localPort) {
         Map<String, Object> param = new HashMap<>(3);
-<<<<<<< HEAD
-        if (localPort == null) {
-            localPort = 0;
-        }
-=======
->>>>>>> fec69c71
         param.put("port", localPort);
         param.put("enable_tcp", 1);
         param.put("stream_id", ssrc);
@@ -318,22 +304,6 @@
             HookSubscribeForRtpServerTimeout hookSubscribeForRtpServerTimeout = HookSubscribeFactory.on_rtp_server_timeout(ssrc, null, serverItem.getId());
             Integer finalLocalPort = localPort;
             hookSubscribe.addSubscribe(hookSubscribeForRtpServerTimeout,
-<<<<<<< HEAD
-                    (MediaServerItem mediaServerItem, JSONObject response)->{
-                        if (ssrc.equals(response.getString("ssrc"))) {
-                            logger.info("[上级点播] {}->监听端口到期继续保持监听", ssrc);
-                            int port = keepPort(serverItem, ssrc, finalLocalPort);
-                            if (port == 0) {
-                                logger.info("[上级点播] {}->监听端口失败，移除监听", ssrc);
-                                hookSubscribe.removeSubscribe(hookSubscribeForRtpServerTimeout);
-                            }
-                        }
-                    });
-        logger.info("[保持端口] {}->监听端口: {}", ssrc, localPort);
-            logger.info("[保持端口] {}->监听端口: {}", ssrc, localPort);
-        }else {
-            logger.info("[保持端口] 监听端口失败: {}", ssrc);
-=======
                     (MediaServerItem mediaServerItem, HookParam hookParam)->{
                         logger.info("[上级点播] {}->监听端口到期继续保持监听: {}", ssrc, finalLocalPort);
                         OnRtpServerTimeoutHookParam rtpServerTimeoutHookParam = (OnRtpServerTimeoutHookParam) hookParam;
@@ -351,7 +321,6 @@
         }else {
             logger.info("[上级点播] 监听端口失败: {}->{}", ssrc, localPort);
             return 0;
->>>>>>> fec69c71
         }
     }
 
