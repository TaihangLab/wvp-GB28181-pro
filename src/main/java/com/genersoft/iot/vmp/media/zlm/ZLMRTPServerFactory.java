--- conflicted
+++ resolved
@@ -284,15 +284,10 @@
      * 查询待转推的流是否就绪
      */
     public Boolean isStreamReady(MediaServerItem mediaServerItem, String app, String streamId) {
-<<<<<<< HEAD
-        JSONObject mediaInfo = zlmresTfulUtils.getMediaInfo(mediaServerItem, app, "rtsp", streamId);
-        return (mediaInfo.getInteger("code") == 0 && mediaInfo.getBoolean("online") != null && mediaInfo.getBoolean("online"));
-=======
         JSONObject mediaInfo = zlmresTfulUtils.getMediaList(mediaServerItem, app, streamId);
         return (mediaInfo.getInteger("code") == 0
                 && mediaInfo.getJSONArray("data") != null
                 && mediaInfo.getJSONArray("data").size() > 0);
->>>>>>> a88518f8
     }
 
     /**
@@ -310,11 +305,7 @@
             logger.warn("查询流({}/{})是否有其它观看者时得到： {}", app, streamId, mediaInfo.getString("msg"));
             return -1;
         }
-<<<<<<< HEAD
         if ( code == 0 && mediaInfo.getBoolean("online") != null && ! mediaInfo.getBoolean("online")) {
-=======
-        if ( code == 0 && mediaInfo.getBoolean("online") != null && !mediaInfo.getBoolean("online")) {
->>>>>>> a88518f8
             logger.warn("查询流({}/{})是否有其它观看者时得到： {}", app, streamId, mediaInfo.getString("msg"));
             return -1;
         }
