--- conflicted
+++ resolved
@@ -241,6 +241,7 @@
 
 
         HookResultForOnPublish result = HookResultForOnPublish.SUCCESS();
+        result.setEnable_audio(true);
         taskExecutor.execute(() -> {
             ZlmHttpHookSubscribe.Event subscribe = this.subscribe.sendNotify(HookType.on_publish, json);
             if (subscribe != null) {
@@ -258,14 +259,6 @@
         } else {
             result.setEnable_mp4(userSetting.isRecordPushLive());
         }
-<<<<<<< HEAD
-        // 替换流地址
-        if ("rtp".equals(param.getApp()) && !mediaInfo.isRtpEnable()) {
-            if (!mediaInfo.isRtpEnable()) {
-                String ssrc = String.format("%010d", Long.parseLong(param.getStream(), 16));;
-                InviteInfo inviteInfo = inviteStreamService.getInviteInfoBySSRC(ssrc);
-=======
-
         // 国标流
         if ("rtp".equals(param.getApp()) ) {
 
@@ -275,16 +268,13 @@
             if (!mediaInfo.isRtpEnable() && inviteInfo == null) {
                 String ssrc = String.format("%010d", Long.parseLong(param.getStream(), 16));
                 inviteInfo = inviteStreamService.getInviteInfoBySSRC(ssrc);
->>>>>>> 76d09bca
                 if (inviteInfo != null) {
                     result.setStream_replace(inviteInfo.getStream());
                     logger.info("[ZLM HOOK]推流鉴权 stream: {} 替换为 {}", param.getStream(), inviteInfo.getStream());
                 }
-<<<<<<< HEAD
-            }
-
-        }
-
+            }
+
+            // 设置音频信息及录制信息
         List<SsrcTransaction> ssrcTransactionForAll = sessionManager.getSsrcTransactionForAll(null, null, null, param.getStream());
         if (ssrcTransactionForAll != null && ssrcTransactionForAll.size() == 1) {
 
@@ -305,52 +295,15 @@
             // 如果是录像下载就设置视频间隔十秒
             if (ssrcTransactionForAll.get(0).getType() == InviteSessionType.DOWNLOAD) {
                 // 获取录像的总时长，然后设置为这个视频的时长
-                InviteInfo inviteInfo = inviteStreamService.getInviteInfo(InviteSessionType.DOWNLOAD, deviceId, channelId, param.getStream());
-                if (inviteInfo.getStreamInfo() != null ) {
-                    String startTime = inviteInfo.getStreamInfo().getStartTime();
-                    String endTime = inviteInfo.getStreamInfo().getEndTime();
+                InviteInfo inviteInfoForDownload = inviteStreamService.getInviteInfo(InviteSessionType.DOWNLOAD, deviceId, channelId, param.getStream());
+                if (inviteInfoForDownload != null && inviteInfoForDownload.getStreamInfo() != null ) {
+                    String startTime = inviteInfoForDownload.getStreamInfo().getStartTime();
+                    String endTime = inviteInfoForDownload.getStreamInfo().getEndTime();
                     long difference = DateUtil.getDifference(startTime, endTime)/1000;
                     result.setMp4_max_second((int)difference);
                     result.setEnable_mp4(true);
                     // 设置为2保证得到的mp4的时长是正常的
                     result.setModify_stamp(2);
-=======
-            }
-
-            // 设置音频信息及录制信息
-            List<SsrcTransaction> ssrcTransactionForAll = (inviteInfo == null ? null :
-                    sessionManager.getSsrcTransactionForAll(inviteInfo.getDeviceId(), inviteInfo.getChannelId(), null, null));
-            if (ssrcTransactionForAll != null && ssrcTransactionForAll.size() == 1) {
-                String deviceId = ssrcTransactionForAll.get(0).getDeviceId();
-                String channelId = ssrcTransactionForAll.get(0).getChannelId();
-                DeviceChannel deviceChannel = storager.queryChannel(deviceId, channelId);
-                if (deviceChannel != null) {
-                    result.setEnable_audio(deviceChannel.isHasAudio());
-                }
-                // 如果是录像下载就设置视频间隔十秒
-                if (ssrcTransactionForAll.get(0).getType() == InviteSessionType.DOWNLOAD) {
-                    result.setMp4_max_second(10);
-                    result.setEnable_mp4(true);
-                }
-            }
-        }
-
-        if (mediaInfo.getRecordAssistPort() > 0 && userSetting.getRecordPath() == null) {
-            logger.info("推流时发现尚未设置录像路径，从assist服务中读取");
-            JSONObject info = assistRESTfulUtils.getInfo(mediaInfo, null);
-            if (info != null && info.getInteger("code") != null && info.getInteger("code") == 0 ) {
-                JSONObject dataJson = info.getJSONObject("data");
-                if (dataJson != null) {
-                    String recordPath = dataJson.getString("record");
-                    userSetting.setRecordPath(recordPath);
-                    result.setMp4_save_path(recordPath);
-                    // 修改zlm中的录像路径
-                    if (mediaInfo.isAutoConfig()) {
-                        taskExecutor.execute(() -> {
-                            mediaServerService.setZLMConfig(mediaInfo, false);
-                        });
-                    }
->>>>>>> 76d09bca
                 }
 
             }
