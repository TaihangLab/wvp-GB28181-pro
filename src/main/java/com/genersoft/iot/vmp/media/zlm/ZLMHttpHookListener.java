--- conflicted
+++ resolved
@@ -1,676 +1,669 @@
-package com.genersoft.iot.vmp.media.zlm;
-
-import java.util.HashMap;
-import java.util.List;
-import java.util.Map;
-
-import com.alibaba.fastjson.JSON;
-import com.genersoft.iot.vmp.common.StreamInfo;
-import com.genersoft.iot.vmp.conf.UserSetting;
-import com.genersoft.iot.vmp.gb28181.bean.*;
-import com.genersoft.iot.vmp.gb28181.event.EventPublisher;
-import com.genersoft.iot.vmp.gb28181.session.VideoStreamSessionManager;
-import com.genersoft.iot.vmp.gb28181.transmit.cmd.impl.SIPCommanderFroPlatform;
-import com.genersoft.iot.vmp.media.zlm.dto.*;
-import com.genersoft.iot.vmp.service.*;
-import com.genersoft.iot.vmp.storager.IRedisCatchStorage;
-import com.genersoft.iot.vmp.storager.IVideoManagerStorage;
-import org.slf4j.Logger;
-import org.slf4j.LoggerFactory;
-import org.springframework.beans.factory.annotation.Autowired;
-import org.springframework.beans.factory.annotation.Qualifier;
-import org.springframework.http.HttpStatus;
-import org.springframework.http.ResponseEntity;
-import org.springframework.scheduling.concurrent.ThreadPoolTaskExecutor;
-import org.springframework.util.ObjectUtils;
-import org.springframework.web.bind.annotation.PostMapping;
-import org.springframework.web.bind.annotation.RequestBody;
-import org.springframework.web.bind.annotation.RequestMapping;
-import org.springframework.web.bind.annotation.ResponseBody;
-import org.springframework.web.bind.annotation.RestController;
-
-import com.alibaba.fastjson.JSONObject;
-import com.genersoft.iot.vmp.gb28181.transmit.cmd.impl.SIPCommander;
-
-import javax.servlet.http.HttpServletRequest;
-
-/**    
- * @description:针对 ZLMediaServer的hook事件监听
- * @author: swwheihei
- * @date:   2020年5月8日 上午10:46:48     
- */
-@RestController
-@RequestMapping("/index/hook")
-public class ZLMHttpHookListener {
-
-	private final static Logger logger = LoggerFactory.getLogger(ZLMHttpHookListener.class);
-
-	@Autowired
-	private SIPCommander cmder;
-
-	@Autowired
-	private SIPCommanderFroPlatform commanderFroPlatform;
-
-	@Autowired
-	private IPlayService playService;
-
-	@Autowired
-	private IVideoManagerStorage storager;
-
-	@Autowired
-	private IRedisCatchStorage redisCatchStorage;
-
-	@Autowired
-	private IMediaServerService mediaServerService;
-
-	@Autowired
-	private IStreamProxyService streamProxyService;
-
-	@Autowired
-	private IStreamPushService streamPushService;
-
-	@Autowired
-	private IMediaService mediaService;
-
-	@Autowired
-	private EventPublisher eventPublisher;
-
-	 @Autowired
-	 private ZLMMediaListManager zlmMediaListManager;
-
-	@Autowired
-	private ZlmHttpHookSubscribe subscribe;
-
-	@Autowired
-	private UserSetting userSetting;
-
-	@Autowired
-	private IUserService userService;
-
-	@Autowired
-	private VideoStreamSessionManager sessionManager;
-
-	@Autowired
-	private AssistRESTfulUtils assistRESTfulUtils;
-
-	@Qualifier("taskExecutor")
-	@Autowired
-	private ThreadPoolTaskExecutor taskExecutor;
-
-	/**
-	 * 服务器定时上报时间，上报间隔可配置，默认10s上报一次
-	 *
-	 */
-	@ResponseBody
-	@PostMapping(value = "/on_server_keepalive", produces = "application/json;charset=UTF-8")
-	public ResponseEntity<String> onServerKeepalive(@RequestBody JSONObject json){
-
-		logger.info("[ ZLM HOOK ] on_server_keepalive API调用，参数：" + json.toString());
-		String mediaServerId = json.getString("mediaServerId");
-		List<ZlmHttpHookSubscribe.Event> subscribes = this.subscribe.getSubscribes(HookType.on_server_keepalive);
-		if (subscribes != null  && subscribes.size() > 0) {
-			for (ZlmHttpHookSubscribe.Event subscribe : subscribes) {
-				subscribe.response(null, json);
-			}
-		}
-		mediaServerService.updateMediaServerKeepalive(mediaServerId, json.getJSONObject("data"));
-
-		JSONObject ret = new JSONObject();
-		ret.put("code", 0);
-		ret.put("msg", "success");
-		return new ResponseEntity<String>(ret.toString(),HttpStatus.OK);
-	}
-
-	/**
-	 * 流量统计事件，播放器或推流器断开时并且耗用流量超过特定阈值时会触发此事件，阈值通过配置文件general.flowThreshold配置；此事件对回复不敏感。
-	 *  
-	 */
-	@ResponseBody
-	@PostMapping(value = "/on_flow_report", produces = "application/json;charset=UTF-8")
-	public ResponseEntity<String> onFlowReport(@RequestBody JSONObject json){
-		
-		if (logger.isDebugEnabled()) {
-			logger.debug("[ ZLM HOOK ]on_flow_report API调用，参数：" + json.toString());
-		}
-		String mediaServerId = json.getString("mediaServerId");
-		JSONObject ret = new JSONObject();
-		ret.put("code", 0);
-		ret.put("msg", "success");
-		return new ResponseEntity<String>(ret.toString(),HttpStatus.OK);
-	}
-	
-	/**
-	 * 访问http文件服务器上hls之外的文件时触发。
-	 *  
-	 */
-	@ResponseBody
-	@PostMapping(value = "/on_http_access", produces = "application/json;charset=UTF-8")
-	public ResponseEntity<String> onHttpAccess(@RequestBody JSONObject json){
-		
-		if (logger.isDebugEnabled()) {
-			logger.debug("[ ZLM HOOK ]on_http_access API 调用，参数：" + json.toString());
-		}
-		String mediaServerId = json.getString("mediaServerId");
-		JSONObject ret = new JSONObject();
-		ret.put("code", 0);
-		ret.put("err", "");
-		ret.put("path", "");
-		ret.put("second", 600);
-		return new ResponseEntity<String>(ret.toString(),HttpStatus.OK);
-	}
-	
-	/**
-	 * 播放器鉴权事件，rtsp/rtmp/http-flv/ws-flv/hls的播放都将触发此鉴权事件。
-	 *  
-	 */
-	@ResponseBody
-	@PostMapping(value = "/on_play", produces = "application/json;charset=UTF-8")
-	public ResponseEntity<String> onPlay(@RequestBody OnPlayHookParam param){
-
-		JSONObject json = (JSONObject)JSON.toJSON(param);
-
-		if (logger.isDebugEnabled()) {
-			logger.debug("[ ZLM HOOK ]on_play API调用，参数：" + JSON.toJSONString(param));
-		}
-		String mediaServerId = param.getMediaServerId();
-		ZlmHttpHookSubscribe.Event subscribe = this.subscribe.sendNotify(HookType.on_play, json);
-		if (subscribe != null ) {
-			MediaServerItem mediaInfo = mediaServerService.getOne(mediaServerId);
-			if (mediaInfo != null) {
-				subscribe.response(mediaInfo, json);
-			}
-		}
-		JSONObject ret = new JSONObject();
-		if (!"rtp".equals(param.getApp())) {
-			Map<String, String> paramMap = urlParamToMap(param.getParams());
-			StreamAuthorityInfo streamAuthorityInfo = redisCatchStorage.getStreamAuthorityInfo(param.getApp(), param.getStream());
-			if (streamAuthorityInfo == null
-					|| (streamAuthorityInfo.getCallId() != null && !streamAuthorityInfo.getCallId().equals(paramMap.get("callId")))) {
-				ret.put("code", 401);
-				ret.put("msg", "Unauthorized");
-				return new ResponseEntity<>(ret.toString(),HttpStatus.OK);
-			}
-		}
-
-		ret.put("code", 0);
-		ret.put("msg", "success");
-		return new ResponseEntity<>(ret.toString(),HttpStatus.OK);
-	}
-	
-	/**
-	 * rtsp/rtmp/rtp推流鉴权事件。
-	 *  
-	 */
-	@ResponseBody
-	@PostMapping(value = "/on_publish", produces = "application/json;charset=UTF-8")
-	public ResponseEntity<String> onPublish(@RequestBody OnPublishHookParam param) {
-
-		JSONObject json = (JSONObject) JSON.toJSON(param);
-
-		logger.info("[ ZLM HOOK ]on_publish API调用，参数：" + json.toString());
-		JSONObject ret = new JSONObject();
-		String mediaServerId = json.getString("mediaServerId");
-		MediaServerItem mediaInfo = mediaServerService.getOne(mediaServerId);
-		if (!"rtp".equals(param.getApp())) {
-			// 推流鉴权
-			if (param.getParams() == null) {
-				logger.info("推流鉴权失败： 缺少不要参数：sign=md5(user表的pushKey)");
-				ret.put("code", 401);
-				ret.put("msg", "Unauthorized");
-				return new ResponseEntity<>(ret.toString(), HttpStatus.OK);
-			}
-			Map<String, String> paramMap = urlParamToMap(param.getParams());
-			String sign = paramMap.get("sign");
-			if (sign == null) {
-				logger.info("推流鉴权失败： 缺少不要参数：sign=md5(user表的pushKey)");
-				ret.put("code", 401);
-				ret.put("msg", "Unauthorized");
-				return new ResponseEntity<>(ret.toString(), HttpStatus.OK);
-			}
-			// 推流自定义播放鉴权码
-			String callId = paramMap.get("callId");
-			// 鉴权配置
-			boolean hasAuthority = userService.checkPushAuthority(callId, sign);
-			if (!hasAuthority) {
-				logger.info("推流鉴权失败： sign 无权限: callId={}. sign={}", callId, sign);
-				ret.put("code", 401);
-				ret.put("msg", "Unauthorized");
-				return new ResponseEntity<>(ret.toString(), HttpStatus.OK);
-			}
-			StreamAuthorityInfo streamAuthorityInfo = StreamAuthorityInfo.getInstanceByHook(param);
-			streamAuthorityInfo.setCallId(callId);
-			streamAuthorityInfo.setSign(sign);
-			// 鉴权通过
-			redisCatchStorage.updateStreamAuthorityInfo(param.getApp(), param.getStream(), streamAuthorityInfo);
-			// 通知assist新的callId
-<<<<<<< HEAD
-			if (mediaInfo != null && mediaInfo.getRecordAssistPort() > 0) {
-				assistRESTfulUtils.addStreamCallInfo(mediaInfo, param.getApp(), param.getStream(), callId, null);
-			}
-=======
-			taskExecutor.execute(()->{
-				if (mediaInfo != null && mediaInfo.getRecordAssistPort() > 0) {
-					assistRESTfulUtils.addStreamCallInfo(mediaInfo, param.getApp(), param.getStream(), callId, null);
-				}
-			});
-
->>>>>>> 703c2e29
-		}else {
-			zlmMediaListManager.sendStreamEvent(param.getApp(),param.getStream(), param.getMediaServerId());
-		}
-
-		ret.put("code", 0);
-		ret.put("msg", "success");
-		ret.put("enable_hls", true);
-		if (!"rtp".equals(param.getApp())) {
-			ret.put("enable_audio", true);
-		}
-
-
-		ZlmHttpHookSubscribe.Event subscribe = this.subscribe.sendNotify(HookType.on_publish, json);
-		if (subscribe != null) {
-			if (mediaInfo != null) {
-				subscribe.response(mediaInfo, json);
-			}else {
-				ret.put("code", 1);
-				ret.put("msg", "zlm not register");
-			}
-		}
-
-		if ("rtp".equals(param.getApp())) {
-			ret.put("enable_mp4", userSetting.getRecordSip());
-		}else {
-			ret.put("enable_mp4", userSetting.isRecordPushLive());
-		}
-		List<SsrcTransaction> ssrcTransactionForAll = sessionManager.getSsrcTransactionForAll(null, null, null, param.getStream());
-		if (ssrcTransactionForAll != null && ssrcTransactionForAll.size() == 1) {
-			String deviceId = ssrcTransactionForAll.get(0).getDeviceId();
-			String channelId = ssrcTransactionForAll.get(0).getChannelId();
-			DeviceChannel deviceChannel = storager.queryChannel(deviceId, channelId);
-			if (deviceChannel != null) {
-				ret.put("enable_audio", deviceChannel.isHasAudio());
-			}
-			// 如果是录像下载就设置视频间隔十秒
-			if (ssrcTransactionForAll.get(0).getType() == VideoStreamSessionManager.SessionType.download) {
-				ret.put("mp4_max_second", 10);
-				ret.put("enable_mp4", true);
-				ret.put("enable_audio", true);
-
-			}
-		}
-
-
-
-		return new ResponseEntity<String>(ret.toString(), HttpStatus.OK);
-	}
-
-
-
-	/**
-	 * 录制mp4完成后通知事件；此事件对回复不敏感。
-	 *  
-	 */
-	@ResponseBody
-	@PostMapping(value = "/on_record_mp4", produces = "application/json;charset=UTF-8")
-	public ResponseEntity<String> onRecordMp4(@RequestBody JSONObject json){
-		
-		if (logger.isDebugEnabled()) {
-			logger.debug("[ ZLM HOOK ]on_record_mp4 API调用，参数：" + json.toString());
-		}
-		String mediaServerId = json.getString("mediaServerId");
-		JSONObject ret = new JSONObject();
-		ret.put("code", 0);
-		ret.put("msg", "success");
-		return new ResponseEntity<String>(ret.toString(),HttpStatus.OK);
-	}
-	/**
-	 * 录制hls完成后通知事件；此事件对回复不敏感。
-	 *
-	 */
-	@ResponseBody
-	@PostMapping(value = "/on_record_ts", produces = "application/json;charset=UTF-8")
-	public ResponseEntity<String> onRecordTs(@RequestBody JSONObject json){
-
-		if (logger.isDebugEnabled()) {
-			logger.debug("[ ZLM HOOK ]on_record_ts API调用，参数：" + json.toString());
-		}
-		String mediaServerId = json.getString("mediaServerId");
-		JSONObject ret = new JSONObject();
-		ret.put("code", 0);
-		ret.put("msg", "success");
-		return new ResponseEntity<String>(ret.toString(),HttpStatus.OK);
-	}
-	
-	/**
-	 * rtsp专用的鉴权事件，先触发on_rtsp_realm事件然后才会触发on_rtsp_auth事件。
-	 *  
-	 */
-	@ResponseBody
-	@PostMapping(value = "/on_rtsp_realm", produces = "application/json;charset=UTF-8")
-	public ResponseEntity<String> onRtspRealm(@RequestBody JSONObject json){
-		
-		if (logger.isDebugEnabled()) {
-			logger.debug("[ ZLM HOOK ]on_rtsp_realm API调用，参数：" + json.toString());
-		}
-		String mediaServerId = json.getString("mediaServerId");
-		JSONObject ret = new JSONObject();
-		ret.put("code", 0);
-		ret.put("realm", "");
-		return new ResponseEntity<String>(ret.toString(),HttpStatus.OK);
-	}
-	
-	
-	/**
-	 * 该rtsp流是否开启rtsp专用方式的鉴权事件，开启后才会触发on_rtsp_auth事件。需要指出的是rtsp也支持url参数鉴权，它支持两种方式鉴权。
-	 *  
-	 */
-	@ResponseBody
-	@PostMapping(value = "/on_rtsp_auth", produces = "application/json;charset=UTF-8")
-	public ResponseEntity<String> onRtspAuth(@RequestBody JSONObject json){
-		
-		if (logger.isDebugEnabled()) {
-			logger.debug("[ ZLM HOOK ]on_rtsp_auth API调用，参数：" + json.toString());
-		}
-		String mediaServerId = json.getString("mediaServerId");
-		JSONObject ret = new JSONObject();
-		ret.put("code", 0);
-		ret.put("encrypted", false);
-		ret.put("passwd", "test");
-		return new ResponseEntity<String>(ret.toString(),HttpStatus.OK);
-	}
-	
-	/**
-	 * shell登录鉴权，ZLMediaKit提供简单的telnet调试方式，使用telnet 127.0.0.1 9000能进入MediaServer进程的shell界面。
-	 *  
-	 */
-	@ResponseBody
-	@PostMapping(value = "/on_shell_login", produces = "application/json;charset=UTF-8")
-	public ResponseEntity<String> onShellLogin(@RequestBody JSONObject json){
-		
-		if (logger.isDebugEnabled()) {
-			logger.debug("[ ZLM HOOK ]on_shell_login API调用，参数：" + json.toString());
-		}
-		String mediaServerId = json.getString("mediaServerId");
-		ZlmHttpHookSubscribe.Event subscribe = this.subscribe.sendNotify(HookType.on_shell_login, json);
-		if (subscribe != null ) {
-			MediaServerItem mediaInfo = mediaServerService.getOne(mediaServerId);
-			if (mediaInfo != null) {
-				subscribe.response(mediaInfo, json);
-			}
-
-		}
-
-		JSONObject ret = new JSONObject();
-		ret.put("code", 0);
-		ret.put("msg", "success");
-		return new ResponseEntity<String>(ret.toString(),HttpStatus.OK);
-	}
-	
-	/**
-	 * rtsp/rtmp流注册或注销时触发此事件；此事件对回复不敏感。
-	 *  
-	 */
-	@ResponseBody
-	@PostMapping(value = "/on_stream_changed", produces = "application/json;charset=UTF-8")
-	public ResponseEntity<String> onStreamChanged(@RequestBody MediaItem item){
-
-		logger.info("[ ZLM HOOK ]on_stream_changed API调用，参数：" + JSONObject.toJSONString(item));
-		String mediaServerId = item.getMediaServerId();
-		JSONObject json = (JSONObject) JSON.toJSON(item);
-		ZlmHttpHookSubscribe.Event subscribe = this.subscribe.sendNotify(HookType.on_stream_changed, json);
-		if (subscribe != null ) {
-			MediaServerItem mediaInfo = mediaServerService.getOne(mediaServerId);
-			if (mediaInfo != null) {
-				subscribe.response(mediaInfo, json);
-			}
-		}
-		// 流消失移除redis play
-		String app = item.getApp();
-		String stream = item.getStream();
-		String schema = item.getSchema();
-		List<MediaItem.MediaTrack> tracks = item.getTracks();
-		boolean regist = item.isRegist();
-		if (item.getOriginType() == OriginType.RTMP_PUSH.ordinal()
-				|| item.getOriginType() == OriginType.RTSP_PUSH.ordinal()
-				|| item.getOriginType() == OriginType.RTC_PUSH.ordinal()) {
-			if (regist) {
-				StreamAuthorityInfo streamAuthorityInfo = redisCatchStorage.getStreamAuthorityInfo(app, stream);
-				if (streamAuthorityInfo == null) {
-					streamAuthorityInfo = StreamAuthorityInfo.getInstanceByHook(item);
-				}else {
-					streamAuthorityInfo.setOriginType(item.getOriginType());
-					streamAuthorityInfo.setOriginTypeStr(item.getOriginTypeStr());
-				}
-				redisCatchStorage.updateStreamAuthorityInfo(app, stream, streamAuthorityInfo);
-			}else {
-				redisCatchStorage.removeStreamAuthorityInfo(app, stream);
-			}
-		}
-
-		if ("rtsp".equals(schema)){
-			logger.info("on_stream_changed：注册->{}, app->{}, stream->{}", regist, app, stream);
-			if (regist) {
-				mediaServerService.addCount(mediaServerId);
-			}else {
-				mediaServerService.removeCount(mediaServerId);
-			}
-			if (item.getOriginType() == OriginType.PULL.ordinal()
-					|| item.getOriginType() == OriginType.FFMPEG_PULL.ordinal()) {
-				// 设置拉流代理上线/离线
-				streamProxyService.updateStatus(regist, app, stream);
-			}
-			if ("rtp".equals(app) && !regist ) {
-				StreamInfo streamInfo = redisCatchStorage.queryPlayByStreamId(stream);
-				if (streamInfo!=null){
-					redisCatchStorage.stopPlay(streamInfo);
-					storager.stopPlay(streamInfo.getDeviceID(), streamInfo.getChannelId());
-					// 如果正在给上级推送，则发送bye
-
-				}else{
-					streamInfo = redisCatchStorage.queryPlayback(null, null, stream, null);
-					if (streamInfo != null) {
-						redisCatchStorage.stopPlayback(streamInfo.getDeviceID(), streamInfo.getChannelId(),
-								streamInfo.getStream(), null);
-					}
-					// 如果正在给上级推送，则发送bye
-				}
-			}else {
-				if (!"rtp".equals(app)){
-					String type = OriginType.values()[item.getOriginType()].getType();
-					MediaServerItem mediaServerItem = mediaServerService.getOne(mediaServerId);
-
-					if (mediaServerItem != null){
-						if (regist) {
-							StreamAuthorityInfo streamAuthorityInfo = redisCatchStorage.getStreamAuthorityInfo(app, stream);
-							StreamInfo streamInfoByAppAndStream = mediaService.getStreamInfoByAppAndStream(mediaServerItem,
-									app, stream, tracks, streamAuthorityInfo.getCallId());
-							item.setStreamInfo(streamInfoByAppAndStream);
-							redisCatchStorage.addStream(mediaServerItem, type, app, stream, item);
-							if (item.getOriginType() == OriginType.RTSP_PUSH.ordinal()
-									|| item.getOriginType() == OriginType.RTMP_PUSH.ordinal()
-									|| item.getOriginType() == OriginType.RTC_PUSH.ordinal() ) {
-								item.setSeverId(userSetting.getServerId());
-								zlmMediaListManager.addPush(item);
-							}
-						}else {
-							// 兼容流注销时类型从redis记录获取
-							MediaItem mediaItem = redisCatchStorage.getStreamInfo(app, stream, mediaServerId);
-							if (mediaItem != null) {
-								type = OriginType.values()[mediaItem.getOriginType()].getType();
-								redisCatchStorage.removeStream(mediaServerItem.getId(), type, app, stream);
-							}
-							GbStream gbStream = storager.getGbStream(app, stream);
-							if (gbStream != null) {
-//								eventPublisher.catalogEventPublishForStream(null, gbStream, CatalogEvent.OFF);
-							}
-							zlmMediaListManager.removeMedia(app, stream);
-						}
-						if (type != null) {
-							// 发送流变化redis消息
-							JSONObject jsonObject = new JSONObject();
-							jsonObject.put("serverId", userSetting.getServerId());
-							jsonObject.put("app", app);
-							jsonObject.put("stream", stream);
-							jsonObject.put("register", regist);
-							jsonObject.put("mediaServerId", mediaServerId);
-							redisCatchStorage.sendStreamChangeMsg(type, jsonObject);
-						}
-					}
-				}
-			}
-		}
-
-		JSONObject ret = new JSONObject();
-		ret.put("code", 0);
-		ret.put("msg", "success");
-		return new ResponseEntity<String>(ret.toString(),HttpStatus.OK);
-	}
-	
-	/**
-	 * 流无人观看时事件，用户可以通过此事件选择是否关闭无人看的流。
-	 *  
-	 */
-	@ResponseBody
-	@PostMapping(value = "/on_stream_none_reader", produces = "application/json;charset=UTF-8")
-	public ResponseEntity<String> onStreamNoneReader(@RequestBody JSONObject json){
-
-		logger.info("[ ZLM HOOK ]on_stream_none_reader API调用，参数：" + json.toString());
-		String mediaServerId = json.getString("mediaServerId");
-		String streamId = json.getString("stream");
-		String app = json.getString("app");
-		JSONObject ret = new JSONObject();
-		ret.put("code", 0);
-		if ("rtp".equals(app)){
-			ret.put("close", true);
-			StreamInfo streamInfoForPlayCatch = redisCatchStorage.queryPlayByStreamId(streamId);
-			if (streamInfoForPlayCatch != null) {
-				// 收到无人观看说明流也没有在往上级推送
-				if (redisCatchStorage.isChannelSendingRTP(streamInfoForPlayCatch.getChannelId())) {
-					List<SendRtpItem> sendRtpItems = redisCatchStorage.querySendRTPServerByChnnelId(streamInfoForPlayCatch.getChannelId());
-					if (sendRtpItems.size() > 0) {
-						for (SendRtpItem sendRtpItem : sendRtpItems) {
-							ParentPlatform parentPlatform = storager.queryParentPlatByServerGBId(sendRtpItem.getPlatformId());
-							commanderFroPlatform.streamByeCmd(parentPlatform, sendRtpItem.getCallId());
-						}
-					}
-				}
-				cmder.streamByeCmd(streamInfoForPlayCatch.getDeviceID(), streamInfoForPlayCatch.getChannelId(),
-						streamInfoForPlayCatch.getStream(), null);
-				redisCatchStorage.stopPlay(streamInfoForPlayCatch);
-				storager.stopPlay(streamInfoForPlayCatch.getDeviceID(), streamInfoForPlayCatch.getChannelId());
-			}else{
-				StreamInfo streamInfoForPlayBackCatch = redisCatchStorage.queryPlayback(null, null, streamId, null);
-				if (streamInfoForPlayBackCatch != null) {
-					cmder.streamByeCmd(streamInfoForPlayBackCatch.getDeviceID(),
-							streamInfoForPlayBackCatch.getChannelId(), streamInfoForPlayBackCatch.getStream(), null);
-					redisCatchStorage.stopPlayback(streamInfoForPlayBackCatch.getDeviceID(),
-							streamInfoForPlayBackCatch.getChannelId(), streamInfoForPlayBackCatch.getStream(), null);
-				}else {
-					StreamInfo streamInfoForDownload = redisCatchStorage.queryDownload(null, null, streamId, null);
-					// 进行录像下载时无人观看不断流
-					if (streamInfoForDownload != null) {
-						ret.put("close", false);
-					}
-				}
-			}
-			MediaServerItem mediaServerItem = mediaServerService.getOne(mediaServerId);
-			if (mediaServerItem != null && mediaServerItem.getStreamNoneReaderDelayMS() == -1) {
-				ret.put("close", false);
-			}
-			return new ResponseEntity<String>(ret.toString(),HttpStatus.OK);
-		}else {
-			StreamProxyItem streamProxyItem = streamProxyService.getStreamProxyByAppAndStream(app, streamId);
-			if (streamProxyItem != null && streamProxyItem.isEnable_remove_none_reader()) {
-				ret.put("close", true);
-				streamProxyService.del(app, streamId);
-				String url = streamProxyItem.getUrl() != null?streamProxyItem.getUrl():streamProxyItem.getSrc_url();
-				logger.info("[{}/{}]<-[{}] 拉流代理无人观看已经移除",  app, streamId, url);
-			}else {
-				ret.put("close", false);
-			}
-			return new ResponseEntity<String>(ret.toString(),HttpStatus.OK);
-		}
-	}
-	
-	/**
-	 * 流未找到事件，用户可以在此事件触发时，立即去拉流，这样可以实现按需拉流；此事件对回复不敏感。
-	 *  
-	 */
-	@ResponseBody
-	@PostMapping(value = "/on_stream_not_found", produces = "application/json;charset=UTF-8")
-	public ResponseEntity<String> onStreamNotFound(@RequestBody JSONObject json){
-		if (logger.isDebugEnabled()) {
-			logger.debug("[ ZLM HOOK ]on_stream_not_found API调用，参数：" + json.toString());
-		}
-		String mediaServerId = json.getString("mediaServerId");
-		MediaServerItem mediaInfo = mediaServerService.getOne(mediaServerId);
-		if (userSetting.isAutoApplyPlay() && mediaInfo != null && mediaInfo.isRtpEnable()) {
-			String app = json.getString("app");
-			String streamId = json.getString("stream");
-			if ("rtp".equals(app)) {
-				String[] s = streamId.split("_");
-				if (s.length == 2) {
-					String deviceId = s[0];
-					String channelId = s[1];
-					Device device = redisCatchStorage.getDevice(deviceId);
-					if (device != null) {
-						playService.play(mediaInfo,deviceId, channelId, null, null, null);
-					}
-				}
-			}
-		}
-
-		JSONObject ret = new JSONObject();
-		ret.put("code", 0);
-		ret.put("msg", "success");
-		return new ResponseEntity<>(ret.toString(),HttpStatus.OK);
-	}
-	
-	/**
-	 * 服务器启动事件，可以用于监听服务器崩溃重启；此事件对回复不敏感。
-	 *  
-	 */
-	@ResponseBody
-	@PostMapping(value = "/on_server_started", produces = "application/json;charset=UTF-8")
-	public ResponseEntity<String> onServerStarted(HttpServletRequest request, @RequestBody JSONObject jsonObject){
-		
-		if (logger.isDebugEnabled()) {
-			logger.debug("[ ZLM HOOK ]on_server_started API调用，参数：" + jsonObject.toString());
-		}
-		String remoteAddr = request.getRemoteAddr();
-		jsonObject.put("ip", remoteAddr);
-		List<ZlmHttpHookSubscribe.Event> subscribes = this.subscribe.getSubscribes(HookType.on_server_started);
-		if (subscribes != null  && subscribes.size() > 0) {
-			for (ZlmHttpHookSubscribe.Event subscribe : subscribes) {
-				subscribe.response(null, jsonObject);
-			}
-		}
-
-		ZLMServerConfig zlmServerConfig = JSONObject.toJavaObject(jsonObject, ZLMServerConfig.class);
-		if (zlmServerConfig !=null ) {
-			mediaServerService.zlmServerOnline(zlmServerConfig);
-		}
-		JSONObject ret = new JSONObject();
-		ret.put("code", 0);
-		ret.put("msg", "success");
-		return new ResponseEntity<>(ret.toString(),HttpStatus.OK);
-	}
-
-	private Map<String, String> urlParamToMap(String params) {
-		HashMap<String, String> map = new HashMap<>();
-		if (ObjectUtils.isEmpty(params)) {
-			return map;
-		}
-		String[] paramsArray = params.split("&");
-		if (paramsArray.length == 0) {
-			return map;
-		}
-		for (String param : paramsArray) {
-			String[] paramArray = param.split("=");
-			if (paramArray.length == 2){
-				map.put(paramArray[0], paramArray[1]);
-			}
-		}
-		return map;
-	}
-}
+package com.genersoft.iot.vmp.media.zlm;
+
+import java.util.HashMap;
+import java.util.List;
+import java.util.Map;
+
+import com.alibaba.fastjson.JSON;
+import com.genersoft.iot.vmp.common.StreamInfo;
+import com.genersoft.iot.vmp.conf.UserSetting;
+import com.genersoft.iot.vmp.gb28181.bean.*;
+import com.genersoft.iot.vmp.gb28181.event.EventPublisher;
+import com.genersoft.iot.vmp.gb28181.session.VideoStreamSessionManager;
+import com.genersoft.iot.vmp.gb28181.transmit.cmd.impl.SIPCommanderFroPlatform;
+import com.genersoft.iot.vmp.media.zlm.dto.*;
+import com.genersoft.iot.vmp.service.*;
+import com.genersoft.iot.vmp.storager.IRedisCatchStorage;
+import com.genersoft.iot.vmp.storager.IVideoManagerStorage;
+import org.slf4j.Logger;
+import org.slf4j.LoggerFactory;
+import org.springframework.beans.factory.annotation.Autowired;
+import org.springframework.beans.factory.annotation.Qualifier;
+import org.springframework.http.HttpStatus;
+import org.springframework.http.ResponseEntity;
+import org.springframework.scheduling.concurrent.ThreadPoolTaskExecutor;
+import org.springframework.util.ObjectUtils;
+import org.springframework.web.bind.annotation.PostMapping;
+import org.springframework.web.bind.annotation.RequestBody;
+import org.springframework.web.bind.annotation.RequestMapping;
+import org.springframework.web.bind.annotation.ResponseBody;
+import org.springframework.web.bind.annotation.RestController;
+
+import com.alibaba.fastjson.JSONObject;
+import com.genersoft.iot.vmp.gb28181.transmit.cmd.impl.SIPCommander;
+
+import javax.servlet.http.HttpServletRequest;
+
+/**    
+ * @description:针对 ZLMediaServer的hook事件监听
+ * @author: swwheihei
+ * @date:   2020年5月8日 上午10:46:48     
+ */
+@RestController
+@RequestMapping("/index/hook")
+public class ZLMHttpHookListener {
+
+	private final static Logger logger = LoggerFactory.getLogger(ZLMHttpHookListener.class);
+
+	@Autowired
+	private SIPCommander cmder;
+
+	@Autowired
+	private SIPCommanderFroPlatform commanderFroPlatform;
+
+	@Autowired
+	private IPlayService playService;
+
+	@Autowired
+	private IVideoManagerStorage storager;
+
+	@Autowired
+	private IRedisCatchStorage redisCatchStorage;
+
+	@Autowired
+	private IMediaServerService mediaServerService;
+
+	@Autowired
+	private IStreamProxyService streamProxyService;
+
+	@Autowired
+	private IStreamPushService streamPushService;
+
+	@Autowired
+	private IMediaService mediaService;
+
+	@Autowired
+	private EventPublisher eventPublisher;
+
+	 @Autowired
+	 private ZLMMediaListManager zlmMediaListManager;
+
+	@Autowired
+	private ZlmHttpHookSubscribe subscribe;
+
+	@Autowired
+	private UserSetting userSetting;
+
+	@Autowired
+	private IUserService userService;
+
+	@Autowired
+	private VideoStreamSessionManager sessionManager;
+
+	@Autowired
+	private AssistRESTfulUtils assistRESTfulUtils;
+
+	@Qualifier("taskExecutor")
+	@Autowired
+	private ThreadPoolTaskExecutor taskExecutor;
+
+	/**
+	 * 服务器定时上报时间，上报间隔可配置，默认10s上报一次
+	 *
+	 */
+	@ResponseBody
+	@PostMapping(value = "/on_server_keepalive", produces = "application/json;charset=UTF-8")
+	public ResponseEntity<String> onServerKeepalive(@RequestBody JSONObject json){
+
+		logger.info("[ ZLM HOOK ] on_server_keepalive API调用，参数：" + json.toString());
+		String mediaServerId = json.getString("mediaServerId");
+		List<ZlmHttpHookSubscribe.Event> subscribes = this.subscribe.getSubscribes(HookType.on_server_keepalive);
+		if (subscribes != null  && subscribes.size() > 0) {
+			for (ZlmHttpHookSubscribe.Event subscribe : subscribes) {
+				subscribe.response(null, json);
+			}
+		}
+		mediaServerService.updateMediaServerKeepalive(mediaServerId, json.getJSONObject("data"));
+
+		JSONObject ret = new JSONObject();
+		ret.put("code", 0);
+		ret.put("msg", "success");
+		return new ResponseEntity<String>(ret.toString(),HttpStatus.OK);
+	}
+
+	/**
+	 * 流量统计事件，播放器或推流器断开时并且耗用流量超过特定阈值时会触发此事件，阈值通过配置文件general.flowThreshold配置；此事件对回复不敏感。
+	 *  
+	 */
+	@ResponseBody
+	@PostMapping(value = "/on_flow_report", produces = "application/json;charset=UTF-8")
+	public ResponseEntity<String> onFlowReport(@RequestBody JSONObject json){
+		
+		if (logger.isDebugEnabled()) {
+			logger.debug("[ ZLM HOOK ]on_flow_report API调用，参数：" + json.toString());
+		}
+		String mediaServerId = json.getString("mediaServerId");
+		JSONObject ret = new JSONObject();
+		ret.put("code", 0);
+		ret.put("msg", "success");
+		return new ResponseEntity<String>(ret.toString(),HttpStatus.OK);
+	}
+	
+	/**
+	 * 访问http文件服务器上hls之外的文件时触发。
+	 *  
+	 */
+	@ResponseBody
+	@PostMapping(value = "/on_http_access", produces = "application/json;charset=UTF-8")
+	public ResponseEntity<String> onHttpAccess(@RequestBody JSONObject json){
+		
+		if (logger.isDebugEnabled()) {
+			logger.debug("[ ZLM HOOK ]on_http_access API 调用，参数：" + json.toString());
+		}
+		String mediaServerId = json.getString("mediaServerId");
+		JSONObject ret = new JSONObject();
+		ret.put("code", 0);
+		ret.put("err", "");
+		ret.put("path", "");
+		ret.put("second", 600);
+		return new ResponseEntity<String>(ret.toString(),HttpStatus.OK);
+	}
+	
+	/**
+	 * 播放器鉴权事件，rtsp/rtmp/http-flv/ws-flv/hls的播放都将触发此鉴权事件。
+	 *  
+	 */
+	@ResponseBody
+	@PostMapping(value = "/on_play", produces = "application/json;charset=UTF-8")
+	public ResponseEntity<String> onPlay(@RequestBody OnPlayHookParam param){
+
+		JSONObject json = (JSONObject)JSON.toJSON(param);
+
+		if (logger.isDebugEnabled()) {
+			logger.debug("[ ZLM HOOK ]on_play API调用，参数：" + JSON.toJSONString(param));
+		}
+		String mediaServerId = param.getMediaServerId();
+		ZlmHttpHookSubscribe.Event subscribe = this.subscribe.sendNotify(HookType.on_play, json);
+		if (subscribe != null ) {
+			MediaServerItem mediaInfo = mediaServerService.getOne(mediaServerId);
+			if (mediaInfo != null) {
+				subscribe.response(mediaInfo, json);
+			}
+		}
+		JSONObject ret = new JSONObject();
+		if (!"rtp".equals(param.getApp())) {
+			Map<String, String> paramMap = urlParamToMap(param.getParams());
+			StreamAuthorityInfo streamAuthorityInfo = redisCatchStorage.getStreamAuthorityInfo(param.getApp(), param.getStream());
+			if (streamAuthorityInfo == null
+					|| (streamAuthorityInfo.getCallId() != null && !streamAuthorityInfo.getCallId().equals(paramMap.get("callId")))) {
+				ret.put("code", 401);
+				ret.put("msg", "Unauthorized");
+				return new ResponseEntity<>(ret.toString(),HttpStatus.OK);
+			}
+		}
+
+		ret.put("code", 0);
+		ret.put("msg", "success");
+		return new ResponseEntity<>(ret.toString(),HttpStatus.OK);
+	}
+	
+	/**
+	 * rtsp/rtmp/rtp推流鉴权事件。
+	 *  
+	 */
+	@ResponseBody
+	@PostMapping(value = "/on_publish", produces = "application/json;charset=UTF-8")
+	public ResponseEntity<String> onPublish(@RequestBody OnPublishHookParam param) {
+
+		JSONObject json = (JSONObject) JSON.toJSON(param);
+
+		logger.info("[ ZLM HOOK ]on_publish API调用，参数：" + json.toString());
+		JSONObject ret = new JSONObject();
+		String mediaServerId = json.getString("mediaServerId");
+		MediaServerItem mediaInfo = mediaServerService.getOne(mediaServerId);
+		if (!"rtp".equals(param.getApp())) {
+			// 推流鉴权
+			if (param.getParams() == null) {
+				logger.info("推流鉴权失败： 缺少不要参数：sign=md5(user表的pushKey)");
+				ret.put("code", 401);
+				ret.put("msg", "Unauthorized");
+				return new ResponseEntity<>(ret.toString(), HttpStatus.OK);
+			}
+			Map<String, String> paramMap = urlParamToMap(param.getParams());
+			String sign = paramMap.get("sign");
+			if (sign == null) {
+				logger.info("推流鉴权失败： 缺少不要参数：sign=md5(user表的pushKey)");
+				ret.put("code", 401);
+				ret.put("msg", "Unauthorized");
+				return new ResponseEntity<>(ret.toString(), HttpStatus.OK);
+			}
+			// 推流自定义播放鉴权码
+			String callId = paramMap.get("callId");
+			// 鉴权配置
+			boolean hasAuthority = userService.checkPushAuthority(callId, sign);
+			if (!hasAuthority) {
+				logger.info("推流鉴权失败： sign 无权限: callId={}. sign={}", callId, sign);
+				ret.put("code", 401);
+				ret.put("msg", "Unauthorized");
+				return new ResponseEntity<>(ret.toString(), HttpStatus.OK);
+			}
+			StreamAuthorityInfo streamAuthorityInfo = StreamAuthorityInfo.getInstanceByHook(param);
+			streamAuthorityInfo.setCallId(callId);
+			streamAuthorityInfo.setSign(sign);
+			// 鉴权通过
+			redisCatchStorage.updateStreamAuthorityInfo(param.getApp(), param.getStream(), streamAuthorityInfo);
+			// 通知assist新的callId
+			taskExecutor.execute(()->{
+				if (mediaInfo != null && mediaInfo.getRecordAssistPort() > 0) {
+					assistRESTfulUtils.addStreamCallInfo(mediaInfo, param.getApp(), param.getStream(), callId, null);
+				}
+			});
+		}else {
+			zlmMediaListManager.sendStreamEvent(param.getApp(),param.getStream(), param.getMediaServerId());
+		}
+
+		ret.put("code", 0);
+		ret.put("msg", "success");
+		ret.put("enable_hls", true);
+		if (!"rtp".equals(param.getApp())) {
+			ret.put("enable_audio", true);
+		}
+
+
+		ZlmHttpHookSubscribe.Event subscribe = this.subscribe.sendNotify(HookType.on_publish, json);
+		if (subscribe != null) {
+			if (mediaInfo != null) {
+				subscribe.response(mediaInfo, json);
+			}else {
+				ret.put("code", 1);
+				ret.put("msg", "zlm not register");
+			}
+		}
+
+		if ("rtp".equals(param.getApp())) {
+			ret.put("enable_mp4", userSetting.getRecordSip());
+		}else {
+			ret.put("enable_mp4", userSetting.isRecordPushLive());
+		}
+		List<SsrcTransaction> ssrcTransactionForAll = sessionManager.getSsrcTransactionForAll(null, null, null, param.getStream());
+		if (ssrcTransactionForAll != null && ssrcTransactionForAll.size() == 1) {
+			String deviceId = ssrcTransactionForAll.get(0).getDeviceId();
+			String channelId = ssrcTransactionForAll.get(0).getChannelId();
+			DeviceChannel deviceChannel = storager.queryChannel(deviceId, channelId);
+			if (deviceChannel != null) {
+				ret.put("enable_audio", deviceChannel.isHasAudio());
+			}
+			// 如果是录像下载就设置视频间隔十秒
+			if (ssrcTransactionForAll.get(0).getType() == VideoStreamSessionManager.SessionType.download) {
+				ret.put("mp4_max_second", 10);
+				ret.put("enable_mp4", true);
+				ret.put("enable_audio", true);
+
+			}
+		}
+
+
+
+		return new ResponseEntity<String>(ret.toString(), HttpStatus.OK);
+	}
+
+
+
+	/**
+	 * 录制mp4完成后通知事件；此事件对回复不敏感。
+	 *  
+	 */
+	@ResponseBody
+	@PostMapping(value = "/on_record_mp4", produces = "application/json;charset=UTF-8")
+	public ResponseEntity<String> onRecordMp4(@RequestBody JSONObject json){
+		
+		if (logger.isDebugEnabled()) {
+			logger.debug("[ ZLM HOOK ]on_record_mp4 API调用，参数：" + json.toString());
+		}
+		String mediaServerId = json.getString("mediaServerId");
+		JSONObject ret = new JSONObject();
+		ret.put("code", 0);
+		ret.put("msg", "success");
+		return new ResponseEntity<String>(ret.toString(),HttpStatus.OK);
+	}
+	/**
+	 * 录制hls完成后通知事件；此事件对回复不敏感。
+	 *
+	 */
+	@ResponseBody
+	@PostMapping(value = "/on_record_ts", produces = "application/json;charset=UTF-8")
+	public ResponseEntity<String> onRecordTs(@RequestBody JSONObject json){
+
+		if (logger.isDebugEnabled()) {
+			logger.debug("[ ZLM HOOK ]on_record_ts API调用，参数：" + json.toString());
+		}
+		String mediaServerId = json.getString("mediaServerId");
+		JSONObject ret = new JSONObject();
+		ret.put("code", 0);
+		ret.put("msg", "success");
+		return new ResponseEntity<String>(ret.toString(),HttpStatus.OK);
+	}
+	
+	/**
+	 * rtsp专用的鉴权事件，先触发on_rtsp_realm事件然后才会触发on_rtsp_auth事件。
+	 *  
+	 */
+	@ResponseBody
+	@PostMapping(value = "/on_rtsp_realm", produces = "application/json;charset=UTF-8")
+	public ResponseEntity<String> onRtspRealm(@RequestBody JSONObject json){
+		
+		if (logger.isDebugEnabled()) {
+			logger.debug("[ ZLM HOOK ]on_rtsp_realm API调用，参数：" + json.toString());
+		}
+		String mediaServerId = json.getString("mediaServerId");
+		JSONObject ret = new JSONObject();
+		ret.put("code", 0);
+		ret.put("realm", "");
+		return new ResponseEntity<String>(ret.toString(),HttpStatus.OK);
+	}
+	
+	
+	/**
+	 * 该rtsp流是否开启rtsp专用方式的鉴权事件，开启后才会触发on_rtsp_auth事件。需要指出的是rtsp也支持url参数鉴权，它支持两种方式鉴权。
+	 *  
+	 */
+	@ResponseBody
+	@PostMapping(value = "/on_rtsp_auth", produces = "application/json;charset=UTF-8")
+	public ResponseEntity<String> onRtspAuth(@RequestBody JSONObject json){
+		
+		if (logger.isDebugEnabled()) {
+			logger.debug("[ ZLM HOOK ]on_rtsp_auth API调用，参数：" + json.toString());
+		}
+		String mediaServerId = json.getString("mediaServerId");
+		JSONObject ret = new JSONObject();
+		ret.put("code", 0);
+		ret.put("encrypted", false);
+		ret.put("passwd", "test");
+		return new ResponseEntity<String>(ret.toString(),HttpStatus.OK);
+	}
+	
+	/**
+	 * shell登录鉴权，ZLMediaKit提供简单的telnet调试方式，使用telnet 127.0.0.1 9000能进入MediaServer进程的shell界面。
+	 *  
+	 */
+	@ResponseBody
+	@PostMapping(value = "/on_shell_login", produces = "application/json;charset=UTF-8")
+	public ResponseEntity<String> onShellLogin(@RequestBody JSONObject json){
+		
+		if (logger.isDebugEnabled()) {
+			logger.debug("[ ZLM HOOK ]on_shell_login API调用，参数：" + json.toString());
+		}
+		String mediaServerId = json.getString("mediaServerId");
+		ZlmHttpHookSubscribe.Event subscribe = this.subscribe.sendNotify(HookType.on_shell_login, json);
+		if (subscribe != null ) {
+			MediaServerItem mediaInfo = mediaServerService.getOne(mediaServerId);
+			if (mediaInfo != null) {
+				subscribe.response(mediaInfo, json);
+			}
+
+		}
+
+		JSONObject ret = new JSONObject();
+		ret.put("code", 0);
+		ret.put("msg", "success");
+		return new ResponseEntity<String>(ret.toString(),HttpStatus.OK);
+	}
+	
+	/**
+	 * rtsp/rtmp流注册或注销时触发此事件；此事件对回复不敏感。
+	 *  
+	 */
+	@ResponseBody
+	@PostMapping(value = "/on_stream_changed", produces = "application/json;charset=UTF-8")
+	public ResponseEntity<String> onStreamChanged(@RequestBody MediaItem item){
+
+		logger.info("[ ZLM HOOK ]on_stream_changed API调用，参数：" + JSONObject.toJSONString(item));
+		String mediaServerId = item.getMediaServerId();
+		JSONObject json = (JSONObject) JSON.toJSON(item);
+		ZlmHttpHookSubscribe.Event subscribe = this.subscribe.sendNotify(HookType.on_stream_changed, json);
+		if (subscribe != null ) {
+			MediaServerItem mediaInfo = mediaServerService.getOne(mediaServerId);
+			if (mediaInfo != null) {
+				subscribe.response(mediaInfo, json);
+			}
+		}
+		// 流消失移除redis play
+		String app = item.getApp();
+		String stream = item.getStream();
+		String schema = item.getSchema();
+		List<MediaItem.MediaTrack> tracks = item.getTracks();
+		boolean regist = item.isRegist();
+		if (item.getOriginType() == OriginType.RTMP_PUSH.ordinal()
+				|| item.getOriginType() == OriginType.RTSP_PUSH.ordinal()
+				|| item.getOriginType() == OriginType.RTC_PUSH.ordinal()) {
+			if (regist) {
+				StreamAuthorityInfo streamAuthorityInfo = redisCatchStorage.getStreamAuthorityInfo(app, stream);
+				if (streamAuthorityInfo == null) {
+					streamAuthorityInfo = StreamAuthorityInfo.getInstanceByHook(item);
+				}else {
+					streamAuthorityInfo.setOriginType(item.getOriginType());
+					streamAuthorityInfo.setOriginTypeStr(item.getOriginTypeStr());
+				}
+				redisCatchStorage.updateStreamAuthorityInfo(app, stream, streamAuthorityInfo);
+			}else {
+				redisCatchStorage.removeStreamAuthorityInfo(app, stream);
+			}
+		}
+
+		if ("rtsp".equals(schema)){
+			logger.info("on_stream_changed：注册->{}, app->{}, stream->{}", regist, app, stream);
+			if (regist) {
+				mediaServerService.addCount(mediaServerId);
+			}else {
+				mediaServerService.removeCount(mediaServerId);
+			}
+			if (item.getOriginType() == OriginType.PULL.ordinal()
+					|| item.getOriginType() == OriginType.FFMPEG_PULL.ordinal()) {
+				// 设置拉流代理上线/离线
+				streamProxyService.updateStatus(regist, app, stream);
+			}
+			if ("rtp".equals(app) && !regist ) {
+				StreamInfo streamInfo = redisCatchStorage.queryPlayByStreamId(stream);
+				if (streamInfo!=null){
+					redisCatchStorage.stopPlay(streamInfo);
+					storager.stopPlay(streamInfo.getDeviceID(), streamInfo.getChannelId());
+					// 如果正在给上级推送，则发送bye
+
+				}else{
+					streamInfo = redisCatchStorage.queryPlayback(null, null, stream, null);
+					if (streamInfo != null) {
+						redisCatchStorage.stopPlayback(streamInfo.getDeviceID(), streamInfo.getChannelId(),
+								streamInfo.getStream(), null);
+					}
+					// 如果正在给上级推送，则发送bye
+				}
+			}else {
+				if (!"rtp".equals(app)){
+					String type = OriginType.values()[item.getOriginType()].getType();
+					MediaServerItem mediaServerItem = mediaServerService.getOne(mediaServerId);
+
+					if (mediaServerItem != null){
+						if (regist) {
+							StreamAuthorityInfo streamAuthorityInfo = redisCatchStorage.getStreamAuthorityInfo(app, stream);
+							StreamInfo streamInfoByAppAndStream = mediaService.getStreamInfoByAppAndStream(mediaServerItem,
+									app, stream, tracks, streamAuthorityInfo.getCallId());
+							item.setStreamInfo(streamInfoByAppAndStream);
+							redisCatchStorage.addStream(mediaServerItem, type, app, stream, item);
+							if (item.getOriginType() == OriginType.RTSP_PUSH.ordinal()
+									|| item.getOriginType() == OriginType.RTMP_PUSH.ordinal()
+									|| item.getOriginType() == OriginType.RTC_PUSH.ordinal() ) {
+								item.setSeverId(userSetting.getServerId());
+								zlmMediaListManager.addPush(item);
+							}
+						}else {
+							// 兼容流注销时类型从redis记录获取
+							MediaItem mediaItem = redisCatchStorage.getStreamInfo(app, stream, mediaServerId);
+							if (mediaItem != null) {
+								type = OriginType.values()[mediaItem.getOriginType()].getType();
+								redisCatchStorage.removeStream(mediaServerItem.getId(), type, app, stream);
+							}
+							GbStream gbStream = storager.getGbStream(app, stream);
+							if (gbStream != null) {
+//								eventPublisher.catalogEventPublishForStream(null, gbStream, CatalogEvent.OFF);
+							}
+							zlmMediaListManager.removeMedia(app, stream);
+						}
+						if (type != null) {
+							// 发送流变化redis消息
+							JSONObject jsonObject = new JSONObject();
+							jsonObject.put("serverId", userSetting.getServerId());
+							jsonObject.put("app", app);
+							jsonObject.put("stream", stream);
+							jsonObject.put("register", regist);
+							jsonObject.put("mediaServerId", mediaServerId);
+							redisCatchStorage.sendStreamChangeMsg(type, jsonObject);
+						}
+					}
+				}
+			}
+		}
+
+		JSONObject ret = new JSONObject();
+		ret.put("code", 0);
+		ret.put("msg", "success");
+		return new ResponseEntity<String>(ret.toString(),HttpStatus.OK);
+	}
+	
+	/**
+	 * 流无人观看时事件，用户可以通过此事件选择是否关闭无人看的流。
+	 *  
+	 */
+	@ResponseBody
+	@PostMapping(value = "/on_stream_none_reader", produces = "application/json;charset=UTF-8")
+	public ResponseEntity<String> onStreamNoneReader(@RequestBody JSONObject json){
+
+		logger.info("[ ZLM HOOK ]on_stream_none_reader API调用，参数：" + json.toString());
+		String mediaServerId = json.getString("mediaServerId");
+		String streamId = json.getString("stream");
+		String app = json.getString("app");
+		JSONObject ret = new JSONObject();
+		ret.put("code", 0);
+		if ("rtp".equals(app)){
+			ret.put("close", true);
+			StreamInfo streamInfoForPlayCatch = redisCatchStorage.queryPlayByStreamId(streamId);
+			if (streamInfoForPlayCatch != null) {
+				// 收到无人观看说明流也没有在往上级推送
+				if (redisCatchStorage.isChannelSendingRTP(streamInfoForPlayCatch.getChannelId())) {
+					List<SendRtpItem> sendRtpItems = redisCatchStorage.querySendRTPServerByChnnelId(streamInfoForPlayCatch.getChannelId());
+					if (sendRtpItems.size() > 0) {
+						for (SendRtpItem sendRtpItem : sendRtpItems) {
+							ParentPlatform parentPlatform = storager.queryParentPlatByServerGBId(sendRtpItem.getPlatformId());
+							commanderFroPlatform.streamByeCmd(parentPlatform, sendRtpItem.getCallId());
+						}
+					}
+				}
+				cmder.streamByeCmd(streamInfoForPlayCatch.getDeviceID(), streamInfoForPlayCatch.getChannelId(),
+						streamInfoForPlayCatch.getStream(), null);
+				redisCatchStorage.stopPlay(streamInfoForPlayCatch);
+				storager.stopPlay(streamInfoForPlayCatch.getDeviceID(), streamInfoForPlayCatch.getChannelId());
+			}else{
+				StreamInfo streamInfoForPlayBackCatch = redisCatchStorage.queryPlayback(null, null, streamId, null);
+				if (streamInfoForPlayBackCatch != null) {
+					cmder.streamByeCmd(streamInfoForPlayBackCatch.getDeviceID(),
+							streamInfoForPlayBackCatch.getChannelId(), streamInfoForPlayBackCatch.getStream(), null);
+					redisCatchStorage.stopPlayback(streamInfoForPlayBackCatch.getDeviceID(),
+							streamInfoForPlayBackCatch.getChannelId(), streamInfoForPlayBackCatch.getStream(), null);
+				}else {
+					StreamInfo streamInfoForDownload = redisCatchStorage.queryDownload(null, null, streamId, null);
+					// 进行录像下载时无人观看不断流
+					if (streamInfoForDownload != null) {
+						ret.put("close", false);
+					}
+				}
+			}
+			MediaServerItem mediaServerItem = mediaServerService.getOne(mediaServerId);
+			if (mediaServerItem != null && mediaServerItem.getStreamNoneReaderDelayMS() == -1) {
+				ret.put("close", false);
+			}
+			return new ResponseEntity<String>(ret.toString(),HttpStatus.OK);
+		}else {
+			StreamProxyItem streamProxyItem = streamProxyService.getStreamProxyByAppAndStream(app, streamId);
+			if (streamProxyItem != null && streamProxyItem.isEnable_remove_none_reader()) {
+				ret.put("close", true);
+				streamProxyService.del(app, streamId);
+				String url = streamProxyItem.getUrl() != null?streamProxyItem.getUrl():streamProxyItem.getSrc_url();
+				logger.info("[{}/{}]<-[{}] 拉流代理无人观看已经移除",  app, streamId, url);
+			}else {
+				ret.put("close", false);
+			}
+			return new ResponseEntity<String>(ret.toString(),HttpStatus.OK);
+		}
+	}
+	
+	/**
+	 * 流未找到事件，用户可以在此事件触发时，立即去拉流，这样可以实现按需拉流；此事件对回复不敏感。
+	 *  
+	 */
+	@ResponseBody
+	@PostMapping(value = "/on_stream_not_found", produces = "application/json;charset=UTF-8")
+	public ResponseEntity<String> onStreamNotFound(@RequestBody JSONObject json){
+		if (logger.isDebugEnabled()) {
+			logger.debug("[ ZLM HOOK ]on_stream_not_found API调用，参数：" + json.toString());
+		}
+		String mediaServerId = json.getString("mediaServerId");
+		MediaServerItem mediaInfo = mediaServerService.getOne(mediaServerId);
+		if (userSetting.isAutoApplyPlay() && mediaInfo != null && mediaInfo.isRtpEnable()) {
+			String app = json.getString("app");
+			String streamId = json.getString("stream");
+			if ("rtp".equals(app)) {
+				String[] s = streamId.split("_");
+				if (s.length == 2) {
+					String deviceId = s[0];
+					String channelId = s[1];
+					Device device = redisCatchStorage.getDevice(deviceId);
+					if (device != null) {
+						playService.play(mediaInfo,deviceId, channelId, null, null, null);
+					}
+				}
+			}
+		}
+
+		JSONObject ret = new JSONObject();
+		ret.put("code", 0);
+		ret.put("msg", "success");
+		return new ResponseEntity<>(ret.toString(),HttpStatus.OK);
+	}
+	
+	/**
+	 * 服务器启动事件，可以用于监听服务器崩溃重启；此事件对回复不敏感。
+	 *  
+	 */
+	@ResponseBody
+	@PostMapping(value = "/on_server_started", produces = "application/json;charset=UTF-8")
+	public ResponseEntity<String> onServerStarted(HttpServletRequest request, @RequestBody JSONObject jsonObject){
+		
+		if (logger.isDebugEnabled()) {
+			logger.debug("[ ZLM HOOK ]on_server_started API调用，参数：" + jsonObject.toString());
+		}
+		String remoteAddr = request.getRemoteAddr();
+		jsonObject.put("ip", remoteAddr);
+		List<ZlmHttpHookSubscribe.Event> subscribes = this.subscribe.getSubscribes(HookType.on_server_started);
+		if (subscribes != null  && subscribes.size() > 0) {
+			for (ZlmHttpHookSubscribe.Event subscribe : subscribes) {
+				subscribe.response(null, jsonObject);
+			}
+		}
+
+		ZLMServerConfig zlmServerConfig = JSONObject.toJavaObject(jsonObject, ZLMServerConfig.class);
+		if (zlmServerConfig !=null ) {
+			mediaServerService.zlmServerOnline(zlmServerConfig);
+		}
+		JSONObject ret = new JSONObject();
+		ret.put("code", 0);
+		ret.put("msg", "success");
+		return new ResponseEntity<>(ret.toString(),HttpStatus.OK);
+	}
+
+	private Map<String, String> urlParamToMap(String params) {
+		HashMap<String, String> map = new HashMap<>();
+		if (ObjectUtils.isEmpty(params)) {
+			return map;
+		}
+		String[] paramsArray = params.split("&");
+		if (paramsArray.length == 0) {
+			return map;
+		}
+		for (String param : paramsArray) {
+			String[] paramArray = param.split("=");
+			if (paramArray.length == 2){
+				map.put(paramArray[0], paramArray[1]);
+			}
+		}
+		return map;
+	}
+}