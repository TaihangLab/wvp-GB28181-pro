--- conflicted
+++ resolved
@@ -4,11 +4,8 @@
 import com.alibaba.fastjson2.JSONObject;
 import com.genersoft.iot.vmp.media.abl.bean.hook.OnStreamArriveABLHookParam;
 import com.genersoft.iot.vmp.media.zlm.dto.hook.OnStreamChangedHookParam;
-<<<<<<< HEAD
 import com.genersoft.iot.vmp.media.zlm.dto.hook.OriginType;
-=======
 import com.genersoft.iot.vmp.utils.MediaServerUtils;
->>>>>>> 8d488b33
 import io.swagger.v3.oas.annotations.media.Schema;
 import lombok.Data;
 import org.springframework.util.ObjectUtils;
@@ -236,7 +233,6 @@
         }
         return mediaInfo;
     }
-<<<<<<< HEAD
 
     public static MediaInfo getInstance(OnStreamArriveABLHookParam param, MediaServer mediaServer) {
 
@@ -277,142 +273,4 @@
     public static MediaInfo getInstanceForAblJson(JSONObject mediaJSON, MediaServer mediaServer) {
         return null;
     }
-
-    public Integer getReaderCount() {
-        return readerCount;
-    }
-
-    public void setReaderCount(Integer readerCount) {
-        this.readerCount = readerCount;
-    }
-
-    public String getVideoCodec() {
-        return videoCodec;
-    }
-
-    public void setVideoCodec(String videoCodec) {
-        this.videoCodec = videoCodec;
-    }
-
-    public Integer getWidth() {
-        return width;
-    }
-
-    public void setWidth(Integer width) {
-        this.width = width;
-    }
-
-    public Integer getHeight() {
-        return height;
-    }
-
-    public void setHeight(Integer height) {
-        this.height = height;
-    }
-
-    public String getAudioCodec() {
-        return audioCodec;
-    }
-
-    public void setAudioCodec(String audioCodec) {
-        this.audioCodec = audioCodec;
-    }
-
-    public Integer getAudioChannels() {
-        return audioChannels;
-    }
-
-    public void setAudioChannels(Integer audioChannels) {
-        this.audioChannels = audioChannels;
-    }
-
-    public Integer getAudioSampleRate() {
-        return audioSampleRate;
-    }
-
-    public void setAudioSampleRate(Integer audioSampleRate) {
-        this.audioSampleRate = audioSampleRate;
-    }
-
-    public Long getDuration() {
-        return duration;
-    }
-
-    public void setDuration(Long duration) {
-        this.duration = duration;
-    }
-
-    public Boolean getOnline() {
-        return online;
-    }
-
-    public void setOnline(Boolean online) {
-        this.online = online;
-    }
-
-    public Integer getOriginType() {
-        return originType;
-    }
-
-    public void setOriginType(Integer originType) {
-        this.originType = originType;
-    }
-
-    public Long getAliveSecond() {
-        return aliveSecond;
-    }
-
-    public void setAliveSecond(Long aliveSecond) {
-        this.aliveSecond = aliveSecond;
-    }
-
-    public Long getBytesSpeed() {
-        return bytesSpeed;
-    }
-
-    public void setBytesSpeed(Long bytesSpeed) {
-        this.bytesSpeed = bytesSpeed;
-    }
-
-    public String getApp() {
-        return app;
-    }
-
-    public void setApp(String app) {
-        this.app = app;
-    }
-
-    public String getStream() {
-        return stream;
-    }
-
-    public void setStream(String stream) {
-        this.stream = stream;
-    }
-
-    public MediaServer getMediaServer() {
-        return mediaServer;
-    }
-
-    public void setMediaServer(MediaServer mediaServer) {
-        this.mediaServer = mediaServer;
-    }
-
-    public String getSchema() {
-        return schema;
-    }
-
-    public void setSchema(String schema) {
-        this.schema = schema;
-    }
-
-    public String getCallId() {
-        return callId;
-    }
-
-    public void setCallId(String callId) {
-        this.callId = callId;
-    }
-=======
->>>>>>> 8d488b33
 }