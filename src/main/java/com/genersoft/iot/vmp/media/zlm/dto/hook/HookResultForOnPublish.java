package com.genersoft.iot.vmp.media.zlm.dto.hook;

public class HookResultForOnPublish extends HookResult{

    private boolean enable_audio;
    private boolean enable_mp4;
    private int mp4_max_second;
    private String mp4_save_path;

    public HookResultForOnPublish() {
    }

    public static HookResultForOnPublish SUCCESS(){
        return new HookResultForOnPublish(0, "success");
    }

    public HookResultForOnPublish(int code, String msg) {
        setCode(code);
        setMsg(msg);
    }

    public boolean isEnable_audio() {
        return enable_audio;
    }

    public void setEnable_audio(boolean enable_audio) {
        this.enable_audio = enable_audio;
    }

    public boolean isEnable_mp4() {
        return enable_mp4;
    }

    public void setEnable_mp4(boolean enable_mp4) {
        this.enable_mp4 = enable_mp4;
    }

    public int getMp4_max_second() {
        return mp4_max_second;
    }

    public void setMp4_max_second(int mp4_max_second) {
        this.mp4_max_second = mp4_max_second;
    }

    public String getMp4_save_path() {
        return mp4_save_path;
    }

    public void setMp4_save_path(String mp4_save_path) {
        this.mp4_save_path = mp4_save_path;
    }

<<<<<<< HEAD

=======
    @Override
    public String toString() {
        return "HookResultForOnPublish{" +
                "enable_audio=" + enable_audio +
                ", enable_mp4=" + enable_mp4 +
                ", mp4_max_second=" + mp4_max_second +
                ", mp4_save_path='" + mp4_save_path + '\'' +
                '}';
    }
>>>>>>> 9fc3db1f
}<|MERGE_RESOLUTION|>--- conflicted
+++ resolved
@@ -51,9 +51,6 @@
         this.mp4_save_path = mp4_save_path;
     }
 
-<<<<<<< HEAD
-
-=======
     @Override
     public String toString() {
         return "HookResultForOnPublish{" +
@@ -63,5 +60,4 @@
                 ", mp4_save_path='" + mp4_save_path + '\'' +
                 '}';
     }
->>>>>>> 9fc3db1f
 }