package com.genersoft.iot.vmp.media.zlm;

import com.alibaba.fastjson.JSONObject;
import com.genersoft.iot.vmp.conf.MediaServerConfig;
<<<<<<< HEAD
=======
import com.genersoft.iot.vmp.storager.IRedisCatchStorage;
>>>>>>> 730a64be
import com.genersoft.iot.vmp.storager.IVideoManagerStorager;
import org.slf4j.Logger;
import org.slf4j.LoggerFactory;
import org.springframework.beans.factory.annotation.Autowired;
import org.springframework.beans.factory.annotation.Value;
import org.springframework.http.HttpHeaders;
import org.springframework.http.HttpRequest;
import org.springframework.http.HttpStatus;
import org.springframework.http.ResponseEntity;
import org.springframework.web.bind.annotation.*;
import org.springframework.web.client.HttpClientErrorException;
import org.springframework.web.client.RestTemplate;

import javax.servlet.http.HttpServletRequest;
import javax.servlet.http.HttpServletResponse;
import java.util.Enumeration;

@RestController
@RequestMapping("/zlm")
public class ZLMHTTPProxyController {


    private final static Logger logger = LoggerFactory.getLogger(ZLMHTTPProxyController.class);

    @Autowired
    private IVideoManagerStorager storager;

<<<<<<< HEAD
=======
    @Autowired
    private IRedisCatchStorage redisCatchStorage;

>>>>>>> 730a64be
    @Value("${media.port}")
    private int mediaHttpPort;

    @ResponseBody
    @RequestMapping(value = "/**/**/**", produces = "application/json;charset=UTF-8")
    public Object proxy(HttpServletRequest request, HttpServletResponse response){

        if (redisCatchStorage.getMediaInfo() == null) {
            return "未接入流媒体";
        }
<<<<<<< HEAD
        MediaServerConfig mediaInfo = storager.getMediaInfo();
=======
        MediaServerConfig mediaInfo = redisCatchStorage.getMediaInfo();
>>>>>>> 730a64be
        String requestURI = String.format("http://%s:%s%s?%s&%s",
                mediaInfo.getLocalIP(),
                mediaHttpPort,
                request.getRequestURI().replace("/zlm",""),
                mediaInfo.getHookAdminParams(),
                request.getQueryString()
        );
        // 发送请求
        RestTemplate restTemplate = new RestTemplate();
        //将指定的url返回的参数自动封装到自定义好的对应类对象中
        Object result = null;
        try {
            result = restTemplate.getForObject(requestURI,Object.class);

        }catch (HttpClientErrorException httpClientErrorException) {
            response.setStatus(httpClientErrorException.getStatusCode().value());
        }
        return result;
    }
}<|MERGE_RESOLUTION|>--- conflicted
+++ resolved
@@ -2,10 +2,7 @@
 
 import com.alibaba.fastjson.JSONObject;
 import com.genersoft.iot.vmp.conf.MediaServerConfig;
-<<<<<<< HEAD
-=======
 import com.genersoft.iot.vmp.storager.IRedisCatchStorage;
->>>>>>> 730a64be
 import com.genersoft.iot.vmp.storager.IVideoManagerStorager;
 import org.slf4j.Logger;
 import org.slf4j.LoggerFactory;
@@ -33,12 +30,9 @@
     @Autowired
     private IVideoManagerStorager storager;
 
-<<<<<<< HEAD
-=======
     @Autowired
     private IRedisCatchStorage redisCatchStorage;
 
->>>>>>> 730a64be
     @Value("${media.port}")
     private int mediaHttpPort;
 
@@ -49,11 +43,7 @@
         if (redisCatchStorage.getMediaInfo() == null) {
             return "未接入流媒体";
         }
-<<<<<<< HEAD
-        MediaServerConfig mediaInfo = storager.getMediaInfo();
-=======
         MediaServerConfig mediaInfo = redisCatchStorage.getMediaInfo();
->>>>>>> 730a64be
         String requestURI = String.format("http://%s:%s%s?%s&%s",
                 mediaInfo.getLocalIP(),
                 mediaHttpPort,
