--- conflicted
+++ resolved
@@ -221,54 +221,7 @@
         }
     }
 
-<<<<<<< HEAD
-    /**
-     * 获取截图并直接返回字节数组，不写入磁盘
-     */
-    public byte[] getSnapBytes(MediaServer mediaServerItem, String api, Map<String, Object> params) {
-        String url = String.format("http://%s:%s/index/api/%s", mediaServerItem.getIp(), mediaServerItem.getHttpPort(), api);
-        HttpUrl parseUrl = HttpUrl.parse(url);
-        if (parseUrl == null) {
-            return null;
-        }
-        HttpUrl.Builder httpBuilder = parseUrl.newBuilder();
-
-        httpBuilder.addQueryParameter("secret", mediaServerItem.getSecret());
-        if (params != null) {
-            for (Map.Entry<String, Object> param : params.entrySet()) {
-                httpBuilder.addQueryParameter(param.getKey(), param.getValue().toString());
-            }
-        }
-
-        Request request = new Request.Builder()
-                .url(httpBuilder.build())
-                .build();
-        if (log.isDebugEnabled()){
-            log.debug(request.toString());
-        }
-        try {
-            OkHttpClient client = getClient();
-            Response response = client.newCall(request).execute();
-            if (response.isSuccessful()) {
-                return Objects.requireNonNull(response.body()).bytes();
-            } else {
-                log.error(String.format("[ %s ]请求失败: %s %s", url, response.code(), response.message()));
-                return null;
-            }
-        } catch (ConnectException e) {
-            log.error(String.format("连接ZLM失败: %s, %s", e.getCause().getMessage(), e.getMessage()));
-            log.info("请检查media配置并确认ZLM已启动...");
-            return null;
-        } catch (IOException e) {
-            log.error(String.format("[ %s ]请求失败: %s", url, e.getMessage()));
-            return null;
-        }
-    }
-
-    public JSONObject isMediaOnline(MediaServer mediaServerItem, String app, String stream, String schema){
-=======
     public ZLMResult<?> isMediaOnline(MediaServer mediaServer, String app, String stream, String schema){
->>>>>>> daddb4bf
         Map<String, Object> param = new HashMap<>();
         if (app != null) {
             param.put("app",app);
@@ -709,7 +662,201 @@
         sendGetForImg(mediaServer, "getSnap", param, targetPath, fileName);
     }
 
-<<<<<<< HEAD
+    public ZLMResult<?> pauseRtpCheck(MediaServer mediaServer, String streamId) {
+        Map<String, Object> param = new HashMap<>(1);
+        param.put("stream_id", streamId);
+        String response = sendPost(mediaServer, "pauseRtpCheck", param, null);
+        if (response == null) {
+            return ZLMResult.getFailForMediaServer();
+        }else {
+            ZLMResult<?> zlmResult = JSON.parseObject(response, ZLMResult.class);
+            if (zlmResult == null) {
+                return ZLMResult.getFailForMediaServer();
+            }else {
+                return zlmResult;
+            }
+        }
+    }
+
+    public ZLMResult<?> resumeRtpCheck(MediaServer mediaServer, String streamId) {
+        Map<String, Object> param = new HashMap<>(1);
+        param.put("stream_id", streamId);
+        String response = sendPost(mediaServer, "resumeRtpCheck", param, null);
+        if (response == null) {
+            return ZLMResult.getFailForMediaServer();
+        }else {
+            ZLMResult<?> zlmResult = JSON.parseObject(response, ZLMResult.class);
+            if (zlmResult == null) {
+                return ZLMResult.getFailForMediaServer();
+            }else {
+                return zlmResult;
+            }
+        }
+    }
+
+    public ZLMResult<?> connectRtpServer(MediaServer mediaServer, String dst_url, int dst_port, String stream_id) {
+        Map<String, Object> param = new HashMap<>(1);
+        param.put("dst_url", dst_url);
+        param.put("dst_port", dst_port);
+        param.put("stream_id", stream_id);
+        String response = sendPost(mediaServer, "connectRtpServer", param, null);
+        if (response == null) {
+            return ZLMResult.getFailForMediaServer();
+        }else {
+            ZLMResult<?> zlmResult = JSON.parseObject(response, ZLMResult.class);
+            if (zlmResult == null) {
+                return ZLMResult.getFailForMediaServer();
+            }else {
+                return zlmResult;
+            }
+        }
+    }
+
+    public ZLMResult<?> updateRtpServerSSRC(MediaServer mediaServer, String streamId, String ssrc) {
+        Map<String, Object> param = new HashMap<>(1);
+        param.put("ssrc", ssrc);
+        param.put("stream_id", streamId);
+
+        String response = sendPost(mediaServer, "updateRtpServerSSRC", param, null);
+        if (response == null) {
+            return ZLMResult.getFailForMediaServer();
+        }else {
+            ZLMResult<?> zlmResult = JSON.parseObject(response, ZLMResult.class);
+            if (zlmResult == null) {
+                return ZLMResult.getFailForMediaServer();
+            }else {
+                return zlmResult;
+            }
+        }
+    }
+
+    public ZLMResult<?> deleteRecordDirectory(MediaServer mediaServer, String app, String stream, String date, String fileName) {
+        Map<String, Object> param = new HashMap<>(1);
+        param.put("vhost", "__defaultVhost__");
+        param.put("app", app);
+        param.put("stream", stream);
+        param.put("period", date);
+        param.put("name", fileName);
+        String response = sendPost(mediaServer, "deleteRecordDirectory", param, null);
+        if (response == null) {
+            return ZLMResult.getFailForMediaServer();
+        }else {
+            ZLMResult<?> zlmResult = JSON.parseObject(response, ZLMResult.class);
+            if (zlmResult == null) {
+                return ZLMResult.getFailForMediaServer();
+            }else {
+                return zlmResult;
+            }
+        }
+    }
+
+    public ZLMResult<?> loadMP4File(MediaServer mediaServer, String app, String stream, String datePath) {
+        Map<String, Object> param = new HashMap<>(1);
+        param.put("vhost", "__defaultVhost__");
+        param.put("app", app);
+        param.put("stream", stream);
+        param.put("file_path", datePath);
+        param.put("file_repeat", "0");
+        String response = sendPost(mediaServer, "loadMP4File", param, null);
+        if (response == null) {
+            return ZLMResult.getFailForMediaServer();
+        }else {
+            ZLMResult<?> zlmResult = JSON.parseObject(response, ZLMResult.class);
+            if (zlmResult == null) {
+                return ZLMResult.getFailForMediaServer();
+            }else {
+                return zlmResult;
+            }
+        }
+    }
+
+    public ZLMResult<?> setRecordSpeed(MediaServer mediaServer, String app, String stream, int speed, String schema) {
+        Map<String, Object> param = new HashMap<>(1);
+        param.put("vhost", "__defaultVhost__");
+        param.put("app", app);
+        param.put("stream", stream);
+        param.put("speed", speed);
+        param.put("schema", schema);
+        String response = sendPost(mediaServer, "setRecordSpeed", param, null);
+        if (response == null) {
+            return ZLMResult.getFailForMediaServer();
+        }else {
+            ZLMResult<?> zlmResult = JSON.parseObject(response, ZLMResult.class);
+            if (zlmResult == null) {
+                return ZLMResult.getFailForMediaServer();
+            }else {
+                return zlmResult;
+            }
+        }
+    }
+
+    public ZLMResult<?> seekRecordStamp(MediaServer mediaServer, String app, String stream, Double stamp, String schema) {
+        Map<String, Object> param = new HashMap<>(1);
+        param.put("vhost", "__defaultVhost__");
+        param.put("app", app);
+        param.put("stream", stream);
+        BigDecimal bigDecimal = new BigDecimal(stamp);
+        param.put("stamp", bigDecimal);
+        param.put("schema", schema);
+
+        String response = sendPost(mediaServer, "seekRecordStamp", param, null);
+        if (response == null) {
+            return ZLMResult.getFailForMediaServer();
+        }else {
+            ZLMResult<?> zlmResult = JSON.parseObject(response, ZLMResult.class);
+            if (zlmResult == null) {
+                return ZLMResult.getFailForMediaServer();
+            }else {
+                return zlmResult;
+            }
+        }
+    }
+
+
+    /**
+     * 获取截图并直接返回字节数组，不写入磁盘
+     */
+    public byte[] getSnapBytes(MediaServer mediaServerItem, String api, Map<String, Object> params) {
+        String url = String.format("http://%s:%s/index/api/%s", mediaServerItem.getIp(), mediaServerItem.getHttpPort(), api);
+        HttpUrl parseUrl = HttpUrl.parse(url);
+        if (parseUrl == null) {
+            return null;
+        }
+        HttpUrl.Builder httpBuilder = parseUrl.newBuilder();
+
+        httpBuilder.addQueryParameter("secret", mediaServerItem.getSecret());
+        if (params != null) {
+            for (Map.Entry<String, Object> param : params.entrySet()) {
+                httpBuilder.addQueryParameter(param.getKey(), param.getValue().toString());
+            }
+        }
+
+        Request request = new Request.Builder()
+                .url(httpBuilder.build())
+                .build();
+        if (log.isDebugEnabled()){
+            log.debug(request.toString());
+        }
+        try {
+            OkHttpClient client = getClient();
+            Response response = client.newCall(request).execute();
+            if (response.isSuccessful()) {
+                return Objects.requireNonNull(response.body()).bytes();
+            } else {
+                log.error(String.format("[ %s ]请求失败: %s %s", url, response.code(), response.message()));
+                return null;
+            }
+        } catch (ConnectException e) {
+            log.error(String.format("连接ZLM失败: %s, %s", e.getCause().getMessage(), e.getMessage()));
+            log.info("请检查media配置并确认ZLM已启动...");
+            return null;
+        } catch (IOException e) {
+            log.error(String.format("[ %s ]请求失败: %s", url, e.getMessage()));
+            return null;
+        }
+    }
+
+
     /**
      * 获取截图并直接返回字节数组，不写入磁盘文件
      */
@@ -721,157 +868,4 @@
         param.put("async", 0); // 同步获取
         return getSnapBytes(mediaServerItem, "getSnap", param);
     }
-
-    public JSONObject pauseRtpCheck(MediaServer mediaServerItem, String streamId) {
-=======
-    public ZLMResult<?> pauseRtpCheck(MediaServer mediaServer, String streamId) {
->>>>>>> daddb4bf
-        Map<String, Object> param = new HashMap<>(1);
-        param.put("stream_id", streamId);
-        String response = sendPost(mediaServer, "pauseRtpCheck", param, null);
-        if (response == null) {
-            return ZLMResult.getFailForMediaServer();
-        }else {
-            ZLMResult<?> zlmResult = JSON.parseObject(response, ZLMResult.class);
-            if (zlmResult == null) {
-                return ZLMResult.getFailForMediaServer();
-            }else {
-                return zlmResult;
-            }
-        }
-    }
-
-    public ZLMResult<?> resumeRtpCheck(MediaServer mediaServer, String streamId) {
-        Map<String, Object> param = new HashMap<>(1);
-        param.put("stream_id", streamId);
-        String response = sendPost(mediaServer, "resumeRtpCheck", param, null);
-        if (response == null) {
-            return ZLMResult.getFailForMediaServer();
-        }else {
-            ZLMResult<?> zlmResult = JSON.parseObject(response, ZLMResult.class);
-            if (zlmResult == null) {
-                return ZLMResult.getFailForMediaServer();
-            }else {
-                return zlmResult;
-            }
-        }
-    }
-
-    public ZLMResult<?> connectRtpServer(MediaServer mediaServer, String dst_url, int dst_port, String stream_id) {
-        Map<String, Object> param = new HashMap<>(1);
-        param.put("dst_url", dst_url);
-        param.put("dst_port", dst_port);
-        param.put("stream_id", stream_id);
-        String response = sendPost(mediaServer, "connectRtpServer", param, null);
-        if (response == null) {
-            return ZLMResult.getFailForMediaServer();
-        }else {
-            ZLMResult<?> zlmResult = JSON.parseObject(response, ZLMResult.class);
-            if (zlmResult == null) {
-                return ZLMResult.getFailForMediaServer();
-            }else {
-                return zlmResult;
-            }
-        }
-    }
-
-    public ZLMResult<?> updateRtpServerSSRC(MediaServer mediaServer, String streamId, String ssrc) {
-        Map<String, Object> param = new HashMap<>(1);
-        param.put("ssrc", ssrc);
-        param.put("stream_id", streamId);
-
-        String response = sendPost(mediaServer, "updateRtpServerSSRC", param, null);
-        if (response == null) {
-            return ZLMResult.getFailForMediaServer();
-        }else {
-            ZLMResult<?> zlmResult = JSON.parseObject(response, ZLMResult.class);
-            if (zlmResult == null) {
-                return ZLMResult.getFailForMediaServer();
-            }else {
-                return zlmResult;
-            }
-        }
-    }
-
-    public ZLMResult<?> deleteRecordDirectory(MediaServer mediaServer, String app, String stream, String date, String fileName) {
-        Map<String, Object> param = new HashMap<>(1);
-        param.put("vhost", "__defaultVhost__");
-        param.put("app", app);
-        param.put("stream", stream);
-        param.put("period", date);
-        param.put("name", fileName);
-        String response = sendPost(mediaServer, "deleteRecordDirectory", param, null);
-        if (response == null) {
-            return ZLMResult.getFailForMediaServer();
-        }else {
-            ZLMResult<?> zlmResult = JSON.parseObject(response, ZLMResult.class);
-            if (zlmResult == null) {
-                return ZLMResult.getFailForMediaServer();
-            }else {
-                return zlmResult;
-            }
-        }
-    }
-
-    public ZLMResult<?> loadMP4File(MediaServer mediaServer, String app, String stream, String datePath) {
-        Map<String, Object> param = new HashMap<>(1);
-        param.put("vhost", "__defaultVhost__");
-        param.put("app", app);
-        param.put("stream", stream);
-        param.put("file_path", datePath);
-        param.put("file_repeat", "0");
-        String response = sendPost(mediaServer, "loadMP4File", param, null);
-        if (response == null) {
-            return ZLMResult.getFailForMediaServer();
-        }else {
-            ZLMResult<?> zlmResult = JSON.parseObject(response, ZLMResult.class);
-            if (zlmResult == null) {
-                return ZLMResult.getFailForMediaServer();
-            }else {
-                return zlmResult;
-            }
-        }
-    }
-
-    public ZLMResult<?> setRecordSpeed(MediaServer mediaServer, String app, String stream, int speed, String schema) {
-        Map<String, Object> param = new HashMap<>(1);
-        param.put("vhost", "__defaultVhost__");
-        param.put("app", app);
-        param.put("stream", stream);
-        param.put("speed", speed);
-        param.put("schema", schema);
-        String response = sendPost(mediaServer, "setRecordSpeed", param, null);
-        if (response == null) {
-            return ZLMResult.getFailForMediaServer();
-        }else {
-            ZLMResult<?> zlmResult = JSON.parseObject(response, ZLMResult.class);
-            if (zlmResult == null) {
-                return ZLMResult.getFailForMediaServer();
-            }else {
-                return zlmResult;
-            }
-        }
-    }
-
-    public ZLMResult<?> seekRecordStamp(MediaServer mediaServer, String app, String stream, Double stamp, String schema) {
-        Map<String, Object> param = new HashMap<>(1);
-        param.put("vhost", "__defaultVhost__");
-        param.put("app", app);
-        param.put("stream", stream);
-        BigDecimal bigDecimal = new BigDecimal(stamp);
-        param.put("stamp", bigDecimal);
-        param.put("schema", schema);
-
-        String response = sendPost(mediaServer, "seekRecordStamp", param, null);
-        if (response == null) {
-            return ZLMResult.getFailForMediaServer();
-        }else {
-            ZLMResult<?> zlmResult = JSON.parseObject(response, ZLMResult.class);
-            if (zlmResult == null) {
-                return ZLMResult.getFailForMediaServer();
-            }else {
-                return zlmResult;
-            }
-        }
-    }
 }