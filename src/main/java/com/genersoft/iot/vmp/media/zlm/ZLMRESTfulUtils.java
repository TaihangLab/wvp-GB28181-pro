--- conflicted
+++ resolved
@@ -36,11 +36,7 @@
             // 设置连接超时时间
             httpClientBuilder.connectTimeout(5,TimeUnit.SECONDS);
             // 设置读取超时时间
-<<<<<<< HEAD
-            httpClientBuilder.readTimeout(15,TimeUnit.SECONDS);
-=======
             httpClientBuilder.readTimeout(10,TimeUnit.SECONDS);
->>>>>>> b010e63d
             // 设置连接池
             httpClientBuilder.connectionPool(new ConnectionPool(16, 5, TimeUnit.MINUTES));
             if (logger.isDebugEnabled()) {
