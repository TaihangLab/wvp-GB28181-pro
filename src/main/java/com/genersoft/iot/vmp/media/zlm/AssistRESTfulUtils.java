package com.genersoft.iot.vmp.media.zlm;

import com.alibaba.fastjson2.JSON;
import com.alibaba.fastjson2.JSONObject;
import com.genersoft.iot.vmp.conf.exception.ControllerException;
import com.genersoft.iot.vmp.media.zlm.dto.MediaServerItem;
import com.genersoft.iot.vmp.vmanager.bean.ErrorCode;
import okhttp3.*;
import okhttp3.logging.HttpLoggingInterceptor;
import org.jetbrains.annotations.NotNull;
import org.slf4j.Logger;
import org.slf4j.LoggerFactory;
import org.springframework.stereotype.Component;
import org.springframework.util.ObjectUtils;

import java.io.IOException;
import java.net.ConnectException;
import java.net.MalformedURLException;
import java.net.SocketTimeoutException;
import java.net.URL;
import java.util.HashMap;
import java.util.List;
import java.util.Map;
import java.util.Objects;
import java.util.concurrent.TimeUnit;

@Component
public class AssistRESTfulUtils {

    private final static Logger logger = LoggerFactory.getLogger(AssistRESTfulUtils.class);

<<<<<<< HEAD
=======

    private OkHttpClient client;


>>>>>>> b079039f
    public interface RequestCallback{
        void run(JSONObject response);
    }

    private OkHttpClient getClient(){
        return getClient(null);
    }
    
    private OkHttpClient getClient(Integer readTimeOut){
        if (client == null) {
            if (readTimeOut == null) {
                readTimeOut = 10;
            }
            OkHttpClient.Builder httpClientBuilder = new OkHttpClient.Builder();
            // 设置连接超时时间
            httpClientBuilder.connectTimeout(8, TimeUnit.SECONDS);
            // 设置读取超时时间
            httpClientBuilder.readTimeout(readTimeOut,TimeUnit.SECONDS);
            // 设置连接池
            httpClientBuilder.connectionPool(new ConnectionPool(16, 5, TimeUnit.MINUTES));
            if (logger.isDebugEnabled()) {
                HttpLoggingInterceptor logging = new HttpLoggingInterceptor(message -> {
                    logger.debug("http请求参数：" + message);
                });
                logging.setLevel(HttpLoggingInterceptor.Level.BASIC);
                // OkHttp進行添加攔截器loggingInterceptor
                httpClientBuilder.addInterceptor(logging);
            }
            client = httpClientBuilder.build();
        }
        return client;

    }


    public JSONObject sendGet(MediaServerItem mediaServerItem, String api, Map<String, Object> param, RequestCallback callback) {
        OkHttpClient client = getClient();

        if (mediaServerItem == null) {
            return null;
        }
        if (mediaServerItem.getRecordAssistPort() <= 0) {
            logger.warn("未启用Assist服务");
            return null;
        }
        StringBuilder stringBuffer = new StringBuilder();
        stringBuffer.append(api);
        JSONObject responseJSON = null;

        if (param != null && !param.keySet().isEmpty()) {
            stringBuffer.append("?");
            int index = 1;
            for (String key : param.keySet()){
                if (param.get(key) != null) {
                    stringBuffer.append(key + "=" + param.get(key));
                    if (index < param.size()) {
                        stringBuffer.append("&");
                    }
                }
                index++;
            }
        }

        String url = stringBuffer.toString();
        logger.info("[访问assist]： {}", url);
        Request request = new Request.Builder()
                .get()
                .url(url)
                .build();
            if (callback == null) {
                try {
                    Response response = client.newCall(request).execute();
                    if (response.isSuccessful()) {
                        ResponseBody responseBody = response.body();
                        if (responseBody != null) {
                            String responseStr = responseBody.string();
                            responseJSON = JSON.parseObject(responseStr);
                        }
                    }else {
                        response.close();
                        Objects.requireNonNull(response.body()).close();
                    }
                } catch (ConnectException e) {
                    logger.error(String.format("连接Assist失败: %s, %s", e.getCause().getMessage(), e.getMessage()));
                    logger.info("请检查media配置并确认Assist已启动...");
                }catch (IOException e) {
                    logger.error(String.format("[ %s ]请求失败: %s", url, e.getMessage()));
                }
            }else {
                client.newCall(request).enqueue(new Callback(){

                    @Override
                    public void onResponse(@NotNull Call call, @NotNull Response response){
                        if (response.isSuccessful()) {
                            try {
                                String responseStr = Objects.requireNonNull(response.body()).string();
                                callback.run(JSON.parseObject(responseStr));
                            } catch (IOException e) {
                                logger.error(String.format("[ %s ]请求失败: %s", url, e.getMessage()));
                            }

                        }else {
                            response.close();
                            Objects.requireNonNull(response.body()).close();
                        }
                    }

                    @Override
                    public void onFailure(@NotNull Call call, @NotNull IOException e) {
                        logger.error(String.format("连接Assist失败: %s, %s", e.getCause().getMessage(), e.getMessage()));
                        logger.info("请检查media配置并确认Assist已启动...");
                    }
                });
            }



        return responseJSON;
    }

    public JSONObject sendPost(MediaServerItem mediaServerItem, String url,
                               JSONObject param, ZLMRESTfulUtils.RequestCallback callback,
                               Integer readTimeOut) {
        OkHttpClient client = getClient(readTimeOut);

        if (mediaServerItem == null) {
            return null;
        }
        logger.info("[访问assist]： {}, 参数： {}", url, param);
        JSONObject responseJSON = new JSONObject();
        //-2自定义流媒体 调用错误码
        responseJSON.put("code",-2);
        responseJSON.put("msg","ASSIST调用失败");

        RequestBody requestBodyJson = RequestBody.create(MediaType.parse("application/json; charset=utf-8"), param.toString());

        Request request = new Request.Builder()
                .post(requestBodyJson)
                .url(url)
                .addHeader("Content-Type", "application/json")
                .build();
        if (callback == null) {
            try {
                Response response = client.newCall(request).execute();
                if (response.isSuccessful()) {
                    ResponseBody responseBody = response.body();
                    if (responseBody != null) {
                        String responseStr = responseBody.string();
                        responseJSON = JSON.parseObject(responseStr);
                    }
                }else {
                    response.close();
                    Objects.requireNonNull(response.body()).close();
                }
            }catch (IOException e) {
                logger.error(String.format("[ %s ]ASSIST请求失败: %s", url, e.getMessage()));

                if(e instanceof SocketTimeoutException){
                    //读取超时超时异常
                    logger.error(String.format("读取ASSIST数据失败: %s, %s", url, e.getMessage()));
                }
                if(e instanceof ConnectException){
                    //判断连接异常，我这里是报Failed to connect to 10.7.5.144
                    logger.error(String.format("连接ASSIST失败: %s, %s", url, e.getMessage()));
                }

            }catch (Exception e){
                logger.error(String.format("访问ASSIST失败: %s, %s", url, e.getMessage()));
            }
        }else {
            client.newCall(request).enqueue(new Callback(){

                @Override
                public void onResponse(@NotNull Call call, @NotNull Response response){
                    if (response.isSuccessful()) {
                        try {
                            String responseStr = Objects.requireNonNull(response.body()).string();
                            callback.run(JSON.parseObject(responseStr));
                        } catch (IOException e) {
                            logger.error(String.format("[ %s ]请求失败: %s", url, e.getMessage()));
                        }

                    }else {
                        response.close();
                        Objects.requireNonNull(response.body()).close();
                    }
                }

                @Override
                public void onFailure(@NotNull Call call, @NotNull IOException e) {
                    logger.error(String.format("连接ZLM失败: %s, %s", call.request().toString(), e.getMessage()));

                    if(e instanceof SocketTimeoutException){
                        //读取超时超时异常
                        logger.error(String.format("读取ZLM数据失败: %s, %s", call.request().toString(), e.getMessage()));
                    }
                    if(e instanceof ConnectException){
                        //判断连接异常，我这里是报Failed to connect to 10.7.5.144
                        logger.error(String.format("连接ZLM失败: %s, %s", call.request().toString(), e.getMessage()));
                    }
                }
            });
        }



        return responseJSON;
    }

    public JSONObject getInfo(MediaServerItem mediaServerItem, RequestCallback callback){
        Map<String, Object> param = new HashMap<>();
        return sendGet(mediaServerItem, "api/record/info",param, callback);
    }

    public JSONObject addTask(MediaServerItem mediaServerItem, String app, String stream, String startTime,
                              String endTime, String callId, List<String> filePathList, String remoteHost) {
        
        JSONObject videoTaskInfoJSON = new JSONObject();
        videoTaskInfoJSON.put("app", app);
        videoTaskInfoJSON.put("stream", stream);
        videoTaskInfoJSON.put("startTime", startTime);
        videoTaskInfoJSON.put("endTime", endTime);
        videoTaskInfoJSON.put("callId", callId);
        videoTaskInfoJSON.put("filePathList", filePathList);
        if (!ObjectUtils.isEmpty(remoteHost)) {
            videoTaskInfoJSON.put("remoteHost", remoteHost);
        }
        String urlStr = String.format("%s/api/record/file/download/task/add",  remoteHost);;
        return sendPost(mediaServerItem, urlStr, videoTaskInfoJSON, null, 30);
    }

    public JSONObject queryTaskList(MediaServerItem mediaServerItem, String app, String stream, String callId,
                                    String taskId, Boolean isEnd, String scheme) {
        Map<String, Object> param = new HashMap<>();
        if (!ObjectUtils.isEmpty(app)) {
            param.put("app", app);
        }
        if (!ObjectUtils.isEmpty(stream)) {
            param.put("stream", stream);
        }
        if (!ObjectUtils.isEmpty(callId)) {
            param.put("callId", callId);
        }
        if (!ObjectUtils.isEmpty(taskId)) {
            param.put("taskId", taskId);
        }
        if (!ObjectUtils.isEmpty(isEnd)) {
            param.put("isEnd", isEnd);
        }
        String urlStr = String.format("%s://%s:%s/api/record/file/download/task/list",
                scheme, mediaServerItem.getIp(), mediaServerItem.getRecordAssistPort());;
        return sendGet(mediaServerItem, urlStr, param, null);
    }
}<|MERGE_RESOLUTION|>--- conflicted
+++ resolved
@@ -29,13 +29,10 @@
 
     private final static Logger logger = LoggerFactory.getLogger(AssistRESTfulUtils.class);
 
-<<<<<<< HEAD
-=======
 
     private OkHttpClient client;
 
 
->>>>>>> b079039f
     public interface RequestCallback{
         void run(JSONObject response);
     }
@@ -43,7 +40,7 @@
     private OkHttpClient getClient(){
         return getClient(null);
     }
-    
+
     private OkHttpClient getClient(Integer readTimeOut){
         if (client == null) {
             if (readTimeOut == null) {
@@ -252,7 +249,7 @@
 
     public JSONObject addTask(MediaServerItem mediaServerItem, String app, String stream, String startTime,
                               String endTime, String callId, List<String> filePathList, String remoteHost) {
-        
+
         JSONObject videoTaskInfoJSON = new JSONObject();
         videoTaskInfoJSON.put("app", app);
         videoTaskInfoJSON.put("stream", stream);
