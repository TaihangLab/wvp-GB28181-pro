--- conflicted
+++ resolved
@@ -24,7 +24,17 @@
         return hookSubscribe;
     }
 
-<<<<<<< HEAD
+    public static HookSubscribeForRtpServerTimeout on_rtp_server_timeout(String stream, String ssrc, String mediaServerId) {
+        HookSubscribeForRtpServerTimeout hookSubscribe = new HookSubscribeForRtpServerTimeout();
+        JSONObject subscribeKey = new com.alibaba.fastjson2.JSONObject();
+        subscribeKey.put("stream_id", stream);
+        subscribeKey.put("ssrc", ssrc);
+        subscribeKey.put("mediaServerId", mediaServerId);
+        hookSubscribe.setContent(subscribeKey);
+
+        return hookSubscribe;
+    }
+
     public static HookSubscribeForStreamPush on_publish(String app, String stream, String scheam, String mediaServerId) {
         HookSubscribeForStreamPush hookSubscribe = new HookSubscribeForStreamPush();
         JSONObject subscribeKey = new com.alibaba.fastjson.JSONObject();
@@ -33,23 +43,13 @@
         if (scheam != null) {
             subscribeKey.put("schema", scheam);
         }
-=======
-    public static HookSubscribeForRtpServerTimeout on_rtp_server_timeout(String stream, String ssrc, String mediaServerId) {
-        HookSubscribeForRtpServerTimeout hookSubscribe = new HookSubscribeForRtpServerTimeout();
-        JSONObject subscribeKey = new com.alibaba.fastjson2.JSONObject();
-        subscribeKey.put("stream_id", stream);
-        subscribeKey.put("ssrc", ssrc);
->>>>>>> a53dce38
         subscribeKey.put("mediaServerId", mediaServerId);
         hookSubscribe.setContent(subscribeKey);
 
         return hookSubscribe;
     }
 
-<<<<<<< HEAD
 
-=======
->>>>>>> a53dce38
     public static HookSubscribeForServerStarted on_server_started() {
         HookSubscribeForServerStarted hookSubscribe = new HookSubscribeForServerStarted();
         hookSubscribe.setContent(new JSONObject());
