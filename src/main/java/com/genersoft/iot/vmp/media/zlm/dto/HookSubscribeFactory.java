--- conflicted
+++ resolved
@@ -57,8 +57,6 @@
         return hookSubscribe;
     }
 
-<<<<<<< HEAD
-=======
     public static HookSubscribeForRecordMp4 on_record_mp4(String mediaServerId, String app, String stream) {
         HookSubscribeForRecordMp4 hookSubscribe = new HookSubscribeForRecordMp4();
         JSONObject subscribeKey = new com.alibaba.fastjson2.JSONObject();
@@ -69,5 +67,5 @@
 
         return hookSubscribe;
     }
->>>>>>> b079039f
+
 }