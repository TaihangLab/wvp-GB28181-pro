--- conflicted
+++ resolved
@@ -202,12 +202,10 @@
     void removeAllDevice();
 
     void sendDeviceOrChannelStatus(String deviceId, String channelId, boolean online);
-<<<<<<< HEAD
+
     void sendChannelAddOrDelete(String deviceId, String channelId, boolean add);
-=======
 
     void sendPlatformStartPlayMsg(MessageForPushChannel messageForPushChannel);
 
     void sendPlatformStopPlayMsg(MessageForPushChannel messageForPushChannel);
->>>>>>> bfae9780
 }