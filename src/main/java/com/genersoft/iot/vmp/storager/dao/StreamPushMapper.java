--- conflicted
+++ resolved
@@ -13,20 +13,11 @@
 @Repository
 public interface StreamPushMapper {
 
-<<<<<<< HEAD
     @Insert("INSERT INTO wvp_stream_push (name, app, stream, common_gb_channel_id, gb_id, longitude, latitude, " +
-            "push_time, media_server_id, update_time, create_time, push_ing, self, status) VALUES" +
+            "push_time, media_server_id, server_id, update_time, create_time, push_ing, self, status) VALUES" +
             "(#{name}, #{app}, #{stream}, #{commonGbChannelId}, #{gbId},#{longitude},#{latitude}, " +
-            "#{pushTime}, #{mediaServerId} , #{updateTime} , #{createTime}, #{pushIng}, #{self}, #{status} )")
+            "#{pushTime}, #{mediaServerId} , #{serverId}, #{updateTime} , #{createTime}, #{pushIng}, #{self}, #{status} )")
     int add(StreamPush streamPushItem);
-=======
-    @Insert("INSERT INTO wvp_stream_push (app, stream, total_reader_count, origin_type, origin_type_str, " +
-            "push_time, alive_second, media_server_id, server_id, update_time, create_time, push_ing, self) VALUES" +
-            "(#{app}, #{stream}, #{totalReaderCount}, #{originType}, #{originTypeStr}, " +
-            "#{pushTime}, #{aliveSecond}, #{mediaServerId} , #{serverId} , #{updateTime} , #{createTime}, " +
-            "#{pushIng}, #{self} )")
-    int add(StreamPushItem streamPushItem);
->>>>>>> a23c1aca
 
 
     @Update(value = {" <script>" +
@@ -34,17 +25,11 @@
             "SET update_time=#{updateTime}" +
             "<if test=\"name != null\">, name=#{name}</if>" +
             "<if test=\"mediaServerId != null\">, media_server_id=#{mediaServerId}</if>" +
-<<<<<<< HEAD
+            "<if test=\"serverId != null\">, server_id=#{serverId}</if>" +
             "<if test=\"commonGbChannelId != null\">, common_gb_channel_id=#{commonGbChannelId}</if>" +
             "<if test=\"gbId != null\">, gb_id=#{gbId}</if>" +
             "<if test=\"longitude != null\">, longitude=#{longitude}</if>" +
             "<if test=\"latitude != null\">, latitude=#{latitude}</if>" +
-=======
-            "<if test=\"serverId != null\">, server_id=#{serverId}</if>" +
-            "<if test=\"totalReaderCount != null\">, total_reader_count=#{totalReaderCount}</if>" +
-            "<if test=\"originType != null\">, origin_type=#{originType}</if>" +
-            "<if test=\"originTypeStr != null\">, origin_type_str=#{originTypeStr}</if>" +
->>>>>>> a23c1aca
             "<if test=\"pushTime != null\">, push_time=#{pushTime}</if>" +
             "<if test=\"pushIng != null\">, push_ing=#{pushIng}</if>" +
             "<if test=\"self != null\">, self=#{self}</if>" +
@@ -99,22 +84,12 @@
     @Select("SELECT * from wvp_stream_push WHERE app=#{app} AND stream=#{stream}")
     StreamPush selectOneByAppAndStream(@Param("app") String app, @Param("stream") String stream);
 
-<<<<<<< HEAD
     @Insert("<script>" +
             "Insert INTO wvp_stream_push (name, app, stream, common_gb_channel_id, gb_id, longitude, " +
-            "latitude, create_time, media_server_id, status, push_ing) " +
+            "latitude, create_time, media_server_id, server_id, status, push_ing) " +
             "VALUES <foreach collection='streamPushItems' item='item' index='index' separator=','>" +
             "(#{item.name}, #{item.app}, #{item.stream}, #{item.commonGbChannelId}, #{item.gbId},#{item.longitude}, " +
-            "#{item.latitude}, #{item.createTime}, #{item.mediaServerId}, #{item.status}, #{item.pushIng} )" +
-=======
-    @Insert("<script>"  +
-            "Insert INTO wvp_stream_push (app, stream, total_reader_count, origin_type, origin_type_str, " +
-            "create_time, alive_second, media_server_id, server_id, status, push_ing) " +
-            "VALUES <foreach collection='streamPushItems' item='item' index='index' separator=','>" +
-            "( #{item.app}, #{item.stream}, #{item.totalReaderCount}, #{item.originType}, " +
-            "#{item.originTypeStr},#{item.createTime}, #{item.aliveSecond}, #{item.mediaServerId},#{item.serverId}, #{item.status} ," +
-            " #{item.pushIng} )" +
->>>>>>> a23c1aca
+            "#{item.latitude}, #{item.createTime}, #{item.mediaServerId}, #{item.serverId}, #{item.status}, #{item.pushIng} )" +
             " </foreach>" +
             "</script>")
     @Options(useGeneratedKeys = true, keyProperty = "id", keyColumn = "id")
