package com.genersoft.iot.vmp.storager.dao;

import com.genersoft.iot.vmp.media.zlm.dto.StreamProxyItem;
import org.apache.ibatis.annotations.*;
import org.springframework.stereotype.Repository;

import java.util.List;

@Mapper
@Repository
public interface StreamProxyMapper {

<<<<<<< HEAD
    @Insert("INSERT INTO stream_proxy (type, app, name, stream,mediaServerId, url, src_url, dst_url, " +
            "timeout_ms, ffmpeg_cmd_key, rtp_type, enable_hls, enable_mp4, enable, status, enable_remove_none_reader, createTime) VALUES" +
            "('${type}','${app}','${name}', '${stream}', '${mediaServerId}','${url}', '${src_url}', '${dst_url}', " +
=======
    @Insert("INSERT INTO stream_proxy (type, name, app, stream,mediaServerId, url, src_url, dst_url, " +
            "timeout_ms, ffmpeg_cmd_key, rtp_type, enable_hls, enable_mp4, enable, status, enable_remove_none_reader, createTime) VALUES" +
            "('${type}','${name}', '${app}', '${stream}', '${mediaServerId}','${url}', '${src_url}', '${dst_url}', " +
>>>>>>> 28d7fd3b
            "'${timeout_ms}', '${ffmpeg_cmd_key}', '${rtp_type}', ${enable_hls}, ${enable_mp4}, ${enable}, ${status}, " +
            "${enable_remove_none_reader}, '${createTime}' )")
    int add(StreamProxyItem streamProxyDto);

    @Update("UPDATE stream_proxy " +
            "SET type=#{type}, " +
            "name=#{name}," +
            "app=#{app}," +
            "name=#{name}," +
            "stream=#{stream}," +
            "url=#{url}, " +
            "mediaServerId=#{mediaServerId}, " +
            "src_url=#{src_url}," +
            "dst_url=#{dst_url}, " +
            "timeout_ms=#{timeout_ms}, " +
            "ffmpeg_cmd_key=#{ffmpeg_cmd_key}, " +
            "rtp_type=#{rtp_type}, " +
            "enable_hls=#{enable_hls}, " +
            "enable=#{enable}, " +
            "status=#{status}, " +
            "enable_remove_none_reader=#{enable_remove_none_reader}, " +
            "enable_mp4=#{enable_mp4} " +
            "WHERE app=#{app} AND stream=#{stream}")
    int update(StreamProxyItem streamProxyDto);

    @Delete("DELETE FROM stream_proxy WHERE app=#{app} AND stream=#{stream}")
    int del(String app, String stream);

    @Select("SELECT st.*, pgs.gbId, pgs.name, pgs.longitude, pgs.latitude FROM stream_proxy st LEFT JOIN gb_stream pgs on st.app = pgs.app AND st.stream = pgs.stream order by st.createTime desc")
    List<StreamProxyItem> selectAll();

    @Select("SELECT st.*, pgs.gbId, pgs.name, pgs.longitude, pgs.latitude FROM stream_proxy st LEFT JOIN gb_stream pgs on st.app = pgs.app AND st.stream = pgs.stream WHERE st.enable=${enable} order by st.createTime desc")
    List<StreamProxyItem> selectForEnable(boolean enable);

    @Select("SELECT st.*, pgs.gbId, pgs.name, pgs.longitude, pgs.latitude FROM stream_proxy st LEFT JOIN gb_stream pgs on st.app = pgs.app AND st.stream = pgs.stream WHERE st.app=#{app} AND st.stream=#{stream} order by st.createTime desc")
    StreamProxyItem selectOne(String app, String stream);

    @Select("SELECT st.*, pgs.gbId, pgs.name, pgs.longitude, pgs.latitude FROM stream_proxy st " +
            "LEFT JOIN gb_stream pgs on st.app = pgs.app AND st.stream = pgs.stream " +
            "WHERE st.enable=${enable} and st.status=${status} and st.mediaServerId = '${id}' order by st.createTime desc")
    List<StreamProxyItem> selectForEnableInMediaServer(String id, boolean enable, boolean status);

    @Select("SELECT st.*, pgs.gbId, pgs.name, pgs.longitude, pgs.latitude FROM stream_proxy st " +
            "LEFT JOIN gb_stream pgs on st.app = pgs.app AND st.stream = pgs.stream " +
            "WHERE st.mediaServerId = '${id}' order by st.createTime desc")
    List<StreamProxyItem> selectInMediaServer(String id);

    @Update("UPDATE stream_proxy " +
            "SET status=#{status} " +
            "WHERE mediaServerId=#{mediaServerId}")
    void updateStatusByMediaServerId(boolean status, String mediaServerId);

    @Update("UPDATE stream_proxy " +
            "SET status=${status} " +
            "WHERE app=#{app} AND stream=#{stream}")
    int updateStatus(boolean status, String app, String stream);

    @Delete("DELETE FROM stream_proxy WHERE enable_remove_none_reader=true AND mediaServerId=#{mediaServerId}")
    void deleteAutoRemoveItemByMediaServerId(String mediaServerId);

    @Select("SELECT st.*, pgs.gbId, pgs.name, pgs.longitude, pgs.latitude FROM stream_proxy st LEFT JOIN gb_stream pgs on st.app = pgs.app AND st.stream = pgs.stream WHERE st.enable_remove_none_reader=true AND st.mediaServerId=#{mediaServerId} order by st.createTime desc")
    List<StreamProxyItem> selecAutoRemoveItemByMediaServerId(String mediaServerId);
}<|MERGE_RESOLUTION|>--- conflicted
+++ resolved
@@ -10,15 +10,9 @@
 @Repository
 public interface StreamProxyMapper {
 
-<<<<<<< HEAD
     @Insert("INSERT INTO stream_proxy (type, app, name, stream,mediaServerId, url, src_url, dst_url, " +
             "timeout_ms, ffmpeg_cmd_key, rtp_type, enable_hls, enable_mp4, enable, status, enable_remove_none_reader, createTime) VALUES" +
             "('${type}','${app}','${name}', '${stream}', '${mediaServerId}','${url}', '${src_url}', '${dst_url}', " +
-=======
-    @Insert("INSERT INTO stream_proxy (type, name, app, stream,mediaServerId, url, src_url, dst_url, " +
-            "timeout_ms, ffmpeg_cmd_key, rtp_type, enable_hls, enable_mp4, enable, status, enable_remove_none_reader, createTime) VALUES" +
-            "('${type}','${name}', '${app}', '${stream}', '${mediaServerId}','${url}', '${src_url}', '${dst_url}', " +
->>>>>>> 28d7fd3b
             "'${timeout_ms}', '${ffmpeg_cmd_key}', '${rtp_type}', ${enable_hls}, ${enable_mp4}, ${enable}, ${status}, " +
             "${enable_remove_none_reader}, '${createTime}' )")
     int add(StreamProxyItem streamProxyDto);
