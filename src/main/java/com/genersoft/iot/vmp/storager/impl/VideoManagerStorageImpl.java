package com.genersoft.iot.vmp.storager.impl;

import com.genersoft.iot.vmp.conf.SipConfig;
import com.genersoft.iot.vmp.conf.UserSetting;
import com.genersoft.iot.vmp.gb28181.bean.*;
import com.genersoft.iot.vmp.gb28181.event.EventPublisher;
import com.genersoft.iot.vmp.gb28181.event.subscribe.catalog.CatalogEvent;
import com.genersoft.iot.vmp.media.zlm.dto.StreamProxyItem;
import com.genersoft.iot.vmp.service.IGbStreamService;
import com.genersoft.iot.vmp.service.bean.GPSMsgInfo;
import com.genersoft.iot.vmp.storager.IRedisCatchStorage;
import com.genersoft.iot.vmp.storager.IVideoManagerStorage;
import com.genersoft.iot.vmp.storager.dao.*;
import com.genersoft.iot.vmp.storager.dao.dto.ChannelSourceInfo;
import com.genersoft.iot.vmp.utils.DateUtil;
import com.genersoft.iot.vmp.vmanager.gb28181.platform.bean.ChannelReduce;
import com.genersoft.iot.vmp.web.gb28181.dto.DeviceChannelExtend;
import com.github.pagehelper.PageHelper;
import com.github.pagehelper.PageInfo;
import org.slf4j.Logger;
import org.slf4j.LoggerFactory;
import org.springframework.beans.factory.annotation.Autowired;
import org.springframework.jdbc.datasource.DataSourceTransactionManager;
import org.springframework.stereotype.Component;
import org.springframework.transaction.TransactionDefinition;
import org.springframework.transaction.TransactionStatus;
import org.springframework.transaction.annotation.Transactional;
import org.springframework.util.CollectionUtils;
import org.springframework.util.ObjectUtils;

import java.util.*;
import java.util.concurrent.ConcurrentHashMap;

/**
 * 视频设备数据存储-jdbc实现
 * swwheihei
 * 2020年5月6日 下午2:31:42
 */
@SuppressWarnings("rawtypes")
@Component
public class VideoManagerStorageImpl implements IVideoManagerStorage {

	private final Logger logger = LoggerFactory.getLogger(VideoManagerStorageImpl.class);

	@Autowired
	EventPublisher eventPublisher;

	@Autowired
	SipConfig sipConfig;


	@Autowired
	TransactionDefinition transactionDefinition;

	@Autowired
	DataSourceTransactionManager dataSourceTransactionManager;

	@Autowired
    private DeviceMapper deviceMapper;

	@Autowired
	private DeviceChannelMapper deviceChannelMapper;

	@Autowired
	private DeviceMobilePositionMapper deviceMobilePositionMapper;

	@Autowired
    private ParentPlatformMapper platformMapper;

	@Autowired
    private IRedisCatchStorage redisCatchStorage;

	@Autowired
    private PlatformChannelMapper platformChannelMapper;

	@Autowired
    private StreamProxyMapper streamProxyMapper;

	@Autowired
    private StreamPushMapper streamPushMapper;

	@Autowired
    private GbStreamMapper gbStreamMapper;

	@Autowired
    private UserSetting userSetting;

	@Autowired
    private PlatformCatalogMapper catalogMapper;

	@Autowired
    private PlatformGbStreamMapper platformGbStreamMapper;

	@Autowired
    private IGbStreamService gbStreamService;

	@Autowired
    private ParentPlatformMapper parentPlatformMapper;

	/**
	 * 根据设备ID判断设备是否存在
	 *
	 * @param deviceId 设备ID
	 * @return true:存在  false：不存在
	 */
	@Override
	public boolean exists(String deviceId) {
		return deviceMapper.getDeviceByDeviceId(deviceId) != null;
	}

	@Override
	public boolean resetChannels(String deviceId, List<DeviceChannel> deviceChannelList) {
		if (CollectionUtils.isEmpty(deviceChannelList)) {
			return false;
		}
		List<DeviceChannel> allChannels = deviceChannelMapper.queryAllChannels(deviceId);
		Map<String,DeviceChannel> allChannelMap = new ConcurrentHashMap<>();
		if (allChannels.size() > 0) {
			for (DeviceChannel deviceChannel : allChannels) {
				allChannelMap.put(deviceChannel.getChannelId(), deviceChannel);
			}
		}
		TransactionStatus transactionStatus = dataSourceTransactionManager.getTransaction(transactionDefinition);
		// 数据去重
		List<DeviceChannel> channels = new ArrayList<>();

		List<DeviceChannel> updateChannels = new ArrayList<>();
		List<DeviceChannel> addChannels = new ArrayList<>();
		StringBuilder stringBuilder = new StringBuilder();
		Map<String, Integer> subContMap = new HashMap<>();

		// 数据去重
		Set<String> gbIdSet = new HashSet<>();
		for (DeviceChannel deviceChannel : deviceChannelList) {
			if (gbIdSet.contains(deviceChannel.getChannelId())) {
				stringBuilder.append(deviceChannel.getChannelId()).append(",");
				continue;
			}
			gbIdSet.add(deviceChannel.getChannelId());
			if (allChannelMap.containsKey(deviceChannel.getChannelId())) {
				deviceChannel.setStreamId(allChannelMap.get(deviceChannel.getChannelId()).getStreamId());
				deviceChannel.setHasAudio(allChannelMap.get(deviceChannel.getChannelId()).isHasAudio());
				if (allChannelMap.get(deviceChannel.getChannelId()).isStatus() !=deviceChannel.isStatus()){
					List<String> strings = platformChannelMapper.queryParentPlatformByChannelId(deviceChannel.getChannelId());
					if (!CollectionUtils.isEmpty(strings)){
						strings.forEach(platformId->{
							eventPublisher.catalogEventPublish(platformId, deviceChannel, deviceChannel.isStatus()?CatalogEvent.ON:CatalogEvent.OFF);
						});
					}

				}
				deviceChannel.setUpdateTime(DateUtil.getNow());
				updateChannels.add(deviceChannel);
			}else {
				deviceChannel.setCreateTime(DateUtil.getNow());
				deviceChannel.setUpdateTime(DateUtil.getNow());
				addChannels.add(deviceChannel);
			}
			channels.add(deviceChannel);
			if (!ObjectUtils.isEmpty(deviceChannel.getParentId())) {
				if (subContMap.get(deviceChannel.getParentId()) == null) {
					subContMap.put(deviceChannel.getParentId(), 1);
				}else {
					Integer count = subContMap.get(deviceChannel.getParentId());
					subContMap.put(deviceChannel.getParentId(), count++);
				}
			}
		}
		if (channels.size() > 0) {
			for (DeviceChannel channel : channels) {
				if (subContMap.get(channel.getChannelId()) != null){
					Integer count = subContMap.get(channel.getChannelId());
					if (count > 0) {
						channel.setSubCount(count);
						channel.setParental(1);
					}
				}
			}
		}

		if (stringBuilder.length() > 0) {
			logger.info("[目录查询]收到的数据存在重复： {}" , stringBuilder);
		}
		if(CollectionUtils.isEmpty(channels)){
			logger.info("通道重设，数据为空={}" , deviceChannelList);
			return false;
		}
		try {
<<<<<<< HEAD
			int cleanChannelsResult = deviceChannelMapper.cleanChannelsNotInList(deviceId, channels);
			int limitCount = 300;
=======
			int limitCount = 50;
			int cleanChannelsResult = 0;
			if (channels.size() > limitCount) {
				for (int i = 0; i < channels.size(); i += limitCount) {
					int toIndex = i + limitCount;
					if (i + limitCount > channels.size()) {
						toIndex = channels.size();
					}
					cleanChannelsResult += this.deviceChannelMapper.cleanChannelsNotInList(deviceId, channels.subList(i, toIndex));
				}
			} else {
				cleanChannelsResult = this.deviceChannelMapper.cleanChannelsNotInList(deviceId, channels);
			}
>>>>>>> 2d423d96
			boolean result = cleanChannelsResult < 0;
			if (!result && addChannels.size() > 0) {
				if (addChannels.size() > limitCount) {
					for (int i = 0; i < addChannels.size(); i += limitCount) {
						int toIndex = i + limitCount;
						if (i + limitCount > addChannels.size()) {
							toIndex = addChannels.size();
						}
						result = result || deviceChannelMapper.batchAdd(addChannels.subList(i, toIndex)) < 0;
					}
				}else {
					result = result || deviceChannelMapper.batchAdd(addChannels) < 0;
				}
			}
			if (!result && updateChannels.size() > 0) {
				if (updateChannels.size() > limitCount) {
					for (int i = 0; i < updateChannels.size(); i += limitCount) {
						int toIndex = i + limitCount;
						if (i + limitCount > updateChannels.size()) {
							toIndex = updateChannels.size();
						}
						result = result || deviceChannelMapper.batchUpdate(updateChannels.subList(i, toIndex)) < 0;
					}
				}else {
					result = result || deviceChannelMapper.batchUpdate(updateChannels) < 0;
				}
			}

			if (result) {
				//事务回滚
				dataSourceTransactionManager.rollback(transactionStatus);
			}
			dataSourceTransactionManager.commit(transactionStatus);     //手动提交
			return true;
		}catch (Exception e) {
			logger.error("未处理的异常 ", e);
			dataSourceTransactionManager.rollback(transactionStatus);
			return false;
		}

	}

<<<<<<< HEAD
=======

	@Override
	public boolean updateChannels(String deviceId, List<DeviceChannel> deviceChannelList) {
		if (CollectionUtils.isEmpty(deviceChannelList)) {
			return false;
		}
		List<DeviceChannel> allChannels = deviceChannelMapper.queryAllChannels(deviceId);
		Map<String,DeviceChannel> allChannelMap = new ConcurrentHashMap<>();
		if (allChannels.size() > 0) {
			for (DeviceChannel deviceChannel : allChannels) {
				allChannelMap.put(deviceChannel.getChannelId(), deviceChannel);
			}
		}
		TransactionStatus transactionStatus = dataSourceTransactionManager.getTransaction(transactionDefinition);
		// 数据去重
		List<DeviceChannel> channels = new ArrayList<>();

		List<DeviceChannel> updateChannels = new ArrayList<>();
		List<DeviceChannel> addChannels = new ArrayList<>();
		StringBuilder stringBuilder = new StringBuilder();
		Map<String, Integer> subContMap = new HashMap<>();
		if (deviceChannelList.size() > 0) {
			// 数据去重
			Set<String> gbIdSet = new HashSet<>();
			for (DeviceChannel deviceChannel : deviceChannelList) {
				if (!gbIdSet.contains(deviceChannel.getChannelId())) {
					gbIdSet.add(deviceChannel.getChannelId());
					deviceChannel.setUpdateTime(DateUtil.getNow());
					if (allChannelMap.containsKey(deviceChannel.getChannelId())) {
						deviceChannel.setStreamId(allChannelMap.get(deviceChannel.getChannelId()).getStreamId());
						deviceChannel.setHasAudio(allChannelMap.get(deviceChannel.getChannelId()).isHasAudio());
						if (allChannelMap.get(deviceChannel.getChannelId()).isStatus() !=deviceChannel.isStatus()){
							List<String> strings = platformChannelMapper.queryParentPlatformByChannelId(deviceChannel.getChannelId());
							if (!CollectionUtils.isEmpty(strings)){
								strings.forEach(platformId->{
									eventPublisher.catalogEventPublish(platformId, deviceChannel, deviceChannel.isStatus()?CatalogEvent.ON:CatalogEvent.OFF);
								});
							}
						}
						updateChannels.add(deviceChannel);
					}else {
						deviceChannel.setCreateTime(DateUtil.getNow());
						addChannels.add(deviceChannel);
					}
					channels.add(deviceChannel);
					if (!ObjectUtils.isEmpty(deviceChannel.getParentId())) {
						if (subContMap.get(deviceChannel.getParentId()) == null) {
							subContMap.put(deviceChannel.getParentId(), 1);
						}else {
							Integer count = subContMap.get(deviceChannel.getParentId());
							subContMap.put(deviceChannel.getParentId(), count++);
						}
					}
				}else {
					stringBuilder.append(deviceChannel.getChannelId()).append(",");
				}
			}
			if (channels.size() > 0) {
				for (DeviceChannel channel : channels) {
					if (subContMap.get(channel.getChannelId()) != null){
						channel.setSubCount(subContMap.get(channel.getChannelId()));
					}
				}
			}

		}
		if (stringBuilder.length() > 0) {
			logger.info("[目录查询]收到的数据存在重复： {}" , stringBuilder);
		}
		if(CollectionUtils.isEmpty(channels)){
			logger.info("通道重设，数据为空={}" , deviceChannelList);
			return false;
		}
		try {
			int limitCount = 50;
			boolean result = false;
			if (addChannels.size() > 0) {
				if (addChannels.size() > limitCount) {
					for (int i = 0; i < addChannels.size(); i += limitCount) {
						int toIndex = i + limitCount;
						if (i + limitCount > addChannels.size()) {
							toIndex = addChannels.size();
						}
						result = result || deviceChannelMapper.batchAdd(addChannels.subList(i, toIndex)) < 0;
					}
				}else {
					result = result || deviceChannelMapper.batchAdd(addChannels) < 0;
				}
			}
			if (updateChannels.size() > 0) {
				if (updateChannels.size() > limitCount) {
					for (int i = 0; i < updateChannels.size(); i += limitCount) {
						int toIndex = i + limitCount;
						if (i + limitCount > updateChannels.size()) {
							toIndex = updateChannels.size();
						}
						result = result || deviceChannelMapper.batchUpdate(updateChannels.subList(i, toIndex)) < 0;
					}
				}else {
					result = result || deviceChannelMapper.batchUpdate(updateChannels) < 0;
				}
			}

			if (result) {
				//事务回滚
				dataSourceTransactionManager.rollback(transactionStatus);
			}
			dataSourceTransactionManager.commit(transactionStatus);     //手动提交
			return true;
		}catch (Exception e) {
			logger.error("未处理的异常 ", e);
			dataSourceTransactionManager.rollback(transactionStatus);
			return false;
		}
	}

>>>>>>> 2d423d96
	@Override
	public void deviceChannelOnline(String deviceId, String channelId) {
		deviceChannelMapper.online(deviceId, channelId);
	}

	@Override
	public void deviceChannelOffline(String deviceId, String channelId) {
		deviceChannelMapper.offline(deviceId, channelId);
	}

	@Override
	public void startPlay(String deviceId, String channelId, String streamId) {
		deviceChannelMapper.startPlay(deviceId, channelId, streamId);
	}

	@Override
	public void stopPlay(String deviceId, String channelId) {
		deviceChannelMapper.stopPlay(deviceId, channelId);
	}

	/**
	 * 获取设备
	 *
	 * @param deviceId 设备ID
	 * @return Device 设备对象
	 */
	@Override
	public Device queryVideoDevice(String deviceId) {
		return deviceMapper.getDeviceByDeviceId(deviceId);
	}

	@Override
	public PageInfo queryChannelsByDeviceId(String deviceId, String query, Boolean hasSubChannel, Boolean online, Boolean catalogUnderDevice, int page, int count) {
		// 获取到所有正在播放的流
		PageHelper.startPage(page, count);
		List<DeviceChannel> all;
		if (catalogUnderDevice != null && catalogUnderDevice) {
			all = deviceChannelMapper.queryChannels(deviceId, deviceId, query, hasSubChannel, online,null);
			// 海康设备的parentId是SIP id
			List<DeviceChannel> deviceChannels = deviceChannelMapper.queryChannels(deviceId, sipConfig.getId(), query, hasSubChannel, online,null);
			all.addAll(deviceChannels);
		}else {
			all = deviceChannelMapper.queryChannels(deviceId, null, query, hasSubChannel, online,null);
		}
		return new PageInfo<>(all);
	}

	@Override
	public List<DeviceChannelExtend> queryChannelsByDeviceIdWithStartAndLimit(String deviceId, List<String> channelIds, String query, Boolean hasSubChannel, Boolean online, int start, int limit) {
		return deviceChannelMapper.queryChannelsByDeviceIdWithStartAndLimit(deviceId, channelIds, null, query, hasSubChannel, online, start, limit);
	}


	@Override
	public List<DeviceChannel> queryChannelsByDeviceId(String deviceId,Boolean online,List<String> channelIds) {
		return deviceChannelMapper.queryChannels(deviceId, null,null, null, online,channelIds);
	}

	@Override
	public List<DeviceChannelExtend> queryChannelsByDeviceId(String deviceId, List<String> channelIds, Boolean online) {
		return deviceChannelMapper.queryChannelsWithDeviceInfo(deviceId, null,null, null, online,channelIds);
	}

	@Override
	public PageInfo<DeviceChannel> querySubChannels(String deviceId, String parentChannelId, String query, Boolean hasSubChannel, Boolean online, int page, int count) {
		PageHelper.startPage(page, count);
		List<DeviceChannel> all = deviceChannelMapper.queryChannels(deviceId, parentChannelId, query, hasSubChannel, online,null);
		return new PageInfo<>(all);
	}

	@Override
	public DeviceChannel queryChannel(String deviceId, String channelId) {
		return deviceChannelMapper.queryChannel(deviceId, channelId);
	}


	@Override
	public int delChannel(String deviceId, String channelId) {
		return deviceChannelMapper.del(deviceId, channelId);
	}

	/**
	 * 获取多个设备
	 *
	 * @param page 当前页数
	 * @param count 每页数量
	 * @return PageInfo<Device> 分页设备对象数组
	 */
	@Override
	public PageInfo<Device> queryVideoDeviceList(int page, int count,Boolean online) {
		PageHelper.startPage(page, count);
		List<Device> all = deviceMapper.getDevices(online);
		return new PageInfo<>(all);
	}

	/**
	 * 获取多个设备
	 *
	 * @return List<Device> 设备对象数组
	 */
	@Override
	public List<Device> queryVideoDeviceList(Boolean online) {

		List<Device> deviceList =  deviceMapper.getDevices(online);
		return deviceList;
	}

	/**
	 * 清空通道
	 * @param deviceId
	 */
	@Override
	public void cleanChannelsForDevice(String deviceId) {
		deviceChannelMapper.cleanChannelsByDeviceId(deviceId);
	}

	/**
	 * 添加Mobile Position设备移动位置
	 * @param mobilePosition
	 */
	@Override
	public synchronized boolean insertMobilePosition(MobilePosition mobilePosition) {
		return deviceMobilePositionMapper.insertNewPosition(mobilePosition) > 0;
	}

	/**
	 * 查询移动位置轨迹
	 * @param deviceId
	 * @param startTime
	 * @param endTime
	 */
	@Override
	public synchronized List<MobilePosition> queryMobilePositions(String deviceId, String channelId, String startTime, String endTime) {
		return deviceMobilePositionMapper.queryPositionByDeviceIdAndTime(deviceId, channelId, startTime, endTime);
	}

	@Override
	public boolean addParentPlatform(ParentPlatform parentPlatform) {
		if (parentPlatform.getCatalogId() == null) {
			parentPlatform.setCatalogId(parentPlatform.getServerGBId());
		}
		int result = platformMapper.addParentPlatform(parentPlatform);
		return result > 0;
	}

	@Override
	public boolean updateParentPlatform(ParentPlatform parentPlatform) {
		int result = 0;
		if (parentPlatform.getCatalogGroup() == 0) {
			parentPlatform.setCatalogGroup(1);
		}
		if (parentPlatform.getAdministrativeDivision() == null) {
			parentPlatform.setAdministrativeDivision(parentPlatform.getAdministrativeDivision());
		}
		ParentPlatformCatch parentPlatformCatch = redisCatchStorage.queryPlatformCatchInfo(parentPlatform.getServerGBId()); // .getDeviceGBId());
		if (parentPlatform.getId() == null ) {
			if (parentPlatform.getCatalogId() == null) {
				parentPlatform.setCatalogId(parentPlatform.getServerGBId());
			}
			result = platformMapper.addParentPlatform(parentPlatform);
			if (parentPlatformCatch == null) {
				parentPlatformCatch = new ParentPlatformCatch();
				parentPlatformCatch.setParentPlatform(parentPlatform);
				parentPlatformCatch.setId(parentPlatform.getServerGBId());
			}
		}else {
			if (parentPlatformCatch == null) { // serverGBId 已变化
				ParentPlatform parentPlatById = platformMapper.getParentPlatById(parentPlatform.getId());
				// 使用旧的查出缓存ID
				parentPlatformCatch = new ParentPlatformCatch();
				parentPlatformCatch.setId(parentPlatform.getServerGBId());
				redisCatchStorage.delPlatformCatchInfo(parentPlatById.getServerGBId());
			}

			result = platformMapper.updateParentPlatform(parentPlatform);
		}
		// 更新缓存
		parentPlatformCatch.setParentPlatform(parentPlatform);
		redisCatchStorage.updatePlatformCatchInfo(parentPlatformCatch);

		return result > 0;
	}

	@Transactional
	@Override
	public boolean deleteParentPlatform(ParentPlatform parentPlatform) {
		int result = platformMapper.delParentPlatform(parentPlatform);
		// 删除关联的通道
		platformChannelMapper.cleanChannelForGB(parentPlatform.getServerGBId());
		return result > 0;
	}

	@Override
	public ParentPlatform queryParentPlatByServerGBId(String platformGbId) {
		return platformMapper.getParentPlatByServerGBId(platformGbId);
	}

	@Override
	public List<ParentPlatform> queryEnableParentPlatformList(boolean enable) {
		return platformMapper.getEnableParentPlatformList(enable);
	}

	@Override
	public List<ParentPlatform> queryEnablePlatformListWithAsMessageChannel() {
		return platformMapper.queryEnablePlatformListWithAsMessageChannel();
	}

	@Override
	public List<Device> queryDeviceWithAsMessageChannel() {
		return deviceMapper.queryDeviceWithAsMessageChannel();
	}

	@Override
	public void outlineForAllParentPlatform() {
		platformMapper.outlineForAllParentPlatform();
	}


	@Override
	public PageInfo<ChannelReduce> queryAllChannelList(int page, int count, String query, Boolean online,
													   Boolean channelType, String platformId, String catalogId) {
		PageHelper.startPage(page, count);
		List<ChannelReduce> all = deviceChannelMapper.queryChannelListInAll(query, online, channelType, platformId, catalogId);
		return new PageInfo<>(all);
	}

	@Override
	public List<DeviceChannelInPlatform> queryChannelListInParentPlatform(String platformId) {

		return deviceChannelMapper.queryChannelByPlatformId(platformId);
	}


	@Override
	public int delChannelForGB(String platformId, List<ChannelReduce> channelReduces) {

		int result = platformChannelMapper.delChannelForGB(platformId, channelReduces);
		List<DeviceChannel> deviceChannelList = new ArrayList<>();
		for (ChannelReduce channelReduce : channelReduces) {
			DeviceChannel deviceChannel = new DeviceChannel();
			deviceChannel.setChannelId(channelReduce.getChannelId());
			deviceChannelList.add(deviceChannel);
		}
		eventPublisher.catalogEventPublish(platformId, deviceChannelList, CatalogEvent.DEL);
		return result;
	}

	@Override
	public DeviceChannel queryChannelInParentPlatform(String platformId, String channelId) {
		List<DeviceChannel> channels = platformChannelMapper.queryChannelInParentPlatform(platformId, channelId);
		if (channels.size() > 1) {
			// 出现长度大于0的时候肯定是国标通道的ID重复了
			logger.warn("国标ID存在重复：{}", channelId);
		}
		if (channels.size() == 0) {
			return null;
		}else {
			return channels.get(0);
		}
	}

	@Override
	public List<PlatformCatalog> queryChannelInParentPlatformAndCatalog(String platformId, String catalogId) {
		List<PlatformCatalog> catalogs = platformChannelMapper.queryChannelInParentPlatformAndCatalog(platformId, catalogId);
		return catalogs;
	}

	@Override
	public List<PlatformCatalog> queryStreamInParentPlatformAndCatalog(String platformId, String catalogId) {
		List<PlatformCatalog> catalogs = platformGbStreamMapper.queryChannelInParentPlatformAndCatalogForCatalog(platformId, catalogId);
		return catalogs;
	}

	@Override
	public Device queryVideoDeviceByPlatformIdAndChannelId(String platformId, String channelId) {
		List<Device> devices = platformChannelMapper.queryVideoDeviceByPlatformIdAndChannelId(platformId, channelId);
		if (devices.size() > 1) {
			// 出现长度大于0的时候肯定是国标通道的ID重复了
			logger.warn("国标ID存在重复：{}", channelId);
		}
		if (devices.size() == 0) {
			return null;
		}else {
			return devices.get(0);
		}


	}

	@Override
	public Device queryDeviceInfoByPlatformIdAndChannelId(String platformId, String channelId) {
		List<Device> devices = platformChannelMapper.queryDeviceInfoByPlatformIdAndChannelId(platformId, channelId);
		if (devices.size() > 1) {
			// 出现长度大于0的时候肯定是国标通道的ID重复了
			logger.warn("国标ID存在重复：{}", channelId);
		}
		if (devices.size() == 0) {
			return null;
		}else {
			return devices.get(0);
		}
	}

	/**
	 * 查询最新移动位置
	 * @param deviceId
	 */
	@Override
	public MobilePosition queryLatestPosition(String deviceId) {
		return deviceMobilePositionMapper.queryLatestPositionByDevice(deviceId);
	}

	/**
	 * 删除指定设备的所有移动位置
	 * @param deviceId
	 */
	@Override
	public int clearMobilePositionsByDeviceId(String deviceId) {
		return deviceMobilePositionMapper.clearMobilePositionsByDeviceId(deviceId);
	}


	/**
	 * 移除代理流
	 * @param app
	 * @param stream
	 * @return
	 */
	@Override
	public int deleteStreamProxy(String app, String stream) {
		return streamProxyMapper.del(app, stream);
	}

	/**
	 * 根据是否启用获取代理流列表
	 * @param enable
	 * @return
	 */
	@Override
	public List<StreamProxyItem> getStreamProxyListForEnable(boolean enable) {
		return streamProxyMapper.selectForEnable(enable);
	}

	/**
	 * 分页查询代理流列表
	 * @param page
	 * @param count
	 * @return
	 */
	@Override
	public PageInfo<StreamProxyItem> queryStreamProxyList(Integer page, Integer count) {
		PageHelper.startPage(page, count);
		List<StreamProxyItem> all = streamProxyMapper.selectAll();
		return new PageInfo<>(all);
	}

	/**
	 * 根据国标ID获取平台关联的直播流
	 * @param platformId
	 * @param gbId
	 * @return
	 */
	@Override
	public GbStream queryStreamInParentPlatform(String platformId, String gbId) {
		return gbStreamMapper.queryStreamInPlatform(platformId, gbId);
	}

	/**
	 * 获取平台关联的直播流
	 * @param platformId
	 * @return
	 */
	@Override
	public List<DeviceChannel> queryGbStreamListInPlatform(String platformId) {
		return gbStreamMapper.queryGbStreamListInPlatform(platformId, userSetting.isUsePushingAsStatus());
	}

	/**
	 * 按照是app和stream获取代理流
	 * @param app
	 * @param stream
	 * @return
	 */
	@Override
	public StreamProxyItem queryStreamProxy(String app, String stream){
		return streamProxyMapper.selectOne(app, stream);
	}

	@Override
	public int removeMedia(String app, String stream) {
		return streamPushMapper.del(app, stream);
	}

	@Override
	public int mediaOffline(String app, String stream) {
		GbStream gbStream = gbStreamMapper.selectOne(app, stream);
		int result;
		if ("proxy".equals(gbStream.getStreamType())) {
			result = streamProxyMapper.updateStatus(app, stream, false);
		}else {
			result = streamPushMapper.updatePushStatus(app, stream, false);
		}
		return result;
	}

	@Override
	public int mediaOnline(String app, String stream) {
		GbStream gbStream = gbStreamMapper.selectOne(app, stream);
		int result;
		if ("proxy".equals(gbStream.getStreamType())) {
			result = streamProxyMapper.updateStatus(app, stream, true);
		}else {
			result = streamPushMapper.updatePushStatus(app, stream, true);
		}
		return result;
	}

	@Override
	public void updateParentPlatformStatus(String platformGbID, boolean online) {
		platformMapper.updateParentPlatformStatus(platformGbID, online);
	}

	@Override
	public List<StreamProxyItem> getStreamProxyListForEnableInMediaServer(String id, boolean enable) {
		return streamProxyMapper.selectForEnableInMediaServer(id, enable);
	}


	@Override
	public Device queryVideoDeviceByChannelId( String channelId) {
		Device result = null;
		List<DeviceChannel> channelList = deviceChannelMapper.queryChannelByChannelId(channelId);
		if (channelList.size() == 1) {
			result = deviceMapper.getDeviceByDeviceId(channelList.get(0).getDeviceId());
		}
		return result;
	}

	@Override
	public StreamProxyItem getStreamProxyByAppAndStream(String app, String streamId) {
		return streamProxyMapper.selectOne(app, streamId);
	}

	@Override
	public List<PlatformCatalog> getChildrenCatalogByPlatform(String platformId, String parentId) {
		return catalogMapper.selectByParentId(platformId, parentId);
	}

	@Override
	public int addCatalog(PlatformCatalog platformCatalog) {
		ParentPlatform platform = platformMapper.getParentPlatByServerGBId(platformCatalog.getPlatformId());
		if (platform == null) {
			return 0;
		}
		if (platformCatalog.getId().length() <= 8) {
			platformCatalog.setCivilCode(platformCatalog.getParentId());
		}else {
			if (platformCatalog.getId().length() != 20) {
				return 0;
			}
			if (platformCatalog.getParentId() != null) {
				switch (Integer.parseInt(platformCatalog.getId().substring(10, 13))){
					case 200:
					case 215:
						if (platformCatalog.getParentId().length() <= 8) {
							platformCatalog.setCivilCode(platformCatalog.getParentId());
						}else {
							PlatformCatalog catalog = catalogMapper.selectByPlatFormAndCatalogId(platformCatalog.getPlatformId(), platformCatalog.getParentId());
							if (catalog != null) {
								platformCatalog.setCivilCode(catalog.getCivilCode());
							}
						}
						break;
					case 216:
						if (platformCatalog.getParentId().length() <= 8) {
							platformCatalog.setCivilCode(platformCatalog.getParentId());
						}else {
							PlatformCatalog catalog = catalogMapper.selectByPlatFormAndCatalogId(platformCatalog.getPlatformId(),platformCatalog.getParentId());
							if (catalog == null) {
								logger.warn("[添加目录] 无法获取目录{}的CivilCode和BusinessGroupId", platformCatalog.getPlatformId());
								break;
							}
							platformCatalog.setCivilCode(catalog.getCivilCode());
							if (Integer.parseInt(platformCatalog.getParentId().substring(10, 13)) == 215) {
								platformCatalog.setBusinessGroupId(platformCatalog.getParentId());
							}else {
								if (Integer.parseInt(platformCatalog.getParentId().substring(10, 13)) == 216) {
									platformCatalog.setBusinessGroupId(catalog.getBusinessGroupId());
								}
							}
						}
						break;
					default:
						break;
				}
			}
		}
		int result = catalogMapper.add(platformCatalog);
		if (result > 0) {
			DeviceChannel deviceChannel = getDeviceChannelByCatalog(platformCatalog);
			eventPublisher.catalogEventPublish(platformCatalog.getPlatformId(), deviceChannel, CatalogEvent.ADD);
		}
		return result;
	}

	private PlatformCatalog getTopCatalog(String id, String platformId) {
		PlatformCatalog catalog = catalogMapper.selectByPlatFormAndCatalogId(platformId, id);
		if (catalog.getParentId().equals(platformId)) {
			return catalog;
		}else {
			return getTopCatalog(catalog.getParentId(), platformId);
		}
	}

	@Override
	public PlatformCatalog getCatalog(String platformId, String id) {
		return catalogMapper.selectByPlatFormAndCatalogId(platformId, id);
	}

	@Override
	public int delCatalog(String platformId, String id) {
		return delCatalogExecute(id, platformId);
	}
	private int delCatalogExecute(String id, String platformId) {
		int delresult =  catalogMapper.del(platformId, id);
		DeviceChannel deviceChannelForCatalog = new DeviceChannel();
		if (delresult > 0){
			deviceChannelForCatalog.setChannelId(id);
			eventPublisher.catalogEventPublish(platformId, deviceChannelForCatalog, CatalogEvent.DEL);
		}

		List<GbStream> gbStreams = platformGbStreamMapper.queryChannelInParentPlatformAndCatalog(platformId, id);
		if (gbStreams.size() > 0){
			List<DeviceChannel> deviceChannelList = new ArrayList<>();
			for (GbStream gbStream : gbStreams) {
				DeviceChannel deviceChannel = new DeviceChannel();
				deviceChannel.setChannelId(gbStream.getGbId());
				deviceChannelList.add(deviceChannel);
			}
			eventPublisher.catalogEventPublish(platformId, deviceChannelList, CatalogEvent.DEL);
		}
		int delStreamresult = platformGbStreamMapper.delByPlatformAndCatalogId(platformId,id);
		List<PlatformCatalog> platformCatalogs = platformChannelMapper.queryChannelInParentPlatformAndCatalog(platformId, id);
		if (platformCatalogs.size() > 0){
			List<DeviceChannel> deviceChannelList = new ArrayList<>();
			for (PlatformCatalog platformCatalog : platformCatalogs) {
				DeviceChannel deviceChannel = new DeviceChannel();
				deviceChannel.setChannelId(platformCatalog.getId());
				deviceChannelList.add(deviceChannel);
			}
			eventPublisher.catalogEventPublish(platformId, deviceChannelList, CatalogEvent.DEL);
		}
		int delChannelresult = platformChannelMapper.delByCatalogId(platformId, id);
		return delresult + delChannelresult + delStreamresult;
	}


	@Override
	public int updateCatalog(PlatformCatalog platformCatalog) {
		int result = catalogMapper.update(platformCatalog);
		if (result > 0) {
			DeviceChannel deviceChannel = getDeviceChannelByCatalog(platformCatalog);
			eventPublisher.catalogEventPublish(platformCatalog.getPlatformId(), deviceChannel, CatalogEvent.UPDATE);
		}
		return result;
	}

	@Override
	public int setDefaultCatalog(String platformId, String catalogId) {
		return platformMapper.setDefaultCatalog(platformId, catalogId, DateUtil.getNow());
	}

	@Override
	public List<DeviceChannel> queryCatalogInPlatform(String platformId) {
		return catalogMapper.queryCatalogInPlatform(platformId);
	}

	@Override
	public int delRelation(PlatformCatalog platformCatalog) {
		if (platformCatalog.getType() == 1) {
			DeviceChannel deviceChannel = new DeviceChannel();
			deviceChannel.setChannelId(platformCatalog.getId());
			eventPublisher.catalogEventPublish(platformCatalog.getPlatformId(), deviceChannel, CatalogEvent.DEL);
			return platformChannelMapper.delByCatalogIdAndChannelIdAndPlatformId(platformCatalog);
		}else if (platformCatalog.getType() == 2) {
			List<GbStream> gbStreams = platformGbStreamMapper.queryChannelInParentPlatformAndCatalog(platformCatalog.getPlatformId(), platformCatalog.getParentId());
			for (GbStream gbStream : gbStreams) {
				if (gbStream.getGbId().equals(platformCatalog.getId())) {
					DeviceChannel deviceChannel = new DeviceChannel();
					deviceChannel.setChannelId(gbStream.getGbId());
					eventPublisher.catalogEventPublish(platformCatalog.getPlatformId(), deviceChannel, CatalogEvent.DEL);
					return platformGbStreamMapper.delByAppAndStream(gbStream.getApp(), gbStream.getStream());
				}
			}
		}
		return 0;
	}

	@Override
	public int updateStreamGPS(List<GPSMsgInfo> gpsMsgInfos) {
		return gbStreamMapper.updateStreamGPS(gpsMsgInfos);
	}


	private DeviceChannel getDeviceChannelByCatalog(PlatformCatalog catalog) {
		ParentPlatform platform = platformMapper.getParentPlatByServerGBId(catalog.getPlatformId());
		DeviceChannel deviceChannel = new DeviceChannel();
		deviceChannel.setChannelId(catalog.getId());
		deviceChannel.setName(catalog.getName());
		deviceChannel.setDeviceId(platform.getDeviceGBId());
		deviceChannel.setManufacture("wvp-pro");
		deviceChannel.setStatus(true);
		deviceChannel.setParental(1);

		deviceChannel.setRegisterWay(1);
		deviceChannel.setParentId(catalog.getParentId());
		deviceChannel.setBusinessGroupId(catalog.getBusinessGroupId());

		deviceChannel.setModel("live");
		deviceChannel.setOwner("wvp-pro");
		deviceChannel.setSecrecy("0");
		return deviceChannel;
	}

	@Override
	public List<DeviceChannel> queryOnlineChannelsByDeviceId(String deviceId) {
		return deviceChannelMapper.queryOnlineChannelsByDeviceId(deviceId);
	}

	@Override
	public List<ParentPlatform> queryPlatFormListForGBWithGBId(String channelId, List<String> platforms) {
		return platformChannelMapper.queryPlatFormListForGBWithGBId(channelId, platforms);
	}

	@Override
	public List<ParentPlatform> queryPlatFormListForStreamWithGBId(String app, String stream, List<String> platforms) {
		if (platforms == null || platforms.size() == 0) {
			return new ArrayList<>();
		}
		return platformGbStreamMapper.queryPlatFormListForGBWithGBId(app, stream, platforms);
	}

	@Override
	public GbStream getGbStream(String app, String streamId) {
		return gbStreamMapper.selectOne(app, streamId);
	}

	@Override
	public void delCatalogByPlatformId(String serverGBId) {
		catalogMapper.delByPlatformId(serverGBId);
	}

	@Override
	public void delRelationByPlatformId(String serverGBId) {
		platformGbStreamMapper.delByPlatformId(serverGBId);
		platformChannelMapper.delByPlatformId(serverGBId);
	}

	@Override
	public PlatformCatalog queryDefaultCatalogInPlatform(String platformId) {
		return catalogMapper.selectDefaultByPlatFormId(platformId);
	}

	@Override
	public List<ChannelSourceInfo> getChannelSource(String platformId, String gbId) {
		return platformMapper.getChannelSource(platformId, gbId);
	}

	@Override
	public void updateChannelPosition(DeviceChannel deviceChannel) {
		if (deviceChannel.getChannelId().equals(deviceChannel.getDeviceId())) {
			deviceChannel.setChannelId(null);
		}
		if (deviceChannel.getGpsTime() == null) {
			deviceChannel.setGpsTime(DateUtil.getNow());
		}

		deviceChannelMapper.updatePosition(deviceChannel);
	}

	@Override
	public void cleanContentForPlatform(String serverGBId) {
//		List<PlatformCatalog> catalogList = catalogMapper.selectByPlatForm(serverGBId);
//		if (catalogList.size() > 0) {
//			int result = catalogMapper.delByPlatformId(serverGBId);
//			if (result > 0) {
//				List<DeviceChannel> deviceChannels = new ArrayList<>();
//				for (PlatformCatalog catalog : catalogList) {
//					deviceChannels.add(getDeviceChannelByCatalog(catalog));
//				}
//				eventPublisher.catalogEventPublish(serverGBId, deviceChannels, CatalogEvent.DEL);
//			}
//		}
		catalogMapper.delByPlatformId(serverGBId);
		platformChannelMapper.delByPlatformId(serverGBId);
		platformGbStreamMapper.delByPlatformId(serverGBId);
	}

	@Override
	public List<DeviceChannel> queryChannelWithCatalog(String serverGBId) {
		return deviceChannelMapper.queryChannelWithCatalog(serverGBId);
	}
}<|MERGE_RESOLUTION|>--- conflicted
+++ resolved
@@ -186,10 +186,6 @@
 			return false;
 		}
 		try {
-<<<<<<< HEAD
-			int cleanChannelsResult = deviceChannelMapper.cleanChannelsNotInList(deviceId, channels);
-			int limitCount = 300;
-=======
 			int limitCount = 50;
 			int cleanChannelsResult = 0;
 			if (channels.size() > limitCount) {
@@ -203,7 +199,6 @@
 			} else {
 				cleanChannelsResult = this.deviceChannelMapper.cleanChannelsNotInList(deviceId, channels);
 			}
->>>>>>> 2d423d96
 			boolean result = cleanChannelsResult < 0;
 			if (!result && addChannels.size() > 0) {
 				if (addChannels.size() > limitCount) {
@@ -246,8 +241,6 @@
 
 	}
 
-<<<<<<< HEAD
-=======
 
 	@Override
 	public boolean updateChannels(String deviceId, List<DeviceChannel> deviceChannelList) {
@@ -364,7 +357,6 @@
 		}
 	}
 
->>>>>>> 2d423d96
 	@Override
 	public void deviceChannelOnline(String deviceId, String channelId) {
 		deviceChannelMapper.online(deviceId, channelId);
