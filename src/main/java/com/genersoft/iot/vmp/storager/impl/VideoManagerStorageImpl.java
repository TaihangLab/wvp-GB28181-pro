--- conflicted
+++ resolved
@@ -59,8 +59,6 @@
     private ParentPlatformMapper platformMapper;
 
 	@Autowired
-<<<<<<< HEAD
-=======
     private IRedisCatchStorage redisCatchStorage;
 
 	@Autowired
@@ -70,7 +68,6 @@
 	private PlatformCatalogMapper platformCatalogMapper;
 
 	@Autowired
->>>>>>> 964d5543
     private StreamProxyMapper streamProxyMapper;
 
 	@Autowired
@@ -90,262 +87,6 @@
 		return deviceMapper.getDeviceByDeviceId(deviceId) != null;
 	}
 
-<<<<<<< HEAD
-=======
-	@Override
-	public boolean resetChannels(String deviceId, List<DeviceChannel> deviceChannelList) {
-		if (CollectionUtils.isEmpty(deviceChannelList)) {
-			return false;
-		}
-		List<DeviceChannel> allChannels = deviceChannelMapper.queryAllChannels(deviceId);
-		Map<String,DeviceChannel> allChannelMap = new ConcurrentHashMap<>();
-		if (allChannels.size() > 0) {
-			for (DeviceChannel deviceChannel : allChannels) {
-				allChannelMap.put(deviceChannel.getChannelId(), deviceChannel);
-			}
-		}
-		TransactionStatus transactionStatus = dataSourceTransactionManager.getTransaction(transactionDefinition);
-		// 数据去重
-		List<DeviceChannel> channels = new ArrayList<>();
-
-		List<DeviceChannel> updateChannels = new ArrayList<>();
-		List<DeviceChannel> addChannels = new ArrayList<>();
-		List<DeviceChannel> deleteChannels = new ArrayList<>();
-		StringBuilder stringBuilder = new StringBuilder();
-		Map<String, Integer> subContMap = new HashMap<>();
-
-		// 数据去重
-		Set<String> gbIdSet = new HashSet<>();
-		for (DeviceChannel deviceChannel : deviceChannelList) {
-			if (gbIdSet.contains(deviceChannel.getChannelId())) {
-				stringBuilder.append(deviceChannel.getChannelId()).append(",");
-				continue;
-			}
-			gbIdSet.add(deviceChannel.getChannelId());
-			if (allChannelMap.containsKey(deviceChannel.getChannelId())) {
-				deviceChannel.setStreamId(allChannelMap.get(deviceChannel.getChannelId()).getStreamId());
-				deviceChannel.setHasAudio(allChannelMap.get(deviceChannel.getChannelId()).isHasAudio());
-				if (allChannelMap.get(deviceChannel.getChannelId()).isStatus() !=deviceChannel.isStatus()){
-					List<String> strings = platformChannelMapper.queryParentPlatformByChannelId(deviceChannel.getChannelId());
-					if (!CollectionUtils.isEmpty(strings)){
-						strings.forEach(platformId->{
-							eventPublisher.catalogEventPublish(platformId, deviceChannel, deviceChannel.isStatus()?CatalogEvent.ON:CatalogEvent.OFF);
-						});
-					}
-
-				}
-				deviceChannel.setUpdateTime(DateUtil.getNow());
-				updateChannels.add(deviceChannel);
-			}else {
-				deviceChannel.setCreateTime(DateUtil.getNow());
-				deviceChannel.setUpdateTime(DateUtil.getNow());
-				addChannels.add(deviceChannel);
-			}
-			allChannelMap.remove(deviceChannel.getChannelId());
-			channels.add(deviceChannel);
-			if (!ObjectUtils.isEmpty(deviceChannel.getParentId())) {
-				if (subContMap.get(deviceChannel.getParentId()) == null) {
-					subContMap.put(deviceChannel.getParentId(), 1);
-				}else {
-					Integer count = subContMap.get(deviceChannel.getParentId());
-					subContMap.put(deviceChannel.getParentId(), count++);
-				}
-			}
-		}
-		deleteChannels.addAll(allChannelMap.values());
-		if (!channels.isEmpty()) {
-			for (DeviceChannel channel : channels) {
-				if (subContMap.get(channel.getChannelId()) != null){
-					Integer count = subContMap.get(channel.getChannelId());
-					if (count > 0) {
-						channel.setSubCount(count);
-						channel.setParental(1);
-					}
-				}
-			}
-		}
-
-		if (stringBuilder.length() > 0) {
-			logger.info("[目录查询]收到的数据存在重复： {}" , stringBuilder);
-		}
-		if(CollectionUtils.isEmpty(channels)){
-			logger.info("通道重设，数据为空={}" , deviceChannelList);
-			return false;
-		}
-		try {
-			int limitCount = 50;
-			boolean result = false;
-			if (!result && !addChannels.isEmpty()) {
-				if (addChannels.size() > limitCount) {
-					for (int i = 0; i < addChannels.size(); i += limitCount) {
-						int toIndex = i + limitCount;
-						if (i + limitCount > addChannels.size()) {
-							toIndex = addChannels.size();
-						}
-						result = result || deviceChannelMapper.batchAdd(addChannels.subList(i, toIndex)) < 0;
-					}
-				}else {
-					result = result || deviceChannelMapper.batchAdd(addChannels) < 0;
-				}
-			}
-			if (!result && !updateChannels.isEmpty()) {
-				if (updateChannels.size() > limitCount) {
-					for (int i = 0; i < updateChannels.size(); i += limitCount) {
-						int toIndex = i + limitCount;
-						if (i + limitCount > updateChannels.size()) {
-							toIndex = updateChannels.size();
-						}
-						result = result || deviceChannelMapper.batchUpdate(updateChannels.subList(i, toIndex)) < 0;
-					}
-				}else {
-					result = result || deviceChannelMapper.batchUpdate(updateChannels) < 0;
-				}
-			}
-			if (!result && !deleteChannels.isEmpty()) {
-				System.out.println("删除： " + deleteChannels.size());
-				if (deleteChannels.size() > limitCount) {
-					for (int i = 0; i < deleteChannels.size(); i += limitCount) {
-						int toIndex = i + limitCount;
-						if (i + limitCount > deleteChannels.size()) {
-							toIndex = deleteChannels.size();
-						}
-						result = result || deviceChannelMapper.batchDel(deleteChannels.subList(i, toIndex)) < 0;
-					}
-				}else {
-					result = result || deviceChannelMapper.batchDel(deleteChannels) < 0;
-				}
-			}
-
-			if (result) {
-				//事务回滚
-				dataSourceTransactionManager.rollback(transactionStatus);
-			}
-			dataSourceTransactionManager.commit(transactionStatus);     //手动提交
-			return true;
-		}catch (Exception e) {
-			logger.error("未处理的异常 ", e);
-			dataSourceTransactionManager.rollback(transactionStatus);
-			return false;
-		}
-
-	}
-
-
-	@Override
-	public boolean updateChannels(String deviceId, List<DeviceChannel> deviceChannelList) {
-		if (CollectionUtils.isEmpty(deviceChannelList)) {
-			return false;
-		}
-		List<DeviceChannel> allChannels = deviceChannelMapper.queryAllChannels(deviceId);
-		Map<String,DeviceChannel> allChannelMap = new ConcurrentHashMap<>();
-		if (allChannels.size() > 0) {
-			for (DeviceChannel deviceChannel : allChannels) {
-				allChannelMap.put(deviceChannel.getChannelId(), deviceChannel);
-			}
-		}
-		TransactionStatus transactionStatus = dataSourceTransactionManager.getTransaction(transactionDefinition);
-		// 数据去重
-		List<DeviceChannel> channels = new ArrayList<>();
-
-		List<DeviceChannel> updateChannels = new ArrayList<>();
-		List<DeviceChannel> addChannels = new ArrayList<>();
-		StringBuilder stringBuilder = new StringBuilder();
-		Map<String, Integer> subContMap = new HashMap<>();
-		if (deviceChannelList.size() > 0) {
-			// 数据去重
-			Set<String> gbIdSet = new HashSet<>();
-			for (DeviceChannel deviceChannel : deviceChannelList) {
-				if (!gbIdSet.contains(deviceChannel.getChannelId())) {
-					gbIdSet.add(deviceChannel.getChannelId());
-					deviceChannel.setUpdateTime(DateUtil.getNow());
-					if (allChannelMap.containsKey(deviceChannel.getChannelId())) {
-						deviceChannel.setStreamId(allChannelMap.get(deviceChannel.getChannelId()).getStreamId());
-						deviceChannel.setHasAudio(allChannelMap.get(deviceChannel.getChannelId()).isHasAudio());
-						if (allChannelMap.get(deviceChannel.getChannelId()).isStatus() !=deviceChannel.isStatus()){
-							List<String> strings = platformChannelMapper.queryParentPlatformByChannelId(deviceChannel.getChannelId());
-							if (!CollectionUtils.isEmpty(strings)){
-								strings.forEach(platformId->{
-									eventPublisher.catalogEventPublish(platformId, deviceChannel, deviceChannel.isStatus()?CatalogEvent.ON:CatalogEvent.OFF);
-								});
-							}
-						}
-						updateChannels.add(deviceChannel);
-					}else {
-						deviceChannel.setCreateTime(DateUtil.getNow());
-						addChannels.add(deviceChannel);
-					}
-					channels.add(deviceChannel);
-					if (!ObjectUtils.isEmpty(deviceChannel.getParentId())) {
-						if (subContMap.get(deviceChannel.getParentId()) == null) {
-							subContMap.put(deviceChannel.getParentId(), 1);
-						}else {
-							Integer count = subContMap.get(deviceChannel.getParentId());
-							subContMap.put(deviceChannel.getParentId(), count++);
-						}
-					}
-				}else {
-					stringBuilder.append(deviceChannel.getChannelId()).append(",");
-				}
-			}
-			if (channels.size() > 0) {
-				for (DeviceChannel channel : channels) {
-					if (subContMap.get(channel.getChannelId()) != null){
-						channel.setSubCount(subContMap.get(channel.getChannelId()));
-					}
-				}
-			}
-
-		}
-		if (stringBuilder.length() > 0) {
-			logger.info("[目录查询]收到的数据存在重复： {}" , stringBuilder);
-		}
-		if(CollectionUtils.isEmpty(channels)){
-			logger.info("通道重设，数据为空={}" , deviceChannelList);
-			return false;
-		}
-		try {
-			int limitCount = 50;
-			boolean result = false;
-			if (addChannels.size() > 0) {
-				if (addChannels.size() > limitCount) {
-					for (int i = 0; i < addChannels.size(); i += limitCount) {
-						int toIndex = i + limitCount;
-						if (i + limitCount > addChannels.size()) {
-							toIndex = addChannels.size();
-						}
-						result = result || deviceChannelMapper.batchAdd(addChannels.subList(i, toIndex)) < 0;
-					}
-				}else {
-					result = result || deviceChannelMapper.batchAdd(addChannels) < 0;
-				}
-			}
-			if (updateChannels.size() > 0) {
-				if (updateChannels.size() > limitCount) {
-					for (int i = 0; i < updateChannels.size(); i += limitCount) {
-						int toIndex = i + limitCount;
-						if (i + limitCount > updateChannels.size()) {
-							toIndex = updateChannels.size();
-						}
-						result = result || deviceChannelMapper.batchUpdate(updateChannels.subList(i, toIndex)) < 0;
-					}
-				}else {
-					result = result || deviceChannelMapper.batchUpdate(updateChannels) < 0;
-				}
-			}
-
-			if (result) {
-				//事务回滚
-				dataSourceTransactionManager.rollback(transactionStatus);
-			}
-			dataSourceTransactionManager.commit(transactionStatus);     //手动提交
-			return true;
-		}catch (Exception e) {
-			logger.error("未处理的异常 ", e);
-			dataSourceTransactionManager.rollback(transactionStatus);
-			return false;
-		}
-	}
->>>>>>> 964d5543
 
 	@Override
 	public void deviceChannelOnline(String deviceId, String channelId) {
@@ -552,203 +293,6 @@
 		return streamProxyMapper.selectOne(app, streamId);
 	}
 
-<<<<<<< HEAD
-=======
-	@Override
-	public List<PlatformCatalog> getChildrenCatalogByPlatform(String platformId, String parentId) {
-		return catalogMapper.selectByParentId(platformId, parentId);
-	}
-
-	@Override
-	public int addCatalog(PlatformCatalog platformCatalog) {
-		ParentPlatform platform = platformMapper.getParentPlatByServerGBId(platformCatalog.getPlatformId());
-		if (platform == null) {
-			return 0;
-		}
-		if (platformCatalog.getId().length() <= 8) {
-			platformCatalog.setCivilCode(platformCatalog.getParentId());
-		}else {
-			if (platformCatalog.getId().length() != 20) {
-				return 0;
-			}
-			if (platformCatalog.getParentId() != null) {
-				switch (Integer.parseInt(platformCatalog.getId().substring(10, 13))){
-					case 200:
-					case 215:
-						if (platformCatalog.getParentId().length() <= 8) {
-							platformCatalog.setCivilCode(platformCatalog.getParentId());
-						}else {
-							PlatformCatalog catalog = catalogMapper.selectByPlatFormAndCatalogId(platformCatalog.getPlatformId(), platformCatalog.getParentId());
-							if (catalog != null) {
-								platformCatalog.setCivilCode(catalog.getCivilCode());
-							}
-						}
-						break;
-					case 216:
-						if (platformCatalog.getParentId().length() <= 8) {
-							platformCatalog.setCivilCode(platformCatalog.getParentId());
-						}else {
-							PlatformCatalog catalog = catalogMapper.selectByPlatFormAndCatalogId(platformCatalog.getPlatformId(),platformCatalog.getParentId());
-							if (catalog == null) {
-								logger.warn("[添加目录] 无法获取目录{}的CivilCode和BusinessGroupId", platformCatalog.getPlatformId());
-								break;
-							}
-							platformCatalog.setCivilCode(catalog.getCivilCode());
-							if (Integer.parseInt(platformCatalog.getParentId().substring(10, 13)) == 215) {
-								platformCatalog.setBusinessGroupId(platformCatalog.getParentId());
-							}else {
-								if (Integer.parseInt(platformCatalog.getParentId().substring(10, 13)) == 216) {
-									platformCatalog.setBusinessGroupId(catalog.getBusinessGroupId());
-								}
-							}
-						}
-						break;
-					default:
-						break;
-				}
-			}
-		}
-		int result = catalogMapper.add(platformCatalog);
-		if (result > 0) {
-			DeviceChannel deviceChannel = getDeviceChannelByCatalog(platformCatalog);
-			eventPublisher.catalogEventPublish(platformCatalog.getPlatformId(), deviceChannel, CatalogEvent.ADD);
-		}
-		return result;
-	}
-
-	private PlatformCatalog getTopCatalog(String id, String platformId) {
-		PlatformCatalog catalog = catalogMapper.selectByPlatFormAndCatalogId(platformId, id);
-		if (catalog.getParentId().equals(platformId)) {
-			return catalog;
-		}else {
-			return getTopCatalog(catalog.getParentId(), platformId);
-		}
-	}
-
-	@Override
-	public PlatformCatalog getCatalog(String platformId, String id) {
-		return catalogMapper.selectByPlatFormAndCatalogId(platformId, id);
-	}
-
-	@Override
-	public int delCatalog(String platformId, String id) {
-		return delCatalogExecute(id, platformId);
-	}
-	private int delCatalogExecute(String id, String platformId) {
-		int delresult =  catalogMapper.del(platformId, id);
-		DeviceChannel deviceChannelForCatalog = new DeviceChannel();
-		if (delresult > 0){
-			deviceChannelForCatalog.setChannelId(id);
-			eventPublisher.catalogEventPublish(platformId, deviceChannelForCatalog, CatalogEvent.DEL);
-		}
-
-		List<GbStream> gbStreams = platformGbStreamMapper.queryChannelInParentPlatformAndCatalog(platformId, id);
-		if (gbStreams.size() > 0){
-			List<DeviceChannel> deviceChannelList = new ArrayList<>();
-			for (GbStream gbStream : gbStreams) {
-				DeviceChannel deviceChannel = new DeviceChannel();
-				deviceChannel.setChannelId(gbStream.getGbId());
-				deviceChannelList.add(deviceChannel);
-			}
-			eventPublisher.catalogEventPublish(platformId, deviceChannelList, CatalogEvent.DEL);
-		}
-		int delStreamresult = platformGbStreamMapper.delByPlatformAndCatalogId(platformId,id);
-		List<PlatformCatalog> platformCatalogs = platformChannelMapper.queryChannelInParentPlatformAndCatalog(platformId, id);
-		if (platformCatalogs.size() > 0){
-			List<DeviceChannel> deviceChannelList = new ArrayList<>();
-			for (PlatformCatalog platformCatalog : platformCatalogs) {
-				DeviceChannel deviceChannel = new DeviceChannel();
-				deviceChannel.setChannelId(platformCatalog.getId());
-				deviceChannelList.add(deviceChannel);
-			}
-			eventPublisher.catalogEventPublish(platformId, deviceChannelList, CatalogEvent.DEL);
-		}
-		int delChannelresult = platformChannelMapper.delByCatalogId(platformId, id);
-		// 查看是否存在子目录，如果存在一并删除
-		List<String> allChildCatalog = getAllChildCatalog(id, platformId);
-		if (!allChildCatalog.isEmpty()) {
-			int limitCount = 50;
-			if (allChildCatalog.size() > limitCount) {
-				for (int i = 0; i < allChildCatalog.size(); i += limitCount) {
-					int toIndex = i + limitCount;
-					if (i + limitCount > allChildCatalog.size()) {
-						toIndex = allChildCatalog.size();
-					}
-					delChannelresult += platformCatalogMapper.deleteAll(platformId, allChildCatalog.subList(i, toIndex));
-				}
-			}else {
-				delChannelresult += platformCatalogMapper.deleteAll(platformId, allChildCatalog);
-			}
-		}
-		return delresult + delChannelresult + delStreamresult;
-	}
-
-	private List<String> getAllChildCatalog(String id, String platformId) {
-		List<String> catalogList = platformCatalogMapper.queryCatalogFromParent(id, platformId);
-		List<String> catalogListChild = new ArrayList<>();
-		if (catalogList != null && !catalogList.isEmpty()) {
-			for (String childId : catalogList) {
-				List<String> allChildCatalog = getAllChildCatalog(childId, platformId);
-				if (allChildCatalog != null && !allChildCatalog.isEmpty()) {
-					catalogListChild.addAll(allChildCatalog);
-				}
-
-			}
-		}
-		if (!catalogListChild.isEmpty()) {
-			catalogList.addAll(catalogListChild);
-		}
-		return catalogList;
-	}
-
-
-	@Override
-	public int updateCatalog(PlatformCatalog platformCatalog) {
-		int result = catalogMapper.update(platformCatalog);
-		if (result > 0) {
-			DeviceChannel deviceChannel = getDeviceChannelByCatalog(platformCatalog);
-			eventPublisher.catalogEventPublish(platformCatalog.getPlatformId(), deviceChannel, CatalogEvent.UPDATE);
-		}
-		return result;
-	}
-
-	@Override
-	public int setDefaultCatalog(String platformId, String catalogId) {
-		return platformMapper.setDefaultCatalog(platformId, catalogId, DateUtil.getNow());
-	}
-
-	@Override
-	public List<DeviceChannel> queryCatalogInPlatform(String platformId) {
-		return catalogMapper.queryCatalogInPlatform(platformId);
-	}
-
-	@Override
-	public int delRelation(PlatformCatalog platformCatalog) {
-		if (platformCatalog.getType() == 1) {
-			DeviceChannel deviceChannel = new DeviceChannel();
-			deviceChannel.setChannelId(platformCatalog.getId());
-			eventPublisher.catalogEventPublish(platformCatalog.getPlatformId(), deviceChannel, CatalogEvent.DEL);
-			return platformChannelMapper.delByCatalogIdAndChannelIdAndPlatformId(platformCatalog);
-		}else if (platformCatalog.getType() == 2) {
-			List<GbStream> gbStreams = platformGbStreamMapper.queryChannelInParentPlatformAndCatalog(platformCatalog.getPlatformId(), platformCatalog.getParentId());
-			for (GbStream gbStream : gbStreams) {
-				if (gbStream.getGbId().equals(platformCatalog.getId())) {
-					DeviceChannel deviceChannel = new DeviceChannel();
-					deviceChannel.setChannelId(gbStream.getGbId());
-					eventPublisher.catalogEventPublish(platformCatalog.getPlatformId(), deviceChannel, CatalogEvent.DEL);
-					return platformGbStreamMapper.delByAppAndStream(gbStream.getApp(), gbStream.getStream());
-				}
-			}
-		}
-		return 0;
-	}
-
-	@Override
-	public int updateStreamGPS(List<GPSMsgInfo> gpsMsgInfos) {
-		return gbStreamMapper.updateStreamGPS(gpsMsgInfos);
-	}
-
->>>>>>> 964d5543
 
 	private DeviceChannel getDeviceChannelByCatalog(PlatformCatalog catalog) {
 		ParentPlatform platform = platformMapper.getParentPlatByServerGBId(catalog.getPlatformId());
