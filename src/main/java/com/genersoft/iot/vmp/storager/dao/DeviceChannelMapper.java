package com.genersoft.iot.vmp.storager.dao;

import com.genersoft.iot.vmp.gb28181.bean.DeviceChannel;
import com.genersoft.iot.vmp.gb28181.bean.ParentPlatform;
import org.apache.ibatis.annotations.*;

import java.util.List;

/**
 * 用于存储设备通道信息
 */
@Mapper
public interface DeviceChannelMapper {

    @Insert("INSERT INTO device_channel (channelId, deviceId, name, manufacture, model, owner, civilCode, block, " +
            "address, parental, parentId, safetyWay, registerWay, certNum, certifiable, errCode, secrecy, " +
            "ipAddress, port, password, PTZType, status) " +
            "VALUES ('${channelId}', '${deviceId}', '${name}', '${manufacture}', '${model}', '${owner}', '${civilCode}', '${block}'," +
            "'${address}', ${parental}, '${parentId}', ${safetyWay}, ${registerWay}, '${certNum}', ${certifiable}, ${errCode}, '${secrecy}', " +
            "'${ipAddress}', ${port}, '${password}', ${PTZType}, ${status})")
    int add(DeviceChannel channel);

//    @Update("UPDATE device_channel " +
//            "SET name=#{name}, manufacture=#{manufacture}, model=#{model}, owner=#{owner}, civilCode=#{civilCode}, " +
//            "block=#{block}, address=#{address}, parental=#{parental}, parentId=#{parentId}, safetyWay=#{safetyWay}, " +
//            "registerWay=#{registerWay}, certNum=#{certNum}, certifiable=#{certifiable}, errCode=#{errCode}, secrecy=#{secrecy}, " +
//            "ipAddress=#{ipAddress}, port=#{port}, password=#{password}, PTZType=#{PTZType}, status=#{status}, streamId=#{streamId}, " +
//            "hasAudio=#{hasAudio}" +
//            "WHERE deviceId=#{deviceId} AND channelId=#{channelId}")


    @Update(value = {" <script>" +
            "UPDATE device_channel " +
            "SET deviceId='${deviceId}'" +
            "<if test=\"name != null\">, name='${name}'</if>" +
            "<if test=\"manufacture != null\">, manufacture='${manufacture}'</if>" +
            "<if test=\"model != null\">, model='${model}'</if>" +
            "<if test=\"owner != null\">, owner='${owner}'</if>" +
            "<if test=\"civilCode != null\">, civilCode='${civilCode}'</if>" +
            "<if test=\"block != null\">, block='${block}'</if>" +
            "<if test=\"address != null\">, address='${address}'</if>" +
            "<if test=\"parental != null\">, parental=${parental}</if>" +
            "<if test=\"parentId != null\">, parentId='${parentId}'</if>" +
            "<if test=\"safetyWay != null\">, safetyWay=${safetyWay}</if>" +
            "<if test=\"registerWay != null\">, registerWay=${registerWay}</if>" +
            "<if test=\"certNum != null\">, certNum='${certNum}'</if>" +
            "<if test=\"certifiable != null\">, certifiable=${certifiable}</if>" +
            "<if test=\"errCode != null\">, errCode=${errCode}</if>" +
            "<if test=\"secrecy != null\">, secrecy='${secrecy}'</if>" +
            "<if test=\"ipAddress != null\">, ipAddress='${ipAddress}'</if>" +
            "<if test=\"port != null\">, port=${port}</if>" +
            "<if test=\"password != null\">, password='${password}'</if>" +
            "<if test=\"PTZType != null\">, PTZType=${PTZType}</if>" +
            "<if test=\"status != null\">, status='${status}'</if>" +
            "<if test=\"streamId != null\">, streamId='${streamId}'</if>" +
            "<if test=\"hasAudio != null\">, hasAudio='${hasAudio}'</if>" +
            "WHERE deviceId='${deviceId}' AND channelId='${channelId}'"+
            " </script>"})
    int update(DeviceChannel channel);

    @Select(value = {" <script>" +
            "SELECT * FROM ( "+
            " SELECT * , (SELECT count(0) FROM device_channel WHERE parentId=dc.channelId) as subCount FROM device_channel dc " +
            " WHERE dc.deviceId=#{deviceId} " +
            " <if test=\"query != null\"> AND (dc.channelId LIKE '%${query}%' OR dc.name LIKE '%${query}%' OR dc.name LIKE '%${query}%')</if> " +
            " <if test=\"parentChannelId != null\"> AND dc.parentId=#{parentChannelId} </if> " +
            " <if test=\"online == true\" > AND dc.status=1</if>" +
            " <if test=\"online == false\" > AND dc.status=0</if>) dcr" +
            " WHERE 1=1 " +
            " <if test=\"hasSubChannel == true\" >  AND subCount >0</if>" +
            " <if test=\"hasSubChannel == false\" >  AND subCount=0</if>" +
            " </script>"})
    List<DeviceChannel> queryChannelsByDeviceId(String deviceId, String parentChannelId, String query, Boolean hasSubChannel, Boolean online);

    @Select("SELECT * FROM device_channel WHERE deviceId=#{deviceId} AND channelId=#{channelId}")
    DeviceChannel queryChannel(String deviceId, String channelId);

    @Delete("DELETE FROM device_channel WHERE deviceId=#{deviceId}")
    int cleanChannelsByDeviceId(String deviceId);

<<<<<<< HEAD


=======
    @Update(value = {"UPDATE device_channel SET streamId=null WHERE deviceId=#{deviceId} AND channelId=#{channelId}"})
    void stopPlay(String deviceId, String channelId);

    @Update(value = {"UPDATE device_channel SET streamId=#{streamId} WHERE deviceId=#{deviceId} AND channelId=#{channelId}"})
    void startPlay(String deviceId, String channelId, String streamId);
>>>>>>> 1342aad0
}<|MERGE_RESOLUTION|>--- conflicted
+++ resolved
@@ -1,7 +1,6 @@
 package com.genersoft.iot.vmp.storager.dao;
 
 import com.genersoft.iot.vmp.gb28181.bean.DeviceChannel;
-import com.genersoft.iot.vmp.gb28181.bean.ParentPlatform;
 import org.apache.ibatis.annotations.*;
 
 import java.util.List;
@@ -78,14 +77,9 @@
     @Delete("DELETE FROM device_channel WHERE deviceId=#{deviceId}")
     int cleanChannelsByDeviceId(String deviceId);
 
-<<<<<<< HEAD
-
-
-=======
     @Update(value = {"UPDATE device_channel SET streamId=null WHERE deviceId=#{deviceId} AND channelId=#{channelId}"})
     void stopPlay(String deviceId, String channelId);
 
     @Update(value = {"UPDATE device_channel SET streamId=#{streamId} WHERE deviceId=#{deviceId} AND channelId=#{channelId}"})
     void startPlay(String deviceId, String channelId, String streamId);
->>>>>>> 1342aad0
 }