--- conflicted
+++ resolved
@@ -391,7 +391,6 @@
     @Select("select * from wvp_device_channel where device_id=#{deviceId} and SUBSTRING(channel_id, 11, 3)=#{typeCode}")
     List<DeviceChannel> getBusinessGroups(String deviceId, String typeCode);
 
-<<<<<<< HEAD
     @Select("select dc.id, dc.channel_id, dc.device_id, dc.name, dc.manufacture,dc.model,dc.owner, pc.civil_code,dc.block, " +
             " dc.address, '0' as parental,'0' as channel_type, pc.id as parent_id, dc.safety_way, dc.register_way,dc.cert_num, dc.certifiable,  " +
             " dc.err_code,dc.end_time, dc.secrecy,   dc.ip_address,  dc.port,  dc.ptz_type,  dc.password, dc.status, " +
@@ -400,16 +399,6 @@
             " LEFT JOIN wvp_platform_gb_channel pgc on  dc.id = pgc.device_channel_id" +
             " LEFT JOIN wvp_platform_catalog pc on pgc.catalog_id = pc.id and pgc.platform_id = pc.platform_id" +
             " where pgc.platform_id=#{serverGBId}")
-=======
-    @Select("select dc.id, dc.channelId, dc.deviceId, dc.name, dc.manufacture,dc.model,dc.owner, pc.civilCode,dc.block, " +
-            " dc.address, '0' as parental,'0' as channelType, pc.id as parentId, pc.businessGroupId as businessGroupId, dc.safetyWay, dc.registerWay,dc.certNum, dc.certifiable,  " +
-            " dc.errCode,dc.endTime, dc.secrecy,   dc.ipAddress,  dc.port,  dc.PTZType,  dc.password, dc.status, " +
-            " dc.longitudeWgs84 as longitude, dc.latitudeWgs84 as latitude,  pc.businessGroupId " +
-            " from device_channel dc" +
-            " left join platform_gb_channel pgc on  dc.id = pgc.deviceChannelId" +
-            " left join platform_catalog pc on pgc.catalogId = pc.id and pgc.platformId = pc.platformId" +
-            " where pgc.platformId=#{serverGBId}")
->>>>>>> 8cf5b65e
     List<DeviceChannel> queryChannelWithCatalog(String serverGBId);
 
     @Select("select * from wvp_device_channel where device_id = #{deviceId}")
@@ -455,22 +444,20 @@
             "</script>"})
     int batchOffline(List<DeviceChannel> channels);
 
-<<<<<<< HEAD
 
     @Select("select count(1) from wvp_device_channel where status = true")
     int getOnlineCount();
 
     @Select("select count(1) from wvp_device_channel")
     int getAllChannelCount();
-=======
+
     @Select(value = {" <script>" +
             "select * " +
             "from device_channel " +
-            "where deviceId=#{deviceId}" +
-            " <if test='parentId != null '> and parentId = #{parentId} </if>" +
-            " <if test='parentId == null '> and parentId is null </if>" +
+            "where device_id=#{deviceId}" +
+            " <if test='parentId != null '> and parent_id = #{parentId} </if>" +
+            " <if test='parentId == null '> and parent_id is null </if>" +
             " <if test='onlyCatalog == true '> and parental = 1 </if>" +
             " </script>"})
     List<DeviceChannel> getSubChannelsByDeviceId(String deviceId, String parentId, boolean onlyCatalog);
->>>>>>> 8cf5b65e
 }