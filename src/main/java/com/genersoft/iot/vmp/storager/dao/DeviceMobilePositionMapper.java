package com.genersoft.iot.vmp.storager.dao;

import com.genersoft.iot.vmp.gb28181.bean.MobilePosition;
import org.apache.ibatis.annotations.Delete;
import org.apache.ibatis.annotations.Insert;
import org.apache.ibatis.annotations.Mapper;
import org.apache.ibatis.annotations.Param;
import org.apache.ibatis.annotations.Select;

import java.util.List;

@Mapper
public interface DeviceMobilePositionMapper {

    @Insert("INSERT INTO wvp_device_mobile_position (device_id,channel_id, device_name,time,longitude,latitude,altitude,speed,direction,report_source,longitude_gcj02,latitude_gcj02,longitude_wgs84,latitude_wgs84,create_time)"+
            "VALUES (#{deviceId}, #{channelId}, #{deviceName}, #{time}, #{longitude}, #{latitude}, #{altitude}, " +
            "#{speed}, #{direction}, #{reportSource}, #{longitudeGcj02}, #{latitudeGcj02}, #{longitudeWgs84}, #{latitudeWgs84}, #{createTime})")
    int insertNewPosition(MobilePosition mobilePosition);

    @Select(value = {" <script>" +
    "SELECT * FROM wvp_device_mobile_position" +
    " WHERE device_id = #{deviceId}" +
    "<if test=\"channelId != null\"> and channel_id = #{channelId}</if>" +
    "<if test=\"startTime != null\"> AND time&gt;=#{startTime}</if>" +
    "<if test=\"endTime != null\"> AND time&lt;=#{endTime}</if>" +
    " ORDER BY time ASC" +
    " </script>"})
    List<MobilePosition> queryPositionByDeviceIdAndTime(@Param("deviceId") String deviceId, @Param("channelId") String channelId, @Param("startTime") String startTime, @Param("endTime") String endTime);

    @Select("SELECT * FROM wvp_device_mobile_position WHERE device_id = #{deviceId}" +
            " ORDER BY time DESC LIMIT 1")
    MobilePosition queryLatestPositionByDevice(String deviceId);

    @Delete("DELETE FROM wvp_device_mobile_position WHERE device_id = #{deviceId}")
    int clearMobilePositionsByDeviceId(String deviceId);

<<<<<<< HEAD
    @Insert("<script> " +
            "insert into wvp_device_mobile_position " +
            "(device_id,channel_id, device_name,time,longitude," +
            "latitude,altitude,speed,direction," +
            "report_source,longitude_gcj02,latitude_gcj02," +
            "longitude_wgs84,latitude_wgs84,create_time)"+
=======

    @Insert("<script> " +
            "insert into wvp_device_mobile_position " +
            "(device_id,channel_id, device_name,time,longitude,latitude,altitude,speed,direction,report_source," +
            "longitude_gcj02,latitude_gcj02,longitude_wgs84,latitude_wgs84,create_time)"+
>>>>>>> d4cdf551
            "values " +
            "<foreach collection='mobilePositions' index='index' item='item' separator=','> " +
            "(#{item.deviceId}, #{item.channelId}, #{item.deviceName}, #{item.time}, #{item.longitude}, " +
            "#{item.latitude}, #{item.altitude}, #{item.speed},#{item.direction}," +
<<<<<<< HEAD
            "#{item.reportSource}, #{item.longitudeGcj02}, #{item.latitudeGcj02}, " +
            "#{item.longitudeWgs84}, #{item.latitudeWgs84}, #{item.createTime}) " +
            "</foreach> " +
            "</script>")
    void batchInsert(List<MobilePosition> mobilePositions);
=======
            "#{item.reportSource}, #{item.longitudeGcj02}, #{item.latitudeGcj02}, #{item.longitudeWgs84}, #{item.latitudeWgs84}, " +
            "#{item.createTime}) " +
            "</foreach> " +
            "</script>")
    void batchadd2(List<MobilePosition> mobilePositions);

    @Insert("<script> " +
            "<foreach collection='mobilePositions' index='index' item='item' separator=','> " +
            "insert into wvp_device_mobile_position " +
            "(device_id,channel_id, device_name,time,longitude,latitude,altitude,speed,direction,report_source," +
            "longitude_gcj02,latitude_gcj02,longitude_wgs84,latitude_wgs84,create_time)"+
            "values " +
            "(#{item.deviceId}, #{item.channelId}, #{item.deviceName}, #{item.time}, #{item.longitude}, " +
            "#{item.latitude}, #{item.altitude}, #{item.speed},#{item.direction}," +
            "#{item.reportSource}, #{item.longitudeGcj02}, #{item.latitudeGcj02}, #{item.longitudeWgs84}, #{item.latitudeWgs84}, " +
            "#{item.createTime}); " +
            "</foreach> " +
            "</script>")
    void batchadd(List<MobilePosition> mobilePositions);

>>>>>>> d4cdf551
}<|MERGE_RESOLUTION|>--- conflicted
+++ resolved
@@ -13,8 +13,7 @@
 public interface DeviceMobilePositionMapper {
 
     @Insert("INSERT INTO wvp_device_mobile_position (device_id,channel_id, device_name,time,longitude,latitude,altitude,speed,direction,report_source,longitude_gcj02,latitude_gcj02,longitude_wgs84,latitude_wgs84,create_time)"+
-            "VALUES (#{deviceId}, #{channelId}, #{deviceName}, #{time}, #{longitude}, #{latitude}, #{altitude}, " +
-            "#{speed}, #{direction}, #{reportSource}, #{longitudeGcj02}, #{latitudeGcj02}, #{longitudeWgs84}, #{latitudeWgs84}, #{createTime})")
+            "VALUES (#{deviceId}, #{channelId}, #{deviceName}, #{time}, #{longitude}, #{latitude}, #{altitude}, #{speed}, #{direction}, #{reportSource}, #{longitudeGcj02}, #{latitudeGcj02}, #{longitudeWgs84}, #{latitudeWgs84}, #{createTime})")
     int insertNewPosition(MobilePosition mobilePosition);
 
     @Select(value = {" <script>" +
@@ -34,31 +33,15 @@
     @Delete("DELETE FROM wvp_device_mobile_position WHERE device_id = #{deviceId}")
     int clearMobilePositionsByDeviceId(String deviceId);
 
-<<<<<<< HEAD
-    @Insert("<script> " +
-            "insert into wvp_device_mobile_position " +
-            "(device_id,channel_id, device_name,time,longitude," +
-            "latitude,altitude,speed,direction," +
-            "report_source,longitude_gcj02,latitude_gcj02," +
-            "longitude_wgs84,latitude_wgs84,create_time)"+
-=======
 
     @Insert("<script> " +
             "insert into wvp_device_mobile_position " +
             "(device_id,channel_id, device_name,time,longitude,latitude,altitude,speed,direction,report_source," +
             "longitude_gcj02,latitude_gcj02,longitude_wgs84,latitude_wgs84,create_time)"+
->>>>>>> d4cdf551
             "values " +
             "<foreach collection='mobilePositions' index='index' item='item' separator=','> " +
             "(#{item.deviceId}, #{item.channelId}, #{item.deviceName}, #{item.time}, #{item.longitude}, " +
             "#{item.latitude}, #{item.altitude}, #{item.speed},#{item.direction}," +
-<<<<<<< HEAD
-            "#{item.reportSource}, #{item.longitudeGcj02}, #{item.latitudeGcj02}, " +
-            "#{item.longitudeWgs84}, #{item.latitudeWgs84}, #{item.createTime}) " +
-            "</foreach> " +
-            "</script>")
-    void batchInsert(List<MobilePosition> mobilePositions);
-=======
             "#{item.reportSource}, #{item.longitudeGcj02}, #{item.latitudeGcj02}, #{item.longitudeWgs84}, #{item.latitudeWgs84}, " +
             "#{item.createTime}) " +
             "</foreach> " +
@@ -79,5 +62,4 @@
             "</script>")
     void batchadd(List<MobilePosition> mobilePositions);
 
->>>>>>> d4cdf551
 }