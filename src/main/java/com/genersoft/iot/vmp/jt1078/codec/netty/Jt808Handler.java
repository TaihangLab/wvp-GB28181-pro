--- conflicted
+++ resolved
@@ -9,13 +9,10 @@
 import io.netty.channel.ChannelInboundHandlerAdapter;
 import io.netty.handler.timeout.IdleState;
 import io.netty.handler.timeout.IdleStateEvent;
-<<<<<<< HEAD
 import org.slf4j.Logger;
 import org.slf4j.LoggerFactory;
 import org.springframework.context.ApplicationEventPublisher;
-=======
 import lombok.extern.slf4j.Slf4j;
->>>>>>> cbd6a57e
 
 /**
  * @author QingtaiJiang
@@ -25,18 +22,12 @@
 @Slf4j
 public class Jt808Handler extends ChannelInboundHandlerAdapter {
 
-<<<<<<< HEAD
-    private final static Logger log = LoggerFactory.getLogger(Jt808Handler.class);
-
     private ApplicationEventPublisher applicationEventPublisher = null;
-
 
     public Jt808Handler(ApplicationEventPublisher applicationEventPublisher) {
         this.applicationEventPublisher = applicationEventPublisher;
     }
 
-=======
->>>>>>> cbd6a57e
     @Override
     public void channelRead(ChannelHandlerContext ctx, Object msg) throws Exception {
         if (msg instanceof Rs) {
