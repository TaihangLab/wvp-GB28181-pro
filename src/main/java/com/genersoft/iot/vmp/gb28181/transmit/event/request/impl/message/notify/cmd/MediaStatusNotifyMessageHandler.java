package com.genersoft.iot.vmp.gb28181.transmit.event.request.impl.message.notify.cmd;

import com.genersoft.iot.vmp.common.InviteInfo;
import com.genersoft.iot.vmp.common.InviteSessionType;
import com.genersoft.iot.vmp.gb28181.bean.*;
import com.genersoft.iot.vmp.gb28181.service.*;
import com.genersoft.iot.vmp.gb28181.session.SipInviteSessionManager;
import com.genersoft.iot.vmp.gb28181.transmit.cmd.impl.SIPCommander;
import com.genersoft.iot.vmp.gb28181.transmit.cmd.impl.SIPCommanderForPlatform;
import com.genersoft.iot.vmp.gb28181.transmit.event.request.SIPRequestProcessorParent;
import com.genersoft.iot.vmp.gb28181.transmit.event.request.impl.message.IMessageHandler;
import com.genersoft.iot.vmp.gb28181.transmit.event.request.impl.message.notify.NotifyMessageHandler;
import com.genersoft.iot.vmp.media.event.hook.Hook;
import com.genersoft.iot.vmp.media.event.hook.HookSubscribe;
import com.genersoft.iot.vmp.media.event.hook.HookType;
import com.genersoft.iot.vmp.service.ISendRtpServerService;
import gov.nist.javax.sip.message.SIPRequest;
import lombok.extern.slf4j.Slf4j;
import org.dom4j.Element;
import org.springframework.beans.factory.InitializingBean;
import org.springframework.beans.factory.annotation.Autowired;
import org.springframework.stereotype.Component;

import javax.sip.InvalidArgumentException;
import javax.sip.RequestEvent;
import javax.sip.SipException;
import javax.sip.header.CallIdHeader;
import javax.sip.message.Response;
import java.text.ParseException;

import static com.genersoft.iot.vmp.gb28181.utils.XmlUtil.getText;

/**
 * 媒体通知
 */
@Slf4j
@Component
public class MediaStatusNotifyMessageHandler extends SIPRequestProcessorParent implements InitializingBean, IMessageHandler {

    private final String cmdType = "MediaStatus";

    @Autowired
    private NotifyMessageHandler notifyMessageHandler;

    @Autowired
    private SIPCommander cmder;

    @Autowired
    private SIPCommanderForPlatform sipCommanderFroPlatform;

    @Autowired
    private IPlatformChannelService platformChannelService;

    @Autowired
    private IPlatformService platformService;

    @Autowired
    private HookSubscribe subscribe;

    @Autowired
    private IInviteStreamService inviteStreamService;

    @Autowired
    private SipInviteSessionManager sessionManager;

    @Autowired
    private IDeviceChannelService deviceChannelService;

    @Autowired
    private IPlayService playService;

    @Autowired
    private ISendRtpServerService sendRtpServerService;

    @Override
    public void afterPropertiesSet() throws Exception {
        notifyMessageHandler.addHandler(cmdType, this);
    }

    @Override
    public void handForDevice(RequestEvent evt, Device device, Element rootElement) {
        // 回复200 OK
        try {
             responseAck((SIPRequest) evt.getRequest(), Response.OK);
        } catch (SipException | InvalidArgumentException | ParseException e) {
            log.error("[命令发送失败] 国标级联 录像流推送完毕，回复200OK: {}", e.getMessage());
        }
        CallIdHeader callIdHeader = (CallIdHeader)evt.getRequest().getHeader(CallIdHeader.NAME);
        String NotifyType =getText(rootElement, "NotifyType");
        if ("121".equals(NotifyType)){
            log.info("[录像流]推送完毕，收到关流通知");

            SsrcTransaction ssrcTransaction = sessionManager.getSsrcTransactionByCallId(callIdHeader.getCallId());
            if (ssrcTransaction != null) {
<<<<<<< HEAD
                logger.info("[录像流]推送完毕，关流通知， device: {}, channelId: {}", ssrcTransaction.getDeviceId(), ssrcTransaction.getChannelId());
                InviteInfo inviteInfo = inviteStreamService.getInviteInfo(InviteSessionType.DOWNLOAD, ssrcTransaction.getDeviceId(), ssrcTransaction.getChannelId(), ssrcTransaction.getStream());
                if (inviteInfo != null && inviteInfo.getStreamInfo() != null) {
                    inviteInfo.getStreamInfo().setProgress(1);
                    inviteStreamService.updateInviteInfo(inviteInfo);
                }

                try {
                    cmder.streamByeCmd(device, ssrcTransaction.getChannelId(), null, callIdHeader.getCallId());
                } catch (InvalidArgumentException | ParseException  | SipException | SsrcTransactionNotFoundException e) {
                    logger.error("[录像流]推送完毕，收到关流通知， 发送BYE失败 {}", e.getMessage());
=======
                log.info("[录像流]推送完毕，关流通知， device: {}, channelId: {}", ssrcTransaction.getDeviceId(), ssrcTransaction.getChannelId());
                InviteInfo inviteInfo = inviteStreamService.getInviteInfo(InviteSessionType.DOWNLOAD, ssrcTransaction.getChannelId(), ssrcTransaction.getStream());
                if (inviteInfo != null) {
                    playService.stop(inviteInfo);
>>>>>>> 8d488b33
                }
                // 去除监听流注销自动停止下载的监听
                Hook hook = Hook.getInstance(HookType.on_media_arrival, "rtp", ssrcTransaction.getStream(), ssrcTransaction.getMediaServerId());
                subscribe.removeSubscribe(hook);
                if (ssrcTransaction.getPlatformId() != null) {
                    // 如果级联播放，需要给上级发送此通知 TODO 多个上级同时观看一个下级 可能存在停错的问题，需要将点播CallId进行上下级绑定
                    SendRtpInfo sendRtpInfo =  sendRtpServerService.queryByChannelId(ssrcTransaction.getChannelId(), ssrcTransaction.getPlatformId());
                    if (sendRtpInfo != null) {
                        Platform parentPlatform = platformService.queryPlatformByServerGBId(sendRtpInfo.getTargetId());
                        if (parentPlatform == null) {
                            log.warn("[级联消息发送]：发送MediaStatus发现上级平台{}不存在", sendRtpInfo.getTargetId());
                            return;
                        }
                        CommonGBChannel channel = platformChannelService.queryChannelByPlatformIdAndChannelId(parentPlatform.getId(), sendRtpInfo.getChannelId());
                        if (channel == null) {
                            log.warn("[级联消息发送]：发送MediaStatus发现通道{}不存在", sendRtpInfo.getChannelId());
                            return;
                        }
                        try {
                            sipCommanderFroPlatform.sendMediaStatusNotify(parentPlatform, sendRtpInfo, channel);
                        } catch (SipException | InvalidArgumentException | ParseException e) {
                            log.error("[命令发送失败] 国标级联 录像播放完毕: {}", e.getMessage());
                        }
                    }
                }
            }else {
                log.info("[录像流]推送完毕，关流通知， 但是未找到对应的下载信息");
            }
        }
    }

    @Override
    public void handForPlatform(RequestEvent evt, Platform parentPlatform, Element element) {

    }
}<|MERGE_RESOLUTION|>--- conflicted
+++ resolved
@@ -92,24 +92,10 @@
 
             SsrcTransaction ssrcTransaction = sessionManager.getSsrcTransactionByCallId(callIdHeader.getCallId());
             if (ssrcTransaction != null) {
-<<<<<<< HEAD
-                logger.info("[录像流]推送完毕，关流通知， device: {}, channelId: {}", ssrcTransaction.getDeviceId(), ssrcTransaction.getChannelId());
-                InviteInfo inviteInfo = inviteStreamService.getInviteInfo(InviteSessionType.DOWNLOAD, ssrcTransaction.getDeviceId(), ssrcTransaction.getChannelId(), ssrcTransaction.getStream());
-                if (inviteInfo != null && inviteInfo.getStreamInfo() != null) {
-                    inviteInfo.getStreamInfo().setProgress(1);
-                    inviteStreamService.updateInviteInfo(inviteInfo);
-                }
-
-                try {
-                    cmder.streamByeCmd(device, ssrcTransaction.getChannelId(), null, callIdHeader.getCallId());
-                } catch (InvalidArgumentException | ParseException  | SipException | SsrcTransactionNotFoundException e) {
-                    logger.error("[录像流]推送完毕，收到关流通知， 发送BYE失败 {}", e.getMessage());
-=======
                 log.info("[录像流]推送完毕，关流通知， device: {}, channelId: {}", ssrcTransaction.getDeviceId(), ssrcTransaction.getChannelId());
                 InviteInfo inviteInfo = inviteStreamService.getInviteInfo(InviteSessionType.DOWNLOAD, ssrcTransaction.getChannelId(), ssrcTransaction.getStream());
                 if (inviteInfo != null) {
                     playService.stop(inviteInfo);
->>>>>>> 8d488b33
                 }
                 // 去除监听流注销自动停止下载的监听
                 Hook hook = Hook.getInstance(HookType.on_media_arrival, "rtp", ssrcTransaction.getStream(), ssrcTransaction.getMediaServerId());
