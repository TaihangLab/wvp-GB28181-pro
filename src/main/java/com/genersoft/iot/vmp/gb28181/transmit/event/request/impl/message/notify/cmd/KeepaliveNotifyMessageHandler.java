package com.genersoft.iot.vmp.gb28181.transmit.event.request.impl.message.notify.cmd;

import com.genersoft.iot.vmp.common.VideoManagerConstants;
import com.genersoft.iot.vmp.conf.DynamicTask;
import com.genersoft.iot.vmp.conf.UserSetting;
import com.genersoft.iot.vmp.gb28181.bean.Device;
import com.genersoft.iot.vmp.gb28181.bean.ParentPlatform;
import com.genersoft.iot.vmp.gb28181.bean.RemoteAddressInfo;
import com.genersoft.iot.vmp.gb28181.transmit.event.request.SIPRequestProcessorParent;
import com.genersoft.iot.vmp.gb28181.transmit.event.request.impl.message.IMessageHandler;
import com.genersoft.iot.vmp.gb28181.transmit.event.request.impl.message.notify.NotifyMessageHandler;
import com.genersoft.iot.vmp.gb28181.utils.SipUtils;
import com.genersoft.iot.vmp.service.IDeviceService;
import com.genersoft.iot.vmp.utils.DateUtil;
import gov.nist.javax.sip.message.SIPRequest;
import org.apache.commons.lang3.ObjectUtils;
import org.dom4j.Element;
import org.slf4j.Logger;
import org.slf4j.LoggerFactory;
import org.springframework.beans.factory.InitializingBean;
import org.springframework.beans.factory.annotation.Autowired;
import org.springframework.stereotype.Component;

import javax.sip.InvalidArgumentException;
import javax.sip.RequestEvent;
import javax.sip.SipException;
import javax.sip.message.Response;
import java.text.ParseException;

/**
 * 状态信息(心跳)报送
 */
@Component
public class KeepaliveNotifyMessageHandler extends SIPRequestProcessorParent implements InitializingBean, IMessageHandler {


    private final Logger logger = LoggerFactory.getLogger(KeepaliveNotifyMessageHandler.class);
    private final static String cmdType = "Keepalive";

    @Autowired
    private NotifyMessageHandler notifyMessageHandler;

    @Autowired
    private IDeviceService deviceService;

    @Autowired
    private UserSetting userSetting;

    @Autowired
    private DynamicTask dynamicTask;

    @Override
    public void afterPropertiesSet() throws Exception {
        notifyMessageHandler.addHandler(cmdType, this);
    }

    @Override
    public void handForDevice(RequestEvent evt, Device device, Element element) {
        if (device == null) {
            // 未注册的设备不做处理
            return;
        }
        SIPRequest request = (SIPRequest) evt.getRequest();
        logger.info("[收到心跳]， device: {}, callId: {}", device.getDeviceId(), request.getCallIdHeader().getCallId());

        // 回复200 OK
        try {
            responseAck(request, Response.OK);
        } catch (SipException | InvalidArgumentException | ParseException e) {
            logger.error("[命令发送失败] 心跳回复: {}", e.getMessage());
        }
<<<<<<< HEAD
        if (device.getKeepaliveTime() != null && DateUtil.getDifferenceForNow(device.getKeepaliveTime()) <= 3000L){
=======
        if (!ObjectUtils.isEmpty(device.getKeepaliveTime()) && DateUtil.getDifferenceForNow(device.getKeepaliveTime()) <= 3000L) {
>>>>>>> f57ed350
            logger.info("[收到心跳] 心跳发送过于频繁，已忽略 device: {}, callId: {}", device.getDeviceId(), request.getCallIdHeader().getCallId());
            return;
        }

        RemoteAddressInfo remoteAddressInfo = SipUtils.getRemoteAddressFromRequest(request, userSetting.getSipUseSourceIpAsRemoteAddress());
        if (!device.getIp().equalsIgnoreCase(remoteAddressInfo.getIp()) || device.getPort() != remoteAddressInfo.getPort()) {
            logger.info("[心跳] 设备{}地址变化, 远程地址为: {}:{}", device.getDeviceId(), remoteAddressInfo.getIp(), remoteAddressInfo.getPort());
            device.setPort(remoteAddressInfo.getPort());
            device.setHostAddress(remoteAddressInfo.getIp().concat(":").concat(String.valueOf(remoteAddressInfo.getPort())));
            device.setIp(remoteAddressInfo.getIp());
        }
        if (device.getKeepaliveTime() == null) {
            device.setKeepaliveIntervalTime(60);
        }else {
            long lastTime = DateUtil.yyyy_MM_dd_HH_mm_ssToTimestamp(device.getKeepaliveTime());
            if (System.currentTimeMillis()/1000-lastTime > 10) {
                device.setKeepaliveIntervalTime(Long.valueOf(System.currentTimeMillis()/1000-lastTime).intValue());
            }
        }

        device.setKeepaliveTime(DateUtil.getNow());

        if (device.isOnLine()) {
            deviceService.updateDevice(device);
        }else {
            // 对于已经离线的设备判断他的注册是否已经过期
            if (!deviceService.expire(device)){
                device.setOnLine(false);
                deviceService.online(device, null);
            }
        }
        // 刷新过期任务
        String registerExpireTaskKey = VideoManagerConstants.REGISTER_EXPIRE_TASK_KEY_PREFIX + device.getDeviceId();
        // 如果三次心跳失败，则设置设备离线
        dynamicTask.startDelay(registerExpireTaskKey, ()-> deviceService.offline(device.getDeviceId(), "三次心跳失败"), device.getKeepaliveIntervalTime()*1000*3);

    }

    @Override
    public void handForPlatform(RequestEvent evt, ParentPlatform parentPlatform, Element element) {
        // 个别平台保活不回复200OK会判定离线
        try {
            responseAck((SIPRequest) evt.getRequest(), Response.OK);
        } catch (SipException | InvalidArgumentException | ParseException e) {
            logger.error("[命令发送失败] 心跳回复: {}", e.getMessage());
        }
    }
}<|MERGE_RESOLUTION|>--- conflicted
+++ resolved
@@ -69,11 +69,7 @@
         } catch (SipException | InvalidArgumentException | ParseException e) {
             logger.error("[命令发送失败] 心跳回复: {}", e.getMessage());
         }
-<<<<<<< HEAD
-        if (device.getKeepaliveTime() != null && DateUtil.getDifferenceForNow(device.getKeepaliveTime()) <= 3000L){
-=======
         if (!ObjectUtils.isEmpty(device.getKeepaliveTime()) && DateUtil.getDifferenceForNow(device.getKeepaliveTime()) <= 3000L) {
->>>>>>> f57ed350
             logger.info("[收到心跳] 心跳发送过于频繁，已忽略 device: {}, callId: {}", device.getDeviceId(), request.getCallIdHeader().getCallId());
             return;
         }
