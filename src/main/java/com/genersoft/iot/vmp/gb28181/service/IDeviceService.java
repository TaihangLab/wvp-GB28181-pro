--- conflicted
+++ resolved
@@ -168,7 +168,6 @@
 
     void subscribeMobilePosition(int id, int cycle, int interval);
 
-<<<<<<< HEAD
     WVPResult<SyncStatus> devicesSync(Device device);
 
     DeferredResult<WVPResult<String>> deviceBasicConfig(Device device, String channelId, String name, String expiration, String heartBeatInterval, String heartBeatCount);
@@ -193,7 +192,5 @@
 
     DeferredResult<WVPResult<String>> deviceStatus(Device device);
 
-=======
     void updateDeviceHeartInfo(Device device);
->>>>>>> d08248aa
 }