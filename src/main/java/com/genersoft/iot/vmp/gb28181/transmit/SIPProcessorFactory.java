--- conflicted
+++ resolved
@@ -1,191 +1,188 @@
-package com.genersoft.iot.vmp.gb28181.transmit;
-
-import javax.sip.RequestEvent;
-import javax.sip.ResponseEvent;
-import javax.sip.SipProvider;
-import javax.sip.header.CSeqHeader;
-import javax.sip.message.Request;
-import javax.sip.message.Response;
-
-<<<<<<< HEAD
-import com.alibaba.fastjson.JSON;
-import com.genersoft.iot.vmp.gb28181.transmit.response.impl.*;
-=======
-import com.genersoft.iot.vmp.storager.IRedisCatchStorage;
->>>>>>> 730a64be
-import org.slf4j.Logger;
-import org.slf4j.LoggerFactory;
-import org.springframework.beans.factory.annotation.Autowired;
-import org.springframework.beans.factory.annotation.Qualifier;
-import org.springframework.context.annotation.Lazy;
-import org.springframework.stereotype.Component;
-
-import com.genersoft.iot.vmp.conf.SipConfig;
-import com.genersoft.iot.vmp.gb28181.auth.RegisterLogicHandler;
-import com.genersoft.iot.vmp.gb28181.event.DeviceOffLineDetector;
-import com.genersoft.iot.vmp.gb28181.event.EventPublisher;
-import com.genersoft.iot.vmp.gb28181.transmit.callback.DeferredResultHolder;
-import com.genersoft.iot.vmp.gb28181.transmit.cmd.impl.SIPCommander;
-import com.genersoft.iot.vmp.gb28181.transmit.request.ISIPRequestProcessor;
-import com.genersoft.iot.vmp.gb28181.transmit.request.impl.AckRequestProcessor;
-import com.genersoft.iot.vmp.gb28181.transmit.request.impl.ByeRequestProcessor;
-import com.genersoft.iot.vmp.gb28181.transmit.request.impl.CancelRequestProcessor;
-import com.genersoft.iot.vmp.gb28181.transmit.request.impl.InviteRequestProcessor;
-import com.genersoft.iot.vmp.gb28181.transmit.request.impl.MessageRequestProcessor;
-import com.genersoft.iot.vmp.gb28181.transmit.request.impl.OtherRequestProcessor;
-import com.genersoft.iot.vmp.gb28181.transmit.request.impl.RegisterRequestProcessor;
-import com.genersoft.iot.vmp.gb28181.transmit.request.impl.SubscribeRequestProcessor;
-import com.genersoft.iot.vmp.gb28181.transmit.response.ISIPResponseProcessor;
-import com.genersoft.iot.vmp.storager.IVideoManagerStorager;
-import com.genersoft.iot.vmp.utils.SpringBeanFactory;
-import com.genersoft.iot.vmp.utils.redis.RedisUtil;
-
-/**    
- * @Description:TODO(这里用一句话描述这个类的作用)   
- * @author: swwheihei
- * @date:   2020年5月3日 下午4:24:37     
- */
-@Component
-public class SIPProcessorFactory {
-	
-	private final static Logger logger = LoggerFactory.getLogger(SIPProcessorFactory.class);
-	
-	@Autowired
-	private SipConfig sipConfig;
-	
-	@Autowired
-	private RegisterLogicHandler handler;
-	
-	@Autowired
-	private IVideoManagerStorager storager;
-
-	@Autowired
-	private IRedisCatchStorage redisCatchStorage;
-	
-	@Autowired
-	private EventPublisher publisher;
-	
-	@Autowired
-	private SIPCommander cmder;
-	
-	@Autowired
-	private RedisUtil redis;
-	
-	@Autowired
-	private DeferredResultHolder deferredResultHolder;
-	
-	@Autowired
-	private DeviceOffLineDetector offLineDetector;
-	
-	@Autowired
-	private InviteResponseProcessor inviteResponseProcessor;
-	
-	@Autowired
-	private ByeResponseProcessor byeResponseProcessor;
-	
-	@Autowired
-	private CancelResponseProcessor cancelResponseProcessor;
-
-	@Autowired
-	@Lazy
-	private RegisterResponseProcessor registerResponseProcessor;
-	
-	@Autowired
-	private OtherResponseProcessor otherResponseProcessor;
-
-
-	// 注：这里使用注解会导致循环依赖注入，暂用springBean
-	private SipProvider tcpSipProvider;
-		
-	// 注：这里使用注解会导致循环依赖注入，暂用springBean
-	private SipProvider udpSipProvider;
-	
-	public ISIPRequestProcessor createRequestProcessor(RequestEvent evt) {
-		Request request = evt.getRequest();
-		String method = request.getMethod();
-//		logger.info("接收到消息："+request.getMethod());
-//		sipSubscribe.getSubscribe(evt.getServerTransaction().getBranchId()).response(evt);
-		if (Request.INVITE.equals(method)) {
-			InviteRequestProcessor processor = new InviteRequestProcessor();
-			processor.setRequestEvent(evt);
-			processor.setTcpSipProvider(getTcpSipProvider());
-			processor.setUdpSipProvider(getUdpSipProvider());
-			return processor;
-		} else if (Request.REGISTER.equals(method)) {
-			RegisterRequestProcessor processor = new RegisterRequestProcessor();
-			processor.setRequestEvent(evt);
-			processor.setTcpSipProvider(getTcpSipProvider());
-			processor.setUdpSipProvider(getUdpSipProvider());
-			processor.setHandler(handler);
-			processor.setPublisher(publisher);
-			processor.setSipConfig(sipConfig);
-			processor.setVideoManagerStorager(storager);
-			return processor;
-		} else if (Request.SUBSCRIBE.equals(method)) {
-			SubscribeRequestProcessor processor = new SubscribeRequestProcessor();
-			processor.setRequestEvent(evt);
-			return processor;
-		} else if (Request.ACK.equals(method)) {
-			AckRequestProcessor processor = new AckRequestProcessor();
-			processor.setRequestEvent(evt);
-			return processor;
-		} else if (Request.BYE.equals(method)) {
-			ByeRequestProcessor processor = new ByeRequestProcessor();
-			processor.setRequestEvent(evt);
-			return processor;
-		} else if (Request.CANCEL.equals(method)) {
-			CancelRequestProcessor processor = new CancelRequestProcessor();
-			processor.setRequestEvent(evt);
-			return processor;
-		} else if (Request.MESSAGE.equals(method)) {
-
-			MessageRequestProcessor processor = new MessageRequestProcessor();
-			processor.setRequestEvent(evt);
-			processor.setTcpSipProvider(getTcpSipProvider());
-			processor.setUdpSipProvider(getUdpSipProvider());
-			processor.setPublisher(publisher);
-			processor.setRedis(redis);
-			processor.setDeferredResultHolder(deferredResultHolder);
-			processor.setOffLineDetector(offLineDetector);
-			processor.setCmder(cmder);
-			processor.setStorager(storager);
-			processor.setRedisCatchStorage(redisCatchStorage);
-			return processor;
-		} else {
-			return new OtherRequestProcessor();
-		}
-	}
-	
-	public ISIPResponseProcessor createResponseProcessor(ResponseEvent evt) {
-
-		Response response = evt.getResponse();
-		CSeqHeader cseqHeader = (CSeqHeader) response.getHeader(CSeqHeader.NAME);
-		String method = cseqHeader.getMethod();
-		if(Request.INVITE.equals(method)){
-			return inviteResponseProcessor;
-		} else if (Request.BYE.equals(method)) {
-			return byeResponseProcessor;
-		} else if (Request.CANCEL.equals(method)) {
-			return cancelResponseProcessor;
-		}else if (Request.REGISTER.equals(method)) {
-			return registerResponseProcessor;
-		} else {
-			return otherResponseProcessor;
-		}
-	}
-	
-	private SipProvider getTcpSipProvider() {
-		if (tcpSipProvider == null) {
-			tcpSipProvider = (SipProvider) SpringBeanFactory.getBean("tcpSipProvider");
-		}
-		return tcpSipProvider;
-	}
-	
-	private SipProvider getUdpSipProvider() {
-		if (udpSipProvider == null) {
-			udpSipProvider = (SipProvider) SpringBeanFactory.getBean("udpSipProvider");
-		}
-		return udpSipProvider;
-	}
-	
-}
+package com.genersoft.iot.vmp.gb28181.transmit;
+
+import javax.sip.RequestEvent;
+import javax.sip.ResponseEvent;
+import javax.sip.SipProvider;
+import javax.sip.header.CSeqHeader;
+import javax.sip.message.Request;
+import javax.sip.message.Response;
+
+import com.genersoft.iot.vmp.storager.IRedisCatchStorage;
+import com.alibaba.fastjson.JSON;
+import com.genersoft.iot.vmp.gb28181.transmit.response.impl.*;
+import com.genersoft.iot.vmp.gb28181.transmit.response.impl.*;
+import org.slf4j.Logger;
+import org.slf4j.LoggerFactory;
+import org.springframework.beans.factory.annotation.Autowired;
+import org.springframework.beans.factory.annotation.Qualifier;
+import org.springframework.context.annotation.Lazy;
+import org.springframework.stereotype.Component;
+
+import com.genersoft.iot.vmp.conf.SipConfig;
+import com.genersoft.iot.vmp.gb28181.auth.RegisterLogicHandler;
+import com.genersoft.iot.vmp.gb28181.event.DeviceOffLineDetector;
+import com.genersoft.iot.vmp.gb28181.event.EventPublisher;
+import com.genersoft.iot.vmp.gb28181.transmit.callback.DeferredResultHolder;
+import com.genersoft.iot.vmp.gb28181.transmit.cmd.impl.SIPCommander;
+import com.genersoft.iot.vmp.gb28181.transmit.request.ISIPRequestProcessor;
+import com.genersoft.iot.vmp.gb28181.transmit.request.impl.AckRequestProcessor;
+import com.genersoft.iot.vmp.gb28181.transmit.request.impl.ByeRequestProcessor;
+import com.genersoft.iot.vmp.gb28181.transmit.request.impl.CancelRequestProcessor;
+import com.genersoft.iot.vmp.gb28181.transmit.request.impl.InviteRequestProcessor;
+import com.genersoft.iot.vmp.gb28181.transmit.request.impl.MessageRequestProcessor;
+import com.genersoft.iot.vmp.gb28181.transmit.request.impl.OtherRequestProcessor;
+import com.genersoft.iot.vmp.gb28181.transmit.request.impl.RegisterRequestProcessor;
+import com.genersoft.iot.vmp.gb28181.transmit.request.impl.SubscribeRequestProcessor;
+import com.genersoft.iot.vmp.gb28181.transmit.response.ISIPResponseProcessor;
+import com.genersoft.iot.vmp.storager.IVideoManagerStorager;
+import com.genersoft.iot.vmp.utils.SpringBeanFactory;
+import com.genersoft.iot.vmp.utils.redis.RedisUtil;
+
+/**    
+ * @Description:TODO(这里用一句话描述这个类的作用)   
+ * @author: swwheihei
+ * @date:   2020年5月3日 下午4:24:37     
+ */
+@Component
+public class SIPProcessorFactory {
+	
+	private final static Logger logger = LoggerFactory.getLogger(SIPProcessorFactory.class);
+	
+	@Autowired
+	private SipConfig sipConfig;
+	
+	@Autowired
+	private RegisterLogicHandler handler;
+	
+	@Autowired
+	private IVideoManagerStorager storager;
+
+	@Autowired
+	private IRedisCatchStorage redisCatchStorage;
+
+	@Autowired
+	private EventPublisher publisher;
+	
+	@Autowired
+	private SIPCommander cmder;
+	
+	@Autowired
+	private RedisUtil redis;
+	
+	@Autowired
+	private DeferredResultHolder deferredResultHolder;
+	
+	@Autowired
+	private DeviceOffLineDetector offLineDetector;
+	
+	@Autowired
+	private InviteResponseProcessor inviteResponseProcessor;
+	
+	@Autowired
+	private ByeResponseProcessor byeResponseProcessor;
+	
+	@Autowired
+	private CancelResponseProcessor cancelResponseProcessor;
+
+	@Autowired
+	@Lazy
+	private RegisterResponseProcessor registerResponseProcessor;
+
+	@Autowired
+	private OtherResponseProcessor otherResponseProcessor;
+
+
+	// 注：这里使用注解会导致循环依赖注入，暂用springBean
+	private SipProvider tcpSipProvider;
+		
+	// 注：这里使用注解会导致循环依赖注入，暂用springBean
+	private SipProvider udpSipProvider;
+	
+	public ISIPRequestProcessor createRequestProcessor(RequestEvent evt) {
+		Request request = evt.getRequest();
+		String method = request.getMethod();
+//		logger.info("接收到消息："+request.getMethod());
+		if (Request.INVITE.equals(method)) {
+			InviteRequestProcessor processor = new InviteRequestProcessor();
+			processor.setRequestEvent(evt);
+			processor.setTcpSipProvider(getTcpSipProvider());
+			processor.setUdpSipProvider(getUdpSipProvider());
+			return processor;
+		} else if (Request.REGISTER.equals(method)) {
+			RegisterRequestProcessor processor = new RegisterRequestProcessor();
+			processor.setRequestEvent(evt);
+			processor.setTcpSipProvider(getTcpSipProvider());
+			processor.setUdpSipProvider(getUdpSipProvider());
+			processor.setHandler(handler);
+			processor.setPublisher(publisher);
+			processor.setSipConfig(sipConfig);
+			processor.setVideoManagerStorager(storager);
+			return processor;
+		} else if (Request.SUBSCRIBE.equals(method)) {
+			SubscribeRequestProcessor processor = new SubscribeRequestProcessor();
+			processor.setRequestEvent(evt);
+			return processor;
+		} else if (Request.ACK.equals(method)) {
+			AckRequestProcessor processor = new AckRequestProcessor();
+			processor.setRequestEvent(evt);
+			return processor;
+		} else if (Request.BYE.equals(method)) {
+			ByeRequestProcessor processor = new ByeRequestProcessor();
+			processor.setRequestEvent(evt);
+			return processor;
+		} else if (Request.CANCEL.equals(method)) {
+			CancelRequestProcessor processor = new CancelRequestProcessor();
+			processor.setRequestEvent(evt);
+			return processor;
+		} else if (Request.MESSAGE.equals(method)) {
+
+			MessageRequestProcessor processor = new MessageRequestProcessor();
+			processor.setRequestEvent(evt);
+			processor.setTcpSipProvider(getTcpSipProvider());
+			processor.setUdpSipProvider(getUdpSipProvider());
+			processor.setPublisher(publisher);
+			processor.setRedis(redis);
+			processor.setDeferredResultHolder(deferredResultHolder);
+			processor.setOffLineDetector(offLineDetector);
+			processor.setCmder(cmder);
+			processor.setStorager(storager);
+			processor.setRedisCatchStorage(redisCatchStorage);
+			return processor;
+		} else {
+			return new OtherRequestProcessor();
+		}
+	}
+	
+	public ISIPResponseProcessor createResponseProcessor(ResponseEvent evt) {
+
+		Response response = evt.getResponse();
+		CSeqHeader cseqHeader = (CSeqHeader) response.getHeader(CSeqHeader.NAME);
+		String method = cseqHeader.getMethod();
+		if(Request.INVITE.equals(method)){
+			return inviteResponseProcessor;
+		} else if (Request.BYE.equals(method)) {
+			return byeResponseProcessor;
+		} else if (Request.CANCEL.equals(method)) {
+			return cancelResponseProcessor;
+		}else if (Request.REGISTER.equals(method)) {
+			return registerResponseProcessor;
+		} else {
+			return otherResponseProcessor;
+		}
+	}
+	
+	private SipProvider getTcpSipProvider() {
+		if (tcpSipProvider == null) {
+			tcpSipProvider = (SipProvider) SpringBeanFactory.getBean("tcpSipProvider");
+		}
+		return tcpSipProvider;
+	}
+	
+	private SipProvider getUdpSipProvider() {
+		if (udpSipProvider == null) {
+			udpSipProvider = (SipProvider) SpringBeanFactory.getBean("udpSipProvider");
+		}
+		return udpSipProvider;
+	}
+	
+}