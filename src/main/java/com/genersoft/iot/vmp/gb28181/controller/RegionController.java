package com.genersoft.iot.vmp.gb28181.controller;

import com.genersoft.iot.vmp.conf.exception.ControllerException;
import com.genersoft.iot.vmp.gb28181.bean.Region;
import com.genersoft.iot.vmp.gb28181.bean.RegionTree;
import com.genersoft.iot.vmp.gb28181.service.IRegionService;
import com.genersoft.iot.vmp.vmanager.bean.ErrorCode;
import com.github.pagehelper.PageInfo;
import io.swagger.v3.oas.annotations.Operation;
import io.swagger.v3.oas.annotations.Parameter;
import io.swagger.v3.oas.annotations.tags.Tag;
import org.slf4j.Logger;
import org.slf4j.LoggerFactory;
import org.springframework.beans.factory.annotation.Autowired;
import org.springframework.util.Assert;
import org.springframework.util.ObjectUtils;
import org.springframework.web.bind.annotation.*;
import io.swagger.v3.oas.annotations.security.SecurityRequirement;
import com.genersoft.iot.vmp.conf.security.JwtUtils;

import java.util.List;

@Tag(name = "区域管理")
@RestController
@RequestMapping("/api/region")
public class RegionController {

    private final static Logger logger = LoggerFactory.getLogger(RegionController.class);

    @Autowired
    private IRegionService regionService;

    @Operation(summary = "添加区域")
    @Parameter(name = "region", description = "Region", required = true)
    @ResponseBody
    @PostMapping("/add")
    public void add(@RequestBody Region region){
        regionService.add(region);
    }

    @Operation(summary = "查询区域")
    @Parameter(name = "query", description = "要搜索的内容", required = true)
    @Parameter(name = "page", description = "当前页", required = true)
    @Parameter(name = "count", description = "每页查询数量", required = true)
    @ResponseBody
    @GetMapping("/page/list")
    public PageInfo<Region> query(
            @RequestParam(required = false) String query,
            @RequestParam(required = true) int page,
            @RequestParam(required = true) int count
    ){
        return regionService.query(query, page, count);
    }

<<<<<<< HEAD
    @Operation(summary = "查询区域", security = @SecurityRequirement(name = JwtUtils.HEADER))
=======
    @Operation(summary = "查询区域节点")
>>>>>>> dfba1840
    @Parameter(name = "query", description = "要搜索的内容", required = true)
    @Parameter(name = "parent", description = "所属行政区划编号", required = true)
    @Parameter(name = "hasChannel", description = "是否查询通道", required = true)
    @ResponseBody
    @GetMapping("/tree/list")
    public List<RegionTree> queryForTree(
            @RequestParam(required = false) Integer parent,
            @RequestParam(required = false) Boolean hasChannel
    ){
        return regionService.queryForTree(parent, hasChannel);
    }


    @Operation(summary = "查询区域")
    @Parameter(name = "query", description = "要搜索的内容", required = true)
    @Parameter(name = "channel", description = "true为查询通道，false为查询节点", required = true)
    @ResponseBody
    @GetMapping("/tree/query")
    public PageInfo<Region> queryTree(Integer page, Integer count,
            @RequestParam(required = true) String query
    ){
        return regionService.queryList(page, count, query);
    }

    @Operation(summary = "更新区域")
    @Parameter(name = "region", description = "Region", required = true)
    @ResponseBody
    @PostMapping("/update")
    public void update(@RequestBody Region region){
        regionService.update(region);
    }

    @Operation(summary = "删除区域")
    @Parameter(name = "id", description = "区域ID", required = true)
    @ResponseBody
    @DeleteMapping("/delete")
    public void delete(Integer id){
        Assert.notNull(id, "区域ID需要存在");
        boolean result = regionService.deleteByDeviceId(id);
        if (!result) {
            throw new ControllerException(ErrorCode.ERROR100.getCode(), "移除失败");
        }
    }

    @Operation(summary = "根据区域Id查询区域")
    @Parameter(name = "regionDeviceId", description = "行政区划节点编号", required = true)
    @ResponseBody
    @GetMapping("/one")
    public Region queryRegionByDeviceId(
            @RequestParam(required = true) String regionDeviceId
    ){
        if (ObjectUtils.isEmpty(regionDeviceId.trim())) {
            throw new ControllerException(ErrorCode.ERROR400);
        }
        return regionService.queryRegionByDeviceId(regionDeviceId);
    }

    @Operation(summary = "获取所属的行政区划下的行政区划")
    @Parameter(name = "parent", description = "所属的行政区划", required = false)
    @ResponseBody
    @GetMapping("/base/child/list")
    public List<Region> getAllChild(@RequestParam(required = false) String parent){
        if (ObjectUtils.isEmpty(parent)) {
            parent = null;
        }
        return regionService.getAllChild(parent);
    }

    @Operation(summary = "获取所属的行政区划下的行政区划")
    @Parameter(name = "deviceId", description = "当前的行政区划", required = false)
    @ResponseBody
    @GetMapping("/path")
    public List<Region> getPath(String deviceId){
        return regionService.getPath(deviceId);
    }

    @Operation(summary = "从通道中同步行政区划")
    @ResponseBody
    @GetMapping("/sync")
    public void sync(){
        regionService.syncFromChannel();
    }

    @Operation(summary = "根据行政区划编号从文件中查询层级和描述")
    @ResponseBody
    @GetMapping("/description")
    public String getDescription(String civilCode){
        return regionService.getDescription(civilCode);
    }

    @Operation(summary = "根据行政区划编号从文件中查询层级并添加")
    @ResponseBody
    @GetMapping("/addByCivilCode")
    public void addByCivilCode(String civilCode){
        regionService.addByCivilCode(civilCode);
    }


}<|MERGE_RESOLUTION|>--- conflicted
+++ resolved
@@ -52,11 +52,7 @@
         return regionService.query(query, page, count);
     }
 
-<<<<<<< HEAD
-    @Operation(summary = "查询区域", security = @SecurityRequirement(name = JwtUtils.HEADER))
-=======
-    @Operation(summary = "查询区域节点")
->>>>>>> dfba1840
+    @Operation(summary = "查询区域节点", security = @SecurityRequirement(name = JwtUtils.HEADER))
     @Parameter(name = "query", description = "要搜索的内容", required = true)
     @Parameter(name = "parent", description = "所属行政区划编号", required = true)
     @Parameter(name = "hasChannel", description = "是否查询通道", required = true)
