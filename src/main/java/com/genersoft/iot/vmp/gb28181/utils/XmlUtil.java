package com.genersoft.iot.vmp.gb28181.utils;

import com.alibaba.fastjson2.JSONArray;
import com.alibaba.fastjson2.JSONObject;
import com.genersoft.iot.vmp.common.CivilCodePo;
import com.genersoft.iot.vmp.conf.CivilCodeFileConf;
import com.genersoft.iot.vmp.gb28181.bean.Device;
import com.genersoft.iot.vmp.gb28181.bean.DeviceChannel;
import com.genersoft.iot.vmp.gb28181.event.subscribe.catalog.CatalogEvent;
import com.genersoft.iot.vmp.utils.DateUtil;
import org.dom4j.Attribute;
import org.dom4j.Document;
import org.dom4j.DocumentException;
import org.dom4j.Element;
import org.dom4j.io.SAXReader;
import org.slf4j.Logger;
import org.slf4j.LoggerFactory;
import org.springframework.util.ObjectUtils;
import org.springframework.util.ReflectionUtils;

import javax.sip.RequestEvent;
import javax.sip.message.Request;
import java.io.ByteArrayInputStream;
import java.io.StringReader;
import java.lang.reflect.Field;
import java.lang.reflect.InvocationTargetException;
import java.lang.reflect.ParameterizedType;
import java.lang.reflect.Type;
import java.util.*;

/**
 * 基于dom4j的工具包
 *
 *
 */
public class XmlUtil {
    /**
     * 日志服务
     */
    private static Logger logger = LoggerFactory.getLogger(XmlUtil.class);

    /**
     * 解析XML为Document对象
     *
     * @param xml 被解析的XMl
     *
     * @return Document
     */
    public static Element parseXml(String xml) {
        Document document = null;
        //
        StringReader sr = new StringReader(xml);
        SAXReader saxReader = new SAXReader();
        try {
            document = saxReader.read(sr);
        } catch (DocumentException e) {
            logger.error("解析失败", e);
        }
        return null == document ? null : document.getRootElement();
    }

    /**
     * 获取element对象的text的值
     *
     * @param em  节点的对象
     * @param tag 节点的tag
     * @return 节点
     */
    public static String getText(Element em, String tag) {
        if (null == em) {
            return null;
        }
        Element e = em.element(tag);
        //
        return null == e ? null : e.getText().trim();
    }

    /**
     * 递归解析xml节点，适用于 多节点数据
     *
     * @param node     node
     * @param nodeName nodeName
     * @return List<Map<String, Object>>
     */
    public static List<Map<String, Object>> listNodes(Element node, String nodeName) {
        if (null == node) {
            return null;
        }
        // 初始化返回
        List<Map<String, Object>> listMap = new ArrayList<Map<String, Object>>();
        // 首先获取当前节点的所有属性节点
        List<Attribute> list = node.attributes();

        Map<String, Object> map = null;
        // 遍历属性节点
        for (Attribute attribute : list) {
            if (nodeName.equals(node.getName())) {
                if (null == map) {
                    map = new HashMap<String, Object>();
                    listMap.add(map);
                }
                // 取到的节点属性放到map中
                map.put(attribute.getName(), attribute.getValue());
            }

        }
        // 遍历当前节点下的所有节点 ，nodeName 要解析的节点名称
        // 使用递归
        Iterator<Element> iterator = node.elementIterator();
        while (iterator.hasNext()) {
            Element e = iterator.next();
            listMap.addAll(listNodes(e, nodeName));
        }
        return listMap;
    }

    /**
     * xml转json
     *
     * @param element
     * @param json
     */
    public static void node2Json(Element element, JSONObject json) {
        // 如果是属性
        for (Object o : element.attributes()) {
            Attribute attr = (Attribute) o;
            if (!ObjectUtils.isEmpty(attr.getValue())) {
                json.put("@" + attr.getName(), attr.getValue());
            }
        }
        List<Element> chdEl = element.elements();
        if (chdEl.isEmpty() && !ObjectUtils.isEmpty(element.getText())) {// 如果没有子元素,只有一个值
            json.put(element.getName(), element.getText());
        }

        for (Element e : chdEl) {   // 有子元素
            if (!e.elements().isEmpty()) {  // 子元素也有子元素
                JSONObject chdjson = new JSONObject();
                node2Json(e, chdjson);
                Object o = json.get(e.getName());
                if (o != null) {
                    JSONArray jsona = null;
                    if (o instanceof JSONObject) {  // 如果此元素已存在,则转为jsonArray
                        JSONObject jsono = (JSONObject) o;
                        json.remove(e.getName());
                        jsona = new JSONArray();
                        jsona.add(jsono);
                        jsona.add(chdjson);
                    }
                    if (o instanceof JSONArray) {
                        jsona = (JSONArray) o;
                        jsona.add(chdjson);
                    }
                    json.put(e.getName(), jsona);
                } else {
                    if (!chdjson.isEmpty()) {
                        json.put(e.getName(), chdjson);
                    }
                }
            } else { // 子元素没有子元素
                for (Object o : element.attributes()) {
                    Attribute attr = (Attribute) o;
                    if (!ObjectUtils.isEmpty(attr.getValue())) {
                        json.put("@" + attr.getName(), attr.getValue());
                    }
                }
                if (!e.getText().isEmpty()) {
                    json.put(e.getName(), e.getText());
                }
            }
        }
    }
    public static  Element getRootElement(RequestEvent evt) throws DocumentException {

        return getRootElement(evt, "gb2312");
    }

    public static Element getRootElement(RequestEvent evt, String charset) throws DocumentException {
        Request request = evt.getRequest();
        return getRootElement(request.getRawContent(), charset);
    }

    public static Element getRootElement(byte[] content, String charset) throws DocumentException {
        if (charset == null) {
            charset = "gb2312";
        }
        SAXReader reader = new SAXReader();
        reader.setEncoding(charset);
        Document xml = reader.read(new ByteArrayInputStream(content));
        return xml.getRootElement();
    }

    private enum ChannelType{
        CivilCode, BusinessGroup,VirtualOrganization,Other
    }

    public static DeviceChannel channelContentHandler(Element itemDevice, Device device, String event, CivilCodeFileConf civilCodeFileConf){
        DeviceChannel deviceChannel = new DeviceChannel();
        deviceChannel.setDeviceId(device.getDeviceId());
        Element channdelIdElement = itemDevice.element("DeviceID");
        if (channdelIdElement == null) {
            logger.warn("解析Catalog消息时发现缺少 DeviceID");
            return null;
        }
        String channelId = channdelIdElement.getTextTrim();
        if (ObjectUtils.isEmpty(channelId)) {
            logger.warn("解析Catalog消息时发现缺少 DeviceID");
            return null;
        }
        deviceChannel.setChannelId(channelId);
        if (event != null && !event.equals(CatalogEvent.ADD) && !event.equals(CatalogEvent.UPDATE)) {
            // 除了ADD和update情况下需要识别全部内容，
            return deviceChannel;
        }
        Element nameElement = itemDevice.element("Name");
        if (nameElement != null) {
            deviceChannel.setName(nameElement.getText());
        }
        if(channelId.length() <= 8) {
            deviceChannel.setHasAudio(false);
            CivilCodePo parentCode = civilCodeFileConf.getParentCode(channelId);
            if (parentCode != null) {
                deviceChannel.setParentId(parentCode.getCode());
                deviceChannel.setCivilCode(parentCode.getCode());
            }else {
                logger.warn("[xml解析] 无法确定行政区划{}的上级行政区划", channelId);
            }
<<<<<<< HEAD
        }
        if (channelType.equals(ChannelType.CivilCode)) {
            // 行政区划其他字段没必要识别了，默认在线即可
            deviceChannel.setStatus(true);
            deviceChannel.setParental(1);
            deviceChannel.setCreateTime(DateUtil.getNow());
            deviceChannel.setUpdateTime(DateUtil.getNow());
=======
            deviceChannel.setStatus(1);
>>>>>>> 8cf5b65e
            return deviceChannel;
        }else {
            if(channelId.length() != 20) {
                logger.warn("[xml解析] 失败，编号不符合国标28181定义： {}", channelId);
                return null;
            }

            int code = Integer.parseInt(channelId.substring(10, 13));
            if (code == 136 || code == 137 || code == 138) {
                deviceChannel.setHasAudio(true);
            }else {
                deviceChannel.setHasAudio(false);
            }
            // 设备厂商
            String manufacturer = getText(itemDevice, "Manufacturer");
            // 设备型号
            String model = getText(itemDevice, "Model");
            // 设备归属
            String owner = getText(itemDevice, "Owner");
            // 行政区域
            String civilCode = getText(itemDevice, "CivilCode");
            // 虚拟组织所属的业务分组ID,业务分组根据特定的业务需求制定,一个业务分组包含一组特定的虚拟组织
            String businessGroupID = getText(itemDevice, "BusinessGroupID");
            // 父设备/区域/系统ID
            String parentID = getText(itemDevice, "ParentID");
            if (parentID != null && parentID.equalsIgnoreCase("null")) {
                parentID = null;
            }
<<<<<<< HEAD
        }
        deviceChannel.setBusinessGroupId(businessGroupID);
        if (channelType.equals(ChannelType.BusinessGroup) || channelType.equals(ChannelType.VirtualOrganization)) {
            // 业务分组和虚拟组织 其他字段没必要识别了，默认在线即可
            deviceChannel.setStatus(true);
            deviceChannel.setParental(1);
            deviceChannel.setCreateTime(DateUtil.getNow());
            deviceChannel.setUpdateTime(DateUtil.getNow());
            return deviceChannel;
        }
=======
            // 注册方式(必选)缺省为1;1:符合IETFRFC3261标准的认证注册模式;2:基于口令的双向认证注册模式;3:基于数字证书的双向认证注册模式
            String registerWay = getText(itemDevice, "RegisterWay");
            // 保密属性(必选)缺省为0;0:不涉密,1:涉密
            String secrecy = getText(itemDevice, "Secrecy");
            // 安装地址
            String address = getText(itemDevice, "Address");

            switch (code){
                case 200:
                    // 系统目录
                    if (!ObjectUtils.isEmpty(manufacturer)) {
                        deviceChannel.setManufacture(manufacturer);
                    }
                    if (!ObjectUtils.isEmpty(model)) {
                        deviceChannel.setModel(model);
                    }
                    if (!ObjectUtils.isEmpty(owner)) {
                        deviceChannel.setOwner(owner);
                    }
                    if (!ObjectUtils.isEmpty(civilCode)) {
                        deviceChannel.setCivilCode(civilCode);
                        deviceChannel.setParentId(civilCode);
                    }else {
                        if (!ObjectUtils.isEmpty(parentID)) {
                            deviceChannel.setParentId(parentID);
                        }
                    }
                    if (!ObjectUtils.isEmpty(address)) {
                        deviceChannel.setAddress(address);
                    }
                    deviceChannel.setStatus(1);
                    if (!ObjectUtils.isEmpty(registerWay)) {
                        try {
                            deviceChannel.setRegisterWay(Integer.parseInt(registerWay));
                        }catch (NumberFormatException exception) {
                            logger.warn("[xml解析] 从通道数据获取registerWay失败： {}", registerWay);
                        }
                    }
                    if (!ObjectUtils.isEmpty(secrecy)) {
                        deviceChannel.setSecrecy(secrecy);
                    }
                    return deviceChannel;
                case 215:
                    // 业务分组
                    deviceChannel.setStatus(1);
                    if (!ObjectUtils.isEmpty(parentID)) {
                        if (!parentID.trim().equalsIgnoreCase(device.getDeviceId())) {
                            deviceChannel.setParentId(parentID);
                        }
                    }else {
                        logger.warn("[xml解析] 业务分组数据中缺少关键信息->ParentId");
                        if (!ObjectUtils.isEmpty(civilCode)) {
                            deviceChannel.setCivilCode(civilCode);
                        }
                    }
                    break;
                case 216:
                    // 虚拟组织
                    deviceChannel.setStatus(1);
                    if (!ObjectUtils.isEmpty(businessGroupID)) {
                        deviceChannel.setBusinessGroupId(businessGroupID);
                    }
>>>>>>> 8cf5b65e


<<<<<<< HEAD
        if (statusElement != null) {
            String status = statusElement.getTextTrim().trim();
            // ONLINE OFFLINE HIKVISION DS-7716N-E4 NVR的兼容性处理
            if (status.equals("ON") || status.equals("On") || status.equals("ONLINE") || status.equals("OK")) {
                deviceChannel.setStatus(true);
            }
            if (status.equals("OFF") || status.equals("Off") || status.equals("OFFLINE")) {
                deviceChannel.setStatus(false);
            }
        }else {
            deviceChannel.setStatus(true);
        }
        // 识别自带的目录标识
        String parental = XmlUtil.getText(itemDevice, "Parental");
        // 由于海康会错误的发送65535作为这里的取值,所以这里除非是0否则认为是1
        if (!ObjectUtils.isEmpty(parental) && parental.length() == 1 && Integer.parseInt(parental) == 0) {
            deviceChannel.setParental(0);
        }else {
            deviceChannel.setParental(1);
        }
=======
                    if (!ObjectUtils.isEmpty(parentID)) {
                        if (parentID.contains("/")) {
                            String[] parentIdArray = parentID.split("/");
                            parentID = parentIdArray[parentIdArray.length - 1];
                        }
                        deviceChannel.setParentId(parentID);
                    }else {
                        if (!ObjectUtils.isEmpty(businessGroupID)) {
                            deviceChannel.setParentId(businessGroupID);
                        }
                    }
                    break;
                default:
                    // 设备目录
                    if (!ObjectUtils.isEmpty(manufacturer)) {
                        deviceChannel.setManufacture(manufacturer);
                    }
                    if (!ObjectUtils.isEmpty(model)) {
                        deviceChannel.setModel(model);
                    }
                    if (!ObjectUtils.isEmpty(owner)) {
                        deviceChannel.setOwner(owner);
                    }
                    if (!ObjectUtils.isEmpty(civilCode)) {
                        deviceChannel.setCivilCode(civilCode);
                    }
                    if (!ObjectUtils.isEmpty(businessGroupID)) {
                        deviceChannel.setBusinessGroupId(businessGroupID);
                    }
>>>>>>> 8cf5b65e

                    // 警区
                    String block = getText(itemDevice, "Block");
                    if (!ObjectUtils.isEmpty(block)) {
                        deviceChannel.setBlock(block);
                    }
                    if (!ObjectUtils.isEmpty(address)) {
                        deviceChannel.setAddress(address);
                    }

                    if (!ObjectUtils.isEmpty(secrecy)) {
                        deviceChannel.setSecrecy(secrecy);
                    }

                    // 当为设备时,是否有子设备(必选)1有,0没有
                    String parental = getText(itemDevice, "Parental");
                    if (!ObjectUtils.isEmpty(parental)) {
                        try {
                            // 由于海康会错误的发送65535作为这里的取值,所以这里除非是0否则认为是1
                            if (!ObjectUtils.isEmpty(parental) && parental.length() == 1 && Integer.parseInt(parental) == 0) {
                                deviceChannel.setParental(0);
                            }else {
                                deviceChannel.setParental(1);
                            }
                        }catch (NumberFormatException e) {
                            logger.warn("[xml解析] 从通道数据获取 parental失败： {}", parental);
                        }
                    }
                    // 父设备/区域/系统ID
                    String realParentId = parentID;
                    if (!ObjectUtils.isEmpty(parentID)) {
                        if (parentID.contains("/")) {
                            String[] parentIdArray = parentID.split("/");
                            realParentId = parentIdArray[parentIdArray.length - 1];
                        }
                        deviceChannel.setParentId(realParentId);
                    }else {
                        if (!ObjectUtils.isEmpty(businessGroupID)) {
                            deviceChannel.setParentId(businessGroupID);
                        }else {
                            if (!ObjectUtils.isEmpty(civilCode)) {
                                deviceChannel.setParentId(civilCode);
                            }
                        }
                    }
                    // 注册方式
                    if (!ObjectUtils.isEmpty(registerWay)) {
                        try {
                            int registerWayInt = Integer.parseInt(registerWay);
                            deviceChannel.setRegisterWay(registerWayInt);
                        }catch (NumberFormatException exception) {
                            logger.warn("[xml解析] 从通道数据获取registerWay失败： {}", registerWay);
                            deviceChannel.setRegisterWay(1);
                        }
                    }else {
                        deviceChannel.setRegisterWay(1);
                    }

                    // 信令安全模式(可选)缺省为0; 0:不采用;2:S/MIME 签名方式;3:S/MIME加密签名同时采用方式;4:数字摘要方式
                    String safetyWay = getText(itemDevice, "SafetyWay");
                    if (!ObjectUtils.isEmpty(safetyWay)) {
                        try {
                            deviceChannel.setSafetyWay(Integer.parseInt(safetyWay));
                        }catch (NumberFormatException e) {
                            logger.warn("[xml解析] 从通道数据获取 safetyWay失败： {}", safetyWay);
                        }
                    }

                    // 证书序列号(有证书的设备必选)
                    String certNum = getText(itemDevice, "CertNum");
                    if (!ObjectUtils.isEmpty(certNum)) {
                        deviceChannel.setCertNum(certNum);
                    }

                    // 证书有效标识(有证书的设备必选)缺省为0;证书有效标识:0:无效 1:有效
                    String certifiable = getText(itemDevice, "Certifiable");
                    if (!ObjectUtils.isEmpty(certifiable)) {
                        try {
                            deviceChannel.setCertifiable(Integer.parseInt(certifiable));
                        }catch (NumberFormatException e) {
                            logger.warn("[xml解析] 从通道数据获取 Certifiable失败： {}", certifiable);
                        }
                    }

                    // 无效原因码(有证书且证书无效的设备必选)
                    String errCode = getText(itemDevice, "ErrCode");
                    if (!ObjectUtils.isEmpty(errCode)) {
                        try {
                            deviceChannel.setErrCode(Integer.parseInt(errCode));
                        }catch (NumberFormatException e) {
                            logger.warn("[xml解析] 从通道数据获取 ErrCode失败： {}", errCode);
                        }
                    }

                    // 证书终止有效期(有证书的设备必选)
                    String endTime = getText(itemDevice, "EndTime");
                    if (!ObjectUtils.isEmpty(endTime)) {
                        deviceChannel.setEndTime(endTime);
                    }


                    // 设备/区域/系统IP地址
                    String ipAddress = getText(itemDevice, "IPAddress");
                    if (!ObjectUtils.isEmpty(ipAddress)) {
                        deviceChannel.setIpAddress(ipAddress);
                    }

                    // 设备/区域/系统端口
                    String port = getText(itemDevice, "Port");
                    if (!ObjectUtils.isEmpty(port)) {
                        try {
                            deviceChannel.setPort(Integer.parseInt(port));
                        }catch (NumberFormatException e) {
                            logger.warn("[xml解析] 从通道数据获取 Port失败： {}", port);
                        }
                    }

                    // 设备口令
                    String password = getText(itemDevice, "Password");
                    if (!ObjectUtils.isEmpty(password)) {
                        deviceChannel.setPassword(password);
                    }


                    // 设备状态
                    String status = getText(itemDevice, "Status");
                    if (status != null) {
                        // ONLINE OFFLINE HIKVISION DS-7716N-E4 NVR的兼容性处理
                        if (status.equals("ON") || status.equals("On") || status.equals("ONLINE") || status.equals("OK")) {
                            deviceChannel.setStatus(1);
                        }
                        if (status.equals("OFF") || status.equals("Off") || status.equals("OFFLINE")) {
                            deviceChannel.setStatus(0);
                        }
                    }else {
                        deviceChannel.setStatus(1);
                    }

                    // 经度
                    String longitude = getText(itemDevice, "Longitude");
                    if (NumericUtil.isDouble(longitude)) {
                        deviceChannel.setLongitude(Double.parseDouble(longitude));
                    } else {
                        deviceChannel.setLongitude(0.00);
                    }

                    // 纬度
                    String latitude = getText(itemDevice, "Latitude");
                    if (NumericUtil.isDouble(latitude)) {
                        deviceChannel.setLatitude(Double.parseDouble(latitude));
                    } else {
                        deviceChannel.setLatitude(0.00);
                    }

                    deviceChannel.setGpsTime(DateUtil.getNow());

                    // -摄像机类型扩展,标识摄像机类型:1-球机;2-半球;3-固定枪机;4-遥控枪机。当目录项为摄像机时可选
                    String ptzType = getText(itemDevice, "PTZType");
                    if (ObjectUtils.isEmpty(ptzType)) {
                        //兼容INFO中的信息
                        Element info = itemDevice.element("Info");
                        String ptzTypeFromInfo = XmlUtil.getText(info, "PTZType");
                        if(!ObjectUtils.isEmpty(ptzTypeFromInfo)){
                            try {
                                deviceChannel.setPTZType(Integer.parseInt(ptzTypeFromInfo));
                            }catch (NumberFormatException e){
                                logger.warn("[xml解析] 从通道数据info中获取PTZType失败： {}", ptzTypeFromInfo);
                            }
                        }
                    } else {
                        try {
                            deviceChannel.setPTZType(Integer.parseInt(ptzType));
                        }catch (NumberFormatException e){
                            logger.warn("[xml解析] 从通道数据中获取PTZType失败： {}", ptzType);
                        }
                    }

                    // TODO 摄像机位置类型扩展。
                    // 1-省际检查站、
                    // 2-党政机关、
                    // 3-车站码头、
                    // 4-中心广场、
                    // 5-体育场馆、
                    // 6-商业中心、
                    // 7-宗教场所、
                    // 8-校园周边、
                    // 9-治安复杂区域、
                    // 10-交通干线。
                    // String positionType = getText(itemDevice, "PositionType");

                    // TODO 摄像机安装位置室外、室内属性。1-室外、2-室内。
                    // String roomType = getText(itemDevice, "RoomType");
                    // TODO 摄像机用途属性
                    // String useType = getText(itemDevice, "UseType");
                    // TODO 摄像机补光属性。1-无补光、2-红外补光、3-白光补光
                    // String supplyLightType = getText(itemDevice, "SupplyLightType");
                    // TODO 摄像机监视方位属性。1-东、2-西、3-南、4-北、5-东南、6-东北、7-西南、8-西北。
                    // String directionType = getText(itemDevice, "DirectionType");
                    // TODO 摄像机支持的分辨率,可有多个分辨率值,各个取值间以“/”分隔。分辨率取值参见附录 F中SDPf字段规定
                    // String resolution = getText(itemDevice, "Resolution");

                    // TODO 下载倍速范围(可选),各可选参数以“/”分隔,如设备支持1,2,4倍速下载则应写为“1/2/4
                    // String downloadSpeed = getText(itemDevice, "DownloadSpeed");
                    // TODO 空域编码能力,取值0:不支持;1:1级增强(1个增强层);2:2级增强(2个增强层);3:3级增强(3个增强层)
                    // String svcSpaceSupportMode = getText(itemDevice, "SVCSpaceSupportMode");
                    // TODO 时域编码能力,取值0:不支持;1:1级增强;2:2级增强;3:3级增强
                    // String svcTimeSupportMode = getText(itemDevice, "SVCTimeSupportMode");


                    deviceChannel.setSecrecy(secrecy);
                    break;
            }
        }

        return deviceChannel;
    }

    /**
     * 新增方法支持内部嵌套
     *
     * @param element xmlElement
     * @param clazz 结果类
     * @param <T> 泛型
     * @return 结果对象
     * @throws NoSuchMethodException
     * @throws InvocationTargetException
     * @throws InstantiationException
     * @throws IllegalAccessException
     */
    public static <T> T loadElement(Element element, Class<T> clazz) throws NoSuchMethodException, InvocationTargetException, InstantiationException, IllegalAccessException {
        Field[] fields = clazz.getDeclaredFields();
        T t = clazz.getDeclaredConstructor().newInstance();
        for (Field field : fields) {
            ReflectionUtils.makeAccessible(field);
            MessageElement annotation = field.getAnnotation(MessageElement.class);
            if (annotation == null) {
                continue;
            }
            String value = annotation.value();
            String subVal = annotation.subVal();
            Element element1 = element.element(value);
            if (element1 == null) {
                continue;
            }
            if ("".equals(subVal)) {
                // 无下级数据
                Object fieldVal = element1.isTextOnly() ? element1.getText() : loadElement(element1, field.getType());
                Object o = simpleTypeDeal(field.getType(), fieldVal);
                ReflectionUtils.setField(field, t,  o);
            } else {
                // 存在下级数据
                ArrayList<Object> list = new ArrayList<>();
                Type genericType = field.getGenericType();
                if (!(genericType instanceof ParameterizedType)) {
                    continue;
                }
                Class<?> aClass = (Class<?>) ((ParameterizedType) genericType).getActualTypeArguments()[0];
                for (Element element2 : element1.elements(subVal)) {
                    list.add(loadElement(element2, aClass));
                }
                ReflectionUtils.setField(field, t, list);
            }
        }
        return t;
    }

    /**
     * 简单类型处理
     *
     * @param tClass
     * @param val
     * @return
     */
    private static Object simpleTypeDeal(Class<?> tClass, Object val) {
        if (tClass.equals(String.class)) {
            return val.toString();
        }
        if (tClass.equals(Integer.class)) {
            return Integer.valueOf(val.toString());
        }
        if (tClass.equals(Double.class)) {
            return Double.valueOf(val.toString());
        }
        if (tClass.equals(Long.class)) {
            return Long.valueOf(val.toString());
        }
        return val;
    }
}<|MERGE_RESOLUTION|>--- conflicted
+++ resolved
@@ -1,684 +1,638 @@
-package com.genersoft.iot.vmp.gb28181.utils;
-
-import com.alibaba.fastjson2.JSONArray;
-import com.alibaba.fastjson2.JSONObject;
-import com.genersoft.iot.vmp.common.CivilCodePo;
-import com.genersoft.iot.vmp.conf.CivilCodeFileConf;
-import com.genersoft.iot.vmp.gb28181.bean.Device;
-import com.genersoft.iot.vmp.gb28181.bean.DeviceChannel;
-import com.genersoft.iot.vmp.gb28181.event.subscribe.catalog.CatalogEvent;
-import com.genersoft.iot.vmp.utils.DateUtil;
-import org.dom4j.Attribute;
-import org.dom4j.Document;
-import org.dom4j.DocumentException;
-import org.dom4j.Element;
-import org.dom4j.io.SAXReader;
-import org.slf4j.Logger;
-import org.slf4j.LoggerFactory;
-import org.springframework.util.ObjectUtils;
-import org.springframework.util.ReflectionUtils;
-
-import javax.sip.RequestEvent;
-import javax.sip.message.Request;
-import java.io.ByteArrayInputStream;
-import java.io.StringReader;
-import java.lang.reflect.Field;
-import java.lang.reflect.InvocationTargetException;
-import java.lang.reflect.ParameterizedType;
-import java.lang.reflect.Type;
-import java.util.*;
-
-/**
- * 基于dom4j的工具包
- *
- *
- */
-public class XmlUtil {
-    /**
-     * 日志服务
-     */
-    private static Logger logger = LoggerFactory.getLogger(XmlUtil.class);
-
-    /**
-     * 解析XML为Document对象
-     *
-     * @param xml 被解析的XMl
-     *
-     * @return Document
-     */
-    public static Element parseXml(String xml) {
-        Document document = null;
-        //
-        StringReader sr = new StringReader(xml);
-        SAXReader saxReader = new SAXReader();
-        try {
-            document = saxReader.read(sr);
-        } catch (DocumentException e) {
-            logger.error("解析失败", e);
-        }
-        return null == document ? null : document.getRootElement();
-    }
-
-    /**
-     * 获取element对象的text的值
-     *
-     * @param em  节点的对象
-     * @param tag 节点的tag
-     * @return 节点
-     */
-    public static String getText(Element em, String tag) {
-        if (null == em) {
-            return null;
-        }
-        Element e = em.element(tag);
-        //
-        return null == e ? null : e.getText().trim();
-    }
-
-    /**
-     * 递归解析xml节点，适用于 多节点数据
-     *
-     * @param node     node
-     * @param nodeName nodeName
-     * @return List<Map<String, Object>>
-     */
-    public static List<Map<String, Object>> listNodes(Element node, String nodeName) {
-        if (null == node) {
-            return null;
-        }
-        // 初始化返回
-        List<Map<String, Object>> listMap = new ArrayList<Map<String, Object>>();
-        // 首先获取当前节点的所有属性节点
-        List<Attribute> list = node.attributes();
-
-        Map<String, Object> map = null;
-        // 遍历属性节点
-        for (Attribute attribute : list) {
-            if (nodeName.equals(node.getName())) {
-                if (null == map) {
-                    map = new HashMap<String, Object>();
-                    listMap.add(map);
-                }
-                // 取到的节点属性放到map中
-                map.put(attribute.getName(), attribute.getValue());
-            }
-
-        }
-        // 遍历当前节点下的所有节点 ，nodeName 要解析的节点名称
-        // 使用递归
-        Iterator<Element> iterator = node.elementIterator();
-        while (iterator.hasNext()) {
-            Element e = iterator.next();
-            listMap.addAll(listNodes(e, nodeName));
-        }
-        return listMap;
-    }
-
-    /**
-     * xml转json
-     *
-     * @param element
-     * @param json
-     */
-    public static void node2Json(Element element, JSONObject json) {
-        // 如果是属性
-        for (Object o : element.attributes()) {
-            Attribute attr = (Attribute) o;
-            if (!ObjectUtils.isEmpty(attr.getValue())) {
-                json.put("@" + attr.getName(), attr.getValue());
-            }
-        }
-        List<Element> chdEl = element.elements();
-        if (chdEl.isEmpty() && !ObjectUtils.isEmpty(element.getText())) {// 如果没有子元素,只有一个值
-            json.put(element.getName(), element.getText());
-        }
-
-        for (Element e : chdEl) {   // 有子元素
-            if (!e.elements().isEmpty()) {  // 子元素也有子元素
-                JSONObject chdjson = new JSONObject();
-                node2Json(e, chdjson);
-                Object o = json.get(e.getName());
-                if (o != null) {
-                    JSONArray jsona = null;
-                    if (o instanceof JSONObject) {  // 如果此元素已存在,则转为jsonArray
-                        JSONObject jsono = (JSONObject) o;
-                        json.remove(e.getName());
-                        jsona = new JSONArray();
-                        jsona.add(jsono);
-                        jsona.add(chdjson);
-                    }
-                    if (o instanceof JSONArray) {
-                        jsona = (JSONArray) o;
-                        jsona.add(chdjson);
-                    }
-                    json.put(e.getName(), jsona);
-                } else {
-                    if (!chdjson.isEmpty()) {
-                        json.put(e.getName(), chdjson);
-                    }
-                }
-            } else { // 子元素没有子元素
-                for (Object o : element.attributes()) {
-                    Attribute attr = (Attribute) o;
-                    if (!ObjectUtils.isEmpty(attr.getValue())) {
-                        json.put("@" + attr.getName(), attr.getValue());
-                    }
-                }
-                if (!e.getText().isEmpty()) {
-                    json.put(e.getName(), e.getText());
-                }
-            }
-        }
-    }
-    public static  Element getRootElement(RequestEvent evt) throws DocumentException {
-
-        return getRootElement(evt, "gb2312");
-    }
-
-    public static Element getRootElement(RequestEvent evt, String charset) throws DocumentException {
-        Request request = evt.getRequest();
-        return getRootElement(request.getRawContent(), charset);
-    }
-
-    public static Element getRootElement(byte[] content, String charset) throws DocumentException {
-        if (charset == null) {
-            charset = "gb2312";
-        }
-        SAXReader reader = new SAXReader();
-        reader.setEncoding(charset);
-        Document xml = reader.read(new ByteArrayInputStream(content));
-        return xml.getRootElement();
-    }
-
-    private enum ChannelType{
-        CivilCode, BusinessGroup,VirtualOrganization,Other
-    }
-
-    public static DeviceChannel channelContentHandler(Element itemDevice, Device device, String event, CivilCodeFileConf civilCodeFileConf){
-        DeviceChannel deviceChannel = new DeviceChannel();
-        deviceChannel.setDeviceId(device.getDeviceId());
-        Element channdelIdElement = itemDevice.element("DeviceID");
-        if (channdelIdElement == null) {
-            logger.warn("解析Catalog消息时发现缺少 DeviceID");
-            return null;
-        }
-        String channelId = channdelIdElement.getTextTrim();
-        if (ObjectUtils.isEmpty(channelId)) {
-            logger.warn("解析Catalog消息时发现缺少 DeviceID");
-            return null;
-        }
-        deviceChannel.setChannelId(channelId);
-        if (event != null && !event.equals(CatalogEvent.ADD) && !event.equals(CatalogEvent.UPDATE)) {
-            // 除了ADD和update情况下需要识别全部内容，
-            return deviceChannel;
-        }
-        Element nameElement = itemDevice.element("Name");
-        if (nameElement != null) {
-            deviceChannel.setName(nameElement.getText());
-        }
-        if(channelId.length() <= 8) {
-            deviceChannel.setHasAudio(false);
-            CivilCodePo parentCode = civilCodeFileConf.getParentCode(channelId);
-            if (parentCode != null) {
-                deviceChannel.setParentId(parentCode.getCode());
-                deviceChannel.setCivilCode(parentCode.getCode());
-            }else {
-                logger.warn("[xml解析] 无法确定行政区划{}的上级行政区划", channelId);
-            }
-<<<<<<< HEAD
-        }
-        if (channelType.equals(ChannelType.CivilCode)) {
-            // 行政区划其他字段没必要识别了，默认在线即可
-            deviceChannel.setStatus(true);
-            deviceChannel.setParental(1);
-            deviceChannel.setCreateTime(DateUtil.getNow());
-            deviceChannel.setUpdateTime(DateUtil.getNow());
-=======
-            deviceChannel.setStatus(1);
->>>>>>> 8cf5b65e
-            return deviceChannel;
-        }else {
-            if(channelId.length() != 20) {
-                logger.warn("[xml解析] 失败，编号不符合国标28181定义： {}", channelId);
-                return null;
-            }
-
-            int code = Integer.parseInt(channelId.substring(10, 13));
-            if (code == 136 || code == 137 || code == 138) {
-                deviceChannel.setHasAudio(true);
-            }else {
-                deviceChannel.setHasAudio(false);
-            }
-            // 设备厂商
-            String manufacturer = getText(itemDevice, "Manufacturer");
-            // 设备型号
-            String model = getText(itemDevice, "Model");
-            // 设备归属
-            String owner = getText(itemDevice, "Owner");
-            // 行政区域
-            String civilCode = getText(itemDevice, "CivilCode");
-            // 虚拟组织所属的业务分组ID,业务分组根据特定的业务需求制定,一个业务分组包含一组特定的虚拟组织
-            String businessGroupID = getText(itemDevice, "BusinessGroupID");
-            // 父设备/区域/系统ID
-            String parentID = getText(itemDevice, "ParentID");
-            if (parentID != null && parentID.equalsIgnoreCase("null")) {
-                parentID = null;
-            }
-<<<<<<< HEAD
-        }
-        deviceChannel.setBusinessGroupId(businessGroupID);
-        if (channelType.equals(ChannelType.BusinessGroup) || channelType.equals(ChannelType.VirtualOrganization)) {
-            // 业务分组和虚拟组织 其他字段没必要识别了，默认在线即可
-            deviceChannel.setStatus(true);
-            deviceChannel.setParental(1);
-            deviceChannel.setCreateTime(DateUtil.getNow());
-            deviceChannel.setUpdateTime(DateUtil.getNow());
-            return deviceChannel;
-        }
-=======
-            // 注册方式(必选)缺省为1;1:符合IETFRFC3261标准的认证注册模式;2:基于口令的双向认证注册模式;3:基于数字证书的双向认证注册模式
-            String registerWay = getText(itemDevice, "RegisterWay");
-            // 保密属性(必选)缺省为0;0:不涉密,1:涉密
-            String secrecy = getText(itemDevice, "Secrecy");
-            // 安装地址
-            String address = getText(itemDevice, "Address");
-
-            switch (code){
-                case 200:
-                    // 系统目录
-                    if (!ObjectUtils.isEmpty(manufacturer)) {
-                        deviceChannel.setManufacture(manufacturer);
-                    }
-                    if (!ObjectUtils.isEmpty(model)) {
-                        deviceChannel.setModel(model);
-                    }
-                    if (!ObjectUtils.isEmpty(owner)) {
-                        deviceChannel.setOwner(owner);
-                    }
-                    if (!ObjectUtils.isEmpty(civilCode)) {
-                        deviceChannel.setCivilCode(civilCode);
-                        deviceChannel.setParentId(civilCode);
-                    }else {
-                        if (!ObjectUtils.isEmpty(parentID)) {
-                            deviceChannel.setParentId(parentID);
-                        }
-                    }
-                    if (!ObjectUtils.isEmpty(address)) {
-                        deviceChannel.setAddress(address);
-                    }
-                    deviceChannel.setStatus(1);
-                    if (!ObjectUtils.isEmpty(registerWay)) {
-                        try {
-                            deviceChannel.setRegisterWay(Integer.parseInt(registerWay));
-                        }catch (NumberFormatException exception) {
-                            logger.warn("[xml解析] 从通道数据获取registerWay失败： {}", registerWay);
-                        }
-                    }
-                    if (!ObjectUtils.isEmpty(secrecy)) {
-                        deviceChannel.setSecrecy(secrecy);
-                    }
-                    return deviceChannel;
-                case 215:
-                    // 业务分组
-                    deviceChannel.setStatus(1);
-                    if (!ObjectUtils.isEmpty(parentID)) {
-                        if (!parentID.trim().equalsIgnoreCase(device.getDeviceId())) {
-                            deviceChannel.setParentId(parentID);
-                        }
-                    }else {
-                        logger.warn("[xml解析] 业务分组数据中缺少关键信息->ParentId");
-                        if (!ObjectUtils.isEmpty(civilCode)) {
-                            deviceChannel.setCivilCode(civilCode);
-                        }
-                    }
-                    break;
-                case 216:
-                    // 虚拟组织
-                    deviceChannel.setStatus(1);
-                    if (!ObjectUtils.isEmpty(businessGroupID)) {
-                        deviceChannel.setBusinessGroupId(businessGroupID);
-                    }
->>>>>>> 8cf5b65e
-
-
-<<<<<<< HEAD
-        if (statusElement != null) {
-            String status = statusElement.getTextTrim().trim();
-            // ONLINE OFFLINE HIKVISION DS-7716N-E4 NVR的兼容性处理
-            if (status.equals("ON") || status.equals("On") || status.equals("ONLINE") || status.equals("OK")) {
-                deviceChannel.setStatus(true);
-            }
-            if (status.equals("OFF") || status.equals("Off") || status.equals("OFFLINE")) {
-                deviceChannel.setStatus(false);
-            }
-        }else {
-            deviceChannel.setStatus(true);
-        }
-        // 识别自带的目录标识
-        String parental = XmlUtil.getText(itemDevice, "Parental");
-        // 由于海康会错误的发送65535作为这里的取值,所以这里除非是0否则认为是1
-        if (!ObjectUtils.isEmpty(parental) && parental.length() == 1 && Integer.parseInt(parental) == 0) {
-            deviceChannel.setParental(0);
-        }else {
-            deviceChannel.setParental(1);
-        }
-=======
-                    if (!ObjectUtils.isEmpty(parentID)) {
-                        if (parentID.contains("/")) {
-                            String[] parentIdArray = parentID.split("/");
-                            parentID = parentIdArray[parentIdArray.length - 1];
-                        }
-                        deviceChannel.setParentId(parentID);
-                    }else {
-                        if (!ObjectUtils.isEmpty(businessGroupID)) {
-                            deviceChannel.setParentId(businessGroupID);
-                        }
-                    }
-                    break;
-                default:
-                    // 设备目录
-                    if (!ObjectUtils.isEmpty(manufacturer)) {
-                        deviceChannel.setManufacture(manufacturer);
-                    }
-                    if (!ObjectUtils.isEmpty(model)) {
-                        deviceChannel.setModel(model);
-                    }
-                    if (!ObjectUtils.isEmpty(owner)) {
-                        deviceChannel.setOwner(owner);
-                    }
-                    if (!ObjectUtils.isEmpty(civilCode)) {
-                        deviceChannel.setCivilCode(civilCode);
-                    }
-                    if (!ObjectUtils.isEmpty(businessGroupID)) {
-                        deviceChannel.setBusinessGroupId(businessGroupID);
-                    }
->>>>>>> 8cf5b65e
-
-                    // 警区
-                    String block = getText(itemDevice, "Block");
-                    if (!ObjectUtils.isEmpty(block)) {
-                        deviceChannel.setBlock(block);
-                    }
-                    if (!ObjectUtils.isEmpty(address)) {
-                        deviceChannel.setAddress(address);
-                    }
-
-                    if (!ObjectUtils.isEmpty(secrecy)) {
-                        deviceChannel.setSecrecy(secrecy);
-                    }
-
-                    // 当为设备时,是否有子设备(必选)1有,0没有
-                    String parental = getText(itemDevice, "Parental");
-                    if (!ObjectUtils.isEmpty(parental)) {
-                        try {
-                            // 由于海康会错误的发送65535作为这里的取值,所以这里除非是0否则认为是1
-                            if (!ObjectUtils.isEmpty(parental) && parental.length() == 1 && Integer.parseInt(parental) == 0) {
-                                deviceChannel.setParental(0);
-                            }else {
-                                deviceChannel.setParental(1);
-                            }
-                        }catch (NumberFormatException e) {
-                            logger.warn("[xml解析] 从通道数据获取 parental失败： {}", parental);
-                        }
-                    }
-                    // 父设备/区域/系统ID
-                    String realParentId = parentID;
-                    if (!ObjectUtils.isEmpty(parentID)) {
-                        if (parentID.contains("/")) {
-                            String[] parentIdArray = parentID.split("/");
-                            realParentId = parentIdArray[parentIdArray.length - 1];
-                        }
-                        deviceChannel.setParentId(realParentId);
-                    }else {
-                        if (!ObjectUtils.isEmpty(businessGroupID)) {
-                            deviceChannel.setParentId(businessGroupID);
-                        }else {
-                            if (!ObjectUtils.isEmpty(civilCode)) {
-                                deviceChannel.setParentId(civilCode);
-                            }
-                        }
-                    }
-                    // 注册方式
-                    if (!ObjectUtils.isEmpty(registerWay)) {
-                        try {
-                            int registerWayInt = Integer.parseInt(registerWay);
-                            deviceChannel.setRegisterWay(registerWayInt);
-                        }catch (NumberFormatException exception) {
-                            logger.warn("[xml解析] 从通道数据获取registerWay失败： {}", registerWay);
-                            deviceChannel.setRegisterWay(1);
-                        }
-                    }else {
-                        deviceChannel.setRegisterWay(1);
-                    }
-
-                    // 信令安全模式(可选)缺省为0; 0:不采用;2:S/MIME 签名方式;3:S/MIME加密签名同时采用方式;4:数字摘要方式
-                    String safetyWay = getText(itemDevice, "SafetyWay");
-                    if (!ObjectUtils.isEmpty(safetyWay)) {
-                        try {
-                            deviceChannel.setSafetyWay(Integer.parseInt(safetyWay));
-                        }catch (NumberFormatException e) {
-                            logger.warn("[xml解析] 从通道数据获取 safetyWay失败： {}", safetyWay);
-                        }
-                    }
-
-                    // 证书序列号(有证书的设备必选)
-                    String certNum = getText(itemDevice, "CertNum");
-                    if (!ObjectUtils.isEmpty(certNum)) {
-                        deviceChannel.setCertNum(certNum);
-                    }
-
-                    // 证书有效标识(有证书的设备必选)缺省为0;证书有效标识:0:无效 1:有效
-                    String certifiable = getText(itemDevice, "Certifiable");
-                    if (!ObjectUtils.isEmpty(certifiable)) {
-                        try {
-                            deviceChannel.setCertifiable(Integer.parseInt(certifiable));
-                        }catch (NumberFormatException e) {
-                            logger.warn("[xml解析] 从通道数据获取 Certifiable失败： {}", certifiable);
-                        }
-                    }
-
-                    // 无效原因码(有证书且证书无效的设备必选)
-                    String errCode = getText(itemDevice, "ErrCode");
-                    if (!ObjectUtils.isEmpty(errCode)) {
-                        try {
-                            deviceChannel.setErrCode(Integer.parseInt(errCode));
-                        }catch (NumberFormatException e) {
-                            logger.warn("[xml解析] 从通道数据获取 ErrCode失败： {}", errCode);
-                        }
-                    }
-
-                    // 证书终止有效期(有证书的设备必选)
-                    String endTime = getText(itemDevice, "EndTime");
-                    if (!ObjectUtils.isEmpty(endTime)) {
-                        deviceChannel.setEndTime(endTime);
-                    }
-
-
-                    // 设备/区域/系统IP地址
-                    String ipAddress = getText(itemDevice, "IPAddress");
-                    if (!ObjectUtils.isEmpty(ipAddress)) {
-                        deviceChannel.setIpAddress(ipAddress);
-                    }
-
-                    // 设备/区域/系统端口
-                    String port = getText(itemDevice, "Port");
-                    if (!ObjectUtils.isEmpty(port)) {
-                        try {
-                            deviceChannel.setPort(Integer.parseInt(port));
-                        }catch (NumberFormatException e) {
-                            logger.warn("[xml解析] 从通道数据获取 Port失败： {}", port);
-                        }
-                    }
-
-                    // 设备口令
-                    String password = getText(itemDevice, "Password");
-                    if (!ObjectUtils.isEmpty(password)) {
-                        deviceChannel.setPassword(password);
-                    }
-
-
-                    // 设备状态
-                    String status = getText(itemDevice, "Status");
-                    if (status != null) {
-                        // ONLINE OFFLINE HIKVISION DS-7716N-E4 NVR的兼容性处理
-                        if (status.equals("ON") || status.equals("On") || status.equals("ONLINE") || status.equals("OK")) {
-                            deviceChannel.setStatus(1);
-                        }
-                        if (status.equals("OFF") || status.equals("Off") || status.equals("OFFLINE")) {
-                            deviceChannel.setStatus(0);
-                        }
-                    }else {
-                        deviceChannel.setStatus(1);
-                    }
-
-                    // 经度
-                    String longitude = getText(itemDevice, "Longitude");
-                    if (NumericUtil.isDouble(longitude)) {
-                        deviceChannel.setLongitude(Double.parseDouble(longitude));
-                    } else {
-                        deviceChannel.setLongitude(0.00);
-                    }
-
-                    // 纬度
-                    String latitude = getText(itemDevice, "Latitude");
-                    if (NumericUtil.isDouble(latitude)) {
-                        deviceChannel.setLatitude(Double.parseDouble(latitude));
-                    } else {
-                        deviceChannel.setLatitude(0.00);
-                    }
-
-                    deviceChannel.setGpsTime(DateUtil.getNow());
-
-                    // -摄像机类型扩展,标识摄像机类型:1-球机;2-半球;3-固定枪机;4-遥控枪机。当目录项为摄像机时可选
-                    String ptzType = getText(itemDevice, "PTZType");
-                    if (ObjectUtils.isEmpty(ptzType)) {
-                        //兼容INFO中的信息
-                        Element info = itemDevice.element("Info");
-                        String ptzTypeFromInfo = XmlUtil.getText(info, "PTZType");
-                        if(!ObjectUtils.isEmpty(ptzTypeFromInfo)){
-                            try {
-                                deviceChannel.setPTZType(Integer.parseInt(ptzTypeFromInfo));
-                            }catch (NumberFormatException e){
-                                logger.warn("[xml解析] 从通道数据info中获取PTZType失败： {}", ptzTypeFromInfo);
-                            }
-                        }
-                    } else {
-                        try {
-                            deviceChannel.setPTZType(Integer.parseInt(ptzType));
-                        }catch (NumberFormatException e){
-                            logger.warn("[xml解析] 从通道数据中获取PTZType失败： {}", ptzType);
-                        }
-                    }
-
-                    // TODO 摄像机位置类型扩展。
-                    // 1-省际检查站、
-                    // 2-党政机关、
-                    // 3-车站码头、
-                    // 4-中心广场、
-                    // 5-体育场馆、
-                    // 6-商业中心、
-                    // 7-宗教场所、
-                    // 8-校园周边、
-                    // 9-治安复杂区域、
-                    // 10-交通干线。
-                    // String positionType = getText(itemDevice, "PositionType");
-
-                    // TODO 摄像机安装位置室外、室内属性。1-室外、2-室内。
-                    // String roomType = getText(itemDevice, "RoomType");
-                    // TODO 摄像机用途属性
-                    // String useType = getText(itemDevice, "UseType");
-                    // TODO 摄像机补光属性。1-无补光、2-红外补光、3-白光补光
-                    // String supplyLightType = getText(itemDevice, "SupplyLightType");
-                    // TODO 摄像机监视方位属性。1-东、2-西、3-南、4-北、5-东南、6-东北、7-西南、8-西北。
-                    // String directionType = getText(itemDevice, "DirectionType");
-                    // TODO 摄像机支持的分辨率,可有多个分辨率值,各个取值间以“/”分隔。分辨率取值参见附录 F中SDPf字段规定
-                    // String resolution = getText(itemDevice, "Resolution");
-
-                    // TODO 下载倍速范围(可选),各可选参数以“/”分隔,如设备支持1,2,4倍速下载则应写为“1/2/4
-                    // String downloadSpeed = getText(itemDevice, "DownloadSpeed");
-                    // TODO 空域编码能力,取值0:不支持;1:1级增强(1个增强层);2:2级增强(2个增强层);3:3级增强(3个增强层)
-                    // String svcSpaceSupportMode = getText(itemDevice, "SVCSpaceSupportMode");
-                    // TODO 时域编码能力,取值0:不支持;1:1级增强;2:2级增强;3:3级增强
-                    // String svcTimeSupportMode = getText(itemDevice, "SVCTimeSupportMode");
-
-
-                    deviceChannel.setSecrecy(secrecy);
-                    break;
-            }
-        }
-
-        return deviceChannel;
-    }
-
-    /**
-     * 新增方法支持内部嵌套
-     *
-     * @param element xmlElement
-     * @param clazz 结果类
-     * @param <T> 泛型
-     * @return 结果对象
-     * @throws NoSuchMethodException
-     * @throws InvocationTargetException
-     * @throws InstantiationException
-     * @throws IllegalAccessException
-     */
-    public static <T> T loadElement(Element element, Class<T> clazz) throws NoSuchMethodException, InvocationTargetException, InstantiationException, IllegalAccessException {
-        Field[] fields = clazz.getDeclaredFields();
-        T t = clazz.getDeclaredConstructor().newInstance();
-        for (Field field : fields) {
-            ReflectionUtils.makeAccessible(field);
-            MessageElement annotation = field.getAnnotation(MessageElement.class);
-            if (annotation == null) {
-                continue;
-            }
-            String value = annotation.value();
-            String subVal = annotation.subVal();
-            Element element1 = element.element(value);
-            if (element1 == null) {
-                continue;
-            }
-            if ("".equals(subVal)) {
-                // 无下级数据
-                Object fieldVal = element1.isTextOnly() ? element1.getText() : loadElement(element1, field.getType());
-                Object o = simpleTypeDeal(field.getType(), fieldVal);
-                ReflectionUtils.setField(field, t,  o);
-            } else {
-                // 存在下级数据
-                ArrayList<Object> list = new ArrayList<>();
-                Type genericType = field.getGenericType();
-                if (!(genericType instanceof ParameterizedType)) {
-                    continue;
-                }
-                Class<?> aClass = (Class<?>) ((ParameterizedType) genericType).getActualTypeArguments()[0];
-                for (Element element2 : element1.elements(subVal)) {
-                    list.add(loadElement(element2, aClass));
-                }
-                ReflectionUtils.setField(field, t, list);
-            }
-        }
-        return t;
-    }
-
-    /**
-     * 简单类型处理
-     *
-     * @param tClass
-     * @param val
-     * @return
-     */
-    private static Object simpleTypeDeal(Class<?> tClass, Object val) {
-        if (tClass.equals(String.class)) {
-            return val.toString();
-        }
-        if (tClass.equals(Integer.class)) {
-            return Integer.valueOf(val.toString());
-        }
-        if (tClass.equals(Double.class)) {
-            return Double.valueOf(val.toString());
-        }
-        if (tClass.equals(Long.class)) {
-            return Long.valueOf(val.toString());
-        }
-        return val;
-    }
+package com.genersoft.iot.vmp.gb28181.utils;
+
+import com.alibaba.fastjson2.JSONArray;
+import com.alibaba.fastjson2.JSONObject;
+import com.genersoft.iot.vmp.common.CivilCodePo;
+import com.genersoft.iot.vmp.conf.CivilCodeFileConf;
+import com.genersoft.iot.vmp.gb28181.bean.Device;
+import com.genersoft.iot.vmp.gb28181.bean.DeviceChannel;
+import com.genersoft.iot.vmp.gb28181.event.subscribe.catalog.CatalogEvent;
+import com.genersoft.iot.vmp.utils.DateUtil;
+import org.dom4j.Attribute;
+import org.dom4j.Document;
+import org.dom4j.DocumentException;
+import org.dom4j.Element;
+import org.dom4j.io.SAXReader;
+import org.slf4j.Logger;
+import org.slf4j.LoggerFactory;
+import org.springframework.util.ObjectUtils;
+import org.springframework.util.ReflectionUtils;
+
+import javax.sip.RequestEvent;
+import javax.sip.message.Request;
+import java.io.ByteArrayInputStream;
+import java.io.StringReader;
+import java.lang.reflect.Field;
+import java.lang.reflect.InvocationTargetException;
+import java.lang.reflect.ParameterizedType;
+import java.lang.reflect.Type;
+import java.util.*;
+
+/**
+ * 基于dom4j的工具包
+ *
+ *
+ */
+public class XmlUtil {
+    /**
+     * 日志服务
+     */
+    private static Logger logger = LoggerFactory.getLogger(XmlUtil.class);
+
+    /**
+     * 解析XML为Document对象
+     *
+     * @param xml 被解析的XMl
+     *
+     * @return Document
+     */
+    public static Element parseXml(String xml) {
+        Document document = null;
+        //
+        StringReader sr = new StringReader(xml);
+        SAXReader saxReader = new SAXReader();
+        try {
+            document = saxReader.read(sr);
+        } catch (DocumentException e) {
+            logger.error("解析失败", e);
+        }
+        return null == document ? null : document.getRootElement();
+    }
+
+    /**
+     * 获取element对象的text的值
+     *
+     * @param em  节点的对象
+     * @param tag 节点的tag
+     * @return 节点
+     */
+    public static String getText(Element em, String tag) {
+        if (null == em) {
+            return null;
+        }
+        Element e = em.element(tag);
+        //
+        return null == e ? null : e.getText().trim();
+    }
+
+    /**
+     * 递归解析xml节点，适用于 多节点数据
+     *
+     * @param node     node
+     * @param nodeName nodeName
+     * @return List<Map<String, Object>>
+     */
+    public static List<Map<String, Object>> listNodes(Element node, String nodeName) {
+        if (null == node) {
+            return null;
+        }
+        // 初始化返回
+        List<Map<String, Object>> listMap = new ArrayList<Map<String, Object>>();
+        // 首先获取当前节点的所有属性节点
+        List<Attribute> list = node.attributes();
+
+        Map<String, Object> map = null;
+        // 遍历属性节点
+        for (Attribute attribute : list) {
+            if (nodeName.equals(node.getName())) {
+                if (null == map) {
+                    map = new HashMap<String, Object>();
+                    listMap.add(map);
+                }
+                // 取到的节点属性放到map中
+                map.put(attribute.getName(), attribute.getValue());
+            }
+
+        }
+        // 遍历当前节点下的所有节点 ，nodeName 要解析的节点名称
+        // 使用递归
+        Iterator<Element> iterator = node.elementIterator();
+        while (iterator.hasNext()) {
+            Element e = iterator.next();
+            listMap.addAll(listNodes(e, nodeName));
+        }
+        return listMap;
+    }
+
+    /**
+     * xml转json
+     *
+     * @param element
+     * @param json
+     */
+    public static void node2Json(Element element, JSONObject json) {
+        // 如果是属性
+        for (Object o : element.attributes()) {
+            Attribute attr = (Attribute) o;
+            if (!ObjectUtils.isEmpty(attr.getValue())) {
+                json.put("@" + attr.getName(), attr.getValue());
+            }
+        }
+        List<Element> chdEl = element.elements();
+        if (chdEl.isEmpty() && !ObjectUtils.isEmpty(element.getText())) {// 如果没有子元素,只有一个值
+            json.put(element.getName(), element.getText());
+        }
+
+        for (Element e : chdEl) {   // 有子元素
+            if (!e.elements().isEmpty()) {  // 子元素也有子元素
+                JSONObject chdjson = new JSONObject();
+                node2Json(e, chdjson);
+                Object o = json.get(e.getName());
+                if (o != null) {
+                    JSONArray jsona = null;
+                    if (o instanceof JSONObject) {  // 如果此元素已存在,则转为jsonArray
+                        JSONObject jsono = (JSONObject) o;
+                        json.remove(e.getName());
+                        jsona = new JSONArray();
+                        jsona.add(jsono);
+                        jsona.add(chdjson);
+                    }
+                    if (o instanceof JSONArray) {
+                        jsona = (JSONArray) o;
+                        jsona.add(chdjson);
+                    }
+                    json.put(e.getName(), jsona);
+                } else {
+                    if (!chdjson.isEmpty()) {
+                        json.put(e.getName(), chdjson);
+                    }
+                }
+            } else { // 子元素没有子元素
+                for (Object o : element.attributes()) {
+                    Attribute attr = (Attribute) o;
+                    if (!ObjectUtils.isEmpty(attr.getValue())) {
+                        json.put("@" + attr.getName(), attr.getValue());
+                    }
+                }
+                if (!e.getText().isEmpty()) {
+                    json.put(e.getName(), e.getText());
+                }
+            }
+        }
+    }
+    public static  Element getRootElement(RequestEvent evt) throws DocumentException {
+
+        return getRootElement(evt, "gb2312");
+    }
+
+    public static Element getRootElement(RequestEvent evt, String charset) throws DocumentException {
+        Request request = evt.getRequest();
+        return getRootElement(request.getRawContent(), charset);
+    }
+
+    public static Element getRootElement(byte[] content, String charset) throws DocumentException {
+        if (charset == null) {
+            charset = "gb2312";
+        }
+        SAXReader reader = new SAXReader();
+        reader.setEncoding(charset);
+        Document xml = reader.read(new ByteArrayInputStream(content));
+        return xml.getRootElement();
+    }
+
+    private enum ChannelType{
+        CivilCode, BusinessGroup,VirtualOrganization,Other
+    }
+
+    public static DeviceChannel channelContentHandler(Element itemDevice, Device device, String event, CivilCodeFileConf civilCodeFileConf){
+        DeviceChannel deviceChannel = new DeviceChannel();
+        deviceChannel.setDeviceId(device.getDeviceId());
+        Element channdelIdElement = itemDevice.element("DeviceID");
+        if (channdelIdElement == null) {
+            logger.warn("解析Catalog消息时发现缺少 DeviceID");
+            return null;
+        }
+        String channelId = channdelIdElement.getTextTrim();
+        if (ObjectUtils.isEmpty(channelId)) {
+            logger.warn("解析Catalog消息时发现缺少 DeviceID");
+            return null;
+        }
+        deviceChannel.setChannelId(channelId);
+        if (event != null && !event.equals(CatalogEvent.ADD) && !event.equals(CatalogEvent.UPDATE)) {
+            // 除了ADD和update情况下需要识别全部内容，
+            return deviceChannel;
+        }
+        Element nameElement = itemDevice.element("Name");
+        if (nameElement != null) {
+            deviceChannel.setName(nameElement.getText());
+        }
+        if(channelId.length() <= 8) {
+            deviceChannel.setHasAudio(false);
+            CivilCodePo parentCode = civilCodeFileConf.getParentCode(channelId);
+            if (parentCode != null) {
+                deviceChannel.setParentId(parentCode.getCode());
+                deviceChannel.setCivilCode(parentCode.getCode());
+            }else {
+                logger.warn("[xml解析] 无法确定行政区划{}的上级行政区划", channelId);
+            }
+            deviceChannel.setStatus(1);
+            return deviceChannel;
+        }else {
+            if(channelId.length() != 20) {
+                logger.warn("[xml解析] 失败，编号不符合国标28181定义： {}", channelId);
+                return null;
+            }
+
+            int code = Integer.parseInt(channelId.substring(10, 13));
+            if (code == 136 || code == 137 || code == 138) {
+                deviceChannel.setHasAudio(true);
+            }else {
+                deviceChannel.setHasAudio(false);
+            }
+            // 设备厂商
+            String manufacturer = getText(itemDevice, "Manufacturer");
+            // 设备型号
+            String model = getText(itemDevice, "Model");
+            // 设备归属
+            String owner = getText(itemDevice, "Owner");
+            // 行政区域
+            String civilCode = getText(itemDevice, "CivilCode");
+            // 虚拟组织所属的业务分组ID,业务分组根据特定的业务需求制定,一个业务分组包含一组特定的虚拟组织
+            String businessGroupID = getText(itemDevice, "BusinessGroupID");
+            // 父设备/区域/系统ID
+            String parentID = getText(itemDevice, "ParentID");
+            if (parentID != null && parentID.equalsIgnoreCase("null")) {
+                parentID = null;
+            }
+            // 注册方式(必选)缺省为1;1:符合IETFRFC3261标准的认证注册模式;2:基于口令的双向认证注册模式;3:基于数字证书的双向认证注册模式
+            String registerWay = getText(itemDevice, "RegisterWay");
+            // 保密属性(必选)缺省为0;0:不涉密,1:涉密
+            String secrecy = getText(itemDevice, "Secrecy");
+            // 安装地址
+            String address = getText(itemDevice, "Address");
+
+            switch (code){
+                case 200:
+                    // 系统目录
+                    if (!ObjectUtils.isEmpty(manufacturer)) {
+                        deviceChannel.setManufacture(manufacturer);
+                    }
+                    if (!ObjectUtils.isEmpty(model)) {
+                        deviceChannel.setModel(model);
+                    }
+                    if (!ObjectUtils.isEmpty(owner)) {
+                        deviceChannel.setOwner(owner);
+                    }
+                    if (!ObjectUtils.isEmpty(civilCode)) {
+                        deviceChannel.setCivilCode(civilCode);
+                        deviceChannel.setParentId(civilCode);
+                    }else {
+                        if (!ObjectUtils.isEmpty(parentID)) {
+                            deviceChannel.setParentId(parentID);
+                        }
+                    }
+                    if (!ObjectUtils.isEmpty(address)) {
+                        deviceChannel.setAddress(address);
+                    }
+                    deviceChannel.setStatus(1);
+                    if (!ObjectUtils.isEmpty(registerWay)) {
+                        try {
+                            deviceChannel.setRegisterWay(Integer.parseInt(registerWay));
+                        }catch (NumberFormatException exception) {
+                            logger.warn("[xml解析] 从通道数据获取registerWay失败： {}", registerWay);
+                        }
+                    }
+                    if (!ObjectUtils.isEmpty(secrecy)) {
+                        deviceChannel.setSecrecy(secrecy);
+                    }
+                    return deviceChannel;
+                case 215:
+                    // 业务分组
+                    deviceChannel.setStatus(1);
+                    if (!ObjectUtils.isEmpty(parentID)) {
+                        if (!parentID.trim().equalsIgnoreCase(device.getDeviceId())) {
+                            deviceChannel.setParentId(parentID);
+                        }
+                    }else {
+                        logger.warn("[xml解析] 业务分组数据中缺少关键信息->ParentId");
+                        if (!ObjectUtils.isEmpty(civilCode)) {
+                            deviceChannel.setCivilCode(civilCode);
+                        }
+                    }
+                    break;
+                case 216:
+                    // 虚拟组织
+                    deviceChannel.setStatus(1);
+                    if (!ObjectUtils.isEmpty(businessGroupID)) {
+                        deviceChannel.setBusinessGroupId(businessGroupID);
+                    }
+
+
+                    if (!ObjectUtils.isEmpty(parentID)) {
+                        if (parentID.contains("/")) {
+                            String[] parentIdArray = parentID.split("/");
+                            parentID = parentIdArray[parentIdArray.length - 1];
+                        }
+                        deviceChannel.setParentId(parentID);
+                    }else {
+                        if (!ObjectUtils.isEmpty(businessGroupID)) {
+                            deviceChannel.setParentId(businessGroupID);
+                        }
+                    }
+                    break;
+                default:
+                    // 设备目录
+                    if (!ObjectUtils.isEmpty(manufacturer)) {
+                        deviceChannel.setManufacture(manufacturer);
+                    }
+                    if (!ObjectUtils.isEmpty(model)) {
+                        deviceChannel.setModel(model);
+                    }
+                    if (!ObjectUtils.isEmpty(owner)) {
+                        deviceChannel.setOwner(owner);
+                    }
+                    if (!ObjectUtils.isEmpty(civilCode)) {
+                        deviceChannel.setCivilCode(civilCode);
+                    }
+                    if (!ObjectUtils.isEmpty(businessGroupID)) {
+                        deviceChannel.setBusinessGroupId(businessGroupID);
+                    }
+
+                    // 警区
+                    String block = getText(itemDevice, "Block");
+                    if (!ObjectUtils.isEmpty(block)) {
+                        deviceChannel.setBlock(block);
+                    }
+                    if (!ObjectUtils.isEmpty(address)) {
+                        deviceChannel.setAddress(address);
+                    }
+
+                    if (!ObjectUtils.isEmpty(secrecy)) {
+                        deviceChannel.setSecrecy(secrecy);
+                    }
+
+                    // 当为设备时,是否有子设备(必选)1有,0没有
+                    String parental = getText(itemDevice, "Parental");
+                    if (!ObjectUtils.isEmpty(parental)) {
+                        try {
+                            // 由于海康会错误的发送65535作为这里的取值,所以这里除非是0否则认为是1
+                            if (!ObjectUtils.isEmpty(parental) && parental.length() == 1 && Integer.parseInt(parental) == 0) {
+                                deviceChannel.setParental(0);
+                            }else {
+                                deviceChannel.setParental(1);
+                            }
+                        }catch (NumberFormatException e) {
+                            logger.warn("[xml解析] 从通道数据获取 parental失败： {}", parental);
+                        }
+                    }
+                    // 父设备/区域/系统ID
+                    String realParentId = parentID;
+                    if (!ObjectUtils.isEmpty(parentID)) {
+                        if (parentID.contains("/")) {
+                            String[] parentIdArray = parentID.split("/");
+                            realParentId = parentIdArray[parentIdArray.length - 1];
+                        }
+                        deviceChannel.setParentId(realParentId);
+                    }else {
+                        if (!ObjectUtils.isEmpty(businessGroupID)) {
+                            deviceChannel.setParentId(businessGroupID);
+                        }else {
+                            if (!ObjectUtils.isEmpty(civilCode)) {
+                                deviceChannel.setParentId(civilCode);
+                            }
+                        }
+                    }
+                    // 注册方式
+                    if (!ObjectUtils.isEmpty(registerWay)) {
+                        try {
+                            int registerWayInt = Integer.parseInt(registerWay);
+                            deviceChannel.setRegisterWay(registerWayInt);
+                        }catch (NumberFormatException exception) {
+                            logger.warn("[xml解析] 从通道数据获取registerWay失败： {}", registerWay);
+                            deviceChannel.setRegisterWay(1);
+                        }
+                    }else {
+                        deviceChannel.setRegisterWay(1);
+                    }
+
+                    // 信令安全模式(可选)缺省为0; 0:不采用;2:S/MIME 签名方式;3:S/MIME加密签名同时采用方式;4:数字摘要方式
+                    String safetyWay = getText(itemDevice, "SafetyWay");
+                    if (!ObjectUtils.isEmpty(safetyWay)) {
+                        try {
+                            deviceChannel.setSafetyWay(Integer.parseInt(safetyWay));
+                        }catch (NumberFormatException e) {
+                            logger.warn("[xml解析] 从通道数据获取 safetyWay失败： {}", safetyWay);
+                        }
+                    }
+
+                    // 证书序列号(有证书的设备必选)
+                    String certNum = getText(itemDevice, "CertNum");
+                    if (!ObjectUtils.isEmpty(certNum)) {
+                        deviceChannel.setCertNum(certNum);
+                    }
+
+                    // 证书有效标识(有证书的设备必选)缺省为0;证书有效标识:0:无效 1:有效
+                    String certifiable = getText(itemDevice, "Certifiable");
+                    if (!ObjectUtils.isEmpty(certifiable)) {
+                        try {
+                            deviceChannel.setCertifiable(Integer.parseInt(certifiable));
+                        }catch (NumberFormatException e) {
+                            logger.warn("[xml解析] 从通道数据获取 Certifiable失败： {}", certifiable);
+                        }
+                    }
+
+                    // 无效原因码(有证书且证书无效的设备必选)
+                    String errCode = getText(itemDevice, "ErrCode");
+                    if (!ObjectUtils.isEmpty(errCode)) {
+                        try {
+                            deviceChannel.setErrCode(Integer.parseInt(errCode));
+                        }catch (NumberFormatException e) {
+                            logger.warn("[xml解析] 从通道数据获取 ErrCode失败： {}", errCode);
+                        }
+                    }
+
+                    // 证书终止有效期(有证书的设备必选)
+                    String endTime = getText(itemDevice, "EndTime");
+                    if (!ObjectUtils.isEmpty(endTime)) {
+                        deviceChannel.setEndTime(endTime);
+                    }
+
+
+                    // 设备/区域/系统IP地址
+                    String ipAddress = getText(itemDevice, "IPAddress");
+                    if (!ObjectUtils.isEmpty(ipAddress)) {
+                        deviceChannel.setIpAddress(ipAddress);
+                    }
+
+                    // 设备/区域/系统端口
+                    String port = getText(itemDevice, "Port");
+                    if (!ObjectUtils.isEmpty(port)) {
+                        try {
+                            deviceChannel.setPort(Integer.parseInt(port));
+                        }catch (NumberFormatException e) {
+                            logger.warn("[xml解析] 从通道数据获取 Port失败： {}", port);
+                        }
+                    }
+
+                    // 设备口令
+                    String password = getText(itemDevice, "Password");
+                    if (!ObjectUtils.isEmpty(password)) {
+                        deviceChannel.setPassword(password);
+                    }
+
+
+                    // 设备状态
+                    String status = getText(itemDevice, "Status");
+                    if (status != null) {
+                        // ONLINE OFFLINE HIKVISION DS-7716N-E4 NVR的兼容性处理
+                        if (status.equals("ON") || status.equals("On") || status.equals("ONLINE") || status.equals("OK")) {
+                            deviceChannel.setStatus(1);
+                        }
+                        if (status.equals("OFF") || status.equals("Off") || status.equals("OFFLINE")) {
+                            deviceChannel.setStatus(0);
+                        }
+                    }else {
+                        deviceChannel.setStatus(1);
+                    }
+
+                    // 经度
+                    String longitude = getText(itemDevice, "Longitude");
+                    if (NumericUtil.isDouble(longitude)) {
+                        deviceChannel.setLongitude(Double.parseDouble(longitude));
+                    } else {
+                        deviceChannel.setLongitude(0.00);
+                    }
+
+                    // 纬度
+                    String latitude = getText(itemDevice, "Latitude");
+                    if (NumericUtil.isDouble(latitude)) {
+                        deviceChannel.setLatitude(Double.parseDouble(latitude));
+                    } else {
+                        deviceChannel.setLatitude(0.00);
+                    }
+
+                    deviceChannel.setGpsTime(DateUtil.getNow());
+
+                    // -摄像机类型扩展,标识摄像机类型:1-球机;2-半球;3-固定枪机;4-遥控枪机。当目录项为摄像机时可选
+                    String ptzType = getText(itemDevice, "PTZType");
+                    if (ObjectUtils.isEmpty(ptzType)) {
+                        //兼容INFO中的信息
+                        Element info = itemDevice.element("Info");
+                        String ptzTypeFromInfo = XmlUtil.getText(info, "PTZType");
+                        if(!ObjectUtils.isEmpty(ptzTypeFromInfo)){
+                            try {
+                                deviceChannel.setPTZType(Integer.parseInt(ptzTypeFromInfo));
+                            }catch (NumberFormatException e){
+                                logger.warn("[xml解析] 从通道数据info中获取PTZType失败： {}", ptzTypeFromInfo);
+                            }
+                        }
+                    } else {
+                        try {
+                            deviceChannel.setPTZType(Integer.parseInt(ptzType));
+                        }catch (NumberFormatException e){
+                            logger.warn("[xml解析] 从通道数据中获取PTZType失败： {}", ptzType);
+                        }
+                    }
+
+                    // TODO 摄像机位置类型扩展。
+                    // 1-省际检查站、
+                    // 2-党政机关、
+                    // 3-车站码头、
+                    // 4-中心广场、
+                    // 5-体育场馆、
+                    // 6-商业中心、
+                    // 7-宗教场所、
+                    // 8-校园周边、
+                    // 9-治安复杂区域、
+                    // 10-交通干线。
+                    // String positionType = getText(itemDevice, "PositionType");
+
+                    // TODO 摄像机安装位置室外、室内属性。1-室外、2-室内。
+                    // String roomType = getText(itemDevice, "RoomType");
+                    // TODO 摄像机用途属性
+                    // String useType = getText(itemDevice, "UseType");
+                    // TODO 摄像机补光属性。1-无补光、2-红外补光、3-白光补光
+                    // String supplyLightType = getText(itemDevice, "SupplyLightType");
+                    // TODO 摄像机监视方位属性。1-东、2-西、3-南、4-北、5-东南、6-东北、7-西南、8-西北。
+                    // String directionType = getText(itemDevice, "DirectionType");
+                    // TODO 摄像机支持的分辨率,可有多个分辨率值,各个取值间以“/”分隔。分辨率取值参见附录 F中SDPf字段规定
+                    // String resolution = getText(itemDevice, "Resolution");
+
+                    // TODO 下载倍速范围(可选),各可选参数以“/”分隔,如设备支持1,2,4倍速下载则应写为“1/2/4
+                    // String downloadSpeed = getText(itemDevice, "DownloadSpeed");
+                    // TODO 空域编码能力,取值0:不支持;1:1级增强(1个增强层);2:2级增强(2个增强层);3:3级增强(3个增强层)
+                    // String svcSpaceSupportMode = getText(itemDevice, "SVCSpaceSupportMode");
+                    // TODO 时域编码能力,取值0:不支持;1:1级增强;2:2级增强;3:3级增强
+                    // String svcTimeSupportMode = getText(itemDevice, "SVCTimeSupportMode");
+
+
+                    deviceChannel.setSecrecy(secrecy);
+                    break;
+            }
+        }
+
+        return deviceChannel;
+    }
+
+    /**
+     * 新增方法支持内部嵌套
+     *
+     * @param element xmlElement
+     * @param clazz 结果类
+     * @param <T> 泛型
+     * @return 结果对象
+     * @throws NoSuchMethodException
+     * @throws InvocationTargetException
+     * @throws InstantiationException
+     * @throws IllegalAccessException
+     */
+    public static <T> T loadElement(Element element, Class<T> clazz) throws NoSuchMethodException, InvocationTargetException, InstantiationException, IllegalAccessException {
+        Field[] fields = clazz.getDeclaredFields();
+        T t = clazz.getDeclaredConstructor().newInstance();
+        for (Field field : fields) {
+            ReflectionUtils.makeAccessible(field);
+            MessageElement annotation = field.getAnnotation(MessageElement.class);
+            if (annotation == null) {
+                continue;
+            }
+            String value = annotation.value();
+            String subVal = annotation.subVal();
+            Element element1 = element.element(value);
+            if (element1 == null) {
+                continue;
+            }
+            if ("".equals(subVal)) {
+                // 无下级数据
+                Object fieldVal = element1.isTextOnly() ? element1.getText() : loadElement(element1, field.getType());
+                Object o = simpleTypeDeal(field.getType(), fieldVal);
+                ReflectionUtils.setField(field, t,  o);
+            } else {
+                // 存在下级数据
+                ArrayList<Object> list = new ArrayList<>();
+                Type genericType = field.getGenericType();
+                if (!(genericType instanceof ParameterizedType)) {
+                    continue;
+                }
+                Class<?> aClass = (Class<?>) ((ParameterizedType) genericType).getActualTypeArguments()[0];
+                for (Element element2 : element1.elements(subVal)) {
+                    list.add(loadElement(element2, aClass));
+                }
+                ReflectionUtils.setField(field, t, list);
+            }
+        }
+        return t;
+    }
+
+    /**
+     * 简单类型处理
+     *
+     * @param tClass
+     * @param val
+     * @return
+     */
+    private static Object simpleTypeDeal(Class<?> tClass, Object val) {
+        if (tClass.equals(String.class)) {
+            return val.toString();
+        }
+        if (tClass.equals(Integer.class)) {
+            return Integer.valueOf(val.toString());
+        }
+        if (tClass.equals(Double.class)) {
+            return Double.valueOf(val.toString());
+        }
+        if (tClass.equals(Long.class)) {
+            return Long.valueOf(val.toString());
+        }
+        return val;
+    }
 }