--- conflicted
+++ resolved
@@ -1,369 +1,367 @@
-package com.genersoft.iot.vmp.gb28181.transmit.cmd;
-
-import com.genersoft.iot.vmp.common.StreamInfo;
-import com.genersoft.iot.vmp.conf.exception.SsrcTransactionNotFoundException;
-import com.genersoft.iot.vmp.gb28181.bean.*;
-import com.genersoft.iot.vmp.gb28181.event.SipSubscribe;
-import com.genersoft.iot.vmp.media.zlm.ZlmHttpHookSubscribe;
-import com.genersoft.iot.vmp.media.zlm.dto.MediaServerItem;
-import com.genersoft.iot.vmp.service.bean.SSRCInfo;
-import gov.nist.javax.sip.message.SIPRequest;
-
-import javax.sip.InvalidArgumentException;
-import javax.sip.PeerUnavailableException;
-import javax.sip.SipException;
-import java.text.ParseException;
-import javax.sip.message.Request;
-
-/**    
- * @description:设备能力接口，用于定义设备的控制、查询能力   
- * @author: swwheihei
- * @date:   2020年5月3日 下午9:16:34     
- */
-public interface ISIPCommander {
-
-	/**
-	 * 云台方向放控制，使用配置文件中的默认镜头移动速度
-	 * 
-	 * @param device  控制设备
-	 * @param channelId  预览通道
-	 * @param leftRight  镜头左移右移 0:停止 1:左移 2:右移
-     * @param upDown     镜头上移下移 0:停止 1:上移 2:下移
-	 */
-	void ptzdirectCmd(Device device,String channelId,int leftRight, int upDown) throws InvalidArgumentException, ParseException, SipException;
-	
-	/**
-	 * 云台方向放控制
-	 * 
-	 * @param device  控制设备
-	 * @param channelId  预览通道
-	 * @param leftRight  镜头左移右移 0:停止 1:左移 2:右移
-     * @param upDown     镜头上移下移 0:停止 1:上移 2:下移
-     * @param moveSpeed  镜头移动速度
-	 */
-	void ptzdirectCmd(Device device,String channelId,int leftRight, int upDown, int moveSpeed) throws InvalidArgumentException, ParseException, SipException;
-	
-	/**
-	 * 云台缩放控制，使用配置文件中的默认镜头缩放速度
-	 * 
-	 * @param device  控制设备
-	 * @param channelId  预览通道
-     * @param inOut      镜头放大缩小 0:停止 1:缩小 2:放大
-	 */
-	void ptzZoomCmd(Device device,String channelId,int inOut) throws InvalidArgumentException, ParseException, SipException;
-	
-	/**
-	 * 云台缩放控制
-	 * 
-	 * @param device  控制设备
-	 * @param channelId  预览通道
-     * @param inOut      镜头放大缩小 0:停止 1:缩小 2:放大
-	 */
-	void ptzZoomCmd(Device device,String channelId,int inOut, int moveSpeed) throws InvalidArgumentException, ParseException, SipException;
-	
-	/**
-	 * 云台控制，支持方向与缩放控制
-	 * 
-	 * @param device  控制设备
-	 * @param channelId  预览通道
-	 * @param leftRight  镜头左移右移 0:停止 1:左移 2:右移
-     * @param upDown     镜头上移下移 0:停止 1:上移 2:下移
-     * @param inOut      镜头放大缩小 0:停止 1:缩小 2:放大
-     * @param moveSpeed  镜头移动速度
-     * @param zoomSpeed  镜头缩放速度
-	 */
-	void ptzCmd(Device device,String channelId,int leftRight, int upDown, int inOut, int moveSpeed, int zoomSpeed) throws InvalidArgumentException, SipException, ParseException;
-	
-	/**
-	 * 前端控制，包括PTZ指令、FI指令、预置位指令、巡航指令、扫描指令和辅助开关指令
-	 * 
-	 * @param device  		控制设备
-	 * @param channelId		预览通道
-	 * @param cmdCode		指令码
-     * @param parameter1	数据1
-     * @param parameter2	数据2
-     * @param combineCode2	组合码2
-	 */
-	void frontEndCmd(Device device, String channelId, int cmdCode, int parameter1, int parameter2, int combineCode2) throws SipException, InvalidArgumentException, ParseException;
-	
-	/**
-	 * 前端控制指令（用于转发上级指令）
-	 * @param device		控制设备
-	 * @param channelId		预览通道
-	 * @param cmdString		前端控制指令串
-	 */
-	void fronEndCmd(Device device, String channelId, String cmdString, SipSubscribe.Event errorEvent, SipSubscribe.Event okEvent) throws InvalidArgumentException, SipException, ParseException;
-
-	/**
-	 * 请求预览视频流
-	 * @param device  视频设备
-	 * @param channelId  预览通道
-	 */
-	void playStreamCmd(MediaServerItem mediaServerItem, SSRCInfo ssrcInfo, Device device, String channelId, ZlmHttpHookSubscribe.Event event, SipSubscribe.Event okEvent, SipSubscribe.Event errorEvent) throws InvalidArgumentException, SipException, ParseException;
-
-	/**
-	 * 请求回放视频流
-	 * 
-	 * @param device  视频设备
-	 * @param channelId  预览通道
-	 * @param startTime 开始时间,格式要求：yyyy-MM-dd HH:mm:ss
-	 * @param endTime 结束时间,格式要求：yyyy-MM-dd HH:mm:ss
-	 */
-	void playbackStreamCmd(MediaServerItem mediaServerItem, SSRCInfo ssrcInf, Device device, String channelId, String startTime, String endTime,InviteStreamCallback inviteStreamCallback, InviteStreamCallback event, SipSubscribe.Event okEvent, SipSubscribe.Event errorEvent) throws InvalidArgumentException, SipException, ParseException;
-
-	/**
-	 * 请求历史媒体下载
-	 * 
-	 * @param device  视频设备
-	 * @param channelId  预览通道
-	 * @param startTime 开始时间,格式要求：yyyy-MM-dd HH:mm:ss
-	 * @param endTime 结束时间,格式要求：yyyy-MM-dd HH:mm:ss
-	 * @param downloadSpeed 下载倍速参数
-	 */ 
-	void downloadStreamCmd(MediaServerItem mediaServerItem, SSRCInfo ssrcInfo, Device device, String channelId,
-						   String startTime, String endTime, int downloadSpeed, InviteStreamCallback inviteStreamCallback, InviteStreamCallback hookEvent,
-						   SipSubscribe.Event errorEvent) throws InvalidArgumentException, SipException, ParseException;
-
-
-	/**
-	 * 视频流停止
-	 */
-	void streamByeCmd(Device device, String channelId, String stream, String callId, SipSubscribe.Event okEvent) throws InvalidArgumentException, SipException, ParseException, SsrcTransactionNotFoundException;
-
-<<<<<<< HEAD
-	void talkStreamCmd(MediaServerItem mediaServerItem, SSRCInfo ssrcInfo, Device device, String channelId, String callId, ZlmHttpHookSubscribe.Event event, ZlmHttpHookSubscribe.Event eventForPush, SipSubscribe.Event okEvent, SipSubscribe.Event errorEvent) throws InvalidArgumentException, SipException, ParseException;
-
-=======
->>>>>>> c4fc4abf
-	void streamByeCmd(Device device, String channelId, String stream, String callId) throws InvalidArgumentException, ParseException, SipException, SsrcTransactionNotFoundException;
-
-	void streamByeCmd(Device device, String channelId, SipTransactionInfo sipTransactionInfo, SipSubscribe.Event okEvent) throws InvalidArgumentException, SipException, ParseException, SsrcTransactionNotFoundException;
-
-	/**
-	 * 回放暂停
-	 */
-	void playPauseCmd(Device device, StreamInfo streamInfo) throws InvalidArgumentException, ParseException, SipException;
-
-	/**
-	 * 回放恢复
-	 */
-	void playResumeCmd(Device device, StreamInfo streamInfo) throws InvalidArgumentException, ParseException, SipException;
-
-	/**
-	 * 回放拖动播放
-	 */
-	void playSeekCmd(Device device, StreamInfo streamInfo, long seekTime) throws InvalidArgumentException, ParseException, SipException;
-
-	/**
-	 * 回放倍速播放
-	 */
-	void playSpeedCmd(Device device, StreamInfo streamInfo, Double speed) throws InvalidArgumentException, ParseException, SipException;
-	
-	/**
-	 * 回放控制
-	 * @param device
-	 * @param streamInfo
-	 * @param content
-	 */
-	void playbackControlCmd(Device device, StreamInfo streamInfo, String content,SipSubscribe.Event errorEvent, SipSubscribe.Event okEvent) throws SipException, InvalidArgumentException, ParseException;
-
-
-    /**
-	 * /**
-	 * 语音广播
-	 *
-	 * @param device 视频设备
-	 */
-	void audioBroadcastCmd(Device device, String channelId, SipSubscribe.Event okEvent, SipSubscribe.Event errorEvent) throws InvalidArgumentException, SipException, ParseException;
-
-	/**
-	 * 音视频录像控制
-	 * 
-	 * @param device  		视频设备
-	 * @param channelId  	预览通道
-	 * @param recordCmdStr	录像命令：Record / StopRecord
-	 */
-	void recordCmd(Device device, String channelId, String recordCmdStr, SipSubscribe.Event errorEvent) throws InvalidArgumentException, SipException, ParseException;
-	
-	/**
-	 * 远程启动控制命令
-	 * 
-	 * @param device	视频设备
-	 */
-	void teleBootCmd(Device device) throws InvalidArgumentException, SipException, ParseException;
-
-	/**
-	 * 报警布防/撤防命令
-	 * 
-	 * @param device  	视频设备
-	 */
-	void guardCmd(Device device, String guardCmdStr, SipSubscribe.Event errorEvent) throws InvalidArgumentException, SipException, ParseException;
-	
-	/**
-	 * 报警复位命令
-	 * 
-	 * @param device		视频设备
-	 * @param alarmMethod	报警方式（可选）
-	 * @param alarmType		报警类型（可选）
-	 */
-	void alarmCmd(Device device, String alarmMethod, String alarmType, SipSubscribe.Event errorEvent) throws InvalidArgumentException, SipException, ParseException;
-	
-	/**
-	 * 强制关键帧命令,设备收到此命令应立刻发送一个IDR帧
-	 * 
-	 * @param device  视频设备
-	 * @param channelId  预览通道
-	 */
-	void iFrameCmd(Device device, String channelId) throws InvalidArgumentException, SipException, ParseException;
-	
-	/**
-	 * 看守位控制命令
-	 * 
-	 * @param device		视频设备
-	 * @param enabled		看守位使能：1 = 开启，0 = 关闭
-	 * @param resetTime		自动归位时间间隔，开启看守位时使用，单位:秒(s)
-	 * @param presetIndex	调用预置位编号，开启看守位时使用，取值范围0~255
-	 */
-	void homePositionCmd(Device device, String channelId, String enabled, String resetTime, String presetIndex, SipSubscribe.Event errorEvent) throws InvalidArgumentException, SipException, ParseException;
-	
-	/**
-	 * 设备配置命令
-	 * 
-	 * @param device  视频设备
-	 */
-	void deviceConfigCmd(Device device);
-	
-		/**
-	 * 设备配置命令：basicParam
-	 * 
-	 * @param device  			视频设备
-	 * @param channelId			通道编码（可选）
-	 * @param name				设备/通道名称（可选）
-	 * @param expiration		注册过期时间（可选）
-	 * @param heartBeatInterval	心跳间隔时间（可选）
-	 * @param heartBeatCount	心跳超时次数（可选）
-	 */  
-	void deviceBasicConfigCmd(Device device, String channelId, String name, String expiration, String heartBeatInterval, String heartBeatCount, SipSubscribe.Event errorEvent) throws InvalidArgumentException, SipException, ParseException;
-	
-	/**
-	 * 查询设备状态
-	 * 
-	 * @param device 视频设备
-	 */
-	void deviceStatusQuery(Device device, SipSubscribe.Event errorEvent) throws InvalidArgumentException, SipException, ParseException;
-	
-	/**
-	 * 查询设备信息
-	 * 
-	 * @param device 视频设备
-	 * @return 
-	 */
-	void deviceInfoQuery(Device device) throws InvalidArgumentException, SipException, ParseException;
-	
-	/**
-	 * 查询目录列表
-	 * 
-	 * @param device 视频设备
-	 */
-	void catalogQuery(Device device, int sn, SipSubscribe.Event errorEvent) throws SipException, InvalidArgumentException, ParseException;
-	
-	/**
-	 * 查询录像信息
-	 * 
-	 * @param device 视频设备
-	 * @param startTime 开始时间,格式要求：yyyy-MM-dd HH:mm:ss
-	 * @param endTime 结束时间,格式要求：yyyy-MM-dd HH:mm:ss
-	 * @param sn
-	 */
-	void recordInfoQuery(Device device, String channelId, String startTime, String endTime, int sn,  Integer Secrecy, String type, SipSubscribe.Event okEvent, SipSubscribe.Event errorEvent) throws InvalidArgumentException, SipException, ParseException;
-	
-	/**
-	 * 查询报警信息
-	 * 
-	 * @param device		视频设备
-	 * @param startPriority	报警起始级别（可选）
-	 * @param endPriority	报警终止级别（可选）
-	 * @param alarmMethod	报警方式条件（可选）
-	 * @param alarmType		报警类型
-	 * @param startTime		报警发生起始时间（可选）
-	 * @param endTime		报警发生终止时间（可选）
-	 * @return				true = 命令发送成功
-	 */
-	void alarmInfoQuery(Device device, String startPriority, String endPriority, String alarmMethod,
-							String alarmType, String startTime, String endTime, SipSubscribe.Event errorEvent) throws InvalidArgumentException, SipException, ParseException;
-	
-	/**
-	 * 查询设备配置
-	 * 
-	 * @param device 		视频设备
-	 * @param channelId		通道编码（可选）
-	 * @param configType	配置类型：
-	 */
-	void deviceConfigQuery(Device device, String channelId, String configType,  SipSubscribe.Event errorEvent) throws InvalidArgumentException, SipException, ParseException;
-	
-	/**
-	 * 查询设备预置位置
-	 * 
-	 * @param device 视频设备
-	 */
-	void presetQuery(Device device, String channelId, SipSubscribe.Event errorEvent) throws InvalidArgumentException, SipException, ParseException;
-	
-	/**
-	 * 查询移动设备位置数据
-	 * 
-	 * @param device 视频设备
-	 */
-	void mobilePostitionQuery(Device device, SipSubscribe.Event errorEvent) throws InvalidArgumentException, SipException, ParseException;
-
-	/**
-	 * 订阅、取消订阅移动位置
-	 * 
-	 * @param device	视频设备
-	 * @return			true = 命令发送成功
-	 */
-	SIPRequest mobilePositionSubscribe(Device device, SIPRequest request, SipSubscribe.Event okEvent , SipSubscribe.Event errorEvent) throws InvalidArgumentException, SipException, ParseException;
-
-	/**
-	 * 订阅、取消订阅报警信息
-	 * @param device		视频设备
-	 * @param expires		订阅过期时间（0 = 取消订阅）
-	 * @param startPriority	报警起始级别（可选）
-	 * @param endPriority	报警终止级别（可选）
-	 * @param alarmType		报警类型
-	 * @param startTime		报警发生起始时间（可选）
-	 * @param endTime		报警发生终止时间（可选）
-	 * @return				true = 命令发送成功
-	 */
-	void alarmSubscribe(Device device, int expires, String startPriority, String endPriority, String alarmMethod, String alarmType, String startTime, String endTime) throws InvalidArgumentException, SipException, ParseException;
-
-	/**
-	 * 订阅、取消订阅目录信息
-	 * @param device		视频设备
-	 * @return				true = 命令发送成功
-	 */
-	SIPRequest catalogSubscribe(Device device, SIPRequest request, SipSubscribe.Event okEvent ,SipSubscribe.Event errorEvent) throws InvalidArgumentException, SipException, ParseException;
-
-	/**
-	 * 拉框控制命令
-	 *
-	 * @param device    控制设备
-	 * @param channelId 通道id
-	 * @param cmdString 前端控制指令串
-	 */
-	void dragZoomCmd(Device device, String channelId, String cmdString) throws InvalidArgumentException, SipException, ParseException;
-
-
-	/**
-	 * 向设备发送报警NOTIFY消息， 用于互联结构下，此时将设备当成一个平级平台看待
-	 * @param device 设备
-	 * @param deviceAlarm 报警信息信息
-	 * @return
-	 */
-	void sendAlarmMessage(Device device, DeviceAlarm deviceAlarm) throws InvalidArgumentException, SipException, ParseException;
-
-	void transmitRequest(String transport, Request request) throws SipException, ParseException ;
-
-	void transmitRequest(String transport, Request request, SipSubscribe.Event errorEvent) throws SipException, ParseException;
-
-	void transmitRequest(String transport, Request request, SipSubscribe.Event errorEvent , SipSubscribe.Event okEvent) throws SipException, ParseException;
-}
+package com.genersoft.iot.vmp.gb28181.transmit.cmd;
+
+import com.genersoft.iot.vmp.common.StreamInfo;
+import com.genersoft.iot.vmp.conf.exception.SsrcTransactionNotFoundException;
+import com.genersoft.iot.vmp.gb28181.bean.*;
+import com.genersoft.iot.vmp.gb28181.event.SipSubscribe;
+import com.genersoft.iot.vmp.media.zlm.ZlmHttpHookSubscribe;
+import com.genersoft.iot.vmp.media.zlm.dto.MediaServerItem;
+import com.genersoft.iot.vmp.service.bean.SSRCInfo;
+import gov.nist.javax.sip.message.SIPRequest;
+
+import javax.sip.InvalidArgumentException;
+import javax.sip.PeerUnavailableException;
+import javax.sip.SipException;
+import java.text.ParseException;
+import javax.sip.message.Request;
+
+/**    
+ * @description:设备能力接口，用于定义设备的控制、查询能力   
+ * @author: swwheihei
+ * @date:   2020年5月3日 下午9:16:34     
+ */
+public interface ISIPCommander {
+
+	/**
+	 * 云台方向放控制，使用配置文件中的默认镜头移动速度
+	 * 
+	 * @param device  控制设备
+	 * @param channelId  预览通道
+	 * @param leftRight  镜头左移右移 0:停止 1:左移 2:右移
+     * @param upDown     镜头上移下移 0:停止 1:上移 2:下移
+	 */
+	void ptzdirectCmd(Device device,String channelId,int leftRight, int upDown) throws InvalidArgumentException, ParseException, SipException;
+	
+	/**
+	 * 云台方向放控制
+	 * 
+	 * @param device  控制设备
+	 * @param channelId  预览通道
+	 * @param leftRight  镜头左移右移 0:停止 1:左移 2:右移
+     * @param upDown     镜头上移下移 0:停止 1:上移 2:下移
+     * @param moveSpeed  镜头移动速度
+	 */
+	void ptzdirectCmd(Device device,String channelId,int leftRight, int upDown, int moveSpeed) throws InvalidArgumentException, ParseException, SipException;
+	
+	/**
+	 * 云台缩放控制，使用配置文件中的默认镜头缩放速度
+	 * 
+	 * @param device  控制设备
+	 * @param channelId  预览通道
+     * @param inOut      镜头放大缩小 0:停止 1:缩小 2:放大
+	 */
+	void ptzZoomCmd(Device device,String channelId,int inOut) throws InvalidArgumentException, ParseException, SipException;
+	
+	/**
+	 * 云台缩放控制
+	 * 
+	 * @param device  控制设备
+	 * @param channelId  预览通道
+     * @param inOut      镜头放大缩小 0:停止 1:缩小 2:放大
+	 */
+	void ptzZoomCmd(Device device,String channelId,int inOut, int moveSpeed) throws InvalidArgumentException, ParseException, SipException;
+	
+	/**
+	 * 云台控制，支持方向与缩放控制
+	 * 
+	 * @param device  控制设备
+	 * @param channelId  预览通道
+	 * @param leftRight  镜头左移右移 0:停止 1:左移 2:右移
+     * @param upDown     镜头上移下移 0:停止 1:上移 2:下移
+     * @param inOut      镜头放大缩小 0:停止 1:缩小 2:放大
+     * @param moveSpeed  镜头移动速度
+     * @param zoomSpeed  镜头缩放速度
+	 */
+	void ptzCmd(Device device,String channelId,int leftRight, int upDown, int inOut, int moveSpeed, int zoomSpeed) throws InvalidArgumentException, SipException, ParseException;
+	
+	/**
+	 * 前端控制，包括PTZ指令、FI指令、预置位指令、巡航指令、扫描指令和辅助开关指令
+	 * 
+	 * @param device  		控制设备
+	 * @param channelId		预览通道
+	 * @param cmdCode		指令码
+     * @param parameter1	数据1
+     * @param parameter2	数据2
+     * @param combineCode2	组合码2
+	 */
+	void frontEndCmd(Device device, String channelId, int cmdCode, int parameter1, int parameter2, int combineCode2) throws SipException, InvalidArgumentException, ParseException;
+	
+	/**
+	 * 前端控制指令（用于转发上级指令）
+	 * @param device		控制设备
+	 * @param channelId		预览通道
+	 * @param cmdString		前端控制指令串
+	 */
+	void fronEndCmd(Device device, String channelId, String cmdString, SipSubscribe.Event errorEvent, SipSubscribe.Event okEvent) throws InvalidArgumentException, SipException, ParseException;
+
+	/**
+	 * 请求预览视频流
+	 * @param device  视频设备
+	 * @param channelId  预览通道
+	 */
+	void playStreamCmd(MediaServerItem mediaServerItem, SSRCInfo ssrcInfo, Device device, String channelId, ZlmHttpHookSubscribe.Event event, SipSubscribe.Event okEvent, SipSubscribe.Event errorEvent) throws InvalidArgumentException, SipException, ParseException;
+
+	/**
+	 * 请求回放视频流
+	 * 
+	 * @param device  视频设备
+	 * @param channelId  预览通道
+	 * @param startTime 开始时间,格式要求：yyyy-MM-dd HH:mm:ss
+	 * @param endTime 结束时间,格式要求：yyyy-MM-dd HH:mm:ss
+	 */
+	void playbackStreamCmd(MediaServerItem mediaServerItem, SSRCInfo ssrcInf, Device device, String channelId, String startTime, String endTime,InviteStreamCallback inviteStreamCallback, InviteStreamCallback event, SipSubscribe.Event okEvent, SipSubscribe.Event errorEvent) throws InvalidArgumentException, SipException, ParseException;
+
+	/**
+	 * 请求历史媒体下载
+	 * 
+	 * @param device  视频设备
+	 * @param channelId  预览通道
+	 * @param startTime 开始时间,格式要求：yyyy-MM-dd HH:mm:ss
+	 * @param endTime 结束时间,格式要求：yyyy-MM-dd HH:mm:ss
+	 * @param downloadSpeed 下载倍速参数
+	 */ 
+	void downloadStreamCmd(MediaServerItem mediaServerItem, SSRCInfo ssrcInfo, Device device, String channelId,
+						   String startTime, String endTime, int downloadSpeed, InviteStreamCallback inviteStreamCallback, InviteStreamCallback hookEvent,
+						   SipSubscribe.Event errorEvent) throws InvalidArgumentException, SipException, ParseException;
+
+
+	/**
+	 * 视频流停止
+	 */
+	void streamByeCmd(Device device, String channelId, String stream, String callId, SipSubscribe.Event okEvent) throws InvalidArgumentException, SipException, ParseException, SsrcTransactionNotFoundException;
+
+	void talkStreamCmd(MediaServerItem mediaServerItem, SSRCInfo ssrcInfo, Device device, String channelId, String callId, ZlmHttpHookSubscribe.Event event, ZlmHttpHookSubscribe.Event eventForPush, SipSubscribe.Event okEvent, SipSubscribe.Event errorEvent) throws InvalidArgumentException, SipException, ParseException;
+
+
+	void streamByeCmd(Device device, String channelId, String stream, String callId) throws InvalidArgumentException, ParseException, SipException, SsrcTransactionNotFoundException;
+
+	void streamByeCmd(Device device, String channelId, SipTransactionInfo sipTransactionInfo, SipSubscribe.Event okEvent) throws InvalidArgumentException, SipException, ParseException, SsrcTransactionNotFoundException;
+
+	/**
+	 * 回放暂停
+	 */
+	void playPauseCmd(Device device, StreamInfo streamInfo) throws InvalidArgumentException, ParseException, SipException;
+
+	/**
+	 * 回放恢复
+	 */
+	void playResumeCmd(Device device, StreamInfo streamInfo) throws InvalidArgumentException, ParseException, SipException;
+
+	/**
+	 * 回放拖动播放
+	 */
+	void playSeekCmd(Device device, StreamInfo streamInfo, long seekTime) throws InvalidArgumentException, ParseException, SipException;
+
+	/**
+	 * 回放倍速播放
+	 */
+	void playSpeedCmd(Device device, StreamInfo streamInfo, Double speed) throws InvalidArgumentException, ParseException, SipException;
+	
+	/**
+	 * 回放控制
+	 * @param device
+	 * @param streamInfo
+	 * @param content
+	 */
+	void playbackControlCmd(Device device, StreamInfo streamInfo, String content,SipSubscribe.Event errorEvent, SipSubscribe.Event okEvent) throws SipException, InvalidArgumentException, ParseException;
+
+
+    /**
+	 * /**
+	 * 语音广播
+	 *
+	 * @param device 视频设备
+	 */
+	void audioBroadcastCmd(Device device, String channelId, SipSubscribe.Event okEvent, SipSubscribe.Event errorEvent) throws InvalidArgumentException, SipException, ParseException;
+
+	/**
+	 * 音视频录像控制
+	 * 
+	 * @param device  		视频设备
+	 * @param channelId  	预览通道
+	 * @param recordCmdStr	录像命令：Record / StopRecord
+	 */
+	void recordCmd(Device device, String channelId, String recordCmdStr, SipSubscribe.Event errorEvent) throws InvalidArgumentException, SipException, ParseException;
+	
+	/**
+	 * 远程启动控制命令
+	 * 
+	 * @param device	视频设备
+	 */
+	void teleBootCmd(Device device) throws InvalidArgumentException, SipException, ParseException;
+
+	/**
+	 * 报警布防/撤防命令
+	 * 
+	 * @param device  	视频设备
+	 */
+	void guardCmd(Device device, String guardCmdStr, SipSubscribe.Event errorEvent) throws InvalidArgumentException, SipException, ParseException;
+	
+	/**
+	 * 报警复位命令
+	 * 
+	 * @param device		视频设备
+	 * @param alarmMethod	报警方式（可选）
+	 * @param alarmType		报警类型（可选）
+	 */
+	void alarmCmd(Device device, String alarmMethod, String alarmType, SipSubscribe.Event errorEvent) throws InvalidArgumentException, SipException, ParseException;
+	
+	/**
+	 * 强制关键帧命令,设备收到此命令应立刻发送一个IDR帧
+	 * 
+	 * @param device  视频设备
+	 * @param channelId  预览通道
+	 */
+	void iFrameCmd(Device device, String channelId) throws InvalidArgumentException, SipException, ParseException;
+	
+	/**
+	 * 看守位控制命令
+	 * 
+	 * @param device		视频设备
+	 * @param enabled		看守位使能：1 = 开启，0 = 关闭
+	 * @param resetTime		自动归位时间间隔，开启看守位时使用，单位:秒(s)
+	 * @param presetIndex	调用预置位编号，开启看守位时使用，取值范围0~255
+	 */
+	void homePositionCmd(Device device, String channelId, String enabled, String resetTime, String presetIndex, SipSubscribe.Event errorEvent) throws InvalidArgumentException, SipException, ParseException;
+	
+	/**
+	 * 设备配置命令
+	 * 
+	 * @param device  视频设备
+	 */
+	void deviceConfigCmd(Device device);
+	
+		/**
+	 * 设备配置命令：basicParam
+	 * 
+	 * @param device  			视频设备
+	 * @param channelId			通道编码（可选）
+	 * @param name				设备/通道名称（可选）
+	 * @param expiration		注册过期时间（可选）
+	 * @param heartBeatInterval	心跳间隔时间（可选）
+	 * @param heartBeatCount	心跳超时次数（可选）
+	 */  
+	void deviceBasicConfigCmd(Device device, String channelId, String name, String expiration, String heartBeatInterval, String heartBeatCount, SipSubscribe.Event errorEvent) throws InvalidArgumentException, SipException, ParseException;
+	
+	/**
+	 * 查询设备状态
+	 * 
+	 * @param device 视频设备
+	 */
+	void deviceStatusQuery(Device device, SipSubscribe.Event errorEvent) throws InvalidArgumentException, SipException, ParseException;
+	
+	/**
+	 * 查询设备信息
+	 * 
+	 * @param device 视频设备
+	 * @return 
+	 */
+	void deviceInfoQuery(Device device) throws InvalidArgumentException, SipException, ParseException;
+	
+	/**
+	 * 查询目录列表
+	 * 
+	 * @param device 视频设备
+	 */
+	void catalogQuery(Device device, int sn, SipSubscribe.Event errorEvent) throws SipException, InvalidArgumentException, ParseException;
+	
+	/**
+	 * 查询录像信息
+	 * 
+	 * @param device 视频设备
+	 * @param startTime 开始时间,格式要求：yyyy-MM-dd HH:mm:ss
+	 * @param endTime 结束时间,格式要求：yyyy-MM-dd HH:mm:ss
+	 * @param sn
+	 */
+	void recordInfoQuery(Device device, String channelId, String startTime, String endTime, int sn,  Integer Secrecy, String type, SipSubscribe.Event okEvent, SipSubscribe.Event errorEvent) throws InvalidArgumentException, SipException, ParseException;
+	
+	/**
+	 * 查询报警信息
+	 * 
+	 * @param device		视频设备
+	 * @param startPriority	报警起始级别（可选）
+	 * @param endPriority	报警终止级别（可选）
+	 * @param alarmMethod	报警方式条件（可选）
+	 * @param alarmType		报警类型
+	 * @param startTime		报警发生起始时间（可选）
+	 * @param endTime		报警发生终止时间（可选）
+	 * @return				true = 命令发送成功
+	 */
+	void alarmInfoQuery(Device device, String startPriority, String endPriority, String alarmMethod,
+							String alarmType, String startTime, String endTime, SipSubscribe.Event errorEvent) throws InvalidArgumentException, SipException, ParseException;
+	
+	/**
+	 * 查询设备配置
+	 * 
+	 * @param device 		视频设备
+	 * @param channelId		通道编码（可选）
+	 * @param configType	配置类型：
+	 */
+	void deviceConfigQuery(Device device, String channelId, String configType,  SipSubscribe.Event errorEvent) throws InvalidArgumentException, SipException, ParseException;
+	
+	/**
+	 * 查询设备预置位置
+	 * 
+	 * @param device 视频设备
+	 */
+	void presetQuery(Device device, String channelId, SipSubscribe.Event errorEvent) throws InvalidArgumentException, SipException, ParseException;
+	
+	/**
+	 * 查询移动设备位置数据
+	 * 
+	 * @param device 视频设备
+	 */
+	void mobilePostitionQuery(Device device, SipSubscribe.Event errorEvent) throws InvalidArgumentException, SipException, ParseException;
+
+	/**
+	 * 订阅、取消订阅移动位置
+	 * 
+	 * @param device	视频设备
+	 * @return			true = 命令发送成功
+	 */
+	SIPRequest mobilePositionSubscribe(Device device, SIPRequest request, SipSubscribe.Event okEvent , SipSubscribe.Event errorEvent) throws InvalidArgumentException, SipException, ParseException;
+
+	/**
+	 * 订阅、取消订阅报警信息
+	 * @param device		视频设备
+	 * @param expires		订阅过期时间（0 = 取消订阅）
+	 * @param startPriority	报警起始级别（可选）
+	 * @param endPriority	报警终止级别（可选）
+	 * @param alarmType		报警类型
+	 * @param startTime		报警发生起始时间（可选）
+	 * @param endTime		报警发生终止时间（可选）
+	 * @return				true = 命令发送成功
+	 */
+	void alarmSubscribe(Device device, int expires, String startPriority, String endPriority, String alarmMethod, String alarmType, String startTime, String endTime) throws InvalidArgumentException, SipException, ParseException;
+
+	/**
+	 * 订阅、取消订阅目录信息
+	 * @param device		视频设备
+	 * @return				true = 命令发送成功
+	 */
+	SIPRequest catalogSubscribe(Device device, SIPRequest request, SipSubscribe.Event okEvent ,SipSubscribe.Event errorEvent) throws InvalidArgumentException, SipException, ParseException;
+
+	/**
+	 * 拉框控制命令
+	 *
+	 * @param device    控制设备
+	 * @param channelId 通道id
+	 * @param cmdString 前端控制指令串
+	 */
+	void dragZoomCmd(Device device, String channelId, String cmdString) throws InvalidArgumentException, SipException, ParseException;
+
+
+	/**
+	 * 向设备发送报警NOTIFY消息， 用于互联结构下，此时将设备当成一个平级平台看待
+	 * @param device 设备
+	 * @param deviceAlarm 报警信息信息
+	 * @return
+	 */
+	void sendAlarmMessage(Device device, DeviceAlarm deviceAlarm) throws InvalidArgumentException, SipException, ParseException;
+
+	void transmitRequest(String transport, Request request) throws SipException, ParseException ;
+
+	void transmitRequest(String transport, Request request, SipSubscribe.Event errorEvent) throws SipException, ParseException;
+
+	void transmitRequest(String transport, Request request, SipSubscribe.Event errorEvent , SipSubscribe.Event okEvent) throws SipException, ParseException;
+}