--- conflicted
+++ resolved
@@ -125,11 +125,7 @@
         strTmp = String.format("%02X", moveSpeed);
         builder.append(strTmp, 0, 2);
         builder.append(strTmp, 0, 2);
-<<<<<<< HEAD
-        
-=======
-
->>>>>>> bfae9780
+
         //优化zoom低倍速下的变倍速率
         if ((zoomSpeed > 0) && (zoomSpeed <16))
         {
