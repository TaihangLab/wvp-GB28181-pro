--- conflicted
+++ resolved
@@ -121,7 +121,6 @@
         return builder.toString();
     }
 
-<<<<<<< HEAD
     public static String getNewCallId() {
         return (int) Math.floor(Math.random() * 10000) + "";
     }
@@ -141,7 +140,7 @@
     public static boolean isFrontEnd(String deviceId) {
         int typeCodeFromGbCode = getTypeCodeFromGbCode(deviceId);
         return typeCodeFromGbCode > 130 && typeCodeFromGbCode < 199;
-=======
+    }
     /**
      * 从请求中获取设备ip地址和端口号
      * @param request 请求
@@ -168,6 +167,5 @@
         }
 
         return new RemoteAddressInfo(remoteAddress, remotePort);
->>>>>>> ebcd2320
     }
 }