package com.genersoft.iot.vmp.gb28181.dao;

import com.genersoft.iot.vmp.gb28181.bean.Device;
import com.genersoft.iot.vmp.gb28181.bean.DeviceChannel;
import org.apache.ibatis.annotations.*;
import org.springframework.stereotype.Repository;

import java.util.List;

/**
 * 用于存储设备信息
 */
@Mapper
@Repository
public interface DeviceMapper {

    @Select("SELECT " +
            "id, " +
            "device_id, " +
            "coalesce(custom_name, name) as name, " +
            "password, " +
            "manufacturer, " +
            "model, " +
            "firmware, " +
            "transport," +
            "stream_mode," +
            "ip," +
            "sdp_ip," +
            "local_ip," +
            "port," +
            "host_address," +
            "expires," +
            "register_time," +
            "keepalive_time," +
            "create_time," +
            "update_time," +
            "charset," +
            "subscribe_cycle_for_catalog," +
            "subscribe_cycle_for_mobile_position," +
            "mobile_position_submission_interval," +
            "subscribe_cycle_for_alarm," +
            "ssrc_check," +
            "as_message_channel," +
            "geo_coord_sys," +
            "on_line," +
            "media_server_id," +
            "broadcast_push_after_ack," +
            "(SELECT count(0) FROM wvp_device_channel dc WHERE dc.data_type = 1 and dc.data_device_id= de.id) as channel_count "+
            " FROM wvp_device de WHERE de.device_id = #{deviceId}")
    Device getDeviceByDeviceId( @Param("deviceId") String deviceId);

    @Insert("INSERT INTO wvp_device (" +
                "device_id, " +
                "name, " +
                "manufacturer, " +
                "model, " +
                "firmware, " +
                "transport," +
                "stream_mode," +
                "media_server_id," +
                "ip," +
                "sdp_ip," +
                "local_ip," +
                "port," +
                "host_address," +
                "expires," +
                "register_time," +
                "keepalive_time," +
                "keepalive_interval_time," +
                "create_time," +
                "update_time," +
                "charset," +
                "subscribe_cycle_for_catalog," +
                "subscribe_cycle_for_mobile_position,"+
                "mobile_position_submission_interval,"+
                "subscribe_cycle_for_alarm,"+
                "ssrc_check,"+
                "as_message_channel,"+
                "broadcast_push_after_ack,"+
                "geo_coord_sys,"+
                "server_id,"+
                "on_line"+
            ") VALUES (" +
                "#{deviceId}," +
                "#{name}," +
                "#{manufacturer}," +
                "#{model}," +
                "#{firmware}," +
                "#{transport}," +
                "#{streamMode}," +
                "#{mediaServerId}," +
                "#{ip}," +
                "#{sdpIp}," +
                "#{localIp}," +
                "#{port}," +
                "#{hostAddress}," +
                "#{expires}," +
                "#{registerTime}," +
                "#{keepaliveTime}," +
                "#{keepaliveIntervalTime}," +
                "#{createTime}," +
                "#{updateTime}," +
                "#{charset}," +
                "#{subscribeCycleForCatalog}," +
                "#{subscribeCycleForMobilePosition}," +
                "#{mobilePositionSubmissionInterval}," +
                "#{subscribeCycleForAlarm}," +
                "#{ssrcCheck}," +
                "#{asMessageChannel}," +
                "#{broadcastPushAfterAck}," +
                "#{geoCoordSys}," +
                "#{serverId}," +
                "#{onLine}" +
            ")")
    @Options(useGeneratedKeys = true, keyProperty = "id", keyColumn = "id")
    int add(Device device);

    @Update(value = {" <script>" +
                "UPDATE wvp_device " +
                "SET update_time=#{updateTime}" +
                "<if test=\"name != null\">, name=#{name}</if>" +
                "<if test=\"manufacturer != null\">, manufacturer=#{manufacturer}</if>" +
                "<if test=\"model != null\">, model=#{model}</if>" +
                "<if test=\"firmware != null\">, firmware=#{firmware}</if>" +
                "<if test=\"transport != null\">, transport=#{transport}</if>" +
                "<if test=\"ip != null\">, ip=#{ip}</if>" +
                "<if test=\"localIp != null\">, local_ip=#{localIp}</if>" +
                "<if test=\"port != null\">, port=#{port}</if>" +
                "<if test=\"hostAddress != null\">, host_address=#{hostAddress}</if>" +
                "<if test=\"onLine != null\">, on_line=#{onLine}</if>" +
                "<if test=\"registerTime != null\">, register_time=#{registerTime}</if>" +
                "<if test=\"keepaliveTime != null\">, keepalive_time=#{keepaliveTime}</if>" +
                "<if test=\"keepaliveIntervalTime != null\">, keepalive_interval_time=#{keepaliveIntervalTime}</if>" +
                "<if test=\"expires != null\">, expires=#{expires}</if>" +
                "<if test=\"serverId != null\">, server_id=#{serverId}</if>" +
                "WHERE device_id=#{deviceId}"+
            " </script>"})
    int update(Device device);

    @Select(
            " <script>" +
            "SELECT " +
            "id, " +
            "device_id, " +
            "coalesce(custom_name, name) as name, " +
            "password, " +
            "manufacturer, " +
            "model, " +
            "firmware, " +
            "transport," +
            "stream_mode," +
            "ip,"+
            "sdp_ip,"+
            "local_ip,"+
            "port,"+
            "host_address,"+
            "expires,"+
            "register_time,"+
            "keepalive_time,"+
            "create_time,"+
            "update_time,"+
            "charset,"+
            "subscribe_cycle_for_catalog,"+
            "subscribe_cycle_for_mobile_position,"+
            "mobile_position_submission_interval,"+
            "subscribe_cycle_for_alarm,"+
            "ssrc_check,"+
            "as_message_channel,"+
            "broadcast_push_after_ack,"+
            "geo_coord_sys,"+
            "on_line,"+
            "media_server_id,"+
            "(SELECT count(0) FROM wvp_device_channel dc WHERE dc.data_type = #{dataType} and dc.data_device_id= de.id) as channel_count " +
            "FROM wvp_device de" +
            "<if test='online != null'> where de.on_line=${online}</if>"+
            " order by de.create_time desc "+
            " </script>"
    )
    List<Device> getDevices(@Param("dataType") Integer dataType, @Param("online") Boolean online);

    @Delete("DELETE FROM wvp_device WHERE device_id=#{deviceId}")
    int del(String deviceId);

    @Select("SELECT " +
            "id, " +
            "device_id, " +
            "coalesce(custom_name, name) as name, " +
            "password, " +
            "manufacturer, " +
            "model, " +
            "firmware, " +
            "transport," +
            "stream_mode," +
            "ip," +
            "sdp_ip,"+
            "local_ip,"+
            "port,"+
            "host_address,"+
            "expires,"+
            "register_time,"+
            "keepalive_time,"+
            "create_time,"+
            "update_time,"+
            "charset,"+
            "subscribe_cycle_for_catalog,"+
            "subscribe_cycle_for_mobile_position,"+
            "mobile_position_submission_interval,"+
            "subscribe_cycle_for_alarm,"+
            "ssrc_check,"+
            "as_message_channel,"+
            "broadcast_push_after_ack,"+
            "geo_coord_sys,"+
            "server_id,"+
            "on_line"+
            " FROM wvp_device WHERE on_line = true")
    List<Device> getOnlineDevices();
    @Select("SELECT " +
            "id, " +
            "device_id, " +
            "coalesce(custom_name, name) as name, " +
            "password, " +
            "manufacturer, " +
            "model, " +
            "firmware, " +
            "transport," +
            "stream_mode," +
            "ip," +
            "sdp_ip,"+
            "local_ip,"+
            "port,"+
            "host_address,"+
            "expires,"+
            "register_time,"+
            "keepalive_time,"+
            "create_time,"+
            "update_time,"+
            "charset,"+
            "subscribe_cycle_for_catalog,"+
            "subscribe_cycle_for_mobile_position,"+
            "mobile_position_submission_interval,"+
            "subscribe_cycle_for_alarm,"+
            "ssrc_check,"+
            "as_message_channel,"+
            "broadcast_push_after_ack,"+
            "geo_coord_sys,"+
            "server_id,"+
            "on_line"+
            " FROM wvp_device WHERE on_line = true and server_id = #{serverId}")
    List<Device> getOnlineDevicesByServerId(@Param("serverId") String serverId);

    @Select("SELECT " +
            "id,"+
            "device_id,"+
            "coalesce(custom_name,name)as name,"+
            "password,"+
            "manufacturer,"+
            "model,"+
            "firmware,"+
            "transport,"+
            "stream_mode,"+
            "ip,"+
            "sdp_ip,"+
            "local_ip,"+
            "port,"+
            "host_address,"+
            "expires,"+
            "register_time,"+
            "keepalive_time,"+
            "create_time,"+
            "update_time,"+
            "charset,"+
            "subscribe_cycle_for_catalog,"+
            "subscribe_cycle_for_mobile_position,"+
            "mobile_position_submission_interval,"+
            "subscribe_cycle_for_alarm,"+
            "ssrc_check,"+
            "as_message_channel,"+
            "broadcast_push_after_ack,"+
            "geo_coord_sys,"+
            "on_line"+
            " FROM wvp_device WHERE ip = #{host} AND port=#{port}")
    Device getDeviceByHostAndPort(@Param("host") String host, @Param("port") int port);

    @Update(value = {" <script>" +
            "UPDATE wvp_device " +
            "SET update_time=#{updateTime}, custom_name=#{name} , password=#{password}, stream_mode=#{streamMode}" +
            ", ip=#{ip}, sdp_ip=#{sdpIp}, port=#{port}, charset=#{charset}, subscribe_cycle_for_catalog=#{subscribeCycleForCatalog}" +
            ", subscribe_cycle_for_mobile_position=#{subscribeCycleForMobilePosition}, mobile_position_submission_interval=#{mobilePositionSubmissionInterval}" +
            ", subscribe_cycle_for_alarm=#{subscribeCycleForAlarm}, ssrc_check=#{ssrcCheck}, as_message_channel=#{asMessageChannel}" +
            ", broadcast_push_after_ack=#{broadcastPushAfterAck}, geo_coord_sys=#{geoCoordSys}, media_server_id=#{mediaServerId}" +
            " WHERE id=#{id}"+
            " </script>"})
    void updateCustom(Device device);

    @Insert("INSERT INTO wvp_device (" +
            "device_id,"+
            "custom_name,"+
            "password,"+
            "sdp_ip,"+
            "create_time,"+
            "update_time,"+
            "charset,"+
            "ssrc_check,"+
            "as_message_channel,"+
            "broadcast_push_after_ack,"+
            "geo_coord_sys,"+
            "on_line,"+
            "stream_mode," +
            "server_id," +
            "media_server_id"+
            ") VALUES (" +
            "#{deviceId}," +
            "#{name}," +
            "#{password}," +
            "#{sdpIp}," +
            "#{createTime}," +
            "#{updateTime}," +
            "#{charset}," +
            "#{ssrcCheck}," +
            "#{asMessageChannel}," +
            "#{broadcastPushAfterAck}," +
            "#{geoCoordSys}," +
            "#{onLine}," +
            "#{streamMode}," +
            "#{serverId}," +
            "#{mediaServerId}" +
            ")")
    void addCustomDevice(Device device);

    @Select("select * FROM wvp_device")
    List<Device> getAll();

    @Select("select * FROM wvp_device where  as_message_channel = true")
    List<Device> queryDeviceWithAsMessageChannel();

    @Select(" <script>" +
            "SELECT " +
            "id, " +
            "device_id, " +
            "coalesce(custom_name, name) as name, " +
            "password, " +
            "manufacturer, " +
            "model, " +
            "firmware, " +
            "transport," +
            "stream_mode," +
            "ip,"+
            "sdp_ip,"+
            "local_ip,"+
            "port,"+
            "host_address,"+
            "expires,"+
            "register_time,"+
            "keepalive_time,"+
            "create_time,"+
            "update_time,"+
            "charset,"+
            "subscribe_cycle_for_catalog,"+
            "subscribe_cycle_for_mobile_position,"+
            "mobile_position_submission_interval,"+
            "subscribe_cycle_for_alarm,"+
            "ssrc_check,"+
            "as_message_channel,"+
            "broadcast_push_after_ack,"+
            "geo_coord_sys,"+
            "on_line,"+
            "media_server_id,"+
<<<<<<< HEAD
            "server_id,"+
            "(SELECT count(0) FROM wvp_device_channel dc WHERE dc.device_db_id= de.id) as channel_count " +
=======
            "(SELECT count(0) FROM wvp_device_channel dc WHERE dc.data_type = #{dataType} and dc.data_device_id= de.id) as channel_count " +
>>>>>>> 460f7355
            " FROM wvp_device de" +
            " where 1 = 1 "+
            " <if test='status != null'> AND de.on_line=${status}</if>"+
            " <if test='query != null'> AND (" +
            " coalesce(custom_name, name) LIKE concat('%',#{query},'%') escape '/' " +
            " OR device_id LIKE concat('%',#{query},'%') escape '/' " +
            " OR ip LIKE concat('%',#{query},'%') escape '/')" +
            "</if> " +
            " order by create_time desc "+
            " </script>")
    List<Device> getDeviceList(@Param("dataType") Integer dataType, @Param("query") String query, @Param("status") Boolean status);

    @Select("select * from wvp_device_channel where id = #{id}")
    DeviceChannel getRawChannel(@Param("id") int id);

    @Select("select * from wvp_device where id = #{id}")
    Device query(@Param("id") Integer id);

    @Select("select wd.* from wvp_device wd left join wvp_device_channel wdc on wdc.data_type = #{dataType} and wd.id = wdc.data_device_id  where wdc.id = #{channelId}")
    Device queryByChannelId(@Param("dataType") Integer dataType, @Param("channelId") Integer channelId);

    @Select("select wd.* from wvp_device wd left join wvp_device_channel wdc on wdc.data_type = #{dataType} and wd.id = wdc.data_device_id  where wdc.device_id = #{channelDeviceId}")
    Device getDeviceBySourceChannelDeviceId(@Param("dataType") Integer dataType, @Param("channelDeviceId") String channelDeviceId);

}<|MERGE_RESOLUTION|>--- conflicted
+++ resolved
@@ -365,12 +365,8 @@
             "geo_coord_sys,"+
             "on_line,"+
             "media_server_id,"+
-<<<<<<< HEAD
             "server_id,"+
-            "(SELECT count(0) FROM wvp_device_channel dc WHERE dc.device_db_id= de.id) as channel_count " +
-=======
             "(SELECT count(0) FROM wvp_device_channel dc WHERE dc.data_type = #{dataType} and dc.data_device_id= de.id) as channel_count " +
->>>>>>> 460f7355
             " FROM wvp_device de" +
             " where 1 = 1 "+
             " <if test='status != null'> AND de.on_line=${status}</if>"+
