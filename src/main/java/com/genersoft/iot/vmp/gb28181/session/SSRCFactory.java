--- conflicted
+++ resolved
@@ -121,19 +121,4 @@
         return redisTemplate.opsForSet().members(redisKey) != null;
     }
 
-<<<<<<< HEAD
-    /**
-     * 查询ssrc是否可用
-     *
-     * @param mediaServerId
-     * @param ssrc
-     * @return
-     */
-    public boolean checkSsrc(String mediaServerId, String ssrc) {
-        String sn = ssrc.substring(1);
-        String redisKey = SSRC_INFO_KEY + userSetting.getServerId() + "_" + mediaServerId;
-        return redisTemplate.opsForSet().isMember(redisKey, sn) != null;
-    }
-=======
->>>>>>> 97b04c4d
 }