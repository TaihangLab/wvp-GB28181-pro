--- conflicted
+++ resolved
@@ -486,16 +486,7 @@
         Map<String, Integer> subContMap = new HashMap<>();
 
         for (DeviceChannel deviceChannel : deviceChannelList) {
-<<<<<<< HEAD
-            if (gbIdSet.contains(deviceDbId + deviceChannel.getDeviceId())) {
-                stringBuilder.append(deviceChannel.getDeviceId()).append(",");
-                continue;
-            }
-            gbIdSet.add(deviceDbId + deviceChannel.getDeviceId());
-            DeviceChannel channelInDb = allChannelMap.get(deviceDbId + deviceChannel.getDeviceId());
-=======
             DeviceChannel channelInDb = allChannelMap.get(deviceChannel.getDeviceDbId() + deviceChannel.getDeviceId());
->>>>>>> 183e9c0e
             if (channelInDb != null) {
                 deviceChannel.setStreamId(channelInDb.getStreamId());
                 deviceChannel.setHasAudio(channelInDb.isHasAudio());
