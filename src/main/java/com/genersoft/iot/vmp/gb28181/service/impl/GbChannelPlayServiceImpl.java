--- conflicted
+++ resolved
@@ -2,16 +2,13 @@
 
 import com.genersoft.iot.vmp.common.InviteSessionType;
 import com.genersoft.iot.vmp.common.StreamInfo;
-<<<<<<< HEAD
 import com.genersoft.iot.vmp.conf.exception.ServiceException;
 import com.genersoft.iot.vmp.gb28181.bean.*;
-=======
 import com.genersoft.iot.vmp.common.enums.ChannelDataType;
 import com.genersoft.iot.vmp.gb28181.bean.CommonGBChannel;
 import com.genersoft.iot.vmp.gb28181.bean.InviteInfo;
 import com.genersoft.iot.vmp.gb28181.bean.Platform;
 import com.genersoft.iot.vmp.gb28181.bean.PlayException;
->>>>>>> 460f7355
 import com.genersoft.iot.vmp.gb28181.service.IGbChannelPlayService;
 import com.genersoft.iot.vmp.gb28181.service.IPlayService;
 import com.genersoft.iot.vmp.service.bean.ErrorCallback;
@@ -42,13 +39,8 @@
 
 
     @Override
-<<<<<<< HEAD
     public void start(CommonGBChannel channel, InviteMessageInfo inviteInfo, Platform platform, ErrorCallback<StreamInfo> callback) {
-        if (channel == null || inviteInfo == null || callback == null) {
-=======
-    public void start(CommonGBChannel channel, InviteInfo inviteInfo, Platform platform, ErrorCallback<StreamInfo> callback) {
         if (channel == null || inviteInfo == null || callback == null || channel.getDataType() == null) {
->>>>>>> 460f7355
             log.warn("[通用通道点播] 参数异常, channel: {}, inviteInfo: {}, callback: {}", channel != null, inviteInfo != null, callback != null);
             throw new PlayException(Response.SERVER_INTERNAL_ERROR, "server internal error");
         }
