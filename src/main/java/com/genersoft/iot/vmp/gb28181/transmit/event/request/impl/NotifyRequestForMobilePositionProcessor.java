--- conflicted
+++ resolved
@@ -154,11 +154,7 @@
 				}catch (Exception e) {
 					logger.error("[向上级转发移动位置失败] ", e);
 				}
-<<<<<<< HEAD
 				if (mobilePosition.getChannelId() == null || mobilePosition.getChannelId().equals(mobilePosition.getDeviceId())) {
-=======
-				if (mobilePosition.getChannelId() == null || mobilePosition.getChannelId().equals(mobilePosition.getDeviceId()) ) {
->>>>>>> fe9b8154
 					List<DeviceChannel> channels = deviceChannelService.queryChaneListByDeviceId(mobilePosition.getDeviceId());
 					channels.forEach(channel -> {
 						// 发送redis消息。 通知位置信息的变化
