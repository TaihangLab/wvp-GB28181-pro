package com.genersoft.iot.vmp.gb28181.transmit.event.request.impl.message.response.cmd;

import com.alibaba.fastjson.JSONObject;
import com.genersoft.iot.vmp.gb28181.bean.AudioBroadcastCatch;
import com.genersoft.iot.vmp.gb28181.bean.AudioBroadcastCatchStatus;
import com.genersoft.iot.vmp.gb28181.bean.Device;
import com.genersoft.iot.vmp.gb28181.bean.ParentPlatform;
import com.genersoft.iot.vmp.gb28181.session.AudioBroadcastManager;
import com.genersoft.iot.vmp.gb28181.transmit.callback.DeferredResultHolder;
import com.genersoft.iot.vmp.gb28181.transmit.callback.RequestMessage;
import com.genersoft.iot.vmp.gb28181.transmit.event.request.SIPRequestProcessorParent;
import com.genersoft.iot.vmp.gb28181.transmit.event.request.impl.message.IMessageHandler;
import com.genersoft.iot.vmp.gb28181.transmit.event.request.impl.message.response.ResponseMessageHandler;
import com.genersoft.iot.vmp.gb28181.utils.XmlUtil;
import org.dom4j.Element;
import org.slf4j.Logger;
import org.slf4j.LoggerFactory;
import org.springframework.beans.factory.InitializingBean;
import org.springframework.beans.factory.annotation.Autowired;
import org.springframework.stereotype.Component;

import javax.sip.InvalidArgumentException;
import javax.sip.RequestEvent;
import javax.sip.ServerTransaction;
import javax.sip.SipException;
import javax.sip.message.Response;
import java.text.ParseException;

import static com.genersoft.iot.vmp.gb28181.utils.XmlUtil.getText;

@Component
public class BroadcastResponseMessageHandler extends SIPRequestProcessorParent implements InitializingBean, IMessageHandler {

    private Logger logger = LoggerFactory.getLogger(BroadcastResponseMessageHandler.class);
    private final String cmdType = "Broadcast";

    @Autowired
    private ResponseMessageHandler responseMessageHandler;

    @Autowired
    private DeferredResultHolder deferredResultHolder;

    @Autowired
    private AudioBroadcastManager audioBroadcastManager;

    @Override
    public void afterPropertiesSet() throws Exception {
        responseMessageHandler.addHandler(cmdType, this);
    }

    @Override
    public void handForDevice(RequestEvent evt, Device device, Element rootElement) {
        try {
            String channelId = getText(rootElement, "DeviceID");
<<<<<<< HEAD
            if (!audioBroadcastManager.exit(device.getDeviceId(), channelId)) {
                // 回复410
                responseAck(evt, Response.GONE);
                return;
=======
            String key = DeferredResultHolder.CALLBACK_CMD_BROADCAST + device.getDeviceId() + channelId;
            ServerTransaction serverTransaction = getServerTransaction(evt);
            // 回复200 OK
            responseAck(serverTransaction, Response.OK);
            // 此处是对本平台发出Broadcast指令的应答
            JSONObject json = new JSONObject();
            XmlUtil.node2Json(rootElement, json);
            if (logger.isDebugEnabled()) {
                logger.debug(json.toJSONString());
>>>>>>> a574ff09
            }
            logger.info("收到语音广播的回复：{}/{}", device.getDeviceId(), channelId );
            AudioBroadcastCatch audioBroadcastCatch = audioBroadcastManager.get(device.getDeviceId(), channelId);
            audioBroadcastCatch.setStatus(AudioBroadcastCatchStatus.WaiteInvite);
            audioBroadcastManager.update(audioBroadcastCatch);
            responseAck(evt, Response.OK);
        } catch (ParseException | SipException | InvalidArgumentException e) {
            e.printStackTrace();
        }
    }

    @Override
    public void handForPlatform(RequestEvent evt, ParentPlatform parentPlatform, Element element) {

    }
}<|MERGE_RESOLUTION|>--- conflicted
+++ resolved
@@ -52,22 +52,10 @@
     public void handForDevice(RequestEvent evt, Device device, Element rootElement) {
         try {
             String channelId = getText(rootElement, "DeviceID");
-<<<<<<< HEAD
             if (!audioBroadcastManager.exit(device.getDeviceId(), channelId)) {
                 // 回复410
                 responseAck(evt, Response.GONE);
                 return;
-=======
-            String key = DeferredResultHolder.CALLBACK_CMD_BROADCAST + device.getDeviceId() + channelId;
-            ServerTransaction serverTransaction = getServerTransaction(evt);
-            // 回复200 OK
-            responseAck(serverTransaction, Response.OK);
-            // 此处是对本平台发出Broadcast指令的应答
-            JSONObject json = new JSONObject();
-            XmlUtil.node2Json(rootElement, json);
-            if (logger.isDebugEnabled()) {
-                logger.debug(json.toJSONString());
->>>>>>> a574ff09
             }
             logger.info("收到语音广播的回复：{}/{}", device.getDeviceId(), channelId );
             AudioBroadcastCatch audioBroadcastCatch = audioBroadcastManager.get(device.getDeviceId(), channelId);
