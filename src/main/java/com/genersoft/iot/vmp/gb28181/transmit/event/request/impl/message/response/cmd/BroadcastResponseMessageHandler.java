--- conflicted
+++ resolved
@@ -1,12 +1,8 @@
 package com.genersoft.iot.vmp.gb28181.transmit.event.request.impl.message.response.cmd;
 
-<<<<<<< HEAD
 import com.alibaba.fastjson.JSONObject;
 import com.genersoft.iot.vmp.gb28181.bean.AudioBroadcastCatch;
 import com.genersoft.iot.vmp.gb28181.bean.AudioBroadcastCatchStatus;
-=======
-import com.alibaba.fastjson2.JSONObject;
->>>>>>> a53dce38
 import com.genersoft.iot.vmp.gb28181.bean.Device;
 import com.genersoft.iot.vmp.gb28181.bean.ParentPlatform;
 import com.genersoft.iot.vmp.gb28181.session.AudioBroadcastManager;
@@ -56,28 +52,31 @@
     public void handForDevice(RequestEvent evt, Device device, Element rootElement) {
         try {
             String channelId = getText(rootElement, "DeviceID");
-<<<<<<< HEAD
-            ServerTransaction serverTransaction = getServerTransaction(evt);
-            if (!audioBroadcastManager.exit(device.getDeviceId(), channelId)) {
-                // 回复410
-                responseAck(serverTransaction, Response.GONE);
-                return;
-=======
             String key = DeferredResultHolder.CALLBACK_CMD_BROADCAST + device.getDeviceId() + channelId;
-            // 回复200 OK
-            responseAck((SIPRequest) evt.getRequest(), Response.OK);
+
             // 此处是对本平台发出Broadcast指令的应答
             JSONObject json = new JSONObject();
             XmlUtil.node2Json(rootElement, json);
             if (logger.isDebugEnabled()) {
                 logger.debug(json.toJSONString());
->>>>>>> a53dce38
+            }
+            RequestMessage msg = new RequestMessage();
+            msg.setKey(key);
+            msg.setData(json);
+            deferredResultHolder.invokeAllResult(msg);
+
+
+            if (!audioBroadcastManager.exit(device.getDeviceId(), channelId)) {
+                // 回复410
+                responseAck((SIPRequest) evt.getRequest(), Response.GONE);
+                return;
             }
             logger.info("收到语音广播的回复：{}/{}", device.getDeviceId(), channelId );
             AudioBroadcastCatch audioBroadcastCatch = audioBroadcastManager.get(device.getDeviceId(), channelId);
             audioBroadcastCatch.setStatus(AudioBroadcastCatchStatus.WaiteInvite);
             audioBroadcastManager.update(audioBroadcastCatch);
-            responseAck(serverTransaction, Response.OK);
+            // 回复200 OK
+            responseAck((SIPRequest) evt.getRequest(), Response.OK);
         } catch (ParseException | SipException | InvalidArgumentException e) {
             logger.error("[命令发送失败] 国标级联 语音喊话: {}", e.getMessage());
         }
