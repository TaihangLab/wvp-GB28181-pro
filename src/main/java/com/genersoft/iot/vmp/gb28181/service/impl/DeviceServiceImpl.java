--- conflicted
+++ resolved
@@ -49,11 +49,8 @@
 import java.text.ParseException;
 import java.time.Instant;
 import java.util.List;
-<<<<<<< HEAD
 import java.util.UUID;
-=======
 import java.util.Objects;
->>>>>>> d08248aa
 import java.util.concurrent.TimeUnit;
 
 /**
@@ -611,7 +608,26 @@
     }
 
     @Override
-<<<<<<< HEAD
+    public void updateDeviceHeartInfo(Device device) {
+        Device deviceInDb = deviceMapper.query(device.getId());
+        if (deviceInDb == null) {
+            return;
+        }
+        if (!Objects.equals(deviceInDb.getHeartBeatCount(), device.getHeartBeatCount())
+                || !Objects.equals(deviceInDb.getHeartBeatInterval(), device.getHeartBeatInterval())) {
+            // 刷新过期任务
+            String registerExpireTaskKey = VideoManagerConstants.REGISTER_EXPIRE_TASK_KEY_PREFIX + device.getDeviceId();
+            // 如果第一次注册那么必须在60 * 3时间内收到一个心跳，否则设备离线
+            dynamicTask.startDelay(registerExpireTaskKey, ()-> offline(device.getDeviceId(), "三次心跳超时"),
+                    device.getHeartBeatInterval() * 1000 * device.getHeartBeatCount());
+            deviceInDb.setHeartBeatCount(device.getHeartBeatCount());
+            deviceInDb.setHeartBeatInterval(device.getHeartBeatInterval());
+            deviceInDb.setPositionCapability(device.getPositionCapability());
+            updateDevice(deviceInDb);
+        }
+    }
+
+    @Override
     public WVPResult<SyncStatus> devicesSync(Device device) {
 
         // 已存在则返回进度
@@ -869,24 +885,5 @@
             throw new ControllerException(ErrorCode.ERROR100.getCode(), "命令发送失败: " + e.getMessage());
         }
         return result;
-=======
-    public void updateDeviceHeartInfo(Device device) {
-        Device deviceInDb = deviceMapper.query(device.getId());
-        if (deviceInDb == null) {
-            return;
-        }
-        if (!Objects.equals(deviceInDb.getHeartBeatCount(), device.getHeartBeatCount())
-                || !Objects.equals(deviceInDb.getHeartBeatInterval(), device.getHeartBeatInterval())) {
-            // 刷新过期任务
-            String registerExpireTaskKey = VideoManagerConstants.REGISTER_EXPIRE_TASK_KEY_PREFIX + device.getDeviceId();
-            // 如果第一次注册那么必须在60 * 3时间内收到一个心跳，否则设备离线
-            dynamicTask.startDelay(registerExpireTaskKey, ()-> offline(device.getDeviceId(), "三次心跳超时"),
-                    device.getHeartBeatInterval() * 1000 * device.getHeartBeatCount());
-            deviceInDb.setHeartBeatCount(device.getHeartBeatCount());
-            deviceInDb.setHeartBeatInterval(device.getHeartBeatInterval());
-            deviceInDb.setPositionCapability(device.getPositionCapability());
-            updateDevice(deviceInDb);
-        }
->>>>>>> d08248aa
     }
 }