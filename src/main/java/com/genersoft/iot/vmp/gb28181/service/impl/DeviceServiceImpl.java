package com.genersoft.iot.vmp.gb28181.service.impl;

import com.alibaba.fastjson2.JSON;
import com.genersoft.iot.vmp.common.CommonCallback;
import com.genersoft.iot.vmp.common.VideoManagerConstants;
import com.genersoft.iot.vmp.common.enums.ChannelDataType;
import com.genersoft.iot.vmp.conf.DynamicTask;
import com.genersoft.iot.vmp.conf.UserSetting;
import com.genersoft.iot.vmp.conf.exception.ControllerException;
import com.genersoft.iot.vmp.gb28181.bean.*;
import com.genersoft.iot.vmp.gb28181.dao.DeviceChannelMapper;
import com.genersoft.iot.vmp.gb28181.dao.DeviceMapper;
import com.genersoft.iot.vmp.gb28181.dao.PlatformChannelMapper;
import com.genersoft.iot.vmp.gb28181.service.IDeviceService;
import com.genersoft.iot.vmp.gb28181.service.IInviteStreamService;
import com.genersoft.iot.vmp.gb28181.session.AudioBroadcastManager;
import com.genersoft.iot.vmp.gb28181.session.SipInviteSessionManager;
import com.genersoft.iot.vmp.gb28181.task.deviceSubscribe.SubscribeTask;
import com.genersoft.iot.vmp.gb28181.task.deviceSubscribe.SubscribeTaskInfo;
import com.genersoft.iot.vmp.gb28181.task.deviceSubscribe.SubscribeTaskRunner;
import com.genersoft.iot.vmp.gb28181.task.deviceSubscribe.impl.SubscribeTaskForCatalog;
import com.genersoft.iot.vmp.gb28181.task.deviceSubscribe.impl.SubscribeTaskForMobilPosition;
import com.genersoft.iot.vmp.gb28181.transmit.cmd.ISIPCommander;
import com.genersoft.iot.vmp.gb28181.transmit.event.request.impl.message.response.cmd.CatalogResponseMessageHandler;
import com.genersoft.iot.vmp.media.bean.MediaServer;
import com.genersoft.iot.vmp.media.service.IMediaServerService;
import com.genersoft.iot.vmp.service.ISendRtpServerService;
import com.genersoft.iot.vmp.service.bean.ErrorCallback;
import com.genersoft.iot.vmp.service.redisMsg.IRedisRpcService;
import com.genersoft.iot.vmp.storager.IRedisCatchStorage;
import com.genersoft.iot.vmp.utils.DateUtil;
import com.genersoft.iot.vmp.vmanager.bean.ErrorCode;
import com.genersoft.iot.vmp.vmanager.bean.ResourceBaseInfo;
import com.genersoft.iot.vmp.vmanager.bean.WVPResult;
import com.github.pagehelper.PageHelper;
import com.github.pagehelper.PageInfo;
import gov.nist.javax.sip.message.SIPResponse;
import lombok.extern.slf4j.Slf4j;
import org.springframework.beans.factory.annotation.Autowired;
import org.springframework.boot.CommandLineRunner;
import org.springframework.core.annotation.Order;
import org.springframework.scheduling.annotation.Scheduled;
import org.springframework.stereotype.Service;
import org.springframework.transaction.annotation.Transactional;
import org.springframework.util.Assert;

import javax.sip.InvalidArgumentException;
import javax.sip.ResponseEvent;
import javax.sip.SipException;
import javax.validation.constraints.NotNull;
import java.text.ParseException;
import java.time.Instant;
import java.util.List;
import java.util.Objects;
import java.util.concurrent.SynchronousQueue;
import java.util.concurrent.TimeUnit;

/**
 * 设备业务（目录订阅）
 */
@Slf4j
@Service
@Order(value=16)
public class DeviceServiceImpl implements IDeviceService, CommandLineRunner {

    @Autowired
    private DynamicTask dynamicTask;

    @Autowired
    private ISIPCommander sipCommander;

    @Autowired
    private CatalogResponseMessageHandler catalogResponseMessageHandler;

    @Autowired
    private IRedisCatchStorage redisCatchStorage;

    @Autowired
    private IInviteStreamService inviteStreamService;

    @Autowired
    private DeviceMapper deviceMapper;

    @Autowired
    private PlatformChannelMapper platformChannelMapper;

    @Autowired
    private DeviceChannelMapper deviceChannelMapper;

    @Autowired
    private ISendRtpServerService sendRtpServerService;

    @Autowired
    private UserSetting userSetting;

    @Autowired
    private ISIPCommander commander;

    @Autowired
    private SipInviteSessionManager sessionManager;

    @Autowired
    private IMediaServerService mediaServerService;

    @Autowired
    private AudioBroadcastManager audioBroadcastManager;

    @Autowired
    private IRedisRpcService redisRpcService;

    @Autowired
    private SubscribeTaskRunner subscribeTaskRunner;

    private Device getDeviceByDeviceIdFromDb(String deviceId) {
        return deviceMapper.getDeviceByDeviceId(deviceId);
    }

    @Override
    public void run(String... args) throws Exception {
        // TODO 处理设备离线

        // 处理订阅任务
        List<SubscribeTaskInfo> taskInfoList = subscribeTaskRunner.getAllTaskInfo();
        if (!taskInfoList.isEmpty()) {
            for (SubscribeTaskInfo taskInfo : taskInfoList) {
                if (taskInfo == null) {
                    continue;
                }
                Device device = getDeviceByDeviceId(taskInfo.getDeviceId());
                if (device == null || !device.isOnLine()) {
                    subscribeTaskRunner.removeSubscribe(taskInfo.getKey());
                    continue;
                }
                if (SubscribeTaskForCatalog.name.equals(taskInfo.getName())) {
                    device.setSubscribeCycleForCatalog((int)taskInfo.getExpireTime());
                    SubscribeTask subscribeTask = SubscribeTaskForCatalog.getInstance(device, this::catalogSubscribeExpire, taskInfo.getTransactionInfo());
                    if (subscribeTask != null) {
                        subscribeTaskRunner.addSubscribe(subscribeTask);
                    }
                }else if (SubscribeTaskForMobilPosition.name.equals(taskInfo.getName())) {
                    device.setSubscribeCycleForMobilePosition((int)taskInfo.getExpireTime());
                    SubscribeTask subscribeTask = SubscribeTaskForMobilPosition.getInstance(device, this::mobilPositionSubscribeExpire, taskInfo.getTransactionInfo());
                    if (subscribeTask != null) {
                        subscribeTaskRunner.addSubscribe(subscribeTask);
                    }
                }
            }
        }
    }

    @Override
    public void online(Device device, SipTransactionInfo sipTransactionInfo) {
        log.info("[设备上线] deviceId：{}->{}:{}", device.getDeviceId(), device.getIp(), device.getPort());
        Device deviceInRedis = redisCatchStorage.getDevice(device.getDeviceId());
        Device deviceInDb = getDeviceByDeviceIdFromDb(device.getDeviceId());

        String now = DateUtil.getNow();
        if (deviceInRedis != null && deviceInDb == null) {
            // redis 存在脏数据
            inviteStreamService.clearInviteInfo(device.getDeviceId());
        }
        device.setUpdateTime(now);
        device.setKeepaliveTime(now);
        if (device.getHeartBeatCount() == null) {
            // 读取设备配置， 获取心跳间隔和心跳超时次数， 在次之前暂时设置为默认值
            device.setHeartBeatCount(3);
            device.setHeartBeatInterval(60);
            device.setPositionCapability(0);

        }
        if (sipTransactionInfo != null) {
            device.setSipTransactionInfo(sipTransactionInfo);
        }else {
            if (deviceInRedis != null) {
                device.setSipTransactionInfo(deviceInRedis.getSipTransactionInfo());
            }
        }

        // 第一次上线 或则设备之前是离线状态--进行通道同步和设备信息查询
        if (deviceInDb == null) {
            device.setOnLine(true);
            device.setCreateTime(now);
            device.setUpdateTime(now);
            log.info("[设备上线,首次注册]: {}，查询设备信息以及通道信息", device.getDeviceId());
            deviceMapper.add(device);
            redisCatchStorage.updateDevice(device);
            try {
                commander.deviceInfoQuery(device, null);
                commander.deviceConfigQuery(device, null, "BasicParam", null);
            } catch (InvalidArgumentException | SipException | ParseException e) {
                log.error("[命令发送失败] 查询设备信息: {}", e.getMessage());
            }
            sync(device);
        }else {
            if(!device.isOnLine()){
                device.setOnLine(true);
                device.setCreateTime(now);
                deviceMapper.update(device);
                redisCatchStorage.updateDevice(device);
                if (userSetting.getSyncChannelOnDeviceOnline()) {
                    log.info("[设备上线,离线状态下重新注册]: {}，查询设备信息以及通道信息", device.getDeviceId());
                    try {
                        commander.deviceInfoQuery(device, null);
                    } catch (InvalidArgumentException | SipException | ParseException e) {
                        log.error("[命令发送失败] 查询设备信息: {}", e.getMessage());
                    }
                    sync(device);
                    // TODO 如果设备下的通道级联到了其他平台，那么需要发送事件或者notify给上级平台
                }
                // 上线添加订阅
                if (device.getSubscribeCycleForCatalog() > 0 && !subscribeTaskRunner.containsKey(SubscribeTaskForCatalog.getKey(device))) {
                    // 查询在线设备那些开启了订阅，为设备开启定时的目录订阅
                    addCatalogSubscribe(device, null);
                }
                if (device.getSubscribeCycleForMobilePosition() > 0 && !subscribeTaskRunner.containsKey(SubscribeTaskForMobilPosition.getKey(device))) {
                    addMobilePositionSubscribe(device, null);
                }
                if (userSetting.getDeviceStatusNotify()) {
                    // 发送redis消息
                    redisCatchStorage.sendDeviceOrChannelStatus(device.getDeviceId(), null, true);
                }

            }else {
                deviceMapper.update(device);
                redisCatchStorage.updateDevice(device);
            }
            if (deviceChannelMapper.queryChannelsByDeviceDbId(device.getId()).isEmpty()) {
                log.info("[设备上线]: {}，通道数为0,查询通道信息", device.getDeviceId());
                sync(device);
            }
        }

        // 刷新过期任务
        String registerExpireTaskKey = VideoManagerConstants.REGISTER_EXPIRE_TASK_KEY_PREFIX + device.getDeviceId();
        // 如果第一次注册那么必须在60 * 3时间内收到一个心跳，否则设备离线
        dynamicTask.startDelay(registerExpireTaskKey, ()-> offline(device.getDeviceId(), "三次心跳超时"),
                device.getHeartBeatInterval() * 1000 * device.getHeartBeatCount());

    }

    @Override
    public void offline(String deviceId, String reason) {
        Device device = getDeviceByDeviceIdFromDb(deviceId);
        if (device == null) {
            log.warn("[设备不存在] device：{}", deviceId);
            return;
        }

        // 主动查询设备状态
        Boolean deviceStatus = getDeviceStatus(device);
        if (deviceStatus != null && deviceStatus) {
            log.info("[设备离线] 主动探测发现设备在线，暂不处理  device：{}", deviceId);
            online(device, null);
            return;
        }
        log.info("[设备离线] {}, device：{}， 心跳间隔： {}，心跳超时次数： {}， 上次心跳时间：{}， 上次注册时间： {}", reason, deviceId,
                device.getHeartBeatInterval(), device.getHeartBeatCount(), device.getKeepaliveTime(), device.getRegisterTime());
        String registerExpireTaskKey = VideoManagerConstants.REGISTER_EXPIRE_TASK_KEY_PREFIX + deviceId;
        dynamicTask.stop(registerExpireTaskKey);
        if (device.isOnLine()) {
            if (userSetting.getDeviceStatusNotify()) {
                // 发送redis消息
                redisCatchStorage.sendDeviceOrChannelStatus(device.getDeviceId(), null, false);
            }
        }

        device.setOnLine(false);
        redisCatchStorage.updateDevice(device);
        deviceMapper.update(device);
        //进行通道离线
//        deviceChannelMapper.offlineByDeviceId(deviceId);
        // 离线释放所有ssrc
        List<SsrcTransaction> ssrcTransactions = sessionManager.getSsrcTransactionByDeviceId(deviceId);
        if (ssrcTransactions != null && !ssrcTransactions.isEmpty()) {
            for (SsrcTransaction ssrcTransaction : ssrcTransactions) {
                mediaServerService.releaseSsrc(ssrcTransaction.getMediaServerId(), ssrcTransaction.getSsrc());
                mediaServerService.closeRTPServer(ssrcTransaction.getMediaServerId(), ssrcTransaction.getStream());
                sessionManager.removeByCallId(ssrcTransaction.getCallId());
            }
        }
        // 移除订阅
        removeCatalogSubscribe(device, null);
        removeMobilePositionSubscribe(device, null);

        List<AudioBroadcastCatch> audioBroadcastCatches = audioBroadcastManager.getByDeviceId(deviceId);
        if (!audioBroadcastCatches.isEmpty()) {
            for (AudioBroadcastCatch audioBroadcastCatch : audioBroadcastCatches) {

                SendRtpInfo sendRtpItem = sendRtpServerService.queryByChannelId(audioBroadcastCatch.getChannelId(), deviceId);
                if (sendRtpItem != null) {
                    sendRtpServerService.delete(sendRtpItem);
                    MediaServer mediaInfo = mediaServerService.getOne(sendRtpItem.getMediaServerId());
                    mediaServerService.stopSendRtp(mediaInfo, sendRtpItem.getApp(), sendRtpItem.getStream(), null);
                }

                audioBroadcastManager.del(audioBroadcastCatch.getChannelId());
            }
        }
    }

    // 订阅丢失检查
    @Scheduled(fixedDelay = 10, timeUnit = TimeUnit.SECONDS)
    public void lostCheck(){
        // 获取所有设备
        List<Device> deviceList = redisCatchStorage.getAllDevices();
        if (deviceList.isEmpty()) {
            return;
        }
        for (Device device : deviceList) {
            if (device == null || !device.isOnLine()) {
                continue;
            }
            if (device.getSubscribeCycleForCatalog() > 0 && !subscribeTaskRunner.containsKey(SubscribeTaskForCatalog.getKey(device))) {
                log.info("[订阅丢失] 目录订阅， 编号： {}, 重新发起订阅", device.getDeviceId());
                addCatalogSubscribe(device, null);
            }
            if (device.getSubscribeCycleForMobilePosition() > 0 && !subscribeTaskRunner.containsKey(SubscribeTaskForMobilPosition.getKey(device))) {
                log.info("[订阅丢失] 移动位置订阅， 编号： {}, 重新发起订阅", device.getDeviceId());
                addMobilePositionSubscribe(device, null);
            }
        }
    }

    private void catalogSubscribeExpire(String deviceId, SipTransactionInfo transactionInfo) {
        log.info("[目录订阅] 到期， 编号： {}", deviceId);
        Device device = getDeviceByDeviceId(deviceId);
        if (device == null) {
            log.info("[目录订阅] 到期， 编号： {}, 设备不存在， 忽略", deviceId);
            return;
        }
        if (device.getSubscribeCycleForCatalog() > 0) {
            addCatalogSubscribe(device, transactionInfo);
        }
    }

    private void mobilPositionSubscribeExpire(String deviceId, SipTransactionInfo transactionInfo) {
        log.info("[移动位置订阅] 到期， 编号： {}", deviceId);
        Device device = getDeviceByDeviceId(deviceId);
        if (device == null) {
            log.info("[移动位置订阅] 到期， 编号： {}, 设备不存在， 忽略", deviceId);
            return;
        }
        if (device.getSubscribeCycleForMobilePosition() > 0) {
            addMobilePositionSubscribe(device, transactionInfo);
        }
    }

    @Override
    public boolean addCatalogSubscribe(@NotNull Device device, SipTransactionInfo transactionInfo) {
        if (device == null || device.getSubscribeCycleForCatalog() < 0) {
            return false;
        }
        log.info("[添加目录订阅] 设备 {}", device.getDeviceId());
        try {
            sipCommander.catalogSubscribe(device, transactionInfo, eventResult -> {
                ResponseEvent event = (ResponseEvent) eventResult.event;
                // 成功
                log.info("[目录订阅]成功： {}", device.getDeviceId());
                if (!subscribeTaskRunner.containsKey(SubscribeTaskForCatalog.getKey(device))) {
                    SIPResponse response = (SIPResponse) event.getResponse();
                    SipTransactionInfo transactionInfoForResonse = new SipTransactionInfo(response);
                    SubscribeTask subscribeTask = SubscribeTaskForCatalog.getInstance(device, this::catalogSubscribeExpire, transactionInfoForResonse);
                    if (subscribeTask != null) {
                        subscribeTaskRunner.addSubscribe(subscribeTask);
                    }
                }else {
                    subscribeTaskRunner.updateDelay(SubscribeTaskForCatalog.getKey(device), (device.getSubscribeCycleForCatalog() * 1000L - 500L) + System.currentTimeMillis());
                }

            },eventResult -> {
                // 失败
                log.warn("[目录订阅]失败，信令发送失败： {}-{} ", device.getDeviceId(), eventResult.msg);
            });
        } catch (InvalidArgumentException | SipException | ParseException e) {
            log.error("[命令发送失败] 目录订阅: {}", e.getMessage());
            return false;
        }
        return true;
    }

    @Override
    public boolean removeCatalogSubscribe(@NotNull Device device, CommonCallback<Boolean> callback) {
        log.info("[移除目录订阅]: {}", device.getDeviceId());
        String key = SubscribeTaskForCatalog.getKey(device);
        if (subscribeTaskRunner.containsKey(key)) {
            SipTransactionInfo transactionInfo = subscribeTaskRunner.getTransactionInfo(key);
            if (transactionInfo == null) {
                log.warn("[移除目录订阅] 未找到事务信息，{}", device.getDeviceId());
            }
<<<<<<< HEAD
        }else {
            log.info("[移除目录订阅订阅]失败，设备已经离线 : {}", device.getDeviceId());
            if (callback != null) {
                callback.run(false);
=======
            try {
                device.setSubscribeCycleForCatalog(0);
                sipCommander.catalogSubscribe(device, transactionInfo, eventResult -> {
                    // 成功
                    log.info("[取消目录订阅]成功： {}", device.getDeviceId());
                    subscribeTaskRunner.removeSubscribe(SubscribeTaskForCatalog.getKey(device));
                    if (callback != null) {
                        callback.run(true);
                    }
                },eventResult -> {
                    // 失败
                    log.warn("[取消目录订阅]失败，信令发送失败： {}-{} ", device.getDeviceId(), eventResult.msg);
                });
            }catch (Exception e) {
                // 失败
                log.warn("[取消目录订阅]失败： {}-{} ", device.getDeviceId(), e.getMessage());
>>>>>>> 243f7f62
            }
        }
        return true;
    }

    @Override
    public boolean addMobilePositionSubscribe(@NotNull Device device, SipTransactionInfo transactionInfo) {
        log.info("[添加移动位置订阅] 设备 {}", device.getDeviceId());
        try {
            sipCommander.mobilePositionSubscribe(device, transactionInfo, eventResult -> {
                ResponseEvent event = (ResponseEvent) eventResult.event;
                // 成功
                log.info("[移动位置订阅]成功： {}", device.getDeviceId());
                if (!subscribeTaskRunner.containsKey(SubscribeTaskForMobilPosition.getKey(device))) {
                    SIPResponse response = (SIPResponse) event.getResponse();
                    SipTransactionInfo transactionInfoForResonse = new SipTransactionInfo(response);
                    SubscribeTask subscribeTask = SubscribeTaskForMobilPosition.getInstance(device, this::catalogSubscribeExpire, transactionInfoForResonse);
                    if (subscribeTask != null) {
                        subscribeTaskRunner.addSubscribe(subscribeTask);
                    }
                }else {
                    subscribeTaskRunner.updateDelay(SubscribeTaskForMobilPosition.getKey(device), (device.getSubscribeCycleForCatalog() * 1000L - 500L) + System.currentTimeMillis());
                }

            },eventResult -> {
                // 失败
                log.warn("[移动位置订阅]失败，信令发送失败： {}-{} ", device.getDeviceId(), eventResult.msg);
            });
        } catch (InvalidArgumentException | SipException | ParseException e) {
            log.error("[命令发送失败] 移动位置订阅: {}", e.getMessage());
            return false;
        }
        return true;
    }

    @Override
    public boolean removeMobilePositionSubscribe(Device device, CommonCallback<Boolean> callback) {
        log.info("[移除移动位置订阅]: {}", device.getDeviceId());
        String key = SubscribeTaskForMobilPosition.getKey(device);
        if (subscribeTaskRunner.containsKey(key)) {
            SipTransactionInfo transactionInfo = subscribeTaskRunner.getTransactionInfo(key);
            if (transactionInfo == null) {
                log.warn("[移除移动位置订阅] 未找到事务信息，{}", device.getDeviceId());
            }
            try {
                device.setSubscribeCycleForMobilePosition(0);
                sipCommander.mobilePositionSubscribe(device, transactionInfo, eventResult -> {
                    // 成功
                    log.info("[取消移动位置订阅]成功： {}", device.getDeviceId());
                    subscribeTaskRunner.removeSubscribe(SubscribeTaskForMobilPosition.getKey(device));
                    if (callback != null) {
                        callback.run(true);
                    }
                },eventResult -> {
                    // 失败
                    log.warn("[取消移动位置订阅]失败，信令发送失败： {}-{} ", device.getDeviceId(), eventResult.msg);
                });
            }catch (Exception e) {
                // 失败
                log.warn("[取消移动位置订阅]失败： {}-{} ", device.getDeviceId(), e.getMessage());
            }
        }
        return true;
    }

    @Override
    public SyncStatus getChannelSyncStatus(String deviceId) {
        Device device = deviceMapper.getDeviceByDeviceId(deviceId);
        if (device == null) {
            throw new ControllerException(ErrorCode.ERROR404.getCode(), "设备不存在");
        }
        if (!userSetting.getServerId().equals(device.getServerId())) {
            return redisRpcService.getChannelSyncStatus(device.getServerId(), deviceId);
        }
        return catalogResponseMessageHandler.getChannelSyncProgress(deviceId);
    }

    @Override
    public Boolean isSyncRunning(String deviceId) {
        return catalogResponseMessageHandler.isSyncRunning(deviceId);
    }

    @Override
    public void sync(Device device) {
        if (catalogResponseMessageHandler.isSyncRunning(device.getDeviceId())) {
            SyncStatus syncStatus = catalogResponseMessageHandler.getChannelSyncProgress(device.getDeviceId());
            log.info("[同步通道] 同步已存在, 设备: {}, 同步信息: {}", device.getDeviceId(), JSON.toJSON(syncStatus));
            return;
        }
        int sn = (int)((Math.random()*9+1)*100000);
        catalogResponseMessageHandler.setChannelSyncReady(device, sn);
        try {
            sipCommander.catalogQuery(device, sn, event -> {
                String errorMsg = String.format("同步通道失败，错误码： %s, %s", event.statusCode, event.msg);
                log.info("[同步通道]失败,编号: {}, 错误码： {}, {}", device.getDeviceId(), event.statusCode, event.msg);
                catalogResponseMessageHandler.setChannelSyncEnd(device.getDeviceId(), sn, errorMsg);
            });
        } catch (SipException | InvalidArgumentException | ParseException e) {
            log.error("[同步通道], 信令发送失败：{}", e.getMessage() );
            String errorMsg = String.format("同步通道失败，信令发送失败： %s", e.getMessage());
            catalogResponseMessageHandler.setChannelSyncEnd(device.getDeviceId(), sn, errorMsg);
        }
    }

    @Override
    public Device getDeviceByDeviceId(String deviceId) {
        Device device = redisCatchStorage.getDevice(deviceId);
        if (device == null) {
            device = getDeviceByDeviceIdFromDb(deviceId);
            if (device != null) {
                redisCatchStorage.updateDevice(device);
            }
        }
        return device;
    }

    @Override
    public List<Device> getAllOnlineDevice(String serverId) {
        return deviceMapper.getOnlineDevicesByServerId(serverId);
    }

    @Override
    public List<Device> getAllByStatus(Boolean status) {
        return deviceMapper.getDevices(ChannelDataType.GB28181.value, status);
    }

    @Override
    public boolean expire(Device device) {
        Instant registerTimeDate = Instant.from(DateUtil.formatter.parse(device.getRegisterTime()));
        Instant expireInstant = registerTimeDate.plusMillis(TimeUnit.SECONDS.toMillis(device.getExpires()));
        return expireInstant.isBefore(Instant.now());
    }

    @Override
    public Boolean getDeviceStatus(@NotNull Device device) {
        SynchronousQueue<String> queue = new SynchronousQueue<>();
        try {
            sipCommander.deviceStatusQuery(device, ((code, msg, data) -> {
                queue.offer(msg);
            }));
            String data = queue.poll(10, TimeUnit.SECONDS);
            if (data != null && "ONLINE".equalsIgnoreCase(data.trim())) {
                return Boolean.TRUE;
            }else {
                return Boolean.FALSE;
            }

        } catch (InvalidArgumentException | SipException | ParseException | InterruptedException e) {
            log.error("[命令发送失败] 设备状态查询: {}", e.getMessage());
        }
        return null;
    }

    @Override
    public Device getDeviceByHostAndPort(String host, int port) {
        return deviceMapper.getDeviceByHostAndPort(host, port);
    }

    @Override
    public void updateDevice(Device device) {

        String now = DateUtil.getNow();
        device.setUpdateTime(now);
        device.setCharset(device.getCharset() == null ? "" : device.getCharset().toUpperCase());
        device.setUpdateTime(DateUtil.getNow());
        if (deviceMapper.update(device) > 0) {
            redisCatchStorage.updateDevice(device);
        }
    }

    @Override
    public boolean isExist(String deviceId) {
        return getDeviceByDeviceIdFromDb(deviceId) != null;
    }

    @Override
    public void addDevice(Device device) {
        device.setOnLine(false);
        device.setCreateTime(DateUtil.getNow());
        device.setUpdateTime(DateUtil.getNow());
        if(device.getStreamMode() == null) {
            device.setStreamMode("TCP-PASSIVE");
        }
        deviceMapper.addCustomDevice(device);
    }

    @Override
    public void updateCustomDevice(Device device) {
        // 订阅状态的修改使用一个单独方法控制，此处不再进行状态修改
        Device deviceInStore = deviceMapper.query(device.getId());
        if (deviceInStore == null) {
            log.warn("更新设备时未找到设备信息");
            return;
        }
        if (deviceInStore.getGeoCoordSys() != null) {
            // 坐标系变化，需要重新计算GCJ02坐标和WGS84坐标
            if (!deviceInStore.getGeoCoordSys().equals(device.getGeoCoordSys())) {
                deviceInStore.setGeoCoordSys(device.getGeoCoordSys());
            }
        }else {
            deviceInStore.setGeoCoordSys("WGS84");
        }
        if (device.getCharset() == null) {
            deviceInStore.setCharset("GB2312");
        }

        deviceMapper.updateCustom(device);
        redisCatchStorage.updateDevice(device);
    }

    @Override
    @Transactional
    public boolean delete(String deviceId) {
        Device device = getDeviceByDeviceIdFromDb(deviceId);
        Assert.notNull(device, "未找到设备");
        if (subscribeTaskRunner.containsKey(SubscribeTaskForCatalog.getKey(device))) {
            removeCatalogSubscribe(device, null);
        }
        if (subscribeTaskRunner.containsKey(SubscribeTaskForMobilPosition.getKey(device))) {
            removeMobilePositionSubscribe(device, null);
        }
        // 停止状态检测
        String registerExpireTaskKey = VideoManagerConstants.REGISTER_EXPIRE_TASK_KEY_PREFIX + device.getDeviceId();
        dynamicTask.stop(registerExpireTaskKey);
        platformChannelMapper.delChannelForDeviceId(deviceId);
        deviceChannelMapper.cleanChannelsByDeviceId(device.getId());
        deviceMapper.del(deviceId);
        redisCatchStorage.removeDevice(deviceId);
        inviteStreamService.clearInviteInfo(deviceId);
        return true;
    }

    @Override
    public ResourceBaseInfo getOverview() {
        List<Device> onlineDevices = deviceMapper.getOnlineDevices();
        List<Device> all = deviceMapper.getAll();
        return new ResourceBaseInfo(all.size(), onlineDevices.size());
    }

    @Override
    public List<Device> getAll() {
        return deviceMapper.getAll();
    }

    @Override
    public PageInfo<Device> getAll(int page, int count, String query, Boolean status) {
        PageHelper.startPage(page, count);
        if (query != null) {
            query = query.replaceAll("/", "//")
                    .replaceAll("%", "/%")
                    .replaceAll("_", "/_");
        }
        List<Device> all = deviceMapper.getDeviceList(ChannelDataType.GB28181.value, query, status);
        return new PageInfo<>(all);
    }

    @Override
    public Device getDevice(Integer id) {
        return deviceMapper.query(id);
    }

    @Override
    public Device getDeviceByChannelId(Integer channelId) {
        return deviceMapper.queryByChannelId(ChannelDataType.GB28181.value,channelId);
    }

    @Override
    public Device getDeviceBySourceChannelDeviceId(String channelId) {
        return deviceMapper.getDeviceBySourceChannelDeviceId(ChannelDataType.GB28181.value,channelId);
    }

    @Override
    public void subscribeCatalog(int id, int cycle) {
        Device device = deviceMapper.query(id);
        Assert.notNull(device, "未找到设备");

        if (device.getSubscribeCycleForCatalog() == cycle) {
            return;
        }
        if (!userSetting.getServerId().equals(device.getServerId())) {
            redisRpcService.subscribeCatalog(id, cycle);
            return;
        }
        //  目录订阅相关的信息
        if (device.getSubscribeCycleForCatalog() > 0) {
            // 订阅周期不同，则先取消
            removeCatalogSubscribe(device, result->{
                device.setSubscribeCycleForCatalog(cycle);
                updateDevice(device);
                if (cycle > 0) {
                    // 开启订阅
                    addCatalogSubscribe(device, null);
                }
            });
        }else {
            // 开启订阅
            device.setSubscribeCycleForCatalog(cycle);
            updateDevice(device);
            addCatalogSubscribe(device, null);
        }
    }

    @Override
    public void subscribeMobilePosition(int id, int cycle, int interval) {
        Device device = deviceMapper.query(id);
        Assert.notNull(device, "未找到设备");

        if (device.getSubscribeCycleForMobilePosition() == cycle) {
            return;
        }
        if (!userSetting.getServerId().equals(device.getServerId())) {
            redisRpcService.subscribeMobilePosition(id, cycle, interval);
            return;
        }
        //  目录订阅相关的信息
        if (device.getSubscribeCycleForMobilePosition() > 0) {
            // 订阅周期已经开启，则先取消
            removeMobilePositionSubscribe(device, result->{
                // 开启订阅
                device.setSubscribeCycleForMobilePosition(cycle);
                device.setMobilePositionSubmissionInterval(interval);
                if (cycle > 0) {
                    addMobilePositionSubscribe(device, null);
                }
            });
        }else {
            // 订阅未开启
            device.setSubscribeCycleForMobilePosition(cycle);
            device.setMobilePositionSubmissionInterval(interval);
            updateDevice(device);
            // 开启订阅
            addMobilePositionSubscribe(device, null);
        }
    }

    @Override
    public void updateDeviceHeartInfo(Device device) {
        Device deviceInDb = deviceMapper.query(device.getId());
        if (deviceInDb == null) {
            return;
        }
        if (!Objects.equals(deviceInDb.getHeartBeatCount(), device.getHeartBeatCount())
                || !Objects.equals(deviceInDb.getHeartBeatInterval(), device.getHeartBeatInterval())) {
            // 刷新过期任务
            String registerExpireTaskKey = VideoManagerConstants.REGISTER_EXPIRE_TASK_KEY_PREFIX + device.getDeviceId();
            // 如果第一次注册那么必须在60 * 3时间内收到一个心跳，否则设备离线
            dynamicTask.startDelay(registerExpireTaskKey, ()-> offline(device.getDeviceId(), "三次心跳超时"),
                    device.getHeartBeatInterval() * 1000 * device.getHeartBeatCount());
            deviceInDb.setHeartBeatCount(device.getHeartBeatCount());
            deviceInDb.setHeartBeatInterval(device.getHeartBeatInterval());
            deviceInDb.setPositionCapability(device.getPositionCapability());
            updateDevice(deviceInDb);
        }
    }

    @Override
    public WVPResult<SyncStatus> devicesSync(Device device) {
        if (!userSetting.getServerId().equals(device.getServerId())) {
            return redisRpcService.devicesSync(device.getServerId(), device.getDeviceId());
        }
        // 已存在则返回进度
        if (isSyncRunning(device.getDeviceId())) {
            SyncStatus channelSyncStatus = getChannelSyncStatus(device.getDeviceId());
            WVPResult<SyncStatus> wvpResult = new WVPResult();
            if (channelSyncStatus.getErrorMsg() != null) {
                wvpResult.setCode(ErrorCode.ERROR100.getCode());
                wvpResult.setMsg(channelSyncStatus.getErrorMsg());
            }else if (channelSyncStatus.getTotal() == null || channelSyncStatus.getTotal() == 0){
                wvpResult.setCode(ErrorCode.SUCCESS.getCode());
                wvpResult.setMsg("等待通道信息...");
            }else {
                wvpResult.setCode(ErrorCode.SUCCESS.getCode());
                wvpResult.setMsg(ErrorCode.SUCCESS.getMsg());
                wvpResult.setData(channelSyncStatus);
            }
            return wvpResult;
        }
        sync(device);
        WVPResult<SyncStatus> wvpResult = new WVPResult<>();
        wvpResult.setCode(0);
        wvpResult.setMsg("开始同步");
        return wvpResult;
    }

    @Override
    public void deviceBasicConfig(Device device, BasicParam basicParam, ErrorCallback<String> callback) {
        if (!userSetting.getServerId().equals(device.getServerId())) {
            WVPResult<String> result = redisRpcService.deviceBasicConfig(device.getServerId(), device, basicParam);
            if (result.getCode() == ErrorCode.SUCCESS.getCode()) {
                callback.run(result.getCode(), result.getMsg(), result.getData());
            }
            return;
        }

        try {
            sipCommander.deviceBasicConfigCmd(device, basicParam, callback);
        } catch (InvalidArgumentException | SipException | ParseException e) {
            log.error("[命令发送失败] 设备配置: {}", e.getMessage());
            callback.run(ErrorCode.ERROR100.getCode(), "命令发送: " + e.getMessage(), null);
            throw new ControllerException(ErrorCode.ERROR100.getCode(), "命令发送: " + e.getMessage());
        }
    }

    @Override
    public void deviceConfigQuery(Device device, String channelId, String configType, ErrorCallback<Object> callback) {

        if (!userSetting.getServerId().equals(device.getServerId())) {
            WVPResult<String> result = redisRpcService.deviceConfigQuery(device.getServerId(), device, channelId, configType);
            callback.run(result.getCode(), result.getMsg(), result.getData());
            return;
        }

        try {
            sipCommander.deviceConfigQuery(device, channelId, configType, callback);
        } catch (InvalidArgumentException | SipException | ParseException e) {
            log.error("[命令发送失败] 获取设备配置: {}", e.getMessage());
            callback.run(ErrorCode.ERROR100.getCode(), "命令发送: " + e.getMessage(), null);
            throw new ControllerException(ErrorCode.ERROR100.getCode(), "命令发送: " + e.getMessage());
        }
    }

    @Override
    public void teleboot(Device device) {

        if (!userSetting.getServerId().equals(device.getServerId())) {
            redisRpcService.teleboot(device.getServerId(), device);
        }
        try {
            sipCommander.teleBootCmd(device);
        } catch (InvalidArgumentException | SipException | ParseException e) {
            log.error("[命令发送失败] 远程启动: {}", e.getMessage());
            throw new ControllerException(ErrorCode.ERROR100.getCode(), "命令发送失败: " + e.getMessage());
        }
    }

    @Override
    public void record(Device device, String channelId, String recordCmdStr, ErrorCallback<String> callback) {

        if (!userSetting.getServerId().equals(device.getServerId())) {
            WVPResult<String> result = redisRpcService.recordControl(device.getServerId(), device, channelId, recordCmdStr);
            callback.run(result.getCode(), result.getMsg(), result.getData());
            return;
        }

        try {
            sipCommander.recordCmd(device, channelId, recordCmdStr, callback);
        } catch (InvalidArgumentException | SipException | ParseException e) {
            log.error("[命令发送失败] 开始/停止录像: {}", e.getMessage());
            callback.run(ErrorCode.ERROR100.getCode(), "命令发送: " + e.getMessage(), null);
            throw new ControllerException(ErrorCode.ERROR100.getCode(), "命令发送: " + e.getMessage());
        }
    }

    @Override
    public void guard(Device device, String guardCmdStr, ErrorCallback<String> callback) {
        if (!userSetting.getServerId().equals(device.getServerId())) {
            WVPResult<String> result = redisRpcService.guard(device.getServerId(), device, guardCmdStr);
            callback.run(result.getCode(), result.getMsg(), result.getData());
            return;
        }

        try {
            sipCommander.guardCmd(device, guardCmdStr, callback);
        } catch (InvalidArgumentException | SipException | ParseException e) {
            log.error("[命令发送失败] 布防/撤防操作: {}", e.getMessage());
            callback.run(ErrorCode.ERROR100.getCode(), "命令发送: " + e.getMessage(), null);
            throw new ControllerException(ErrorCode.ERROR100.getCode(), "命令发送: " + e.getMessage());
        }
    }

    @Override
    public void resetAlarm(Device device, String channelId, String alarmMethod, String alarmType, ErrorCallback<String> callback) {
        if (!userSetting.getServerId().equals(device.getServerId())) {
            WVPResult<String> result = redisRpcService.resetAlarm(device.getServerId(), device, channelId, alarmMethod, alarmType);
            callback.run(result.getCode(), result.getMsg(), result.getData());
            return;
        }
        try {
            sipCommander.alarmResetCmd(device, alarmMethod, alarmType, callback);
        } catch (InvalidArgumentException | SipException | ParseException e) {
            log.error("[命令发送失败] 布防/撤防操作: {}", e.getMessage());
            callback.run(ErrorCode.ERROR100.getCode(), "命令发送: " + e.getMessage(), null);
            throw new ControllerException(ErrorCode.ERROR100.getCode(), "命令发送: " + e.getMessage());
        }

    }

    @Override
    public void iFrame(Device device, String channelId) {
        if (!userSetting.getServerId().equals(device.getServerId())) {
            redisRpcService.iFrame(device.getServerId(), device, channelId);
            return;
        }

        try {
            sipCommander.iFrameCmd(device, channelId);
        } catch (InvalidArgumentException | SipException | ParseException e) {
            log.error("[命令发送失败] 强制关键帧操作: {}", e.getMessage());
            throw new ControllerException(ErrorCode.ERROR100.getCode(), "命令发送: " + e.getMessage());
        }
    }

    @Override
    public void homePosition(Device device, String channelId, Boolean enabled, Integer resetTime, Integer presetIndex, ErrorCallback<String> callback) {
        if (!userSetting.getServerId().equals(device.getServerId())) {
            WVPResult<String> result = redisRpcService.homePosition(device.getServerId(), device, channelId, enabled, resetTime, presetIndex);
            callback.run(result.getCode(), result.getMsg(), result.getData());
            return;
        }

        try {
            sipCommander.homePositionCmd(device, channelId, enabled, resetTime, presetIndex, callback);
        } catch (InvalidArgumentException | SipException | ParseException e) {
            log.error("[命令发送失败] 看守位控制: {}", e.getMessage());
            callback.run(ErrorCode.ERROR100.getCode(), "命令发送: " + e.getMessage(), null);
            throw new ControllerException(ErrorCode.ERROR100.getCode(), "命令发送失败: " + e.getMessage());
        }
    }

    @Override
    public void dragZoomIn(Device device, String channelId, int length, int width, int midpointx, int midpointy, int lengthx, int lengthy, ErrorCallback<String> callback) {
        if (!userSetting.getServerId().equals(device.getServerId())) {
            redisRpcService.dragZoomIn(device.getServerId(), device, channelId, length, width, midpointx, midpointy, lengthx, lengthy);
            return;
        }

        StringBuffer cmdXml = new StringBuffer(200);
        cmdXml.append("<DragZoomIn>\r\n");
        cmdXml.append("<Length>" + length+ "</Length>\r\n");
        cmdXml.append("<Width>" + width+ "</Width>\r\n");
        cmdXml.append("<MidPointX>" + midpointx+ "</MidPointX>\r\n");
        cmdXml.append("<MidPointY>" + midpointy+ "</MidPointY>\r\n");
        cmdXml.append("<LengthX>" + lengthx+ "</LengthX>\r\n");
        cmdXml.append("<LengthY>" + lengthy+ "</LengthY>\r\n");
        cmdXml.append("</DragZoomIn>\r\n");
        try {
            sipCommander.dragZoomCmd(device, channelId, cmdXml.toString(), callback);
        } catch (InvalidArgumentException | SipException | ParseException e) {
            log.error("[命令发送失败] 拉框放大: {}", e.getMessage());
            callback.run(ErrorCode.ERROR100.getCode(), "命令发送: " + e.getMessage(), null);
            throw new ControllerException(ErrorCode.ERROR100.getCode(), "命令发送失败: " +  e.getMessage());
        }
    }

    @Override
    public void dragZoomOut(Device device, String channelId, int length, int width, int midpointx, int midpointy, int lengthx, int lengthy, ErrorCallback<String> callback) {
        if (!userSetting.getServerId().equals(device.getServerId())) {
            redisRpcService.dragZoomOut(device.getServerId(), device, channelId, length, width, midpointx, midpointy, lengthx, lengthy);
            return;
        }

        StringBuffer cmdXml = new StringBuffer(200);
        cmdXml.append("<DragZoomOut>\r\n");
        cmdXml.append("<Length>" + length+ "</Length>\r\n");
        cmdXml.append("<Width>" + width+ "</Width>\r\n");
        cmdXml.append("<MidPointX>" + midpointx+ "</MidPointX>\r\n");
        cmdXml.append("<MidPointY>" + midpointy+ "</MidPointY>\r\n");
        cmdXml.append("<LengthX>" + lengthx+ "</LengthX>\r\n");
        cmdXml.append("<LengthY>" + lengthy+ "</LengthY>\r\n");
        cmdXml.append("</DragZoomOut>\r\n");
        try {
            sipCommander.dragZoomCmd(device, channelId, cmdXml.toString(), callback);
        } catch (InvalidArgumentException | SipException | ParseException e) {
            log.error("[命令发送失败] 拉框放大: {}", e.getMessage());
            callback.run(ErrorCode.ERROR100.getCode(), "命令发送: " + e.getMessage(), null);
            throw new ControllerException(ErrorCode.ERROR100.getCode(), "命令发送失败: " +  e.getMessage());
        }
    }

    @Override
    public void deviceStatus(Device device, ErrorCallback<String> callback) {

        if (!userSetting.getServerId().equals(device.getServerId())) {
            WVPResult<String> result = redisRpcService.deviceStatus(device.getServerId(), device);
            callback.run(result.getCode(), result.getMsg(), result.getData());
            return;
        }
        try {
            sipCommander.deviceStatusQuery(device, (code, msg, data) -> {
                if ("ONLINE".equalsIgnoreCase(data.trim())) {
                    online(device, null);
                }else {
                    offline(device.getDeviceId(), "设备状态查询结果：" + data.trim());
                }
                if (callback != null) {
                    callback.run(code, msg, data);
                }
            });
        } catch (InvalidArgumentException | SipException | ParseException e) {
            log.error("[命令发送失败] 获取设备状态: {}", e.getMessage());
            callback.run(ErrorCode.ERROR100.getCode(), "命令发送: " + e.getMessage(), null);
            throw new ControllerException(ErrorCode.ERROR100.getCode(), "命令发送失败: " + e.getMessage());
        }
    }


    @Override
    public void alarm(Device device, String startPriority, String endPriority, String alarmMethod, String alarmType, String startTime, String endTime, ErrorCallback<Object> callback) {
        if (!userSetting.getServerId().equals(device.getServerId())) {
            WVPResult<String> result = redisRpcService.alarm(device.getServerId(), device, startPriority, endPriority, alarmMethod, alarmType, startTime, endTime);
            callback.run(result.getCode(), result.getMsg(), result.getData());
            return;
        }

        String startAlarmTime = "";
        if (startTime != null) {
            startAlarmTime = DateUtil.yyyy_MM_dd_HH_mm_ssToISO8601(startTime);
        }
        String endAlarmTime = "";
        if (startTime != null) {
            endAlarmTime = DateUtil.yyyy_MM_dd_HH_mm_ssToISO8601(endTime);
        }

        try {
            sipCommander.alarmInfoQuery(device, startPriority, endPriority, alarmMethod, alarmType, startAlarmTime, endAlarmTime, callback);
        } catch (InvalidArgumentException | SipException | ParseException e) {
            log.error("[命令发送失败] 获取设备状态: {}", e.getMessage());
            callback.run(ErrorCode.ERROR100.getCode(), "命令发送: " + e.getMessage(), null);
            throw new ControllerException(ErrorCode.ERROR100.getCode(), "命令发送失败: " + e.getMessage());
        }
    }

    @Override
    public void deviceInfo(Device device, ErrorCallback<Object> callback) {
        if (!userSetting.getServerId().equals(device.getServerId())) {
            WVPResult<Object> result = redisRpcService.deviceInfo(device.getServerId(), device);
            callback.run(result.getCode(), result.getMsg(), result.getData());
            return;
        }

        try {
            sipCommander.deviceInfoQuery(device, callback);
        } catch (InvalidArgumentException | SipException | ParseException e) {
            log.error("[命令发送失败] 获取设备信息: {}", e.getMessage());
            callback.run(ErrorCode.ERROR100.getCode(), "命令发送: " + e.getMessage(), null);
            throw new ControllerException(ErrorCode.ERROR100.getCode(), "命令发送失败: " + e.getMessage());
        }
    }

    @Override
    public void queryPreset(Device device, String channelId, ErrorCallback<Object> callback) {
        if (!userSetting.getServerId().equals(device.getServerId())) {
            WVPResult<Object> result = redisRpcService.queryPreset(device.getServerId(), device, channelId);
            callback.run(result.getCode(), result.getMsg(), result.getData());
            return;
        }

        try {
            sipCommander.presetQuery(device, channelId, callback);
        } catch (InvalidArgumentException | SipException | ParseException e) {
            log.error("[命令发送失败] 预制位查询: {}", e.getMessage());
            callback.run(ErrorCode.ERROR100.getCode(), "命令发送: " + e.getMessage(), null);
            throw new ControllerException(ErrorCode.ERROR100.getCode(), "命令发送失败: " + e.getMessage());
        }
    }
}<|MERGE_RESOLUTION|>--- conflicted
+++ resolved
@@ -387,12 +387,6 @@
             if (transactionInfo == null) {
                 log.warn("[移除目录订阅] 未找到事务信息，{}", device.getDeviceId());
             }
-<<<<<<< HEAD
-        }else {
-            log.info("[移除目录订阅订阅]失败，设备已经离线 : {}", device.getDeviceId());
-            if (callback != null) {
-                callback.run(false);
-=======
             try {
                 device.setSubscribeCycleForCatalog(0);
                 sipCommander.catalogSubscribe(device, transactionInfo, eventResult -> {
@@ -409,7 +403,6 @@
             }catch (Exception e) {
                 // 失败
                 log.warn("[取消目录订阅]失败： {}-{} ", device.getDeviceId(), e.getMessage());
->>>>>>> 243f7f62
             }
         }
         return true;
