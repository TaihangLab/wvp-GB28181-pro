--- conflicted
+++ resolved
@@ -83,24 +83,8 @@
 				ResponseEventExt event = (ResponseEventExt)evt;
 
 				String contentString = new String(response.getRawContent());
-<<<<<<< HEAD
-				// jainSip不支持y=字段， 移除以解析。
-				int ssrcIndex = contentString.indexOf("y=");
-				// 检查是否有y字段
-				SessionDescription sdp;
-				if (ssrcIndex >= 0) {
-					//ssrc规定长度为10字节，不取余下长度以避免后续还有“f=”字段
-					String substring = contentString.substring(0, contentString.indexOf("y="));
-					sdp = SdpFactory.getInstance().createSessionDescription(substring);
-				} else {
-					sdp = SdpFactory.getInstance().createSessionDescription(contentString);
-				}
-				// 查看是否是来自设备的，此是回复
-
-=======
 				Gb28181Sdp gb28181Sdp = SipUtils.parseSDP(contentString);
 				SessionDescription sdp = gb28181Sdp.getBaseSdb();
->>>>>>> fec69c71
 				SipURI requestUri = SipFactory.getInstance().createAddressFactory().createSipURI(sdp.getOrigin().getUsername(), event.getRemoteIpAddress() + ":" + event.getRemotePort());
 				Request reqAck = headerProvider.createAckRequest(response.getLocalAddress().getHostAddress(), requestUri, response);
 
