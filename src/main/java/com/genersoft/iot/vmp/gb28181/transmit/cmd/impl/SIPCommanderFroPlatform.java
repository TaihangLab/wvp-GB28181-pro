--- conflicted
+++ resolved
@@ -1,13 +1,9 @@
 package com.genersoft.iot.vmp.gb28181.transmit.cmd.impl;
 
 import com.alibaba.fastjson2.JSON;
-<<<<<<< HEAD
 import com.alibaba.fastjson2.JSONObject;
 import com.genersoft.iot.vmp.conf.UserSetting;
 import com.genersoft.iot.vmp.conf.exception.SsrcTransactionNotFoundException;
-=======
-import com.genersoft.iot.vmp.conf.DynamicTask;
->>>>>>> f2c62105
 import com.genersoft.iot.vmp.gb28181.SipLayer;
 import com.genersoft.iot.vmp.gb28181.bean.*;
 import com.genersoft.iot.vmp.gb28181.event.SipSubscribe;
@@ -76,7 +72,6 @@
     private SIPSender sipSender;
 
     @Autowired
-<<<<<<< HEAD
     private ZlmHttpHookSubscribe subscribe;
 
     @Autowired
@@ -85,9 +80,9 @@
 
     @Autowired
     private VideoStreamSessionManager streamSession;
-=======
+
+    @Autowired
     private DynamicTask dynamicTask;
->>>>>>> f2c62105
 
     @Override
     public void register(ParentPlatform parentPlatform, SipSubscribe.Event errorEvent , SipSubscribe.Event okEvent) throws InvalidArgumentException, ParseException, SipException {
