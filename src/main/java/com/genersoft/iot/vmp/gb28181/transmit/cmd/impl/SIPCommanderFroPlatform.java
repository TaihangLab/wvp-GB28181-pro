--- conflicted
+++ resolved
@@ -209,57 +209,6 @@
                 // 行政区划分组只需要这两项就可以
                 catalogXml.append("<DeviceID>" + channel.getChannelId() + "</DeviceID>\r\n");
                 catalogXml.append("<Name>" + channel.getName() + "</Name>\r\n");
-<<<<<<< HEAD
-                if (channel.getParentId() != null) {
-                    // 业务分组加上这一项即可，提高兼容性，
-                    catalogXml.append("<ParentID>" + channel.getParentId() + "</ParentID>\r\n");
-//                    catalogXml.append("<ParentID>" + parentPlatform.getDeviceGBId() + "/" + channel.getParentId() + "</ParentID>\r\n");
-                }
-                if (channel.getChannelId().length() == 20 && Integer.parseInt(channel.getChannelId().substring(10, 13)) == 216) {
-                    // 虚拟组织增加BusinessGroupID字段
-                    catalogXml.append("<BusinessGroupID>" + channel.getParentId() + "</BusinessGroupID>\r\n");
-                }
-                if (!channel.getChannelId().equals(parentPlatform.getDeviceGBId())) {
-                    catalogXml.append("<Parental>" + channel.getParental() + "</Parental>\r\n");
-                    if (channel.getParental() == 0) {
-                        catalogXml.append("<Status>" + (channel.isStatus() ? "ON" : "OFF") + "</Status>\r\n");
-                    }
-                }
-                if (channel.getParental() == 0) {
-                    // 通道项
-                    catalogXml.append("<Manufacturer>" + channel.getManufacture() + "</Manufacturer>\r\n");
-                    catalogXml.append("<Secrecy>" + channel.getSecrecy() + "</Secrecy>\r\n");
-                    catalogXml.append("<RegisterWay>" + channel.getRegisterWay() + "</RegisterWay>\r\n");
-                    String civilCode = channel.getCivilCode() == null?parentPlatform.getAdministrativeDivision() : channel.getCivilCode();
-                    if (channel.getChannelType() != 2) {  // 业务分组/虚拟组织/行政区划 不设置以下属性
-                        catalogXml.append("<Model>" + channel.getModel() + "</Model>\r\n");
-                        catalogXml.append("<Owner>" + parentPlatform.getDeviceGBId()+ "</Owner>\r\n");
-                        catalogXml.append("<CivilCode>" + civilCode + "</CivilCode>\r\n");
-                        if (channel.getAddress() == null) {
-                            catalogXml.append("<Address></Address>\r\n");
-                        }else {
-                            catalogXml.append("<Address>" + channel.getAddress() + "</Address>\r\n");
-                        }
-                        catalogXml.append("<Block>" + channel.getBlock() + "</Block>\r\n");
-                        catalogXml.append("<SafetyWay>" + channel.getSafetyWay() + "</SafetyWay>\r\n");
-                        catalogXml.append("<CertNum>" + channel.getCertNum() + "</CertNum>\r\n");
-                        catalogXml.append("<Certifiable>" + channel.getCertifiable() + "</Certifiable>\r\n");
-                        catalogXml.append("<ErrCode>" + channel.getErrCode() + "</ErrCode>\r\n");
-                        catalogXml.append("<EndTime>" + channel.getEndTime() + "</EndTime>\r\n");
-                        catalogXml.append("<Secrecy>" + channel.getSecrecy() + "</Secrecy>\r\n");
-                        catalogXml.append("<IPAddress>" + channel.getIpAddress() + "</IPAddress>\r\n");
-                        catalogXml.append("<Port>" + channel.getPort() + "</Port>\r\n");
-                        catalogXml.append("<Password>" + channel.getPort() + "</Password>\r\n");
-                        catalogXml.append("<PTZType>" + channel.getPTZType() + "</PTZType>\r\n");
-                        catalogXml.append("<Status>" + (channel.isStatus() ? "ON":"OFF") + "</Status>\r\n");
-                        catalogXml.append("<Longitude>" +
-                                (channel.getLongitudeWgs84() != 0? channel.getLongitudeWgs84():channel.getLongitude())
-                                + "</Longitude>\r\n");
-                        catalogXml.append("<Latitude>" +
-                                (channel.getLatitudeWgs84() != 0? channel.getLatitudeWgs84():channel.getLatitude())
-                                + "</Latitude>\r\n");
-
-=======
                 if (channel.getChannelId().length() <= 8) {
                     catalogXml.append("</Item>\r\n");
                     continue;
@@ -399,7 +348,6 @@
                                     (channel.getLatitudeWgs84() != 0? channel.getLatitudeWgs84():channel.getLatitude())
                                     + "</Latitude>\r\n");
                             break;
->>>>>>> 8cf5b65e
 
                     }
                     catalogXml.append("</Item>\r\n");
