package com.genersoft.iot.vmp.gb28181.transmit.cmd.impl;

import com.alibaba.fastjson2.JSON;
import com.alibaba.fastjson2.JSONObject;
import com.genersoft.iot.vmp.gb28181.SipLayer;
import com.genersoft.iot.vmp.gb28181.bean.*;
import com.genersoft.iot.vmp.gb28181.event.SipSubscribe;
import com.genersoft.iot.vmp.gb28181.transmit.SIPSender;
import com.genersoft.iot.vmp.gb28181.transmit.cmd.ISIPCommanderForPlatform;
import com.genersoft.iot.vmp.gb28181.transmit.cmd.SIPRequestHeaderPlarformProvider;
import com.genersoft.iot.vmp.gb28181.utils.SipUtils;
import com.genersoft.iot.vmp.storager.dao.dto.PlatformRegisterInfo;
import com.genersoft.iot.vmp.utils.DateUtil;
import com.genersoft.iot.vmp.media.zlm.ZLMRTPServerFactory;
import com.genersoft.iot.vmp.media.zlm.dto.MediaServerItem;
import com.genersoft.iot.vmp.service.IMediaServerService;
import com.genersoft.iot.vmp.service.bean.GPSMsgInfo;
import com.genersoft.iot.vmp.storager.IRedisCatchStorage;
import gov.nist.javax.sip.message.MessageFactoryImpl;
import gov.nist.javax.sip.message.SIPRequest;
import org.slf4j.Logger;
import org.slf4j.LoggerFactory;
import org.springframework.beans.factory.annotation.Autowired;
import org.springframework.context.annotation.DependsOn;
import org.springframework.lang.Nullable;
import org.springframework.stereotype.Component;
import org.springframework.util.ObjectUtils;


import com.genersoft.iot.vmp.utils.DateUtil;
import javax.sip.*;
import javax.sip.header.*;
import javax.sip.message.Request;
import java.text.ParseException;
import java.util.ArrayList;
import java.util.List;

@Component
@DependsOn("sipLayer")
public class SIPCommanderFroPlatform implements ISIPCommanderForPlatform {

    private final Logger logger = LoggerFactory.getLogger(SIPCommanderFroPlatform.class);

    @Autowired
    private SIPRequestHeaderPlarformProvider headerProviderPlatformProvider;

    @Autowired
    private IRedisCatchStorage redisCatchStorage;

    @Autowired
    private IMediaServerService mediaServerService;

    @Autowired
    private SipSubscribe sipSubscribe;

    @Autowired
    private ZLMRTPServerFactory zlmrtpServerFactory;

    @Autowired
    private SipLayer sipLayer;

    @Autowired
    private SIPSender sipSender;

    @Override
    public void register(ParentPlatform parentPlatform, SipSubscribe.Event errorEvent , SipSubscribe.Event okEvent) throws InvalidArgumentException, ParseException, SipException {
        register(parentPlatform, null, null, errorEvent, okEvent, false, true);
    }

    @Override
    public void unregister(ParentPlatform parentPlatform, SipSubscribe.Event errorEvent , SipSubscribe.Event okEvent) throws InvalidArgumentException, ParseException, SipException {
        register(parentPlatform, null, null, errorEvent, okEvent, false, false);
    }

    @Override
    public void register(ParentPlatform parentPlatform, @Nullable String callId, @Nullable WWWAuthenticateHeader www,
                            SipSubscribe.Event errorEvent , SipSubscribe.Event okEvent, boolean registerAgain, boolean isRegister) throws SipException, InvalidArgumentException, ParseException {
            Request request;
            if (!registerAgain ) {
                CallIdHeader callIdHeader = sipSender.getNewCallIdHeader(parentPlatform.getDeviceIp(),parentPlatform.getTransport());

                request = headerProviderPlatformProvider.createRegisterRequest(parentPlatform,
                        redisCatchStorage.getCSEQ(), SipUtils.getNewFromTag(),
                        SipUtils.getNewViaTag(), callIdHeader, isRegister);
                // 将 callid 写入缓存， 等注册成功可以更新状态
                String callIdFromHeader = callIdHeader.getCallId();
                redisCatchStorage.updatePlatformRegisterInfo(callIdFromHeader, PlatformRegisterInfo.getInstance(parentPlatform.getServerGBId(), isRegister));

                sipSubscribe.addErrorSubscribe(callIdHeader.getCallId(), (event)->{
                    if (event != null) {
                        logger.info("向上级平台 [ {} ] 注册发生错误： {} ",
                                parentPlatform.getServerGBId(),
                                event.msg);
                    }
                    redisCatchStorage.delPlatformRegisterInfo(callIdFromHeader);
                    if (errorEvent != null ) {
                        errorEvent.response(event);
                    }
                });

            }else {
                CallIdHeader callIdHeader = sipSender.getNewCallIdHeader(parentPlatform.getDeviceIp(),parentPlatform.getTransport());
                request = headerProviderPlatformProvider.createRegisterRequest(parentPlatform, SipUtils.getNewFromTag(), null, callId, www, callIdHeader, isRegister);
            }

            sipSender.transmitRequest(parentPlatform.getDeviceIp(), request, null, okEvent);
    }

    @Override
    public String keepalive(ParentPlatform parentPlatform,SipSubscribe.Event errorEvent , SipSubscribe.Event okEvent) throws SipException, InvalidArgumentException, ParseException {
            String characterSet = parentPlatform.getCharacterSet();
            StringBuffer keepaliveXml = new StringBuffer(200);
            keepaliveXml.append("<?xml version=\"1.0\" encoding=\"" + characterSet + "\"?>\r\n");
            keepaliveXml.append("<Notify>\r\n");
            keepaliveXml.append("<CmdType>Keepalive</CmdType>\r\n");
            keepaliveXml.append("<SN>" + (int)((Math.random()*9+1)*100000) + "</SN>\r\n");
            keepaliveXml.append("<DeviceID>" + parentPlatform.getDeviceGBId() + "</DeviceID>\r\n");
            keepaliveXml.append("<Status>OK</Status>\r\n");
            keepaliveXml.append("</Notify>\r\n");

        CallIdHeader callIdHeader = sipSender.getNewCallIdHeader(parentPlatform.getDeviceIp(),parentPlatform.getTransport());

            Request request = headerProviderPlatformProvider.createMessageRequest(
                    parentPlatform,
                    keepaliveXml.toString(),
                    SipUtils.getNewFromTag(),
                    SipUtils.getNewViaTag(),
                    callIdHeader);
            sipSender.transmitRequest(parentPlatform.getDeviceIp(), request, errorEvent, okEvent);
        return callIdHeader.getCallId();
    }

    /**
     * 向上级回复通道信息
     * @param channel 通道信息
     * @param parentPlatform 平台信息
     * @return
     */
    @Override
    public void catalogQuery(DeviceChannel channel, ParentPlatform parentPlatform, String sn, String fromTag, int size) throws SipException, InvalidArgumentException, ParseException {

        if ( parentPlatform ==null) {
            return ;
        }
        List<DeviceChannel> channels = new ArrayList<>();
        if (channel != null) {
            channels.add(channel);
        }
        String catalogXml = getCatalogXml(channels, sn, parentPlatform, size);

        // callid
        CallIdHeader callIdHeader = sipSender.getNewCallIdHeader(parentPlatform.getDeviceIp(),parentPlatform.getTransport());

        Request request = headerProviderPlatformProvider.createMessageRequest(parentPlatform, catalogXml.toString(), fromTag, SipUtils.getNewViaTag(), callIdHeader);
        sipSender.transmitRequest(parentPlatform.getDeviceIp(), request);

    }

    @Override
    public void catalogQuery(List<DeviceChannel> channels, ParentPlatform parentPlatform, String sn, String fromTag) throws InvalidArgumentException, ParseException, SipException {
        if ( parentPlatform ==null) {
            return ;
        }
        sendCatalogResponse(channels, parentPlatform, sn, fromTag, 0);
    }
    private String getCatalogXml(List<DeviceChannel> channels, String sn, ParentPlatform parentPlatform, int size) {
        String characterSet = parentPlatform.getCharacterSet();
        StringBuffer catalogXml = new StringBuffer(600);
        catalogXml.append("<?xml version=\"1.0\" encoding=\"" + characterSet +"\"?>\r\n");
        catalogXml.append("<Response>\r\n");
        catalogXml.append("<CmdType>Catalog</CmdType>\r\n");
        catalogXml.append("<SN>" +sn + "</SN>\r\n");
        catalogXml.append("<DeviceID>" + parentPlatform.getDeviceGBId() + "</DeviceID>\r\n");
        catalogXml.append("<SumNum>" + size + "</SumNum>\r\n");
        catalogXml.append("<DeviceList Num=\"" + channels.size() +"\">\r\n");
        if (channels.size() > 0) {
            for (DeviceChannel channel : channels) {
                if (parentPlatform.getServerGBId().equals(channel.getParentId())) {
                    channel.setParentId(parentPlatform.getDeviceGBId());
                }
                catalogXml.append("<Item>\r\n");
                // 行政区划分组只需要这两项就可以
                catalogXml.append("<DeviceID>" + channel.getChannelId() + "</DeviceID>\r\n");
                catalogXml.append("<Name>" + channel.getName() + "</Name>\r\n");
                if (channel.getParentId() != null) {
                    // 业务分组加上这一项即可，提高兼容性，
                    catalogXml.append("<ParentID>" + channel.getParentId() + "</ParentID>\r\n");
//                    catalogXml.append("<ParentID>" + parentPlatform.getDeviceGBId() + "/" + channel.getParentId() + "</ParentID>\r\n");
                }
                if (channel.getChannelId().length() == 20 && Integer.parseInt(channel.getChannelId().substring(10, 13)) == 216) {
                    // 虚拟组织增加BusinessGroupID字段
                    catalogXml.append("<BusinessGroupID>" + channel.getParentId() + "</BusinessGroupID>\r\n");
                }
                if (!channel.getChannelId().equals(parentPlatform.getDeviceGBId())) {
                    catalogXml.append("<Parental>" + channel.getParental() + "</Parental>\r\n");
                    if (channel.getParental() == 0) {
                        catalogXml.append("<Status>" + (channel.getStatus() == 0 ? "OFF" : "ON") + "</Status>\r\n");
                    }
                }
                if (channel.getParental() == 0) {
                    // 通道项
                    catalogXml.append("<Manufacturer>" + channel.getManufacture() + "</Manufacturer>\r\n");
                    catalogXml.append("<Secrecy>" + channel.getSecrecy() + "</Secrecy>\r\n");
                    catalogXml.append("<RegisterWay>" + channel.getRegisterWay() + "</RegisterWay>\r\n");
                    String civilCode = channel.getCivilCode() == null?parentPlatform.getAdministrativeDivision() : channel.getCivilCode();
                    if (channel.getChannelType() != 2) {  // 业务分组/虚拟组织/行政区划 不设置以下属性
                        catalogXml.append("<Model>" + channel.getModel() + "</Model>\r\n");
                        catalogXml.append("<Owner>" + parentPlatform.getDeviceGBId()+ "</Owner>\r\n");
                        catalogXml.append("<CivilCode>" + civilCode + "</CivilCode>\r\n");
                        if (channel.getAddress() == null) {
                            catalogXml.append("<Address></Address>\r\n");
                        }else {
                            catalogXml.append("<Address>" + channel.getAddress() + "</Address>\r\n");
                        }
                    }
                }
                catalogXml.append("</Item>\r\n");
            }
        }

        catalogXml.append("</DeviceList>\r\n");
        catalogXml.append("</Response>\r\n");
        return catalogXml.toString();
    }

    private void sendCatalogResponse(List<DeviceChannel> channels, ParentPlatform parentPlatform, String sn, String fromTag, int index) throws SipException, InvalidArgumentException, ParseException {
        if (index >= channels.size()) {
            return;
        }
        List<DeviceChannel> deviceChannels;
        if (index + parentPlatform.getCatalogGroup() < channels.size()) {
            deviceChannels = channels.subList(index, index + parentPlatform.getCatalogGroup());
        }else {
            deviceChannels = channels.subList(index, channels.size());
        }
        String catalogXml = getCatalogXml(deviceChannels, sn, parentPlatform, channels.size());
        // callid
        CallIdHeader callIdHeader = sipSender.getNewCallIdHeader(parentPlatform.getDeviceIp(),parentPlatform.getTransport());

        Request request = headerProviderPlatformProvider.createMessageRequest(parentPlatform, catalogXml, fromTag, SipUtils.getNewViaTag(), callIdHeader);
        sipSender.transmitRequest(parentPlatform.getDeviceIp(), request, null, eventResult -> {
            int indexNext = index + parentPlatform.getCatalogGroup();
            try {
                sendCatalogResponse(channels, parentPlatform, sn, fromTag, indexNext);
            } catch (SipException | InvalidArgumentException | ParseException e) {
                logger.error("[命令发送失败] 国标级联 目录查询回复: {}", e.getMessage());
            }
        });
    }

    /**
     * 向上级回复DeviceInfo查询信息
     * @param parentPlatform 平台信息
     * @param sn
     * @param fromTag
     * @return
     */
    @Override
    public void deviceInfoResponse(ParentPlatform parentPlatform, String sn, String fromTag) throws SipException, InvalidArgumentException, ParseException {
        if (parentPlatform == null) {
            return;
        }
        String characterSet = parentPlatform.getCharacterSet();
        StringBuffer deviceInfoXml = new StringBuffer(600);
        deviceInfoXml.append("<?xml version=\"1.0\" encoding=\"" + characterSet + "\"?>\r\n");
        deviceInfoXml.append("<Response>\r\n");
        deviceInfoXml.append("<CmdType>DeviceInfo</CmdType>\r\n");
        deviceInfoXml.append("<SN>" +sn + "</SN>\r\n");
        deviceInfoXml.append("<DeviceID>" + parentPlatform.getDeviceGBId() + "</DeviceID>\r\n");
        deviceInfoXml.append("<DeviceName>" + parentPlatform.getName() + "</DeviceName>\r\n");
        deviceInfoXml.append("<Manufacturer>wvp</Manufacturer>\r\n");
        deviceInfoXml.append("<Model>wvp-28181-2.0</Model>\r\n");
        deviceInfoXml.append("<Firmware>2.0.202107</Firmware>\r\n");
        deviceInfoXml.append("<Result>OK</Result>\r\n");
        deviceInfoXml.append("</Response>\r\n");

        CallIdHeader callIdHeader = sipSender.getNewCallIdHeader(parentPlatform.getDeviceIp(),parentPlatform.getTransport());

        Request request = headerProviderPlatformProvider.createMessageRequest(parentPlatform, deviceInfoXml.toString(), fromTag, SipUtils.getNewViaTag(), callIdHeader);
        sipSender.transmitRequest(parentPlatform.getDeviceIp(), request);
    }

    /**
     * 向上级回复DeviceStatus查询信息
     * @param parentPlatform 平台信息
     * @param sn
     * @param fromTag
     * @return
     */
    @Override
    public void deviceStatusResponse(ParentPlatform parentPlatform, String sn, String fromTag) throws SipException, InvalidArgumentException, ParseException {
        if (parentPlatform == null) {
            return ;
        }
        String characterSet = parentPlatform.getCharacterSet();
        StringBuffer deviceStatusXml = new StringBuffer(600);
        deviceStatusXml.append("<?xml version=\"1.0\" encoding=\"" + characterSet + "\"?>\r\n");
        deviceStatusXml.append("<Response>\r\n");
        deviceStatusXml.append("<CmdType>DeviceStatus</CmdType>\r\n");
        deviceStatusXml.append("<SN>" +sn + "</SN>\r\n");
        deviceStatusXml.append("<DeviceID>" + parentPlatform.getDeviceGBId() + "</DeviceID>\r\n");
        deviceStatusXml.append("<Result>OK</Result>\r\n");
        deviceStatusXml.append("<Online>ONLINE</Online>\r\n");
        deviceStatusXml.append("<Status>OK</Status>\r\n");
        deviceStatusXml.append("</Response>\r\n");

        CallIdHeader callIdHeader = sipSender.getNewCallIdHeader(parentPlatform.getDeviceIp(),parentPlatform.getTransport());

        Request request = headerProviderPlatformProvider.createMessageRequest(parentPlatform, deviceStatusXml.toString(), fromTag, SipUtils.getNewViaTag(), callIdHeader);
        sipSender.transmitRequest(parentPlatform.getDeviceIp(), request);

    }

    @Override
    public void sendNotifyMobilePosition(ParentPlatform parentPlatform, GPSMsgInfo gpsMsgInfo, SubscribeInfo subscribeInfo) throws InvalidArgumentException, ParseException, NoSuchFieldException, SipException, IllegalAccessException {
        if (parentPlatform == null) {
            return;
        }
        if (logger.isDebugEnabled()) {
            logger.debug("[发送 移动位置订阅] {}/{}->{},{}", parentPlatform.getServerGBId(), gpsMsgInfo.getId(), gpsMsgInfo.getLng(), gpsMsgInfo.getLat());
        }

        String characterSet = parentPlatform.getCharacterSet();
        StringBuffer deviceStatusXml = new StringBuffer(600);
        deviceStatusXml.append("<?xml version=\"1.0\" encoding=\"" + characterSet + "\"?>\r\n");
        deviceStatusXml.append("<Notify>\r\n");
        deviceStatusXml.append("<CmdType>MobilePosition</CmdType>\r\n");
        deviceStatusXml.append("<SN>" + (int)((Math.random()*9+1)*100000) + "</SN>\r\n");
        deviceStatusXml.append("<DeviceID>" + gpsMsgInfo.getId() + "</DeviceID>\r\n");
        deviceStatusXml.append("<Time>" + gpsMsgInfo.getTime() + "</Time>\r\n");
        deviceStatusXml.append("<Longitude>" + gpsMsgInfo.getLng() + "</Longitude>\r\n");
        deviceStatusXml.append("<Latitude>" + gpsMsgInfo.getLat() + "</Latitude>\r\n");
        deviceStatusXml.append("<Speed>" + gpsMsgInfo.getSpeed() + "</Speed>\r\n");
        deviceStatusXml.append("<Direction>" + gpsMsgInfo.getDirection() + "</Direction>\r\n");
        deviceStatusXml.append("<Altitude>" + gpsMsgInfo.getAltitude() + "</Altitude>\r\n");
        deviceStatusXml.append("</Notify>\r\n");

       sendNotify(parentPlatform, deviceStatusXml.toString(), subscribeInfo, eventResult -> {
            logger.error("发送NOTIFY通知消息失败。错误：{} {}", eventResult.statusCode, eventResult.msg);
        }, null);

    }

    @Override
    public void sendAlarmMessage(ParentPlatform parentPlatform, DeviceAlarm deviceAlarm) throws SipException, InvalidArgumentException, ParseException {
        if (parentPlatform == null) {
            return;
        }
        logger.info("[发送报警通知] {}/{}->{},{}: {}", parentPlatform.getServerGBId(), deviceAlarm.getChannelId(),
                deviceAlarm.getLongitude(), deviceAlarm.getLatitude(), JSON.toJSONString(deviceAlarm));
        String characterSet = parentPlatform.getCharacterSet();
        StringBuffer deviceStatusXml = new StringBuffer(600);
        deviceStatusXml.append("<?xml version=\"1.0\" encoding=\"" + characterSet + "\"?>\r\n");
        deviceStatusXml.append("<Notify>\r\n");
        deviceStatusXml.append("<CmdType>Alarm</CmdType>\r\n");
        deviceStatusXml.append("<SN>" + (int)((Math.random()*9+1)*100000) + "</SN>\r\n");
        deviceStatusXml.append("<DeviceID>" + deviceAlarm.getChannelId() + "</DeviceID>\r\n");
        deviceStatusXml.append("<AlarmPriority>" + deviceAlarm.getAlarmPriority() + "</AlarmPriority>\r\n");
        deviceStatusXml.append("<AlarmMethod>" + deviceAlarm.getAlarmMethod() + "</AlarmMethod>\r\n");
        deviceStatusXml.append("<AlarmTime>" + deviceAlarm.getAlarmTime() + "</AlarmTime>\r\n");
        deviceStatusXml.append("<AlarmDescription>" + deviceAlarm.getAlarmDescription() + "</AlarmDescription>\r\n");
        deviceStatusXml.append("<Longitude>" + deviceAlarm.getLongitude() + "</Longitude>\r\n");
        deviceStatusXml.append("<Latitude>" + deviceAlarm.getLatitude() + "</Latitude>\r\n");
        deviceStatusXml.append("<info>\r\n");
        deviceStatusXml.append("<AlarmType>" + deviceAlarm.getAlarmType() + "</AlarmType>\r\n");
        deviceStatusXml.append("</info>\r\n");
        deviceStatusXml.append("</Notify>\r\n");

        CallIdHeader callIdHeader = sipSender.getNewCallIdHeader(parentPlatform.getDeviceIp(),parentPlatform.getTransport());

        Request request = headerProviderPlatformProvider.createMessageRequest(parentPlatform, deviceStatusXml.toString(), SipUtils.getNewFromTag(), SipUtils.getNewViaTag(), callIdHeader);
        sipSender.transmitRequest(parentPlatform.getDeviceIp(), request);

    }

    @Override
    public void sendNotifyForCatalogAddOrUpdate(String type, ParentPlatform parentPlatform, List<DeviceChannel> deviceChannels, SubscribeInfo subscribeInfo, Integer index) throws InvalidArgumentException, ParseException, NoSuchFieldException, SipException, IllegalAccessException {
        if (parentPlatform == null || deviceChannels == null || deviceChannels.size() == 0 || subscribeInfo == null) {
            return;
        }
        if (index == null) {
            index = 0;
        }
        if (index >= deviceChannels.size()) {
            return;
        }
        List<DeviceChannel> channels;
        if (index + parentPlatform.getCatalogGroup() < deviceChannels.size()) {
            channels = deviceChannels.subList(index, index + parentPlatform.getCatalogGroup());
        }else {
            channels = deviceChannels.subList(index, deviceChannels.size());
        }
        Integer finalIndex = index;
        String catalogXmlContent = getCatalogXmlContentForCatalogAddOrUpdate(parentPlatform, channels,
                deviceChannels.size(), type, subscribeInfo);
        sendNotify(parentPlatform, catalogXmlContent, subscribeInfo, eventResult -> {
            logger.error("发送NOTIFY通知消息失败。错误：{} {}", eventResult.statusCode, eventResult.msg);
        }, (eventResult -> {
            try {
                sendNotifyForCatalogAddOrUpdate(type, parentPlatform, deviceChannels, subscribeInfo,
                        finalIndex + parentPlatform.getCatalogGroup());
            } catch (InvalidArgumentException | ParseException | NoSuchFieldException | SipException |
                     IllegalAccessException e) {
                logger.error("[命令发送失败] 国标级联 NOTIFY通知: {}", e.getMessage());
            }
        }));
    }

    private void sendNotify(ParentPlatform parentPlatform, String catalogXmlContent,
                                   SubscribeInfo subscribeInfo, SipSubscribe.Event errorEvent,  SipSubscribe.Event okEvent )
            throws SipException, ParseException, InvalidArgumentException {
		MessageFactoryImpl messageFactory = (MessageFactoryImpl) sipLayer.getSipFactory().createMessageFactory();
        String characterSet = parentPlatform.getCharacterSet();
 		// 设置编码， 防止中文乱码
		messageFactory.setDefaultContentEncodingCharset(characterSet);

        SIPRequest notifyRequest = headerProviderPlatformProvider.createNotifyRequest(parentPlatform, catalogXmlContent, subscribeInfo);

        sipSender.transmitRequest(parentPlatform.getDeviceIp(), notifyRequest);
    }

    private  String getCatalogXmlContentForCatalogAddOrUpdate(ParentPlatform parentPlatform, List<DeviceChannel> channels, int sumNum, String type, SubscribeInfo subscribeInfo) {
        StringBuffer catalogXml = new StringBuffer(600);

        String characterSet = parentPlatform.getCharacterSet();
        catalogXml.append("<?xml version=\"1.0\" encoding=\"" + characterSet + "\"?>\r\n");
        catalogXml.append("<Notify>\r\n");
        catalogXml.append("<CmdType>Catalog</CmdType>\r\n");
        catalogXml.append("<SN>" + (int) ((Math.random() * 9 + 1) * 100000) + "</SN>\r\n");
        catalogXml.append("<DeviceID>" + parentPlatform.getDeviceGBId() + "</DeviceID>\r\n");
        catalogXml.append("<SumNum>1</SumNum>\r\n");
        catalogXml.append("<DeviceList Num=\"" + channels.size() + "\">\r\n");
        if (channels.size() > 0) {
            for (DeviceChannel channel : channels) {
                if (parentPlatform.getServerGBId().equals(channel.getParentId())) {
                    channel.setParentId(parentPlatform.getDeviceGBId());
                }
                catalogXml.append("<Item>\r\n");
                // 行政区划分组只需要这两项就可以
                catalogXml.append("<DeviceID>" + channel.getChannelId() + "</DeviceID>\r\n");
                catalogXml.append("<Name>" + channel.getName() + "</Name>\r\n");
                if (channel.getParentId() != null) {
                    // 业务分组加上这一项即可，提高兼容性，
                    catalogXml.append("<ParentID>" + channel.getParentId() + "</ParentID>\r\n");
                }
                if (channel.getChannelId().length() == 20 && Integer.parseInt(channel.getChannelId().substring(10, 13)) == 216) {
                    // 虚拟组织增加BusinessGroupID字段
                    catalogXml.append("<BusinessGroupID>" + channel.getParentId() + "</BusinessGroupID>\r\n");
                }
                catalogXml.append("<Parental>" + channel.getParental() + "</Parental>\r\n");
                if (channel.getParental() == 0) {
                    // 通道项
                    catalogXml.append("<Manufacturer>" + channel.getManufacture() + "</Manufacturer>\r\n");
                    catalogXml.append("<Secrecy>" + channel.getSecrecy() + "</Secrecy>\r\n");
                    catalogXml.append("<RegisterWay>" + channel.getRegisterWay() + "</RegisterWay>\r\n");
                    catalogXml.append("<Status>" + (channel.getStatus() == 0 ? "OFF" : "ON") + "</Status>\r\n");

                    if (channel.getChannelType() != 2) {  // 业务分组/虚拟组织/行政区划 不设置以下属性
                        catalogXml.append("<Model>" + channel.getModel() + "</Model>\r\n");
                        catalogXml.append("<Owner> " + channel.getOwner()+ "</Owner>\r\n");
                        catalogXml.append("<CivilCode>" + channel.getCivilCode() + "</CivilCode>\r\n");
                        catalogXml.append("<Address>" + channel.getAddress() + "</Address>\r\n");
                    }
                    if (!"presence".equals(subscribeInfo.getEventType())) {
                        catalogXml.append("<Event>" + type + "</Event>\r\n");
                    }

                }
                catalogXml.append("</Item>\r\n");
            }
        }
        catalogXml.append("</DeviceList>\r\n");
        catalogXml.append("</Notify>\r\n");
        return catalogXml.toString();
    }

    @Override
    public void sendNotifyForCatalogOther(String type, ParentPlatform parentPlatform, List<DeviceChannel> deviceChannels,
                                             SubscribeInfo subscribeInfo, Integer index) throws InvalidArgumentException, ParseException, NoSuchFieldException, SipException, IllegalAccessException {
        if (parentPlatform == null
                || deviceChannels == null
                || deviceChannels.size() == 0
                || subscribeInfo == null) {
            logger.warn("[缺少必要参数]");
            return;
        }

        if (index == null) {
            index = 0;
        }
        if (index >= deviceChannels.size()) {
            return;
        }
        List<DeviceChannel> channels;
        if (index + parentPlatform.getCatalogGroup() < deviceChannels.size()) {
            channels = deviceChannels.subList(index, index + parentPlatform.getCatalogGroup());
        }else {
            channels = deviceChannels.subList(index, deviceChannels.size());
        }
        Integer finalIndex = index;
        String catalogXmlContent = getCatalogXmlContentForCatalogOther(parentPlatform, channels, type);
        sendNotify(parentPlatform, catalogXmlContent, subscribeInfo, eventResult -> {
            logger.error("发送NOTIFY通知消息失败。错误：{} {}", eventResult.statusCode, eventResult.msg);
        }, eventResult -> {
            try {
                sendNotifyForCatalogOther(type, parentPlatform, deviceChannels, subscribeInfo,
                        finalIndex + parentPlatform.getCatalogGroup());
            } catch (InvalidArgumentException | ParseException | NoSuchFieldException | SipException |
                     IllegalAccessException e) {
                logger.error("[命令发送失败] 国标级联 NOTIFY通知: {}", e.getMessage());
            }
        });
    }

    private String getCatalogXmlContentForCatalogOther(ParentPlatform parentPlatform, List<DeviceChannel> channels, String type) {

        String characterSet = parentPlatform.getCharacterSet();
        StringBuffer catalogXml = new StringBuffer(600);
        catalogXml.append("<?xml version=\"1.0\" encoding=\"" + characterSet + "\"?>\r\n");
        catalogXml.append("<Notify>\r\n");
        catalogXml.append("<CmdType>Catalog</CmdType>\r\n");
        catalogXml.append("<SN>" + (int) ((Math.random() * 9 + 1) * 100000) + "</SN>\r\n");
        catalogXml.append("<DeviceID>" + parentPlatform.getDeviceGBId() + "</DeviceID>\r\n");
        catalogXml.append("<SumNum>1</SumNum>\r\n");
        catalogXml.append("<DeviceList Num=\" " + channels.size() + " \">\r\n");
        if (channels.size() > 0) {
            for (DeviceChannel channel : channels) {
                if (parentPlatform.getServerGBId().equals(channel.getParentId())) {
                    channel.setParentId(parentPlatform.getDeviceGBId());
                }
                catalogXml.append("<Item>\r\n");
                catalogXml.append("<DeviceID>" + channel.getChannelId() + "</DeviceID>\r\n");
                catalogXml.append("<Event>" + type + "</Event>\r\n");
                catalogXml.append("</Item>\r\n");
            }
        }
        catalogXml.append("</DeviceList>\r\n");
        catalogXml.append("</Notify>\r\n");
        return catalogXml.toString();
    }
    @Override
    public void recordInfo(DeviceChannel deviceChannel, ParentPlatform parentPlatform, String fromTag, RecordInfo recordInfo) throws SipException, InvalidArgumentException, ParseException {
        if ( parentPlatform ==null) {
            return ;
        }
        String characterSet = parentPlatform.getCharacterSet();
        StringBuffer recordXml = new StringBuffer(600);
        recordXml.append("<?xml version=\"1.0\" encoding=\"" + characterSet + "\"?>\r\n");
        recordXml.append("<Response>\r\n");
        recordXml.append("<CmdType>RecordInfo</CmdType>\r\n");
        recordXml.append("<SN>" +recordInfo.getSn() + "</SN>\r\n");
        recordXml.append("<DeviceID>" + recordInfo.getDeviceId() + "</DeviceID>\r\n");
        recordXml.append("<SumNum>" + recordInfo.getSumNum() + "</SumNum>\r\n");
        if (recordInfo.getRecordList() == null ) {
            recordXml.append("<RecordList Num=\"0\">\r\n");
        }else {
            recordXml.append("<RecordList Num=\"" + recordInfo.getRecordList().size()+"\">\r\n");
            if (recordInfo.getRecordList().size() > 0) {
                for (RecordItem recordItem : recordInfo.getRecordList()) {
                    recordXml.append("<Item>\r\n");
                    if (deviceChannel != null) {
                        recordXml.append("<DeviceID>" + recordItem.getDeviceId() + "</DeviceID>\r\n");
                        recordXml.append("<Name>" + recordItem.getName() + "</Name>\r\n");
                        recordXml.append("<StartTime>" + DateUtil.yyyy_MM_dd_HH_mm_ssToISO8601(recordItem.getStartTime()) + "</StartTime>\r\n");
                        recordXml.append("<EndTime>" + DateUtil.yyyy_MM_dd_HH_mm_ssToISO8601(recordItem.getEndTime()) + "</EndTime>\r\n");
                        recordXml.append("<Secrecy>" + recordItem.getSecrecy() + "</Secrecy>\r\n");
                        recordXml.append("<Type>" + recordItem.getType() + "</Type>\r\n");
                        if (!ObjectUtils.isEmpty(recordItem.getFileSize())) {
                            recordXml.append("<FileSize>" + recordItem.getFileSize() + "</FileSize>\r\n");
                        }
                        if (!ObjectUtils.isEmpty(recordItem.getFilePath())) {
                            recordXml.append("<FilePath>" + recordItem.getFilePath() + "</FilePath>\r\n");
                        }
                    }
                    recordXml.append("</Item>\r\n");
                }
            }
        }

        recordXml.append("</RecordList>\r\n");
        recordXml.append("</Response>\r\n");

        // callid
        CallIdHeader callIdHeader = sipSender.getNewCallIdHeader(parentPlatform.getDeviceIp(),parentPlatform.getTransport());

        Request request = headerProviderPlatformProvider.createMessageRequest(parentPlatform, recordXml.toString(), fromTag, SipUtils.getNewViaTag(), callIdHeader);
        sipSender.transmitRequest(parentPlatform.getDeviceIp(), request);

    }

    @Override
    public void sendMediaStatusNotify(ParentPlatform parentPlatform, SendRtpItem sendRtpItem) throws SipException, InvalidArgumentException, ParseException {
        if (sendRtpItem == null || parentPlatform == null) {
            return;
        }


        String characterSet = parentPlatform.getCharacterSet();
        StringBuffer mediaStatusXml = new StringBuffer(200);
        mediaStatusXml.append("<?xml version=\"1.0\" encoding=\"" + characterSet + "\"?>\r\n");
        mediaStatusXml.append("<Notify>\r\n");
        mediaStatusXml.append("<CmdType>MediaStatus</CmdType>\r\n");
        mediaStatusXml.append("<SN>" + (int)((Math.random()*9+1)*100000) + "</SN>\r\n");
        mediaStatusXml.append("<DeviceID>" + sendRtpItem.getChannelId() + "</DeviceID>\r\n");
        mediaStatusXml.append("<NotifyType>121</NotifyType>\r\n");
        mediaStatusXml.append("</Notify>\r\n");

        SIPRequest messageRequest = (SIPRequest)headerProviderPlatformProvider.createMessageRequest(parentPlatform, mediaStatusXml.toString(),
                sendRtpItem);

        sipSender.transmitRequest(parentPlatform.getDeviceIp(),messageRequest);

    }

    @Override
    public void streamByeCmd(ParentPlatform platform, String callId) throws SipException, InvalidArgumentException, ParseException {
        if (platform == null) {
            return;
        }
        SendRtpItem sendRtpItem = redisCatchStorage.querySendRTPServer(platform.getServerGBId(), null, null, callId);
        if (sendRtpItem != null) {
            streamByeCmd(platform, sendRtpItem);
        }
    }

    @Override
<<<<<<< HEAD
    public synchronized void streamByeCmd(ParentPlatform platform, SendRtpItem sendRtpItem) throws SipException, InvalidArgumentException, ParseException {
=======
    public void streamByeCmd(ParentPlatform parentPlatform, SendRtpItem sendRtpItem) throws SipException, InvalidArgumentException, ParseException {
>>>>>>> a53dce38
        if (sendRtpItem == null ) {
            logger.info("[向上级发送BYE]， sendRtpItem 为NULL");
            return;
        }
        if (parentPlatform == null) {
            logger.info("[向上级发送BYE]， platform 为NULL");
            return;
        }
        logger.info("[向上级发送BYE]， {}/{}", parentPlatform.getServerGBId(), sendRtpItem.getChannelId());
        String mediaServerId = sendRtpItem.getMediaServerId();
        MediaServerItem mediaServerItem = mediaServerService.getOne(mediaServerId);
        if (mediaServerItem != null) {
            mediaServerService.releaseSsrc(mediaServerItem.getId(), sendRtpItem.getSsrc());
            zlmrtpServerFactory.closeRtpServer(mediaServerItem, sendRtpItem.getStreamId());
        }
        SIPRequest byeRequest = headerProviderPlatformProvider.createByeRequest(parentPlatform, sendRtpItem);
        if (byeRequest == null) {
            logger.warn("[向上级发送bye]：无法创建 byeRequest");
        }
        sipSender.transmitRequest(parentPlatform.getDeviceIp(),byeRequest);
    }
}<|MERGE_RESOLUTION|>--- conflicted
+++ resolved
@@ -624,11 +624,7 @@
     }
 
     @Override
-<<<<<<< HEAD
     public synchronized void streamByeCmd(ParentPlatform platform, SendRtpItem sendRtpItem) throws SipException, InvalidArgumentException, ParseException {
-=======
-    public void streamByeCmd(ParentPlatform parentPlatform, SendRtpItem sendRtpItem) throws SipException, InvalidArgumentException, ParseException {
->>>>>>> a53dce38
         if (sendRtpItem == null ) {
             logger.info("[向上级发送BYE]， sendRtpItem 为NULL");
             return;
