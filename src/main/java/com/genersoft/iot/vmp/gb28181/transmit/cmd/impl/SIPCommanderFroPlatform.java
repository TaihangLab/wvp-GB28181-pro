package com.genersoft.iot.vmp.gb28181.transmit.cmd.impl;

import com.alibaba.fastjson2.JSON;
import com.genersoft.iot.vmp.conf.DynamicTask;
import com.genersoft.iot.vmp.gb28181.SipLayer;
import com.genersoft.iot.vmp.gb28181.bean.*;
import com.genersoft.iot.vmp.gb28181.event.SipSubscribe;
import com.genersoft.iot.vmp.gb28181.transmit.SIPSender;
import com.genersoft.iot.vmp.gb28181.transmit.cmd.ISIPCommanderForPlatform;
import com.genersoft.iot.vmp.gb28181.transmit.cmd.SIPRequestHeaderPlarformProvider;
import com.genersoft.iot.vmp.gb28181.utils.SipUtils;
import com.genersoft.iot.vmp.media.zlm.ZLMRTPServerFactory;
import com.genersoft.iot.vmp.media.zlm.dto.MediaServerItem;
import com.genersoft.iot.vmp.service.IMediaServerService;
import com.genersoft.iot.vmp.service.bean.GPSMsgInfo;
import com.genersoft.iot.vmp.storager.IRedisCatchStorage;
import com.genersoft.iot.vmp.storager.dao.dto.PlatformRegisterInfo;
import com.genersoft.iot.vmp.utils.DateUtil;
import com.genersoft.iot.vmp.utils.GitUtil;
import gov.nist.javax.sip.message.MessageFactoryImpl;
import gov.nist.javax.sip.message.SIPRequest;
import org.slf4j.Logger;
import org.slf4j.LoggerFactory;
import org.springframework.beans.factory.annotation.Autowired;
import org.springframework.context.annotation.DependsOn;
import org.springframework.lang.Nullable;
import org.springframework.stereotype.Component;
import org.springframework.util.ObjectUtils;

import javax.sip.InvalidArgumentException;
import javax.sip.SipException;
import javax.sip.SipFactory;
import javax.sip.header.CallIdHeader;
import javax.sip.header.WWWAuthenticateHeader;
import javax.sip.message.Request;
import java.text.ParseException;
import java.util.ArrayList;
import java.util.List;

@Component
@DependsOn("sipLayer")
public class SIPCommanderFroPlatform implements ISIPCommanderForPlatform {

    private final Logger logger = LoggerFactory.getLogger(SIPCommanderFroPlatform.class);

    @Autowired
    private SIPRequestHeaderPlarformProvider headerProviderPlatformProvider;

    @Autowired
    private IRedisCatchStorage redisCatchStorage;

    @Autowired
    private IMediaServerService mediaServerService;

    @Autowired
    private SipSubscribe sipSubscribe;

    @Autowired
    private ZLMRTPServerFactory zlmrtpServerFactory;

    @Autowired
    private SipLayer sipLayer;

    @Autowired
    private SIPSender sipSender;

    @Autowired
    private DynamicTask dynamicTask;

    @Autowired
    private GitUtil gitUtil;

    @Override
    public void register(ParentPlatform parentPlatform, SipSubscribe.Event errorEvent , SipSubscribe.Event okEvent) throws InvalidArgumentException, ParseException, SipException {
        register(parentPlatform, null, null, errorEvent, okEvent, true);
    }

    @Override
    public void register(ParentPlatform parentPlatform, SipTransactionInfo sipTransactionInfo, SipSubscribe.Event errorEvent , SipSubscribe.Event okEvent) throws InvalidArgumentException, ParseException, SipException {

        register(parentPlatform, sipTransactionInfo, null, errorEvent, okEvent, true);
    }

    @Override
    public void unregister(ParentPlatform parentPlatform, SipTransactionInfo sipTransactionInfo, SipSubscribe.Event errorEvent , SipSubscribe.Event okEvent) throws InvalidArgumentException, ParseException, SipException {
        register(parentPlatform, sipTransactionInfo, null, errorEvent, okEvent, false);
    }

    @Override
    public void register(ParentPlatform parentPlatform, @Nullable SipTransactionInfo sipTransactionInfo, @Nullable WWWAuthenticateHeader www,
                            SipSubscribe.Event errorEvent , SipSubscribe.Event okEvent, boolean isRegister) throws SipException, InvalidArgumentException, ParseException {
            Request request;

            CallIdHeader callIdHeader = sipSender.getNewCallIdHeader(parentPlatform.getDeviceIp(),parentPlatform.getTransport());
            String fromTag = SipUtils.getNewFromTag();
            String toTag = null;
            if (sipTransactionInfo != null ) {
                if (sipTransactionInfo.getCallId() != null) {
                    callIdHeader.setCallId(sipTransactionInfo.getCallId());
                }
                if (sipTransactionInfo.getFromTag() != null) {
                    fromTag = sipTransactionInfo.getFromTag();
                }
                if (sipTransactionInfo.getToTag() != null) {
                    toTag = sipTransactionInfo.getToTag();
                }
            }

            if (www == null ) {
                request = headerProviderPlatformProvider.createRegisterRequest(parentPlatform,
                        redisCatchStorage.getCSEQ(), fromTag,
                        toTag, callIdHeader, isRegister? parentPlatform.getExpires() : 0);
                // 将 callid 写入缓存， 等注册成功可以更新状态
                String callIdFromHeader = callIdHeader.getCallId();
                redisCatchStorage.updatePlatformRegisterInfo(callIdFromHeader, PlatformRegisterInfo.getInstance(parentPlatform.getServerGBId(), isRegister));

                sipSubscribe.addErrorSubscribe(callIdHeader.getCallId(), (event)->{
                    if (event != null) {
                        logger.info("向上级平台 [ {} ] 注册发生错误： {} ",
                                parentPlatform.getServerGBId(),
                                event.msg);
                    }
                    redisCatchStorage.delPlatformRegisterInfo(callIdFromHeader);
                    if (errorEvent != null ) {
                        errorEvent.response(event);
                    }
                });

            }else {
                request = headerProviderPlatformProvider.createRegisterRequest(parentPlatform, fromTag, toTag, www, callIdHeader, isRegister? parentPlatform.getExpires() : 0);
            }

            sipSender.transmitRequest(parentPlatform.getDeviceIp(), request, null, okEvent);
    }

    @Override
    public String keepalive(ParentPlatform parentPlatform,SipSubscribe.Event errorEvent , SipSubscribe.Event okEvent) throws SipException, InvalidArgumentException, ParseException {
            String characterSet = parentPlatform.getCharacterSet();
            StringBuffer keepaliveXml = new StringBuffer(200);
            keepaliveXml.append("<?xml version=\"1.0\" encoding=\"")
                    .append(characterSet).append("\"?>\r\n")
                    .append("<Notify>\r\n")
                    .append("<CmdType>Keepalive</CmdType>\r\n")
                    .append("<SN>" + (int)((Math.random()*9+1)*100000) + "</SN>\r\n")
                    .append("<DeviceID>" + parentPlatform.getDeviceGBId() + "</DeviceID>\r\n")
                    .append("<Status>OK</Status>\r\n")
                    .append("</Notify>\r\n");

        CallIdHeader callIdHeader = sipSender.getNewCallIdHeader(parentPlatform.getDeviceIp(),parentPlatform.getTransport());

            Request request = headerProviderPlatformProvider.createMessageRequest(
                    parentPlatform,
                    keepaliveXml.toString(),
                    SipUtils.getNewFromTag(),
                    SipUtils.getNewViaTag(),
                    callIdHeader);
            sipSender.transmitRequest(parentPlatform.getDeviceIp(), request, errorEvent, okEvent);
        return callIdHeader.getCallId();
    }

    /**
     * 向上级回复通道信息
     * @param channel 通道信息
     * @param parentPlatform 平台信息
     */
    @Override
    public void catalogQuery(DeviceChannel channel, ParentPlatform parentPlatform, String sn, String fromTag, int size) throws SipException, InvalidArgumentException, ParseException {

        if ( parentPlatform ==null) {
            return ;
        }
        List<DeviceChannel> channels = new ArrayList<>();
        if (channel != null) {
            channels.add(channel);
        }
        String catalogXml = getCatalogXml(channels, sn, parentPlatform, size);

        // callid
        CallIdHeader callIdHeader = sipSender.getNewCallIdHeader(parentPlatform.getDeviceIp(),parentPlatform.getTransport());

        Request request = headerProviderPlatformProvider.createMessageRequest(parentPlatform, catalogXml.toString(), fromTag, SipUtils.getNewViaTag(), callIdHeader);
        sipSender.transmitRequest(parentPlatform.getDeviceIp(), request);

    }

    @Override
    public void catalogQuery(List<DeviceChannel> channels, ParentPlatform parentPlatform, String sn, String fromTag) throws InvalidArgumentException, ParseException, SipException {
        if ( parentPlatform ==null) {
            return ;
        }
        sendCatalogResponse(channels, parentPlatform, sn, fromTag, 0, true);
    }
    private String getCatalogXml(List<DeviceChannel> channels, String sn, ParentPlatform parentPlatform, int size) {
        String characterSet = parentPlatform.getCharacterSet();
        StringBuffer catalogXml = new StringBuffer(600);
        catalogXml.append("<?xml version=\"1.0\" encoding=\"" + characterSet +"\"?>\r\n")
                .append("<Response>\r\n")
                .append("<CmdType>Catalog</CmdType>\r\n")
                .append("<SN>" +sn + "</SN>\r\n")
                .append("<DeviceID>" + parentPlatform.getDeviceGBId() + "</DeviceID>\r\n")
                .append("<SumNum>" + size + "</SumNum>\r\n")
                .append("<DeviceList Num=\"" + channels.size() +"\">\r\n");
        if (channels.size() > 0) {
            for (DeviceChannel channel : channels) {
                if (parentPlatform.getServerGBId().equals(channel.getParentId())) {
                    channel.setParentId(parentPlatform.getDeviceGBId());
                }
                catalogXml.append("<Item>\r\n");
                // 行政区划分组只需要这两项就可以
                catalogXml.append("<DeviceID>" + channel.getChannelId() + "</DeviceID>\r\n");
                catalogXml.append("<Name>" + channel.getName() + "</Name>\r\n");
                if (channel.getChannelId().length() <= 8) {
                    catalogXml.append("</Item>\r\n");
                    continue;
                }else {
                    if (channel.getChannelId().length() != 20) {
<<<<<<< HEAD
=======
                        logger.warn("[编号长度异常] {} 长度错误，请使用20位长度的国标编号,当前长度：{}", channel.getChannelId(), channel.getChannelId().length());
>>>>>>> bfae9780
                        catalogXml.append("</Item>\r\n");
                        continue;
                    }
                    switch (Integer.parseInt(channel.getChannelId().substring(10, 13))){
                        case 200:
//                            catalogXml.append("<Manufacturer>三永华通</Manufacturer>\r\n");
//                            GitUtil gitUtil = SpringBeanFactory.getBean("gitUtil");
//                            String model = (gitUtil == null || gitUtil.getBuildVersion() == null)?"1.0": gitUtil.getBuildVersion();
//                            catalogXml.append("<Model>" + model + "</Manufacturer>\r\n");
//                            catalogXml.append("<Owner>三永华通</Owner>\r\n");
                             if (channel.getCivilCode() != null) {
                                 catalogXml.append("<CivilCode>"+channel.getCivilCode()+"</CivilCode>\r\n");
                             }else {
                                 catalogXml.append("<CivilCode></CivilCode>\r\n");
                             }

                            catalogXml.append("<RegisterWay>1</RegisterWay>\r\n");
                            catalogXml.append("<Secrecy>0</Secrecy>\r\n");
                            break;
                        case 215:
                            if (!ObjectUtils.isEmpty(channel.getParentId())) {
                                catalogXml.append("<ParentID>" + channel.getParentId() + "</ParentID>\r\n");
                            }

                            break;
                        case 216:
                            if (!ObjectUtils.isEmpty(channel.getParentId())) {
                                catalogXml.append("<ParentID>" + channel.getParentId() + "</ParentID>\r\n");
                            }else {
                                catalogXml.append("<ParentID></ParentID>\r\n");
                            }
                            if (!ObjectUtils.isEmpty(channel.getBusinessGroupId())) {
                                catalogXml.append("<BusinessGroupID>" + channel.getBusinessGroupId() + "</BusinessGroupID>\r\n");
                            }else {
                                catalogXml.append("<BusinessGroupID></BusinessGroupID>\r\n");
                            }
                            break;
                        default:
                            // 通道项
                            if (channel.getManufacture() != null) {
                                catalogXml.append("<Manufacturer>" + channel.getManufacture() + "</Manufacturer>\r\n");
                            }else {
                                catalogXml.append("<Manufacturer></Manufacturer>\r\n");
                            }
                            if (channel.getSecrecy() != null) {
                                catalogXml.append("<Secrecy>" + channel.getSecrecy() + "</Secrecy>\r\n");
                            }else {
                                catalogXml.append("<Secrecy></Secrecy>\r\n");
                            }
                            catalogXml.append("<RegisterWay>" + channel.getRegisterWay() + "</RegisterWay>\r\n");
                            if (channel.getModel() != null) {
                                catalogXml.append("<Model>" + channel.getModel() + "</Model>\r\n");
                            }else {
                                catalogXml.append("<Model></Model>\r\n");
                            }
                            if (channel.getOwner() != null) {
                                catalogXml.append("<Owner>" + channel.getOwner()+ "</Owner>\r\n");
                            }else {
                                catalogXml.append("<Owner></Owner>\r\n");
                            }
                            if (channel.getCivilCode() != null) {
                                catalogXml.append("<CivilCode>" + channel.getCivilCode() + "</CivilCode>\r\n");
                            }else {
                                catalogXml.append("<CivilCode></CivilCode>\r\n");
                            }
                            if (channel.getAddress() == null) {
                                catalogXml.append("<Address></Address>\r\n");
                            }else {
                                catalogXml.append("<Address>" + channel.getAddress() + "</Address>\r\n");
                            }
                            if (!ObjectUtils.isEmpty(channel.getParentId())) {
                                catalogXml.append("<ParentID>" + channel.getParentId() + "</ParentID>\r\n");
                            }else {
                                catalogXml.append("<ParentID></ParentID>\r\n");
                            }
                            if (!ObjectUtils.isEmpty(channel.getBlock())) {
                                catalogXml.append("<Block>" + channel.getBlock() + "</Block>\r\n");
                            }else {
                                catalogXml.append("<Block></Block>\r\n");
                            }
                            if (!ObjectUtils.isEmpty(channel.getSafetyWay())) {
                                catalogXml.append("<SafetyWay>" + channel.getSafetyWay() + "</SafetyWay>\r\n");
                            }else {
                                catalogXml.append("<SafetyWay></SafetyWay>\r\n");
                            }
                            if (!ObjectUtils.isEmpty(channel.getCertNum())) {
                                catalogXml.append("<CertNum>" + channel.getCertNum() + "</CertNum>\r\n");
                            }else {
                                catalogXml.append("<CertNum></CertNum>\r\n");
                            }
                            if (!ObjectUtils.isEmpty(channel.getCertifiable())) {
                                catalogXml.append("<Certifiable>" + channel.getCertifiable() + "</Certifiable>\r\n");
                            }else {
                                catalogXml.append("<Certifiable></Certifiable>\r\n");
                            }
                            if (!ObjectUtils.isEmpty(channel.getErrCode())) {
                                catalogXml.append("<ErrCode>" + channel.getErrCode() + "</ErrCode>\r\n");
                            }else {
                                catalogXml.append("<ErrCode></ErrCode>\r\n");
                            }
                            if (!ObjectUtils.isEmpty(channel.getEndTime())) {
                                catalogXml.append("<EndTime>" + channel.getEndTime() + "</EndTime>\r\n");
                            }else {
                                catalogXml.append("<EndTime></EndTime>\r\n");
                            }
                            if (!ObjectUtils.isEmpty(channel.getSecrecy())) {
                                catalogXml.append("<Secrecy>" + channel.getSecrecy() + "</Secrecy>\r\n");
                            }else {
                                catalogXml.append("<Secrecy></Secrecy>\r\n");
                            }
                            if (!ObjectUtils.isEmpty(channel.getIpAddress())) {
                                catalogXml.append("<IPAddress>" + channel.getIpAddress() + "</IPAddress>\r\n");
                            }else {
                                catalogXml.append("<IPAddress></IPAddress>\r\n");
                            }
                            catalogXml.append("<Port>" + channel.getPort() + "</Port>\r\n");
                            if (!ObjectUtils.isEmpty(channel.getPassword())) {
                                catalogXml.append("<Password>" + channel.getPassword() + "</Password>\r\n");
                            }else {
                                catalogXml.append("<Password></Password>\r\n");
                            }
                            if (!ObjectUtils.isEmpty(channel.getPTZType())) {
                                catalogXml.append("<PTZType>" + channel.getPTZType() + "</PTZType>\r\n");
                            }else {
                                catalogXml.append("<PTZType></PTZType>\r\n");
                            }
                            catalogXml.append("<Status>" + (channel.isStatus() ?"ON":"OFF") + "</Status>\r\n");

                            catalogXml.append("<Longitude>" +
                                    (channel.getLongitudeWgs84() != 0? channel.getLongitudeWgs84():channel.getLongitude())
                                    + "</Longitude>\r\n");
                            catalogXml.append("<Latitude>" +
                                    (channel.getLatitudeWgs84() != 0? channel.getLatitudeWgs84():channel.getLatitude())
                                    + "</Latitude>\r\n");
                            break;

                    }
                    catalogXml.append("</Item>\r\n");
                }
            }
        }

        catalogXml.append("</DeviceList>\r\n");
        catalogXml.append("</Response>\r\n");
        return catalogXml.toString();
    }

    private void sendCatalogResponse(List<DeviceChannel> channels, ParentPlatform parentPlatform, String sn, String fromTag, int index, boolean sendAfterResponse) throws SipException, InvalidArgumentException, ParseException {
        if (index >= channels.size()) {
            return;
        }
        List<DeviceChannel> deviceChannels;
        if (index + parentPlatform.getCatalogGroup() < channels.size()) {
            deviceChannels = channels.subList(index, index + parentPlatform.getCatalogGroup());
        }else {
            deviceChannels = channels.subList(index, channels.size());
        }
        String catalogXml = getCatalogXml(deviceChannels, sn, parentPlatform, channels.size());
        // callid
        CallIdHeader callIdHeader = sipSender.getNewCallIdHeader(parentPlatform.getDeviceIp(),parentPlatform.getTransport());

        SIPRequest request = (SIPRequest)headerProviderPlatformProvider.createMessageRequest(parentPlatform, catalogXml, fromTag, SipUtils.getNewViaTag(), callIdHeader);

        String timeoutTaskKey = "catalog_task_" + parentPlatform.getServerGBId() + sn;

        String callId = request.getCallIdHeader().getCallId();

        logger.info("[命令发送] 国标级联{} 目录查询回复: 共{}条，已发送{}条", parentPlatform.getServerGBId(),
                channels.size(), Math.min(index + parentPlatform.getCatalogGroup(), channels.size()));
        logger.debug(catalogXml);
        if (sendAfterResponse) {
            // 默认按照收到200回复后发送下一条， 如果超时收不到回复，就以30毫秒的间隔直接发送。
            dynamicTask.startDelay(timeoutTaskKey, ()->{
                sipSubscribe.removeOkSubscribe(callId);
                int indexNext = index + parentPlatform.getCatalogGroup();
                try {
                    sendCatalogResponse(channels, parentPlatform, sn, fromTag, indexNext, false);
                } catch (SipException | InvalidArgumentException | ParseException e) {
                    logger.error("[命令发送失败] 国标级联 目录查询回复: {}", e.getMessage());
                }
            }, 3000);
            sipSender.transmitRequest(parentPlatform.getDeviceIp(), request, eventResult -> {
                logger.error("[目录推送失败] 国标级联 platform : {}, code: {}, msg: {}, 停止发送", parentPlatform.getServerGBId(), eventResult.statusCode, eventResult.msg);
                dynamicTask.stop(timeoutTaskKey);
            }, eventResult -> {
                dynamicTask.stop(timeoutTaskKey);
                int indexNext = index + parentPlatform.getCatalogGroup();
                try {
                    sendCatalogResponse(channels, parentPlatform, sn, fromTag, indexNext, true);
                } catch (SipException | InvalidArgumentException | ParseException e) {
                    logger.error("[命令发送失败] 国标级联 目录查询回复: {}", e.getMessage());
                }
            });
        }else {
            sipSender.transmitRequest(parentPlatform.getDeviceIp(), request, eventResult -> {
                logger.error("[目录推送失败] 国标级联 platform : {}, code: {}, msg: {}, 停止发送", parentPlatform.getServerGBId(), eventResult.statusCode, eventResult.msg);
                dynamicTask.stop(timeoutTaskKey);
            }, null);
            dynamicTask.startDelay(timeoutTaskKey, ()->{
                int indexNext = index + parentPlatform.getCatalogGroup();
                try {
                    sendCatalogResponse(channels, parentPlatform, sn, fromTag, indexNext, false);
                } catch (SipException | InvalidArgumentException | ParseException e) {
                    logger.error("[命令发送失败] 国标级联 目录查询回复: {}", e.getMessage());
                }
            }, 30);
        }
    }

    /**
     * 向上级回复DeviceInfo查询信息
     * @param parentPlatform 平台信息
     * @param sn
     * @param fromTag
     * @return
     */
    @Override
    public void deviceInfoResponse(ParentPlatform parentPlatform,Device device, String sn, String fromTag) throws SipException, InvalidArgumentException, ParseException {
        if (parentPlatform == null) {
            return;
        }
        String deviceId = device == null ? parentPlatform.getDeviceGBId() : device.getDeviceId();
        String deviceName = device == null ? parentPlatform.getName() : device.getName();
        String manufacturer = device == null ? "WVP-28181-PRO" : device.getManufacturer();
        String model = device == null ? "platform" : device.getModel();
        String firmware = device == null ? gitUtil.getBuildVersion() : device.getFirmware();
        String characterSet = parentPlatform.getCharacterSet();
        StringBuffer deviceInfoXml = new StringBuffer(600);
        deviceInfoXml.append("<?xml version=\"1.0\" encoding=\"" + characterSet + "\"?>\r\n");
        deviceInfoXml.append("<Response>\r\n");
        deviceInfoXml.append("<CmdType>DeviceInfo</CmdType>\r\n");
        deviceInfoXml.append("<SN>" +sn + "</SN>\r\n");
        deviceInfoXml.append("<DeviceID>" + deviceId + "</DeviceID>\r\n");
        deviceInfoXml.append("<DeviceName>" + deviceName + "</DeviceName>\r\n");
        deviceInfoXml.append("<Manufacturer>" + manufacturer + "</Manufacturer>\r\n");
        deviceInfoXml.append("<Model>" + model + "</Model>\r\n");
        deviceInfoXml.append("<Firmware>" + firmware + "</Firmware>\r\n");
        deviceInfoXml.append("<Result>OK</Result>\r\n");
        deviceInfoXml.append("</Response>\r\n");

        CallIdHeader callIdHeader = sipSender.getNewCallIdHeader(parentPlatform.getDeviceIp(),parentPlatform.getTransport());

        Request request = headerProviderPlatformProvider.createMessageRequest(parentPlatform, deviceInfoXml.toString(), fromTag, SipUtils.getNewViaTag(), callIdHeader);
        sipSender.transmitRequest(parentPlatform.getDeviceIp(), request);
    }

    /**
     * 向上级回复DeviceStatus查询信息
     * @param parentPlatform 平台信息
     * @param sn
     * @param fromTag
     * @return
     */
    @Override
    public void deviceStatusResponse(ParentPlatform parentPlatform,String channelId, String sn, String fromTag,boolean status) throws SipException, InvalidArgumentException, ParseException {
        if (parentPlatform == null) {
            return ;
        }
        String statusStr = (status)?"ONLINE":"OFFLINE";
        String characterSet = parentPlatform.getCharacterSet();
        StringBuffer deviceStatusXml = new StringBuffer(600);
        deviceStatusXml.append("<?xml version=\"1.0\" encoding=\"" + characterSet + "\"?>\r\n")
                .append("<Response>\r\n")
                .append("<CmdType>DeviceStatus</CmdType>\r\n")
                .append("<SN>" +sn + "</SN>\r\n")
                .append("<DeviceID>" + channelId + "</DeviceID>\r\n")
                .append("<Result>OK</Result>\r\n")
                .append("<Online>"+statusStr+"</Online>\r\n")
                .append("<Status>OK</Status>\r\n")
                .append("</Response>\r\n");

        CallIdHeader callIdHeader = sipSender.getNewCallIdHeader(parentPlatform.getDeviceIp(),parentPlatform.getTransport());

        Request request = headerProviderPlatformProvider.createMessageRequest(parentPlatform, deviceStatusXml.toString(), fromTag, SipUtils.getNewViaTag(), callIdHeader);
        sipSender.transmitRequest(parentPlatform.getDeviceIp(), request);
    }

    @Override
    public void sendNotifyMobilePosition(ParentPlatform parentPlatform, GPSMsgInfo gpsMsgInfo, SubscribeInfo subscribeInfo) throws InvalidArgumentException, ParseException, NoSuchFieldException, SipException, IllegalAccessException {
        if (parentPlatform == null) {
            return;
        }
        if (logger.isDebugEnabled()) {
            logger.debug("[发送 移动位置订阅] {}/{}->{},{}", parentPlatform.getServerGBId(), gpsMsgInfo.getId(), gpsMsgInfo.getLng(), gpsMsgInfo.getLat());
        }

        String characterSet = parentPlatform.getCharacterSet();
        StringBuffer deviceStatusXml = new StringBuffer(600);
        deviceStatusXml.append("<?xml version=\"1.0\" encoding=\"" + characterSet + "\"?>\r\n")
                .append("<Notify>\r\n")
                .append("<CmdType>MobilePosition</CmdType>\r\n")
                .append("<SN>" + (int)((Math.random()*9+1)*100000) + "</SN>\r\n")
                .append("<DeviceID>" + gpsMsgInfo.getId() + "</DeviceID>\r\n")
                .append("<Time>" + gpsMsgInfo.getTime() + "</Time>\r\n")
                .append("<Longitude>" + gpsMsgInfo.getLng() + "</Longitude>\r\n")
                .append("<Latitude>" + gpsMsgInfo.getLat() + "</Latitude>\r\n")
                .append("<Speed>" + gpsMsgInfo.getSpeed() + "</Speed>\r\n")
                .append("<Direction>" + gpsMsgInfo.getDirection() + "</Direction>\r\n")
                .append("<Altitude>" + gpsMsgInfo.getAltitude() + "</Altitude>\r\n")
                .append("</Notify>\r\n");

       sendNotify(parentPlatform, deviceStatusXml.toString(), subscribeInfo, eventResult -> {
            logger.error("发送NOTIFY通知消息失败。错误：{} {}", eventResult.statusCode, eventResult.msg);
        }, null);

    }

    @Override
    public void sendAlarmMessage(ParentPlatform parentPlatform, DeviceAlarm deviceAlarm) throws SipException, InvalidArgumentException, ParseException {
        if (parentPlatform == null) {
            return;
        }
        logger.info("[发送报警通知]平台： {}/{}->{},{}: {}", parentPlatform.getServerGBId(), deviceAlarm.getChannelId(),
                deviceAlarm.getLongitude(), deviceAlarm.getLatitude(), JSON.toJSONString(deviceAlarm));
        String characterSet = parentPlatform.getCharacterSet();
        StringBuffer deviceStatusXml = new StringBuffer(600);
        deviceStatusXml.append("<?xml version=\"1.0\" encoding=\"" + characterSet + "\"?>\r\n")
                .append("<Notify>\r\n")
                .append("<CmdType>Alarm</CmdType>\r\n")
                .append("<SN>" + (int)((Math.random()*9+1)*100000) + "</SN>\r\n")
                .append("<DeviceID>" + deviceAlarm.getChannelId() + "</DeviceID>\r\n")
                .append("<AlarmPriority>" + deviceAlarm.getAlarmPriority() + "</AlarmPriority>\r\n")
                .append("<AlarmMethod>" + deviceAlarm.getAlarmMethod() + "</AlarmMethod>\r\n")
                .append("<AlarmTime>" + DateUtil.yyyy_MM_dd_HH_mm_ssToISO8601(deviceAlarm.getAlarmTime()) + "</AlarmTime>\r\n")
                .append("<AlarmDescription>" + deviceAlarm.getAlarmDescription() + "</AlarmDescription>\r\n")
                .append("<Longitude>" + deviceAlarm.getLongitude() + "</Longitude>\r\n")
                .append("<Latitude>" + deviceAlarm.getLatitude() + "</Latitude>\r\n")
                .append("<info>\r\n")
                .append("<AlarmType>" + deviceAlarm.getAlarmType() + "</AlarmType>\r\n")
                .append("</info>\r\n")
                .append("</Notify>\r\n");

        CallIdHeader callIdHeader = sipSender.getNewCallIdHeader(parentPlatform.getDeviceIp(),parentPlatform.getTransport());

        Request request = headerProviderPlatformProvider.createMessageRequest(parentPlatform, deviceStatusXml.toString(), SipUtils.getNewFromTag(), SipUtils.getNewViaTag(), callIdHeader);
        sipSender.transmitRequest(parentPlatform.getDeviceIp(), request);

    }

    @Override
    public void sendNotifyForCatalogAddOrUpdate(String type, ParentPlatform parentPlatform, List<DeviceChannel> deviceChannels, SubscribeInfo subscribeInfo, Integer index) throws InvalidArgumentException, ParseException, NoSuchFieldException, SipException, IllegalAccessException {
        if (parentPlatform == null || deviceChannels == null || deviceChannels.size() == 0 || subscribeInfo == null) {
            return;
        }
        if (index == null) {
            index = 0;
        }
        if (index >= deviceChannels.size()) {
            return;
        }
        List<DeviceChannel> channels;
        if (index + parentPlatform.getCatalogGroup() < deviceChannels.size()) {
            channels = deviceChannels.subList(index, index + parentPlatform.getCatalogGroup());
        }else {
            channels = deviceChannels.subList(index, deviceChannels.size());
        }
        Integer finalIndex = index;
        String catalogXmlContent = getCatalogXmlContentForCatalogAddOrUpdate(parentPlatform, channels,
                deviceChannels.size(), type, subscribeInfo);
        sendNotify(parentPlatform, catalogXmlContent, subscribeInfo, eventResult -> {
            logger.error("发送NOTIFY通知消息失败。错误：{} {}", eventResult.statusCode, eventResult.msg);
        }, (eventResult -> {
            try {
                sendNotifyForCatalogAddOrUpdate(type, parentPlatform, deviceChannels, subscribeInfo,
                        finalIndex + parentPlatform.getCatalogGroup());
            } catch (InvalidArgumentException | ParseException | NoSuchFieldException | SipException |
                     IllegalAccessException e) {
                logger.error("[命令发送失败] 国标级联 NOTIFY通知: {}", e.getMessage());
            }
        }));
    }

    private void sendNotify(ParentPlatform parentPlatform, String catalogXmlContent,
                                   SubscribeInfo subscribeInfo, SipSubscribe.Event errorEvent,  SipSubscribe.Event okEvent )
            throws SipException, ParseException, InvalidArgumentException {
        MessageFactoryImpl messageFactory = (MessageFactoryImpl) SipFactory.getInstance().createMessageFactory();
        String characterSet = parentPlatform.getCharacterSet();
        // 设置编码， 防止中文乱码
        messageFactory.setDefaultContentEncodingCharset(characterSet);

        SIPRequest notifyRequest = headerProviderPlatformProvider.createNotifyRequest(parentPlatform, catalogXmlContent, subscribeInfo);

        sipSender.transmitRequest(parentPlatform.getDeviceIp(), notifyRequest);
    }

    private  String getCatalogXmlContentForCatalogAddOrUpdate(ParentPlatform parentPlatform, List<DeviceChannel> channels, int sumNum, String type, SubscribeInfo subscribeInfo) {
        StringBuffer catalogXml = new StringBuffer(600);

        String characterSet = parentPlatform.getCharacterSet();
        catalogXml.append("<?xml version=\"1.0\" encoding=\"" + characterSet + "\"?>\r\n")
                .append("<Notify>\r\n")
                .append("<CmdType>Catalog</CmdType>\r\n")
                .append("<SN>" + (int) ((Math.random() * 9 + 1) * 100000) + "</SN>\r\n")
                .append("<DeviceID>" + parentPlatform.getDeviceGBId() + "</DeviceID>\r\n")
                .append("<SumNum>1</SumNum>\r\n")
                .append("<DeviceList Num=\"" + channels.size() + "\">\r\n");
        if (channels.size() > 0) {
            for (DeviceChannel channel : channels) {
                if (parentPlatform.getServerGBId().equals(channel.getParentId())) {
                    channel.setParentId(parentPlatform.getDeviceGBId());
                }
                catalogXml.append("<Item>\r\n");
                // 行政区划分组只需要这两项就可以
                catalogXml.append("<DeviceID>" + channel.getChannelId() + "</DeviceID>\r\n");
                catalogXml.append("<Name>" + channel.getName() + "</Name>\r\n");
                if (channel.getParentId() != null) {
                    // 业务分组加上这一项即可，提高兼容性，
                    catalogXml.append("<ParentID>" + channel.getParentId() + "</ParentID>\r\n");
                }
                if (channel.getChannelId().length() == 20 && Integer.parseInt(channel.getChannelId().substring(10, 13)) == 216) {
                    // 虚拟组织增加BusinessGroupID字段
                    catalogXml.append("<BusinessGroupID>" + channel.getParentId() + "</BusinessGroupID>\r\n");
                }
                catalogXml.append("<Parental>" + channel.getParental() + "</Parental>\r\n");
                if (channel.getParental() == 0) {
                    // 通道项
                    catalogXml.append("<Manufacturer>" + channel.getManufacture() + "</Manufacturer>\r\n")
                            .append("<Secrecy>" + channel.getSecrecy() + "</Secrecy>\r\n")
                            .append("<RegisterWay>" + channel.getRegisterWay() + "</RegisterWay>\r\n")
                            .append("<Status>" + (channel.isStatus() ? "ON" : "OFF") + "</Status>\r\n");

                    if (channel.getChannelType() != 2) {  // 业务分组/虚拟组织/行政区划 不设置以下属性
                        catalogXml.append("<Model>" + channel.getModel() + "</Model>\r\n")
                                .append("<Owner> " + channel.getOwner()+ "</Owner>\r\n")
                                .append("<CivilCode>" + channel.getCivilCode() + "</CivilCode>\r\n")
                                .append("<Address>" + channel.getAddress() + "</Address>\r\n");
                    }
                    if (!"presence".equals(subscribeInfo.getEventType())) {
                        catalogXml.append("<Event>" + type + "</Event>\r\n");
                    }

                }
                catalogXml.append("</Item>\r\n");
            }
        }
        catalogXml.append("</DeviceList>\r\n")
                .append("</Notify>\r\n");
        return catalogXml.toString();
    }

    @Override
    public void sendNotifyForCatalogOther(String type, ParentPlatform parentPlatform, List<DeviceChannel> deviceChannels,
                                             SubscribeInfo subscribeInfo, Integer index) throws InvalidArgumentException, ParseException, NoSuchFieldException, SipException, IllegalAccessException {
        if (parentPlatform == null
                || deviceChannels == null
                || deviceChannels.size() == 0
                || subscribeInfo == null) {
            logger.warn("[缺少必要参数]");
            return;
        }

        if (index == null) {
            index = 0;
        }
        if (index >= deviceChannels.size()) {
            return;
        }
        List<DeviceChannel> channels;
        if (index + parentPlatform.getCatalogGroup() < deviceChannels.size()) {
            channels = deviceChannels.subList(index, index + parentPlatform.getCatalogGroup());
        }else {
            channels = deviceChannels.subList(index, deviceChannels.size());
        }
        Integer finalIndex = index;
        String catalogXmlContent = getCatalogXmlContentForCatalogOther(parentPlatform, channels, type);
        sendNotify(parentPlatform, catalogXmlContent, subscribeInfo, eventResult -> {
            logger.error("发送NOTIFY通知消息失败。错误：{} {}", eventResult.statusCode, eventResult.msg);
        }, eventResult -> {
            try {
                sendNotifyForCatalogOther(type, parentPlatform, deviceChannels, subscribeInfo,
                        finalIndex + parentPlatform.getCatalogGroup());
            } catch (InvalidArgumentException | ParseException | NoSuchFieldException | SipException |
                     IllegalAccessException e) {
                logger.error("[命令发送失败] 国标级联 NOTIFY通知: {}", e.getMessage());
            }
        });
    }

    private String getCatalogXmlContentForCatalogOther(ParentPlatform parentPlatform, List<DeviceChannel> channels, String type) {

        String characterSet = parentPlatform.getCharacterSet();
        StringBuffer catalogXml = new StringBuffer(600);
        catalogXml.append("<?xml version=\"1.0\" encoding=\"" + characterSet + "\"?>\r\n")
                .append("<Notify>\r\n")
                .append("<CmdType>Catalog</CmdType>\r\n")
                .append("<SN>" + (int) ((Math.random() * 9 + 1) * 100000) + "</SN>\r\n")
                .append("<DeviceID>" + parentPlatform.getDeviceGBId() + "</DeviceID>\r\n")
                .append("<SumNum>1</SumNum>\r\n")
                .append("<DeviceList Num=\" " + channels.size() + " \">\r\n");
        if (channels.size() > 0) {
            for (DeviceChannel channel : channels) {
                if (parentPlatform.getServerGBId().equals(channel.getParentId())) {
                    channel.setParentId(parentPlatform.getDeviceGBId());
                }
                catalogXml.append("<Item>\r\n")
                        .append("<DeviceID>" + channel.getChannelId() + "</DeviceID>\r\n")
                        .append("<Event>" + type + "</Event>\r\n")
                        .append("</Item>\r\n");
            }
        }
        catalogXml.append("</DeviceList>\r\n")
                .append("</Notify>\r\n");
        return catalogXml.toString();
    }
    @Override
    public void recordInfo(DeviceChannel deviceChannel, ParentPlatform parentPlatform, String fromTag, RecordInfo recordInfo) throws SipException, InvalidArgumentException, ParseException {
        if ( parentPlatform ==null) {
            return ;
        }
        String characterSet = parentPlatform.getCharacterSet();
        StringBuffer recordXml = new StringBuffer(600);
        recordXml.append("<?xml version=\"1.0\" encoding=\"" + characterSet + "\"?>\r\n")
                .append("<Response>\r\n")
                .append("<CmdType>RecordInfo</CmdType>\r\n")
                .append("<SN>" +recordInfo.getSn() + "</SN>\r\n")
                .append("<DeviceID>" + recordInfo.getDeviceId() + "</DeviceID>\r\n")
                .append("<SumNum>" + recordInfo.getSumNum() + "</SumNum>\r\n");
        if (recordInfo.getRecordList() == null ) {
            recordXml.append("<RecordList Num=\"0\">\r\n");
        }else {
            recordXml.append("<RecordList Num=\"" + recordInfo.getRecordList().size()+"\">\r\n");
            if (recordInfo.getRecordList().size() > 0) {
                for (RecordItem recordItem : recordInfo.getRecordList()) {
                    recordXml.append("<Item>\r\n");
                    if (deviceChannel != null) {
                        recordXml.append("<DeviceID>" + recordItem.getDeviceId() + "</DeviceID>\r\n")
                                .append("<Name>" + recordItem.getName() + "</Name>\r\n")
                                .append("<StartTime>" + DateUtil.yyyy_MM_dd_HH_mm_ssToISO8601(recordItem.getStartTime()) + "</StartTime>\r\n")
                                .append("<EndTime>" + DateUtil.yyyy_MM_dd_HH_mm_ssToISO8601(recordItem.getEndTime()) + "</EndTime>\r\n")
                                .append("<Secrecy>" + recordItem.getSecrecy() + "</Secrecy>\r\n")
                                .append("<Type>" + recordItem.getType() + "</Type>\r\n");
                        if (!ObjectUtils.isEmpty(recordItem.getFileSize())) {
                            recordXml.append("<FileSize>" + recordItem.getFileSize() + "</FileSize>\r\n");
                        }
                        if (!ObjectUtils.isEmpty(recordItem.getFilePath())) {
                            recordXml.append("<FilePath>" + recordItem.getFilePath() + "</FilePath>\r\n");
                        }
                    }
                    recordXml.append("</Item>\r\n");
                }
            }
        }

        recordXml.append("</RecordList>\r\n")
                .append("</Response>\r\n");

        // callid
        CallIdHeader callIdHeader = sipSender.getNewCallIdHeader(parentPlatform.getDeviceIp(),parentPlatform.getTransport());

        Request request = headerProviderPlatformProvider.createMessageRequest(parentPlatform, recordXml.toString(), fromTag, SipUtils.getNewViaTag(), callIdHeader);
        sipSender.transmitRequest(parentPlatform.getDeviceIp(), request);

    }

    @Override
    public void sendMediaStatusNotify(ParentPlatform parentPlatform, SendRtpItem sendRtpItem) throws SipException, InvalidArgumentException, ParseException {
        if (sendRtpItem == null || parentPlatform == null) {
            return;
        }


        String characterSet = parentPlatform.getCharacterSet();
        StringBuffer mediaStatusXml = new StringBuffer(200);
        mediaStatusXml.append("<?xml version=\"1.0\" encoding=\"" + characterSet + "\"?>\r\n")
                .append("<Notify>\r\n")
                .append("<CmdType>MediaStatus</CmdType>\r\n")
                .append("<SN>" + (int)((Math.random()*9+1)*100000) + "</SN>\r\n")
                .append("<DeviceID>" + sendRtpItem.getChannelId() + "</DeviceID>\r\n")
                .append("<NotifyType>121</NotifyType>\r\n")
                .append("</Notify>\r\n");

        SIPRequest messageRequest = (SIPRequest)headerProviderPlatformProvider.createMessageRequest(parentPlatform, mediaStatusXml.toString(),
                sendRtpItem);

        sipSender.transmitRequest(parentPlatform.getDeviceIp(),messageRequest);

    }

    @Override
    public void streamByeCmd(ParentPlatform platform, String callId) throws SipException, InvalidArgumentException, ParseException {
        if (platform == null) {
            return;
        }
        SendRtpItem sendRtpItem = redisCatchStorage.querySendRTPServer(platform.getServerGBId(), null, null, callId);
        if (sendRtpItem != null) {
            streamByeCmd(platform, sendRtpItem);
        }
    }

    @Override
    public void streamByeCmd(ParentPlatform parentPlatform, SendRtpItem sendRtpItem) throws SipException, InvalidArgumentException, ParseException {
        if (sendRtpItem == null ) {
            logger.info("[向上级发送BYE]， sendRtpItem 为NULL");
            return;
        }
        if (parentPlatform == null) {
            logger.info("[向上级发送BYE]， platform 为NULL");
            return;
        }
        logger.info("[向上级发送BYE]， {}/{}", parentPlatform.getServerGBId(), sendRtpItem.getChannelId());
        String mediaServerId = sendRtpItem.getMediaServerId();
        MediaServerItem mediaServerItem = mediaServerService.getOne(mediaServerId);
        if (mediaServerItem != null) {
            mediaServerService.releaseSsrc(mediaServerItem.getId(), sendRtpItem.getSsrc());
            zlmrtpServerFactory.closeRtpServer(mediaServerItem, sendRtpItem.getStreamId());
        }
        SIPRequest byeRequest = headerProviderPlatformProvider.createByeRequest(parentPlatform, sendRtpItem);
        if (byeRequest == null) {
            logger.warn("[向上级发送bye]：无法创建 byeRequest");
        }
        sipSender.transmitRequest(parentPlatform.getDeviceIp(),byeRequest);
    }
}<|MERGE_RESOLUTION|>--- conflicted
+++ resolved
@@ -214,10 +214,8 @@
                     continue;
                 }else {
                     if (channel.getChannelId().length() != 20) {
-<<<<<<< HEAD
-=======
+                        catalogXml.append("</Item>\r\n");
                         logger.warn("[编号长度异常] {} 长度错误，请使用20位长度的国标编号,当前长度：{}", channel.getChannelId(), channel.getChannelId().length());
->>>>>>> bfae9780
                         catalogXml.append("</Item>\r\n");
                         continue;
                     }
