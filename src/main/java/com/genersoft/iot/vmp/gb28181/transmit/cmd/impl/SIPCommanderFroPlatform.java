--- conflicted
+++ resolved
@@ -14,14 +14,11 @@
 import com.genersoft.iot.vmp.gb28181.transmit.cmd.ISIPCommanderForPlatform;
 import com.genersoft.iot.vmp.gb28181.transmit.cmd.SIPRequestHeaderPlarformProvider;
 import com.genersoft.iot.vmp.gb28181.utils.SipUtils;
-<<<<<<< HEAD
 import com.genersoft.iot.vmp.media.zlm.ZLMRTPServerFactory;
 import com.genersoft.iot.vmp.media.zlm.ZlmHttpHookSubscribe;
 import com.genersoft.iot.vmp.media.zlm.dto.HookSubscribeFactory;
 import com.genersoft.iot.vmp.media.zlm.dto.HookSubscribeForStreamChange;
-=======
 import com.genersoft.iot.vmp.media.zlm.ZLMServerFactory;
->>>>>>> 733a11f2
 import com.genersoft.iot.vmp.media.zlm.dto.MediaServerItem;
 import com.genersoft.iot.vmp.media.zlm.dto.hook.HookParam;
 import com.genersoft.iot.vmp.service.IMediaServerService;
@@ -847,11 +844,7 @@
         MediaServerItem mediaServerItem = mediaServerService.getOne(mediaServerId);
         if (mediaServerItem != null) {
             mediaServerService.releaseSsrc(mediaServerItem.getId(), sendRtpItem.getSsrc());
-<<<<<<< HEAD
             zlmrtpServerFactory.closeRtpServer(mediaServerItem, sendRtpItem.getStream());
-=======
-            ZLMServerFactory.closeRtpServer(mediaServerItem, sendRtpItem.getStreamId());
->>>>>>> 733a11f2
         }
         SIPRequest byeRequest = headerProviderPlatformProvider.createByeRequest(platform, sendRtpItem);
         if (byeRequest == null) {
