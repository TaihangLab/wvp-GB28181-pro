package com.genersoft.iot.vmp.gb28181.transmit.cmd.impl;

import com.alibaba.fastjson2.JSON;
import com.genersoft.iot.vmp.conf.DynamicTask;
import com.genersoft.iot.vmp.gb28181.SipLayer;
import com.genersoft.iot.vmp.gb28181.bean.*;
import com.genersoft.iot.vmp.gb28181.event.SipSubscribe;
import com.genersoft.iot.vmp.gb28181.transmit.SIPSender;
import com.genersoft.iot.vmp.gb28181.transmit.cmd.ISIPCommanderForPlatform;
import com.genersoft.iot.vmp.gb28181.transmit.cmd.SIPRequestHeaderPlarformProvider;
import com.genersoft.iot.vmp.gb28181.utils.SipUtils;
import com.genersoft.iot.vmp.media.zlm.ZLMRTPServerFactory;
import com.genersoft.iot.vmp.media.zlm.dto.MediaServerItem;
import com.genersoft.iot.vmp.service.IMediaServerService;
import com.genersoft.iot.vmp.service.bean.GPSMsgInfo;
import com.genersoft.iot.vmp.storager.IRedisCatchStorage;
import com.genersoft.iot.vmp.storager.dao.dto.PlatformRegisterInfo;
import com.genersoft.iot.vmp.utils.DateUtil;
import gov.nist.javax.sip.message.MessageFactoryImpl;
import gov.nist.javax.sip.message.SIPRequest;
import org.slf4j.Logger;
import org.slf4j.LoggerFactory;
import org.springframework.beans.factory.annotation.Autowired;
import org.springframework.context.annotation.DependsOn;
import org.springframework.lang.Nullable;
import org.springframework.stereotype.Component;
import org.springframework.util.ObjectUtils;

import javax.sip.InvalidArgumentException;
import javax.sip.SipException;
import javax.sip.header.CallIdHeader;
import javax.sip.header.WWWAuthenticateHeader;
import javax.sip.message.Request;
import java.text.ParseException;
import java.util.ArrayList;
import java.util.List;

@Component
@DependsOn("sipLayer")
public class SIPCommanderFroPlatform implements ISIPCommanderForPlatform {

    private final Logger logger = LoggerFactory.getLogger(SIPCommanderFroPlatform.class);

    @Autowired
    private SIPRequestHeaderPlarformProvider headerProviderPlatformProvider;

    @Autowired
    private IRedisCatchStorage redisCatchStorage;

    @Autowired
    private IMediaServerService mediaServerService;

    @Autowired
    private SipSubscribe sipSubscribe;

    @Autowired
    private ZLMRTPServerFactory zlmrtpServerFactory;

    @Autowired
    private SipLayer sipLayer;

    @Autowired
    private SIPSender sipSender;

    @Autowired
    private DynamicTask dynamicTask;

    @Override
    public void register(ParentPlatform parentPlatform, SipSubscribe.Event errorEvent , SipSubscribe.Event okEvent) throws InvalidArgumentException, ParseException, SipException {
        register(parentPlatform, null, null, errorEvent, okEvent, false, true);
    }

    @Override
    public void unregister(ParentPlatform parentPlatform, SipSubscribe.Event errorEvent , SipSubscribe.Event okEvent) throws InvalidArgumentException, ParseException, SipException {
        register(parentPlatform, null, null, errorEvent, okEvent, false, false);
    }

    @Override
    public void register(ParentPlatform parentPlatform, @Nullable String callId, @Nullable WWWAuthenticateHeader www,
                            SipSubscribe.Event errorEvent , SipSubscribe.Event okEvent, boolean registerAgain, boolean isRegister) throws SipException, InvalidArgumentException, ParseException {
            Request request;
            if (!registerAgain ) {
                CallIdHeader callIdHeader = sipSender.getNewCallIdHeader(parentPlatform.getDeviceIp(),parentPlatform.getTransport());

                request = headerProviderPlatformProvider.createRegisterRequest(parentPlatform,
                        redisCatchStorage.getCSEQ(), SipUtils.getNewFromTag(),
                        SipUtils.getNewViaTag(), callIdHeader, isRegister);
                // 将 callid 写入缓存， 等注册成功可以更新状态
                String callIdFromHeader = callIdHeader.getCallId();
                redisCatchStorage.updatePlatformRegisterInfo(callIdFromHeader, PlatformRegisterInfo.getInstance(parentPlatform.getServerGBId(), isRegister));

                sipSubscribe.addErrorSubscribe(callIdHeader.getCallId(), (event)->{
                    if (event != null) {
                        logger.info("向上级平台 [ {} ] 注册发生错误： {} ",
                                parentPlatform.getServerGBId(),
                                event.msg);
                    }
                    redisCatchStorage.delPlatformRegisterInfo(callIdFromHeader);
                    if (errorEvent != null ) {
                        errorEvent.response(event);
                    }
                });

            }else {
                CallIdHeader callIdHeader = sipSender.getNewCallIdHeader(parentPlatform.getDeviceIp(),parentPlatform.getTransport());
                request = headerProviderPlatformProvider.createRegisterRequest(parentPlatform, SipUtils.getNewFromTag(), null, callId, www, callIdHeader, isRegister);
            }

            sipSender.transmitRequest(parentPlatform.getDeviceIp(), request, null, okEvent);
    }

    @Override
    public String keepalive(ParentPlatform parentPlatform,SipSubscribe.Event errorEvent , SipSubscribe.Event okEvent) throws SipException, InvalidArgumentException, ParseException {
            String characterSet = parentPlatform.getCharacterSet();
            StringBuffer keepaliveXml = new StringBuffer(200);
            keepaliveXml.append("<?xml version=\"1.0\" encoding=\"")
                    .append(characterSet).append("\"?>\r\n")
                    .append("<Notify>\r\n")
                    .append("<CmdType>Keepalive</CmdType>\r\n")
                    .append("<SN>" + (int)((Math.random()*9+1)*100000) + "</SN>\r\n")
                    .append("<DeviceID>" + parentPlatform.getDeviceGBId() + "</DeviceID>\r\n")
                    .append("<Status>OK</Status>\r\n")
                    .append("</Notify>\r\n");

        CallIdHeader callIdHeader = sipSender.getNewCallIdHeader(parentPlatform.getDeviceIp(),parentPlatform.getTransport());

            Request request = headerProviderPlatformProvider.createMessageRequest(
                    parentPlatform,
                    keepaliveXml.toString(),
                    SipUtils.getNewFromTag(),
                    SipUtils.getNewViaTag(),
                    callIdHeader);
            sipSender.transmitRequest(parentPlatform.getDeviceIp(), request, errorEvent, okEvent);
        return callIdHeader.getCallId();
    }

    /**
     * 向上级回复通道信息
     * @param channel 通道信息
     * @param parentPlatform 平台信息
     */
    @Override
    public void catalogQuery(DeviceChannel channel, ParentPlatform parentPlatform, String sn, String fromTag, int size) throws SipException, InvalidArgumentException, ParseException {

        if ( parentPlatform ==null) {
            return ;
        }
        List<DeviceChannel> channels = new ArrayList<>();
        if (channel != null) {
            channels.add(channel);
        }
        String catalogXml = getCatalogXml(channels, sn, parentPlatform, size);

        // callid
        CallIdHeader callIdHeader = sipSender.getNewCallIdHeader(parentPlatform.getDeviceIp(),parentPlatform.getTransport());

        Request request = headerProviderPlatformProvider.createMessageRequest(parentPlatform, catalogXml.toString(), fromTag, SipUtils.getNewViaTag(), callIdHeader);
        sipSender.transmitRequest(parentPlatform.getDeviceIp(), request);

    }

    @Override
    public void catalogQuery(List<DeviceChannel> channels, ParentPlatform parentPlatform, String sn, String fromTag) throws InvalidArgumentException, ParseException, SipException {
        if ( parentPlatform ==null) {
            return ;
        }
        sendCatalogResponse(channels, parentPlatform, sn, fromTag, 0, true);
    }
    private String getCatalogXml(List<DeviceChannel> channels, String sn, ParentPlatform parentPlatform, int size) {
        String characterSet = parentPlatform.getCharacterSet();
        StringBuffer catalogXml = new StringBuffer(600);
        catalogXml.append("<?xml version=\"1.0\" encoding=\"" + characterSet +"\"?>\r\n")
                .append("<Response>\r\n")
                .append("<CmdType>Catalog</CmdType>\r\n")
                .append("<SN>" +sn + "</SN>\r\n")
                .append("<DeviceID>" + parentPlatform.getDeviceGBId() + "</DeviceID>\r\n")
                .append("<SumNum>" + size + "</SumNum>\r\n")
                .append("<DeviceList Num=\"" + channels.size() +"\">\r\n");
        if (channels.size() > 0) {
            for (DeviceChannel channel : channels) {
                if (parentPlatform.getServerGBId().equals(channel.getParentId())) {
                    channel.setParentId(parentPlatform.getDeviceGBId());
                }
                catalogXml.append("<Item>\r\n");
                // 行政区划分组只需要这两项就可以
                catalogXml.append("<DeviceID>" + channel.getChannelId() + "</DeviceID>\r\n");
                catalogXml.append("<Name>" + channel.getName() + "</Name>\r\n");
                if (channel.getParentId() != null) {
                    // 业务分组加上这一项即可，提高兼容性，
                    catalogXml.append("<ParentID>" + channel.getParentId() + "</ParentID>\r\n");
//                    catalogXml.append("<ParentID>" + parentPlatform.getDeviceGBId() + "/" + channel.getParentId() + "</ParentID>\r\n");
                }
                if (channel.getChannelId().length() == 20 && Integer.parseInt(channel.getChannelId().substring(10, 13)) == 216) {
                    // 虚拟组织增加BusinessGroupID字段
                    catalogXml.append("<BusinessGroupID>" + channel.getParentId() + "</BusinessGroupID>\r\n");
                }
                if (!channel.getChannelId().equals(parentPlatform.getDeviceGBId())) {
                    catalogXml.append("<Parental>" + channel.getParental() + "</Parental>\r\n");
                    if (channel.getParental() == 0) {
                        catalogXml.append("<Status>" + (channel.getStatus() == 0 ? "OFF" : "ON") + "</Status>\r\n");
                    }
                }
                if (channel.getParental() == 0) {
                    // 通道项
                    catalogXml.append("<Manufacturer>" + channel.getManufacture() + "</Manufacturer>\r\n");
                    catalogXml.append("<Secrecy>" + channel.getSecrecy() + "</Secrecy>\r\n");
                    catalogXml.append("<RegisterWay>" + channel.getRegisterWay() + "</RegisterWay>\r\n");
                    String civilCode = channel.getCivilCode() == null?parentPlatform.getAdministrativeDivision() : channel.getCivilCode();
                    if (channel.getChannelType() != 2) {  // 业务分组/虚拟组织/行政区划 不设置以下属性
                        catalogXml.append("<Model>" + channel.getModel() + "</Model>\r\n");
                        catalogXml.append("<Owner>" + parentPlatform.getDeviceGBId()+ "</Owner>\r\n");
                        catalogXml.append("<CivilCode>" + civilCode + "</CivilCode>\r\n");
                        if (channel.getAddress() == null) {
                            catalogXml.append("<Address></Address>\r\n");
                        }else {
                            catalogXml.append("<Address>" + channel.getAddress() + "</Address>\r\n");
                        }
                    }
                }
                catalogXml.append("</Item>\r\n");
            }
        }

        catalogXml.append("</DeviceList>\r\n");
        catalogXml.append("</Response>\r\n");
        return catalogXml.toString();
    }

    private void sendCatalogResponse(List<DeviceChannel> channels, ParentPlatform parentPlatform, String sn, String fromTag, int index, boolean sendAfterResponse) throws SipException, InvalidArgumentException, ParseException {
        if (index >= channels.size()) {
            return;
        }
        List<DeviceChannel> deviceChannels;
        if (index + parentPlatform.getCatalogGroup() < channels.size()) {
            deviceChannels = channels.subList(index, index + parentPlatform.getCatalogGroup());
        }else {
            deviceChannels = channels.subList(index, channels.size());
        }
        String catalogXml = getCatalogXml(deviceChannels, sn, parentPlatform, channels.size());
        // callid
        CallIdHeader callIdHeader = sipSender.getNewCallIdHeader(parentPlatform.getDeviceIp(),parentPlatform.getTransport());

        SIPRequest request = (SIPRequest)headerProviderPlatformProvider.createMessageRequest(parentPlatform, catalogXml, fromTag, SipUtils.getNewViaTag(), callIdHeader);

        String timeoutTaskKey = "catalog_task_" + parentPlatform.getServerGBId() + sn;

        String callId = request.getCallIdHeader().getCallId();

        if (sendAfterResponse) {
            // 默认按照收到200回复后发送下一条， 如果超时收不到回复，就以30毫秒的间隔直接发送。
            dynamicTask.startDelay(timeoutTaskKey, ()->{
                sipSubscribe.removeOkSubscribe(callId);
                int indexNext = index + parentPlatform.getCatalogGroup();
                try {
                    sendCatalogResponse(channels, parentPlatform, sn, fromTag, indexNext, false);
                } catch (SipException | InvalidArgumentException | ParseException e) {
                    logger.error("[命令发送失败] 国标级联 目录查询回复: {}", e.getMessage());
                }
            }, 3000);
            sipSender.transmitRequest(parentPlatform.getDeviceIp(), request, eventResult -> {
                logger.error("[目录推送失败] 国标级联 platform : {}, code: {}, msg: {}, 停止发送", parentPlatform.getServerGBId(), eventResult.statusCode, eventResult.msg);
                dynamicTask.stop(timeoutTaskKey);
            }, eventResult -> {
                dynamicTask.stop(timeoutTaskKey);
                int indexNext = index + parentPlatform.getCatalogGroup();
                try {
                    sendCatalogResponse(channels, parentPlatform, sn, fromTag, indexNext, true);
                } catch (SipException | InvalidArgumentException | ParseException e) {
                    logger.error("[命令发送失败] 国标级联 目录查询回复: {}", e.getMessage());
                }
            });
        }else {
            sipSender.transmitRequest(parentPlatform.getDeviceIp(), request, eventResult -> {
                logger.error("[目录推送失败] 国标级联 platform : {}, code: {}, msg: {}, 停止发送", parentPlatform.getServerGBId(), eventResult.statusCode, eventResult.msg);
                dynamicTask.stop(timeoutTaskKey);
            }, null);
            dynamicTask.startDelay(timeoutTaskKey, ()->{
                int indexNext = index + parentPlatform.getCatalogGroup();
                try {
                    sendCatalogResponse(channels, parentPlatform, sn, fromTag, indexNext, false);
                } catch (SipException | InvalidArgumentException | ParseException e) {
                    logger.error("[命令发送失败] 国标级联 目录查询回复: {}", e.getMessage());
                }
            }, 30);
        }
    }

    /**
     * 向上级回复DeviceInfo查询信息
     * @param parentPlatform 平台信息
     * @param sn
     * @param fromTag
     * @return
     */
    @Override
    public void deviceInfoResponse(ParentPlatform parentPlatform,Device device, String sn, String fromTag) throws SipException, InvalidArgumentException, ParseException {
        if (parentPlatform == null) {
            return;
        }
        String characterSet = parentPlatform.getCharacterSet();
        StringBuffer deviceInfoXml = new StringBuffer(600);
<<<<<<< HEAD
        deviceInfoXml.append("<?xml version=\"1.0\" encoding=\"" + characterSet + "\"?>\r\n");
        deviceInfoXml.append("<Response>\r\n");
        deviceInfoXml.append("<CmdType>DeviceInfo</CmdType>\r\n");
        deviceInfoXml.append("<SN>" +sn + "</SN>\r\n");
        deviceInfoXml.append("<DeviceID>" + device.getDeviceId() + "</DeviceID>\r\n");
        deviceInfoXml.append("<DeviceName>" + device.getName() + "</DeviceName>\r\n");
        deviceInfoXml.append("<Manufacturer>" + device.getManufacturer() + "</Manufacturer>\r\n");
        deviceInfoXml.append("<Model>" + device.getModel() + "</Model>\r\n");
        deviceInfoXml.append("<Firmware>" + device.getFirmware() + "</Firmware>\r\n");
        deviceInfoXml.append("<Result>OK</Result>\r\n");
        deviceInfoXml.append("</Response>\r\n");
=======
        deviceInfoXml.append("<?xml version=\"1.0\" encoding=\"" + characterSet + "\"?>\r\n")
                .append("<Response>\r\n")
                .append("<CmdType>DeviceInfo</CmdType>\r\n")
                .append("<SN>" +sn + "</SN>\r\n")
                .append("<DeviceID>" + parentPlatform.getDeviceGBId() + "</DeviceID>\r\n")
                .append("<DeviceName>" + parentPlatform.getName() + "</DeviceName>\r\n")
                .append("<Manufacturer>wvp</Manufacturer>\r\n")
                .append("<Model>wvp-28181-2.0</Model>\r\n")
                .append("<Firmware>2.0.202107</Firmware>\r\n")
                .append("<Result>OK</Result>\r\n")
                .append("</Response>\r\n");
>>>>>>> 44b250ee

        CallIdHeader callIdHeader = sipSender.getNewCallIdHeader(parentPlatform.getDeviceIp(),parentPlatform.getTransport());

        Request request = headerProviderPlatformProvider.createMessageRequest(parentPlatform, deviceInfoXml.toString(), fromTag, SipUtils.getNewViaTag(), callIdHeader);
        sipSender.transmitRequest(parentPlatform.getDeviceIp(), request);
    }

    /**
     * 向上级回复DeviceStatus查询信息
     * @param parentPlatform 平台信息
     * @param sn
     * @param fromTag
     * @return
     */
    @Override
    public void deviceStatusResponse(ParentPlatform parentPlatform,String channelId, String sn, String fromTag,int status) throws SipException, InvalidArgumentException, ParseException {
        if (parentPlatform == null) {
            return ;
        }
        String statusStr = (status==1)?"ONLINE":"OFFLINE";
        String characterSet = parentPlatform.getCharacterSet();
        StringBuffer deviceStatusXml = new StringBuffer(600);
        deviceStatusXml.append("<?xml version=\"1.0\" encoding=\"" + characterSet + "\"?>\r\n")
                .append("<Response>\r\n")
                .append("<CmdType>DeviceStatus</CmdType>\r\n")
                .append("<SN>" +sn + "</SN>\r\n")
                .append("<DeviceID>" + channelId + "</DeviceID>\r\n")
                .append("<Result>OK</Result>\r\n")
                .append("<Online>"+statusStr+"</Online>\r\n")
                .append("<Status>OK</Status>\r\n")
                .append("</Response>\r\n");

        CallIdHeader callIdHeader = sipSender.getNewCallIdHeader(parentPlatform.getDeviceIp(),parentPlatform.getTransport());

        Request request = headerProviderPlatformProvider.createMessageRequest(parentPlatform, deviceStatusXml.toString(), fromTag, SipUtils.getNewViaTag(), callIdHeader);
        sipSender.transmitRequest(parentPlatform.getDeviceIp(), request);
    }

    @Override
    public void sendNotifyMobilePosition(ParentPlatform parentPlatform, GPSMsgInfo gpsMsgInfo, SubscribeInfo subscribeInfo) throws InvalidArgumentException, ParseException, NoSuchFieldException, SipException, IllegalAccessException {
        if (parentPlatform == null) {
            return;
        }
        if (logger.isDebugEnabled()) {
            logger.debug("[发送 移动位置订阅] {}/{}->{},{}", parentPlatform.getServerGBId(), gpsMsgInfo.getId(), gpsMsgInfo.getLng(), gpsMsgInfo.getLat());
        }

        String characterSet = parentPlatform.getCharacterSet();
        StringBuffer deviceStatusXml = new StringBuffer(600);
        deviceStatusXml.append("<?xml version=\"1.0\" encoding=\"" + characterSet + "\"?>\r\n")
                .append("<Notify>\r\n")
                .append("<CmdType>MobilePosition</CmdType>\r\n")
                .append("<SN>" + (int)((Math.random()*9+1)*100000) + "</SN>\r\n")
                .append("<DeviceID>" + gpsMsgInfo.getId() + "</DeviceID>\r\n")
                .append("<Time>" + gpsMsgInfo.getTime() + "</Time>\r\n")
                .append("<Longitude>" + gpsMsgInfo.getLng() + "</Longitude>\r\n")
                .append("<Latitude>" + gpsMsgInfo.getLat() + "</Latitude>\r\n")
                .append("<Speed>" + gpsMsgInfo.getSpeed() + "</Speed>\r\n")
                .append("<Direction>" + gpsMsgInfo.getDirection() + "</Direction>\r\n")
                .append("<Altitude>" + gpsMsgInfo.getAltitude() + "</Altitude>\r\n")
                .append("</Notify>\r\n");

       sendNotify(parentPlatform, deviceStatusXml.toString(), subscribeInfo, eventResult -> {
            logger.error("发送NOTIFY通知消息失败。错误：{} {}", eventResult.statusCode, eventResult.msg);
        }, null);

    }

    @Override
    public void sendAlarmMessage(ParentPlatform parentPlatform, DeviceAlarm deviceAlarm) throws SipException, InvalidArgumentException, ParseException {
        if (parentPlatform == null) {
            return;
        }
        logger.info("[发送报警通知] {}/{}->{},{}: {}", parentPlatform.getServerGBId(), deviceAlarm.getChannelId(),
                deviceAlarm.getLongitude(), deviceAlarm.getLatitude(), JSON.toJSONString(deviceAlarm));
        String characterSet = parentPlatform.getCharacterSet();
        StringBuffer deviceStatusXml = new StringBuffer(600);
        deviceStatusXml.append("<?xml version=\"1.0\" encoding=\"" + characterSet + "\"?>\r\n")
                .append("<Notify>\r\n")
                .append("<CmdType>Alarm</CmdType>\r\n")
                .append("<SN>" + (int)((Math.random()*9+1)*100000) + "</SN>\r\n")
                .append("<DeviceID>" + deviceAlarm.getChannelId() + "</DeviceID>\r\n")
                .append("<AlarmPriority>" + deviceAlarm.getAlarmPriority() + "</AlarmPriority>\r\n")
                .append("<AlarmMethod>" + deviceAlarm.getAlarmMethod() + "</AlarmMethod>\r\n")
                .append("<AlarmTime>" + deviceAlarm.getAlarmTime() + "</AlarmTime>\r\n")
                .append("<AlarmDescription>" + deviceAlarm.getAlarmDescription() + "</AlarmDescription>\r\n")
                .append("<Longitude>" + deviceAlarm.getLongitude() + "</Longitude>\r\n")
                .append("<Latitude>" + deviceAlarm.getLatitude() + "</Latitude>\r\n")
                .append("<info>\r\n")
                .append("<AlarmType>" + deviceAlarm.getAlarmType() + "</AlarmType>\r\n")
                .append("</info>\r\n")
                .append("</Notify>\r\n");

        CallIdHeader callIdHeader = sipSender.getNewCallIdHeader(parentPlatform.getDeviceIp(),parentPlatform.getTransport());

        Request request = headerProviderPlatformProvider.createMessageRequest(parentPlatform, deviceStatusXml.toString(), SipUtils.getNewFromTag(), SipUtils.getNewViaTag(), callIdHeader);
        sipSender.transmitRequest(parentPlatform.getDeviceIp(), request);

    }

    @Override
    public void sendNotifyForCatalogAddOrUpdate(String type, ParentPlatform parentPlatform, List<DeviceChannel> deviceChannels, SubscribeInfo subscribeInfo, Integer index) throws InvalidArgumentException, ParseException, NoSuchFieldException, SipException, IllegalAccessException {
        if (parentPlatform == null || deviceChannels == null || deviceChannels.size() == 0 || subscribeInfo == null) {
            return;
        }
        if (index == null) {
            index = 0;
        }
        if (index >= deviceChannels.size()) {
            return;
        }
        List<DeviceChannel> channels;
        if (index + parentPlatform.getCatalogGroup() < deviceChannels.size()) {
            channels = deviceChannels.subList(index, index + parentPlatform.getCatalogGroup());
        }else {
            channels = deviceChannels.subList(index, deviceChannels.size());
        }
        Integer finalIndex = index;
        String catalogXmlContent = getCatalogXmlContentForCatalogAddOrUpdate(parentPlatform, channels,
                deviceChannels.size(), type, subscribeInfo);
        sendNotify(parentPlatform, catalogXmlContent, subscribeInfo, eventResult -> {
            logger.error("发送NOTIFY通知消息失败。错误：{} {}", eventResult.statusCode, eventResult.msg);
        }, (eventResult -> {
            try {
                sendNotifyForCatalogAddOrUpdate(type, parentPlatform, deviceChannels, subscribeInfo,
                        finalIndex + parentPlatform.getCatalogGroup());
            } catch (InvalidArgumentException | ParseException | NoSuchFieldException | SipException |
                     IllegalAccessException e) {
                logger.error("[命令发送失败] 国标级联 NOTIFY通知: {}", e.getMessage());
            }
        }));
    }

    private void sendNotify(ParentPlatform parentPlatform, String catalogXmlContent,
                                   SubscribeInfo subscribeInfo, SipSubscribe.Event errorEvent,  SipSubscribe.Event okEvent )
            throws SipException, ParseException, InvalidArgumentException {
		MessageFactoryImpl messageFactory = (MessageFactoryImpl) sipLayer.getSipFactory().createMessageFactory();
        String characterSet = parentPlatform.getCharacterSet();
 		// 设置编码， 防止中文乱码
		messageFactory.setDefaultContentEncodingCharset(characterSet);

        SIPRequest notifyRequest = headerProviderPlatformProvider.createNotifyRequest(parentPlatform, catalogXmlContent, subscribeInfo);

        sipSender.transmitRequest(parentPlatform.getDeviceIp(), notifyRequest);
    }

    private  String getCatalogXmlContentForCatalogAddOrUpdate(ParentPlatform parentPlatform, List<DeviceChannel> channels, int sumNum, String type, SubscribeInfo subscribeInfo) {
        StringBuffer catalogXml = new StringBuffer(600);

        String characterSet = parentPlatform.getCharacterSet();
        catalogXml.append("<?xml version=\"1.0\" encoding=\"" + characterSet + "\"?>\r\n")
                .append("<Notify>\r\n")
                .append("<CmdType>Catalog</CmdType>\r\n")
                .append("<SN>" + (int) ((Math.random() * 9 + 1) * 100000) + "</SN>\r\n")
                .append("<DeviceID>" + parentPlatform.getDeviceGBId() + "</DeviceID>\r\n")
                .append("<SumNum>1</SumNum>\r\n")
                .append("<DeviceList Num=\"" + channels.size() + "\">\r\n");
        if (channels.size() > 0) {
            for (DeviceChannel channel : channels) {
                if (parentPlatform.getServerGBId().equals(channel.getParentId())) {
                    channel.setParentId(parentPlatform.getDeviceGBId());
                }
                catalogXml.append("<Item>\r\n");
                // 行政区划分组只需要这两项就可以
                catalogXml.append("<DeviceID>" + channel.getChannelId() + "</DeviceID>\r\n");
                catalogXml.append("<Name>" + channel.getName() + "</Name>\r\n");
                if (channel.getParentId() != null) {
                    // 业务分组加上这一项即可，提高兼容性，
                    catalogXml.append("<ParentID>" + channel.getParentId() + "</ParentID>\r\n");
                }
                if (channel.getChannelId().length() == 20 && Integer.parseInt(channel.getChannelId().substring(10, 13)) == 216) {
                    // 虚拟组织增加BusinessGroupID字段
                    catalogXml.append("<BusinessGroupID>" + channel.getParentId() + "</BusinessGroupID>\r\n");
                }
                catalogXml.append("<Parental>" + channel.getParental() + "</Parental>\r\n");
                if (channel.getParental() == 0) {
                    // 通道项
                    catalogXml.append("<Manufacturer>" + channel.getManufacture() + "</Manufacturer>\r\n")
                            .append("<Secrecy>" + channel.getSecrecy() + "</Secrecy>\r\n")
                            .append("<RegisterWay>" + channel.getRegisterWay() + "</RegisterWay>\r\n")
                            .append("<Status>" + (channel.getStatus() == 0 ? "OFF" : "ON") + "</Status>\r\n");

                    if (channel.getChannelType() != 2) {  // 业务分组/虚拟组织/行政区划 不设置以下属性
                        catalogXml.append("<Model>" + channel.getModel() + "</Model>\r\n")
                                .append("<Owner> " + channel.getOwner()+ "</Owner>\r\n")
                                .append("<CivilCode>" + channel.getCivilCode() + "</CivilCode>\r\n")
                                .append("<Address>" + channel.getAddress() + "</Address>\r\n");
                    }
                    if (!"presence".equals(subscribeInfo.getEventType())) {
                        catalogXml.append("<Event>" + type + "</Event>\r\n");
                    }

                }
                catalogXml.append("</Item>\r\n");
            }
        }
        catalogXml.append("</DeviceList>\r\n")
                .append("</Notify>\r\n");
        return catalogXml.toString();
    }

    @Override
    public void sendNotifyForCatalogOther(String type, ParentPlatform parentPlatform, List<DeviceChannel> deviceChannels,
                                             SubscribeInfo subscribeInfo, Integer index) throws InvalidArgumentException, ParseException, NoSuchFieldException, SipException, IllegalAccessException {
        if (parentPlatform == null
                || deviceChannels == null
                || deviceChannels.size() == 0
                || subscribeInfo == null) {
            logger.warn("[缺少必要参数]");
            return;
        }

        if (index == null) {
            index = 0;
        }
        if (index >= deviceChannels.size()) {
            return;
        }
        List<DeviceChannel> channels;
        if (index + parentPlatform.getCatalogGroup() < deviceChannels.size()) {
            channels = deviceChannels.subList(index, index + parentPlatform.getCatalogGroup());
        }else {
            channels = deviceChannels.subList(index, deviceChannels.size());
        }
        Integer finalIndex = index;
        String catalogXmlContent = getCatalogXmlContentForCatalogOther(parentPlatform, channels, type);
        sendNotify(parentPlatform, catalogXmlContent, subscribeInfo, eventResult -> {
            logger.error("发送NOTIFY通知消息失败。错误：{} {}", eventResult.statusCode, eventResult.msg);
        }, eventResult -> {
            try {
                sendNotifyForCatalogOther(type, parentPlatform, deviceChannels, subscribeInfo,
                        finalIndex + parentPlatform.getCatalogGroup());
            } catch (InvalidArgumentException | ParseException | NoSuchFieldException | SipException |
                     IllegalAccessException e) {
                logger.error("[命令发送失败] 国标级联 NOTIFY通知: {}", e.getMessage());
            }
        });
    }

    private String getCatalogXmlContentForCatalogOther(ParentPlatform parentPlatform, List<DeviceChannel> channels, String type) {

        String characterSet = parentPlatform.getCharacterSet();
        StringBuffer catalogXml = new StringBuffer(600);
        catalogXml.append("<?xml version=\"1.0\" encoding=\"" + characterSet + "\"?>\r\n")
                .append("<Notify>\r\n")
                .append("<CmdType>Catalog</CmdType>\r\n")
                .append("<SN>" + (int) ((Math.random() * 9 + 1) * 100000) + "</SN>\r\n")
                .append("<DeviceID>" + parentPlatform.getDeviceGBId() + "</DeviceID>\r\n")
                .append("<SumNum>1</SumNum>\r\n")
                .append("<DeviceList Num=\" " + channels.size() + " \">\r\n");
        if (channels.size() > 0) {
            for (DeviceChannel channel : channels) {
                if (parentPlatform.getServerGBId().equals(channel.getParentId())) {
                    channel.setParentId(parentPlatform.getDeviceGBId());
                }
                catalogXml.append("<Item>\r\n")
                        .append("<DeviceID>" + channel.getChannelId() + "</DeviceID>\r\n")
                        .append("<Event>" + type + "</Event>\r\n")
                        .append("</Item>\r\n");
            }
        }
        catalogXml.append("</DeviceList>\r\n")
                .append("</Notify>\r\n");
        return catalogXml.toString();
    }
    @Override
    public void recordInfo(DeviceChannel deviceChannel, ParentPlatform parentPlatform, String fromTag, RecordInfo recordInfo) throws SipException, InvalidArgumentException, ParseException {
        if ( parentPlatform ==null) {
            return ;
        }
        String characterSet = parentPlatform.getCharacterSet();
        StringBuffer recordXml = new StringBuffer(600);
        recordXml.append("<?xml version=\"1.0\" encoding=\"" + characterSet + "\"?>\r\n")
                .append("<Response>\r\n")
                .append("<CmdType>RecordInfo</CmdType>\r\n")
                .append("<SN>" +recordInfo.getSn() + "</SN>\r\n")
                .append("<DeviceID>" + recordInfo.getDeviceId() + "</DeviceID>\r\n")
                .append("<SumNum>" + recordInfo.getSumNum() + "</SumNum>\r\n");
        if (recordInfo.getRecordList() == null ) {
            recordXml.append("<RecordList Num=\"0\">\r\n");
        }else {
            recordXml.append("<RecordList Num=\"" + recordInfo.getRecordList().size()+"\">\r\n");
            if (recordInfo.getRecordList().size() > 0) {
                for (RecordItem recordItem : recordInfo.getRecordList()) {
                    recordXml.append("<Item>\r\n");
                    if (deviceChannel != null) {
                        recordXml.append("<DeviceID>" + recordItem.getDeviceId() + "</DeviceID>\r\n")
                                .append("<Name>" + recordItem.getName() + "</Name>\r\n")
                                .append("<StartTime>" + DateUtil.yyyy_MM_dd_HH_mm_ssToISO8601(recordItem.getStartTime()) + "</StartTime>\r\n")
                                .append("<EndTime>" + DateUtil.yyyy_MM_dd_HH_mm_ssToISO8601(recordItem.getEndTime()) + "</EndTime>\r\n")
                                .append("<Secrecy>" + recordItem.getSecrecy() + "</Secrecy>\r\n")
                                .append("<Type>" + recordItem.getType() + "</Type>\r\n");
                        if (!ObjectUtils.isEmpty(recordItem.getFileSize())) {
                            recordXml.append("<FileSize>" + recordItem.getFileSize() + "</FileSize>\r\n");
                        }
                        if (!ObjectUtils.isEmpty(recordItem.getFilePath())) {
                            recordXml.append("<FilePath>" + recordItem.getFilePath() + "</FilePath>\r\n");
                        }
                    }
                    recordXml.append("</Item>\r\n");
                }
            }
        }

        recordXml.append("</RecordList>\r\n")
                .append("</Response>\r\n");

        // callid
        CallIdHeader callIdHeader = sipSender.getNewCallIdHeader(parentPlatform.getDeviceIp(),parentPlatform.getTransport());

        Request request = headerProviderPlatformProvider.createMessageRequest(parentPlatform, recordXml.toString(), fromTag, SipUtils.getNewViaTag(), callIdHeader);
        sipSender.transmitRequest(parentPlatform.getDeviceIp(), request);

    }

    @Override
    public void sendMediaStatusNotify(ParentPlatform parentPlatform, SendRtpItem sendRtpItem) throws SipException, InvalidArgumentException, ParseException {
        if (sendRtpItem == null || parentPlatform == null) {
            return;
        }


        String characterSet = parentPlatform.getCharacterSet();
        StringBuffer mediaStatusXml = new StringBuffer(200);
        mediaStatusXml.append("<?xml version=\"1.0\" encoding=\"" + characterSet + "\"?>\r\n")
                .append("<Notify>\r\n")
                .append("<CmdType>MediaStatus</CmdType>\r\n")
                .append("<SN>" + (int)((Math.random()*9+1)*100000) + "</SN>\r\n")
                .append("<DeviceID>" + sendRtpItem.getChannelId() + "</DeviceID>\r\n")
                .append("<NotifyType>121</NotifyType>\r\n")
                .append("</Notify>\r\n");

        SIPRequest messageRequest = (SIPRequest)headerProviderPlatformProvider.createMessageRequest(parentPlatform, mediaStatusXml.toString(),
                sendRtpItem);

        sipSender.transmitRequest(parentPlatform.getDeviceIp(),messageRequest);

    }

    @Override
    public void streamByeCmd(ParentPlatform platform, String callId) throws SipException, InvalidArgumentException, ParseException {
        if (platform == null) {
            return;
        }
        SendRtpItem sendRtpItem = redisCatchStorage.querySendRTPServer(platform.getServerGBId(), null, null, callId);
        if (sendRtpItem != null) {
            streamByeCmd(platform, sendRtpItem);
        }
    }

    @Override
    public void streamByeCmd(ParentPlatform parentPlatform, SendRtpItem sendRtpItem) throws SipException, InvalidArgumentException, ParseException {
        if (sendRtpItem == null ) {
            logger.info("[向上级发送BYE]， sendRtpItem 为NULL");
            return;
        }
        if (parentPlatform == null) {
            logger.info("[向上级发送BYE]， platform 为NULL");
            return;
        }
        logger.info("[向上级发送BYE]， {}/{}", parentPlatform.getServerGBId(), sendRtpItem.getChannelId());
        String mediaServerId = sendRtpItem.getMediaServerId();
        MediaServerItem mediaServerItem = mediaServerService.getOne(mediaServerId);
        if (mediaServerItem != null) {
            mediaServerService.releaseSsrc(mediaServerItem.getId(), sendRtpItem.getSsrc());
            zlmrtpServerFactory.closeRtpServer(mediaServerItem, sendRtpItem.getStreamId());
        }
        SIPRequest byeRequest = headerProviderPlatformProvider.createByeRequest(parentPlatform, sendRtpItem);
        if (byeRequest == null) {
            logger.warn("[向上级发送bye]：无法创建 byeRequest");
        }
        sipSender.transmitRequest(parentPlatform.getDeviceIp(),byeRequest);
    }
}<|MERGE_RESOLUTION|>--- conflicted
+++ resolved
@@ -299,7 +299,6 @@
         }
         String characterSet = parentPlatform.getCharacterSet();
         StringBuffer deviceInfoXml = new StringBuffer(600);
-<<<<<<< HEAD
         deviceInfoXml.append("<?xml version=\"1.0\" encoding=\"" + characterSet + "\"?>\r\n");
         deviceInfoXml.append("<Response>\r\n");
         deviceInfoXml.append("<CmdType>DeviceInfo</CmdType>\r\n");
@@ -311,19 +310,6 @@
         deviceInfoXml.append("<Firmware>" + device.getFirmware() + "</Firmware>\r\n");
         deviceInfoXml.append("<Result>OK</Result>\r\n");
         deviceInfoXml.append("</Response>\r\n");
-=======
-        deviceInfoXml.append("<?xml version=\"1.0\" encoding=\"" + characterSet + "\"?>\r\n")
-                .append("<Response>\r\n")
-                .append("<CmdType>DeviceInfo</CmdType>\r\n")
-                .append("<SN>" +sn + "</SN>\r\n")
-                .append("<DeviceID>" + parentPlatform.getDeviceGBId() + "</DeviceID>\r\n")
-                .append("<DeviceName>" + parentPlatform.getName() + "</DeviceName>\r\n")
-                .append("<Manufacturer>wvp</Manufacturer>\r\n")
-                .append("<Model>wvp-28181-2.0</Model>\r\n")
-                .append("<Firmware>2.0.202107</Firmware>\r\n")
-                .append("<Result>OK</Result>\r\n")
-                .append("</Response>\r\n");
->>>>>>> 44b250ee
 
         CallIdHeader callIdHeader = sipSender.getNewCallIdHeader(parentPlatform.getDeviceIp(),parentPlatform.getTransport());
 
