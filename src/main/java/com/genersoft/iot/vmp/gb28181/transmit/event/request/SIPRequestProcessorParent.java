package com.genersoft.iot.vmp.gb28181.transmit.event.request;

import com.genersoft.iot.vmp.conf.SipConfig;
import com.genersoft.iot.vmp.gb28181.bean.ParentPlatform;
import com.genersoft.iot.vmp.gb28181.transmit.SIPSender;
import com.genersoft.iot.vmp.gb28181.utils.SipUtils;
import gov.nist.javax.sip.SipProviderImpl;
import gov.nist.javax.sip.message.SIPRequest;
import gov.nist.javax.sip.message.SIPResponse;
<<<<<<< HEAD
import gov.nist.javax.sip.stack.SIPServerTransactionImpl;
=======
>>>>>>> a53dce38
import org.apache.commons.lang3.ArrayUtils;
import org.dom4j.Document;
import org.dom4j.DocumentException;
import org.dom4j.Element;
import org.dom4j.io.SAXReader;
import org.slf4j.Logger;
import org.slf4j.LoggerFactory;
import org.springframework.beans.factory.annotation.Autowired;
import org.springframework.beans.factory.annotation.Qualifier;

import javax.sip.*;
import javax.sip.address.Address;
import javax.sip.address.AddressFactory;
import javax.sip.address.SipURI;
import javax.sip.header.*;
import javax.sip.message.MessageFactory;
import javax.sip.message.Request;
import javax.sip.message.Response;
import java.io.ByteArrayInputStream;
import java.text.ParseException;
import java.util.ArrayList;
import java.util.Arrays;
import java.util.List;

/**    
 * @description:处理接收IPCamera发来的SIP协议请求消息
 * @author: songww
 * @date:   2020年5月3日 下午4:42:22     
 */
public abstract class SIPRequestProcessorParent {

	private final static Logger logger = LoggerFactory.getLogger(SIPRequestProcessorParent.class);

	@Autowired
	private SIPSender sipSender;

<<<<<<< HEAD
	@Autowired
	@Qualifier(value="udpSipProvider")
	private SipProviderImpl udpSipProvider;

	@Autowired
	private SipConfig sipConfig;

	/**
	 * 根据 RequestEvent 获取 ServerTransaction
	 * @param evt
	 * @return
	 */
	public ServerTransaction getServerTransaction(RequestEvent evt) {
		Request request = evt.getRequest();
		SIPServerTransactionImpl serverTransaction = (SIPServerTransactionImpl)evt.getServerTransaction();
		// 判断TCP还是UDP
		boolean isTcp = false;
		ViaHeader reqViaHeader = (ViaHeader) request.getHeader(ViaHeader.NAME);
		String transport = reqViaHeader.getTransport();
		if (transport.equalsIgnoreCase("TCP")) {
			isTcp = true;
		}
		if (serverTransaction != null && serverTransaction.getOriginalRequest() == null) {
			serverTransaction.setOriginalRequest((SIPRequest) evt.getRequest());
		}
		if (serverTransaction == null) {
			try {
				if (isTcp) {
					SipStackImpl stack = (SipStackImpl)tcpSipProvider.getSipStack();
					serverTransaction = (SIPServerTransactionImpl) stack.findTransaction((SIPRequest)request, true);
					if (serverTransaction == null) {
						serverTransaction = (SIPServerTransactionImpl)tcpSipProvider.getNewServerTransaction(request);
					}
				} else {
					SipStackImpl stack = (SipStackImpl)udpSipProvider.getSipStack();
					serverTransaction = (SIPServerTransactionImpl) stack.findTransaction((SIPRequest)request, true);
					if (serverTransaction == null) {
						serverTransaction = (SIPServerTransactionImpl)udpSipProvider.getNewServerTransaction(request);
					}
				}
			} catch (TransactionAlreadyExistsException e) {
				logger.error(e.getMessage());
			} catch (TransactionUnavailableException e) {
				logger.error(e.getMessage());
			}
		}
		return serverTransaction;
	}
	
=======
>>>>>>> a53dce38
	public AddressFactory getAddressFactory() {
		try {
			return SipFactory.getInstance().createAddressFactory();
		} catch (PeerUnavailableException e) {
			e.printStackTrace();
		}
		return null;
	}

	public HeaderFactory getHeaderFactory() {
		try {
			return SipFactory.getInstance().createHeaderFactory();
		} catch (PeerUnavailableException e) {
			e.printStackTrace();
		}
		return null;
	}

	public MessageFactory getMessageFactory() {
		try {
			return SipFactory.getInstance().createMessageFactory();
		} catch (PeerUnavailableException e) {
			e.printStackTrace();
		}
		return null;
	}

	class ResponseAckExtraParam{
		String content;
		ContentTypeHeader contentTypeHeader;
		SipURI sipURI;
		int expires = -1;
	}

	/***
	 * 回复状态码
	 * 100 trying
	 * 200 OK
	 * 400
	 * 404
	 */
	public SIPResponse responseAck(SIPRequest sipRequest, int statusCode) throws SipException, InvalidArgumentException, ParseException {
		return responseAck(sipRequest, statusCode, null);
	}

	public SIPResponse responseAck(SIPRequest sipRequest, int statusCode, String msg) throws SipException, InvalidArgumentException, ParseException {
		return responseAck(sipRequest, statusCode, msg, null);
	}

//	public SIPResponse responseAck(ServerTransaction serverTransaction, int statusCode, String msg, ResponseAckExtraParam responseAckExtraParam) throws SipException, InvalidArgumentException, ParseException {
//		if (serverTransaction == null) {
//			logger.warn("[回复消息] ServerTransaction 为null");
//			return null;
//		}
//		ToHeader toHeader = (ToHeader) serverTransaction.getRequest().getHeader(ToHeader.NAME);
//		if (toHeader.getTag() == null) {
//			toHeader.setTag(SipUtils.getNewTag());
//		}
//		SIPResponse response = (SIPResponse)getMessageFactory().createResponse(statusCode, serverTransaction.getRequest());
//		if (msg != null) {
//			response.setReasonPhrase(msg);
//		}
//		if (responseAckExtraParam != null) {
//			if (responseAckExtraParam.sipURI != null && serverTransaction.getRequest().getMethod().equals(Request.INVITE)) {
//				logger.debug("responseSdpAck SipURI: {}:{}", responseAckExtraParam.sipURI.getHost(), responseAckExtraParam.sipURI.getPort());
//				Address concatAddress = SipFactory.getInstance().createAddressFactory().createAddress(
//						SipFactory.getInstance().createAddressFactory().createSipURI(responseAckExtraParam.sipURI.getUser(),  responseAckExtraParam.sipURI.getHost()+":"+responseAckExtraParam.sipURI.getPort()
//						));
//				response.addHeader(SipFactory.getInstance().createHeaderFactory().createContactHeader(concatAddress));
//			}
//			if (responseAckExtraParam.contentTypeHeader != null) {
//				response.setContent(responseAckExtraParam.content, responseAckExtraParam.contentTypeHeader);
//			}
//
//			if (serverTransaction.getRequest().getMethod().equals(Request.SUBSCRIBE)) {
//				if (responseAckExtraParam.expires == -1) {
//					logger.error("[参数不全] 2xx的SUBSCRIBE回复，必须设置Expires header");
//				}else {
//					ExpiresHeader expiresHeader = SipFactory.getInstance().createHeaderFactory().createExpiresHeader(responseAckExtraParam.expires);
//					response.addHeader(expiresHeader);
//				}
//			}
//		}else {
//			if (serverTransaction.getRequest().getMethod().equals(Request.SUBSCRIBE)) {
//				logger.error("[参数不全] 2xx的SUBSCRIBE回复，必须设置Expires header");
//			}
//		}
//		serverTransaction.sendResponse(response);
//		if (statusCode >= 200 && !"NOTIFY".equalsIgnoreCase(serverTransaction.getRequest().getMethod())) {
//			if (serverTransaction.getDialog() != null) {
//				serverTransaction.getDialog().delete();
//			}
//		}
//		return response;
//	}

	public SIPResponse responseAck(SIPRequest sipRequest, int statusCode, String msg, ResponseAckExtraParam responseAckExtraParam) throws SipException, InvalidArgumentException, ParseException {
		if (sipRequest.getToHeader().getTag() == null) {
			sipRequest.getToHeader().setTag(SipUtils.getNewTag());
		}
		SIPResponse response = (SIPResponse)getMessageFactory().createResponse(statusCode, sipRequest);
		response.setStatusCode(statusCode);
		if (msg != null) {
			response.setReasonPhrase(msg);
		}

		if (responseAckExtraParam != null) {
			if (responseAckExtraParam.sipURI != null && sipRequest.getMethod().equals(Request.INVITE)) {
				logger.debug("responseSdpAck SipURI: {}:{}", responseAckExtraParam.sipURI.getHost(), responseAckExtraParam.sipURI.getPort());
				Address concatAddress = SipFactory.getInstance().createAddressFactory().createAddress(
						SipFactory.getInstance().createAddressFactory().createSipURI(responseAckExtraParam.sipURI.getUser(),  responseAckExtraParam.sipURI.getHost()+":"+responseAckExtraParam.sipURI.getPort()
						));
				response.addHeader(SipFactory.getInstance().createHeaderFactory().createContactHeader(concatAddress));
			}
			if (responseAckExtraParam.contentTypeHeader != null) {
				response.setContent(responseAckExtraParam.content, responseAckExtraParam.contentTypeHeader);
			}

			if (sipRequest.getMethod().equals(Request.SUBSCRIBE)) {
				if (responseAckExtraParam.expires == -1) {
					logger.error("[参数不全] 2xx的SUBSCRIBE回复，必须设置Expires header");
				}else {
					ExpiresHeader expiresHeader = SipFactory.getInstance().createHeaderFactory().createExpiresHeader(responseAckExtraParam.expires);
					response.addHeader(expiresHeader);
				}
			}
		}else {
			if (sipRequest.getMethod().equals(Request.SUBSCRIBE)) {
				logger.error("[参数不全] 2xx的SUBSCRIBE回复，必须设置Expires header");
			}
		}

		// 发送response
		sipSender.transmitRequest(sipRequest.getLocalAddress().getHostAddress(), response);

		return response;
	}

	/**
	 * 回复带sdp的200
	 */
<<<<<<< HEAD
	public SIPResponse responseSdpAck(ServerTransaction serverTransaction, String sdp, ParentPlatform platform) throws SipException, InvalidArgumentException, ParseException {
=======
	public SIPResponse responseSdpAck(SIPRequest request, String sdp, ParentPlatform platform) throws SipException, InvalidArgumentException, ParseException {

>>>>>>> a53dce38
		ContentTypeHeader contentTypeHeader = SipFactory.getInstance().createHeaderFactory().createContentTypeHeader("APPLICATION", "SDP");

		// 兼容国标中的使用编码@域名作为RequestURI的情况
		SipURI sipURI = (SipURI)request.getRequestURI();
		if (sipURI.getPort() == -1) {
			sipURI = SipFactory.getInstance().createAddressFactory().createSipURI(platform.getServerGBId(),  platform.getServerIP()+":"+platform.getServerPort());
		}
		ResponseAckExtraParam responseAckExtraParam = new ResponseAckExtraParam();
		responseAckExtraParam.contentTypeHeader = contentTypeHeader;
		responseAckExtraParam.content = sdp;
		responseAckExtraParam.sipURI = sipURI;

		return responseAck(request, Response.OK, null, responseAckExtraParam);
	}

	/**
	 * 回复带xml的200
	 */
	public SIPResponse responseXmlAck(SIPRequest request, String xml, ParentPlatform platform, Integer expires) throws SipException, InvalidArgumentException, ParseException {
		ContentTypeHeader contentTypeHeader = SipFactory.getInstance().createHeaderFactory().createContentTypeHeader("Application", "MANSCDP+xml");

		SipURI sipURI = (SipURI)request.getRequestURI();
		if (sipURI.getPort() == -1) {
			sipURI = SipFactory.getInstance().createAddressFactory().createSipURI(platform.getServerGBId(),  platform.getServerIP()+":"+platform.getServerPort());
		}
		ResponseAckExtraParam responseAckExtraParam = new ResponseAckExtraParam();
		responseAckExtraParam.contentTypeHeader = contentTypeHeader;
		responseAckExtraParam.content = xml;
		responseAckExtraParam.sipURI = sipURI;
		responseAckExtraParam.expires = expires;
		return responseAck(request, Response.OK, null, responseAckExtraParam);
	}

	public Element getRootElement(RequestEvent evt) throws DocumentException {
		return getRootElement(evt, "gb2312");
	}
	public Element getRootElement(RequestEvent evt, String charset) throws DocumentException {
		if (charset == null) {
			charset = "gb2312";
		}
		Request request = evt.getRequest();
		SAXReader reader = new SAXReader();
		reader.setEncoding(charset);
		// 对海康出现的未转义字符做处理。
		String[] destStrArray = new String[]{"&lt;","&gt;","&amp;","&apos;","&quot;"};
		char despChar = '&'; // 或许可扩展兼容其他字符
		byte destBye = (byte) despChar;
		List<Byte> result = new ArrayList<>();
		byte[] rawContent = request.getRawContent();
		if (rawContent == null) {
			return null;
		}
		for (int i = 0; i < rawContent.length; i++) {
			if (rawContent[i] == destBye) {
				boolean resul = false;
				for (String destStr : destStrArray) {
					if (i + destStr.length() <= rawContent.length) {
						byte[] bytes = Arrays.copyOfRange(rawContent, i, i + destStr.length());
						resul = resul || (Arrays.equals(bytes,destStr.getBytes()));
					}
				}
				if (resul) {
					result.add(rawContent[i]);
				}
			}else {
				result.add(rawContent[i]);
			}
		}
		Byte[] bytes = new Byte[0];
		byte[] bytesResult = ArrayUtils.toPrimitive(result.toArray(bytes));

		Document xml = reader.read(new ByteArrayInputStream(bytesResult));
		return xml.getRootElement();
	}

}<|MERGE_RESOLUTION|>--- conflicted
+++ resolved
@@ -7,10 +7,7 @@
 import gov.nist.javax.sip.SipProviderImpl;
 import gov.nist.javax.sip.message.SIPRequest;
 import gov.nist.javax.sip.message.SIPResponse;
-<<<<<<< HEAD
 import gov.nist.javax.sip.stack.SIPServerTransactionImpl;
-=======
->>>>>>> a53dce38
 import org.apache.commons.lang3.ArrayUtils;
 import org.dom4j.Document;
 import org.dom4j.DocumentException;
@@ -47,58 +44,6 @@
 	@Autowired
 	private SIPSender sipSender;
 
-<<<<<<< HEAD
-	@Autowired
-	@Qualifier(value="udpSipProvider")
-	private SipProviderImpl udpSipProvider;
-
-	@Autowired
-	private SipConfig sipConfig;
-
-	/**
-	 * 根据 RequestEvent 获取 ServerTransaction
-	 * @param evt
-	 * @return
-	 */
-	public ServerTransaction getServerTransaction(RequestEvent evt) {
-		Request request = evt.getRequest();
-		SIPServerTransactionImpl serverTransaction = (SIPServerTransactionImpl)evt.getServerTransaction();
-		// 判断TCP还是UDP
-		boolean isTcp = false;
-		ViaHeader reqViaHeader = (ViaHeader) request.getHeader(ViaHeader.NAME);
-		String transport = reqViaHeader.getTransport();
-		if (transport.equalsIgnoreCase("TCP")) {
-			isTcp = true;
-		}
-		if (serverTransaction != null && serverTransaction.getOriginalRequest() == null) {
-			serverTransaction.setOriginalRequest((SIPRequest) evt.getRequest());
-		}
-		if (serverTransaction == null) {
-			try {
-				if (isTcp) {
-					SipStackImpl stack = (SipStackImpl)tcpSipProvider.getSipStack();
-					serverTransaction = (SIPServerTransactionImpl) stack.findTransaction((SIPRequest)request, true);
-					if (serverTransaction == null) {
-						serverTransaction = (SIPServerTransactionImpl)tcpSipProvider.getNewServerTransaction(request);
-					}
-				} else {
-					SipStackImpl stack = (SipStackImpl)udpSipProvider.getSipStack();
-					serverTransaction = (SIPServerTransactionImpl) stack.findTransaction((SIPRequest)request, true);
-					if (serverTransaction == null) {
-						serverTransaction = (SIPServerTransactionImpl)udpSipProvider.getNewServerTransaction(request);
-					}
-				}
-			} catch (TransactionAlreadyExistsException e) {
-				logger.error(e.getMessage());
-			} catch (TransactionUnavailableException e) {
-				logger.error(e.getMessage());
-			}
-		}
-		return serverTransaction;
-	}
-	
-=======
->>>>>>> a53dce38
 	public AddressFactory getAddressFactory() {
 		try {
 			return SipFactory.getInstance().createAddressFactory();
@@ -240,12 +185,8 @@
 	/**
 	 * 回复带sdp的200
 	 */
-<<<<<<< HEAD
-	public SIPResponse responseSdpAck(ServerTransaction serverTransaction, String sdp, ParentPlatform platform) throws SipException, InvalidArgumentException, ParseException {
-=======
 	public SIPResponse responseSdpAck(SIPRequest request, String sdp, ParentPlatform platform) throws SipException, InvalidArgumentException, ParseException {
 
->>>>>>> a53dce38
 		ContentTypeHeader contentTypeHeader = SipFactory.getInstance().createHeaderFactory().createContentTypeHeader("APPLICATION", "SDP");
 
 		// 兼容国标中的使用编码@域名作为RequestURI的情况
