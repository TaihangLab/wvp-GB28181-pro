--- conflicted
+++ resolved
@@ -65,13 +65,7 @@
 		// 判断TCP还是UDP
 		ViaHeader reqViaHeader = (ViaHeader) request.getHeader(ViaHeader.NAME);
 		String transport = reqViaHeader.getTransport();
-<<<<<<< HEAD
 		boolean isTcp = "TCP".equals(transport);
-=======
-		if (transport.equalsIgnoreCase("TCP")) {
-			isTcp = true;
-		}
->>>>>>> ee7ef0bf
 
 		if (serverTransaction == null) {
 			try {
