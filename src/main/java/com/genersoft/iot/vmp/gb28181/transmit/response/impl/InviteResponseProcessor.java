--- conflicted
+++ resolved
@@ -1,112 +1,101 @@
-package com.genersoft.iot.vmp.gb28181.transmit.response.impl;
-
-import java.text.ParseException;
-
-import javax.sip.ClientTransaction;
-import javax.sip.Dialog;
-import javax.sip.InvalidArgumentException;
-import javax.sip.ResponseEvent;
-import javax.sip.SipException;
-import javax.sip.address.Address;
-import javax.sip.address.SipURI;
-import javax.sip.header.CSeqHeader;
-import javax.sip.header.ContactHeader;
-import javax.sip.header.FromHeader;
-import javax.sip.header.ViaHeader;
-import javax.sip.message.Request;
-import javax.sip.message.Response;
-
-import org.slf4j.Logger;
-import org.slf4j.LoggerFactory;
-import org.springframework.stereotype.Component;
-
-import com.genersoft.iot.vmp.conf.SipConfig;
-import com.genersoft.iot.vmp.gb28181.SipLayer;
-import com.genersoft.iot.vmp.gb28181.transmit.SIPProcessorFactory;
-import com.genersoft.iot.vmp.gb28181.transmit.response.ISIPResponseProcessor;
-
-// import java.util.regex.Pattern;
-// import java.util.regex.Matcher;
-
-/**
+package com.genersoft.iot.vmp.gb28181.transmit.response.impl;
+
+import java.text.ParseException;
+
+import javax.sip.Dialog;
+import javax.sip.InvalidArgumentException;
+import javax.sip.ResponseEvent;
+import javax.sip.SipException;
+import javax.sip.address.SipURI;
+import javax.sip.header.CSeqHeader;
+import javax.sip.header.ViaHeader;
+import javax.sip.message.Request;
+import javax.sip.message.Response;
+
+import org.slf4j.Logger;
+import org.slf4j.LoggerFactory;
+import org.springframework.stereotype.Component;
+
+import com.genersoft.iot.vmp.conf.SipConfig;
+import com.genersoft.iot.vmp.gb28181.SipLayer;
+import com.genersoft.iot.vmp.gb28181.transmit.SIPProcessorFactory;
+import com.genersoft.iot.vmp.gb28181.transmit.response.ISIPResponseProcessor;
+
+
+/**
  * @Description:处理INVITE响应
-<<<<<<< HEAD
- * @author: swwheihei
- * @date:   2020年5月3日 下午4:43:52     
-=======
- * @author: songww
+ * @author: songww
  * @date: 2020年5月3日 下午4:43:52
->>>>>>> 92cbbefc
- */
-@Component
-public class InviteResponseProcessor implements ISIPResponseProcessor {
-
-	private final static Logger logger = LoggerFactory.getLogger(SIPProcessorFactory.class);
-
-	/**
-	 * 处理invite响应
-	 * 
-	 * @param evt 响应消息
-	 * @throws ParseException
-	 */
-	@Override
-	public void process(ResponseEvent evt, SipLayer layer, SipConfig config) throws ParseException {
-		try {
-			Response response = evt.getResponse();
-			int statusCode = response.getStatusCode();
-			// trying不会回复
-			if (statusCode == Response.TRYING) {
-			}
-			// 成功响应
-			// 下发ack
-			if (statusCode == Response.OK) {
-				// ClientTransaction clientTransaction = evt.getClientTransaction();
-				// if(clientTransaction == null){
-				// logger.error("回复ACK时，clientTransaction为null >>> {}",response);
-				// return;
-				// }
-				// Dialog clientDialog = clientTransaction.getDialog();
-
-				// CSeqHeader clientCSeqHeader = (CSeqHeader)
-				// response.getHeader(CSeqHeader.NAME);
-				// long cseqId = clientCSeqHeader.getSeqNumber();
-				// /*
-				// createAck函数，创建的ackRequest，会采用Invite响应的200OK，中的contact字段中的地址，作为目标地址。
-				// 有的终端传上来的可能还是内网地址，会造成ack发送不出去。接受不到音视频流
-				// 所以在此处统一替换地址。和响应消息的Via头中的地址保持一致。
-				// */
-				// Request ackRequest = clientDialog.createAck(cseqId);
-				// SipURI requestURI = (SipURI) ackRequest.getRequestURI();
-				// ViaHeader viaHeader = (ViaHeader) response.getHeader(ViaHeader.NAME);
-				// try {
-				// requestURI.setHost(viaHeader.getHost());
-				// } catch (Exception e) {
-				// e.printStackTrace();
-				// }
-				// requestURI.setPort(viaHeader.getPort());
-				// clientDialog.sendAck(ackRequest);
-
-				Dialog dialog = evt.getDialog();
-				CSeqHeader cseq = (CSeqHeader) response.getHeader(CSeqHeader.NAME);
-				Request reqAck = dialog.createAck(cseq.getSeqNumber());
-
-				SipURI requestURI = (SipURI) reqAck.getRequestURI();
-				ViaHeader viaHeader = (ViaHeader) response.getHeader(ViaHeader.NAME);
-				// String viaHost =viaHeader.getHost();
-				//getHost()函数取回的IP地址是“[xxx.xxx.xxx.xxx:yyyy]”的格式，需用正则表达式截取为“xxx.xxx.xxx.xxx"格式
-				// Pattern p = Pattern.compile("(?<=//|)((\\w)+\\.)+\\w+");
-				// Matcher matcher = p.matcher(viaHeader.getHost());
-				// if (matcher.find()) {
-				// 	requestURI.setHost(matcher.group());
-				// }
-				requestURI.setHost(viaHeader.getHost());
-				requestURI.setPort(viaHeader.getPort());
-				reqAck.setRequestURI(requestURI);
-				dialog.sendAck(reqAck);
-			}
-		} catch (InvalidArgumentException | SipException e) {
-			e.printStackTrace();
-		}
-	}
-
-}
+ */
+@Component
+public class InviteResponseProcessor implements ISIPResponseProcessor {
+
+	private final static Logger logger = LoggerFactory.getLogger(SIPProcessorFactory.class);
+
+	/**
+	 * 处理invite响应
+	 * 
+	 * @param evt 响应消息
+	 * @throws ParseException
+	 */
+	@Override
+	public void process(ResponseEvent evt, SipLayer layer, SipConfig config) throws ParseException {
+		try {
+			Response response = evt.getResponse();
+			int statusCode = response.getStatusCode();
+			// trying不会回复
+			if (statusCode == Response.TRYING) {
+			}
+			// 成功响应
+			// 下发ack
+			if (statusCode == Response.OK) {
+				// ClientTransaction clientTransaction = evt.getClientTransaction();
+				// if(clientTransaction == null){
+				// logger.error("回复ACK时，clientTransaction为null >>> {}",response);
+				// return;
+				// }
+				// Dialog clientDialog = clientTransaction.getDialog();
+
+				// CSeqHeader clientCSeqHeader = (CSeqHeader)
+				// response.getHeader(CSeqHeader.NAME);
+				// long cseqId = clientCSeqHeader.getSeqNumber();
+				// /*
+				// createAck函数，创建的ackRequest，会采用Invite响应的200OK，中的contact字段中的地址，作为目标地址。
+				// 有的终端传上来的可能还是内网地址，会造成ack发送不出去。接受不到音视频流
+				// 所以在此处统一替换地址。和响应消息的Via头中的地址保持一致。
+				// */
+				// Request ackRequest = clientDialog.createAck(cseqId);
+				// SipURI requestURI = (SipURI) ackRequest.getRequestURI();
+				// ViaHeader viaHeader = (ViaHeader) response.getHeader(ViaHeader.NAME);
+				// try {
+				// requestURI.setHost(viaHeader.getHost());
+				// } catch (Exception e) {
+				// e.printStackTrace();
+				// }
+				// requestURI.setPort(viaHeader.getPort());
+				// clientDialog.sendAck(ackRequest);
+
+				Dialog dialog = evt.getDialog();
+				CSeqHeader cseq = (CSeqHeader) response.getHeader(CSeqHeader.NAME);
+				Request reqAck = dialog.createAck(cseq.getSeqNumber());
+
+				SipURI requestURI = (SipURI) reqAck.getRequestURI();
+				ViaHeader viaHeader = (ViaHeader) response.getHeader(ViaHeader.NAME);
+				// String viaHost =viaHeader.getHost();
+				//getHost()函数取回的IP地址是“[xxx.xxx.xxx.xxx:yyyy]”的格式，需用正则表达式截取为“xxx.xxx.xxx.xxx"格式
+				// Pattern p = Pattern.compile("(?<=//|)((\\w)+\\.)+\\w+");
+				// Matcher matcher = p.matcher(viaHeader.getHost());
+				// if (matcher.find()) {
+				// 	requestURI.setHost(matcher.group());
+				// }
+				requestURI.setHost(viaHeader.getHost());
+				requestURI.setPort(viaHeader.getPort());
+				reqAck.setRequestURI(requestURI);
+				dialog.sendAck(reqAck);
+			}
+		} catch (InvalidArgumentException | SipException e) {
+			e.printStackTrace();
+		}
+	}
+
+}