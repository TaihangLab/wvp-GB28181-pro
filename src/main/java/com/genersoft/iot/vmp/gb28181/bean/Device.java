--- conflicted
+++ resolved
@@ -331,8 +331,6 @@
 		this.ssrcCheck = ssrcCheck;
 	}
 
-<<<<<<< HEAD
-=======
 	public String getGeoCoordSys() {
 		return geoCoordSys;
 	}
@@ -340,5 +338,5 @@
 	public void setGeoCoordSys(String geoCoordSys) {
 		this.geoCoordSys = geoCoordSys;
 	}
->>>>>>> 0da45229
+
 }