package com.genersoft.iot.vmp.gb28181.bean;


import io.swagger.v3.oas.annotations.media.Schema;

/**
 * 国标设备/平台
 * @author lin
 */
@Schema(description = "国标设备/平台")
public class Device {

	/**
	 * 设备国标编号
	 */
	@Schema(description = "设备国标编号")
	private String deviceId;

	/**
	 * 设备名
	 */
	@Schema(description = "名称")
	private String name;
	
	/**
	 * 生产厂商
	 */
	@Schema(description = "生产厂商")
	private String manufacturer;
	
	/**
	 * 型号
	 */
	@Schema(description = "型号")
	private String model;
	
	/**
	 * 固件版本
	 */
	@Schema(description = "固件版本")
	private String firmware;

	/**
	 * 传输协议
	 * UDP/TCP
	 */
	@Schema(description = "传输协议（UDP/TCP）")
	private String transport;

	/**
	 * 数据流传输模式
	 * UDP:udp传输
	 * TCP-ACTIVE：tcp主动模式
	 * TCP-PASSIVE：tcp被动模式
	 */
	@Schema(description = "数据流传输模式")
	private String streamMode;

	/**
	 * wan地址_ip
	 */
	@Schema(description = "IP")
	private String  ip;

	/**
	 * wan地址_port
	 */
	@Schema(description = "端口")
	private int port;

	/**
	 * wan地址
	 */
	@Schema(description = "wan地址")
	private String  hostAddress;
	
	/**
	 * 在线
	 */
	@Schema(description = "是否在线，true为在线，false为离线")
	private boolean onLine;


	/**
	 * 注册时间
	 */
	@Schema(description = "注册时间")
	private String registerTime;


	/**
	 * 心跳时间
	 */
	@Schema(description = "心跳时间")
	private String keepaliveTime;


	/**
	 * 心跳间隔
	 */
	@Schema(description = "心跳间隔")
	private int keepaliveIntervalTime;

	/**
	 * 通道个数
	 */
	@Schema(description = "通道个数")
	private int channelCount;

	/**
	 * 注册有效期
	 */
	@Schema(description = "注册有效期")
	private int expires;

	/**
	 * 创建时间
	 */
	@Schema(description = "创建时间")
	private String createTime;

	/**
	 * 更新时间
	 */
	@Schema(description = "更新时间")
	private String updateTime;

	/**
	 * 设备使用的媒体id, 默认为null
	 */
	@Schema(description = "设备使用的媒体id, 默认为null")
	private String mediaServerId;

	/**
	 * 字符集, 支持 UTF-8 与 GB2312
	 */
	@Schema(description = "符集, 支持 UTF-8 与 GB2312")
	private String charset ;

	/**
	 * 目录订阅周期，0为不订阅
	 */
	@Schema(description = "目录订阅周期，o为不订阅")
	private int subscribeCycleForCatalog;

	/**
	 * 移动设备位置订阅周期，0为不订阅
	 */
	@Schema(description = "移动设备位置订阅周期，0为不订阅")
	private int subscribeCycleForMobilePosition;

	/**
	 * 移动设备位置信息上报时间间隔,单位:秒,默认值5
	 */
	@Schema(description = "移动设备位置信息上报时间间隔,单位:秒,默认值5")
	private int mobilePositionSubmissionInterval = 5;

	/**
	 * 报警订阅周期，0为不订阅
	 */
	@Schema(description = "报警心跳时间订阅周期，0为不订阅")
	private int subscribeCycleForAlarm;

	/**
	 * 是否开启ssrc校验，默认关闭，开启可以防止串流
	 */
	@Schema(description = "是否开启ssrc校验，默认关闭，开启可以防止串流")
	private boolean ssrcCheck = true;

	/**
	 * 地理坐标系， 目前支持 WGS84,GCJ02
	 */
	@Schema(description = "地理坐标系， 目前支持 WGS84,GCJ02")
	private String geoCoordSys;

	@Schema(description = "密码")
	private String password;

	@Schema(description = "收流IP")
	private String sdpIp;

	@Schema(description = "SIP交互IP（设备访问平台的IP）")
	private String localIp;

	@Schema(description = "是否作为消息通道")
	private boolean asMessageChannel;

	@Schema(description = "设备注册的事务信息")
	private SipTransactionInfo sipTransactionInfo;




	public String getDeviceId() {
		return deviceId;
	}

	public void setDeviceId(String deviceId) {
		this.deviceId = deviceId;
	}

	public String getName() {
		return name;
	}

	public void setName(String name) {
		this.name = name;
	}

	public String getManufacturer() {
		return manufacturer;
	}

	public void setManufacturer(String manufacturer) {
		this.manufacturer = manufacturer;
	}

	public String getModel() {
		return model;
	}

	public void setModel(String model) {
		this.model = model;
	}

	public String getFirmware() {
		return firmware;
	}

	public void setFirmware(String firmware) {
		this.firmware = firmware;
	}

	public String getTransport() {
		return transport;
	}

	public void setTransport(String transport) {
		this.transport = transport;
	}

	public String getStreamMode() {
		return streamMode;
	}

	public Integer getStreamModeForParam() {
		if (streamMode.equalsIgnoreCase("UDP")) {
			return 0;
		}else if (streamMode.equalsIgnoreCase("TCP-PASSIVE")) {
			return 1;
		}else if (streamMode.equalsIgnoreCase("TCP-ACTIVE")) {
			return 2;
		}
		return 0;
	}

	public void setStreamMode(String streamMode) {
		this.streamMode = streamMode;
	}

	public String getIp() {
		return ip;
	}

	public void setIp(String ip) {
		this.ip = ip;
	}

	public int getPort() {
		return port;
	}

	public void setPort(int port) {
		this.port = port;
	}

	public String getHostAddress() {
		return hostAddress;
	}

	public void setHostAddress(String hostAddress) {
		this.hostAddress = hostAddress;
	}

	public boolean isOnLine() {
		return onLine;
	}

	public void setOnLine(boolean onLine) {
		this.onLine = onLine;
	}

	public int getChannelCount() {
		return channelCount;
	}

	public void setChannelCount(int channelCount) {
		this.channelCount = channelCount;
	}

	public String getRegisterTime() {
		return registerTime;
	}

	public void setRegisterTime(String registerTime) {
		this.registerTime = registerTime;
	}

	public String getKeepaliveTime() {
		return keepaliveTime;
	}

	public void setKeepaliveTime(String keepaliveTime) {
		this.keepaliveTime = keepaliveTime;
	}

	public int getExpires() {
		return expires;
	}

	public void setExpires(int expires) {
		this.expires = expires;
	}

	public String getCreateTime() {
		return createTime;
	}

	public void setCreateTime(String createTime) {
		this.createTime = createTime;
	}

	public String getUpdateTime() {
		return updateTime;
	}

	public void setUpdateTime(String updateTime) {
		this.updateTime = updateTime;
	}

	public String getMediaServerId() {
		return mediaServerId;
	}

	public void setMediaServerId(String mediaServerId) {
		this.mediaServerId = mediaServerId;
	}

	public String getCharset() {
		return charset;
	}

	public void setCharset(String charset) {
		this.charset = charset;
	}

	public int getSubscribeCycleForCatalog() {
		return subscribeCycleForCatalog;
	}

	public void setSubscribeCycleForCatalog(int subscribeCycleForCatalog) {
		this.subscribeCycleForCatalog = subscribeCycleForCatalog;
	}

	public int getSubscribeCycleForMobilePosition() {
		return subscribeCycleForMobilePosition;
	}

	public void setSubscribeCycleForMobilePosition(int subscribeCycleForMobilePosition) {
		this.subscribeCycleForMobilePosition = subscribeCycleForMobilePosition;
	}

	public int getMobilePositionSubmissionInterval() {
		return mobilePositionSubmissionInterval;
	}

	public void setMobilePositionSubmissionInterval(int mobilePositionSubmissionInterval) {
		this.mobilePositionSubmissionInterval = mobilePositionSubmissionInterval;
	}

	public int getSubscribeCycleForAlarm() {
		return subscribeCycleForAlarm;
	}

	public void setSubscribeCycleForAlarm(int subscribeCycleForAlarm) {
		this.subscribeCycleForAlarm = subscribeCycleForAlarm;
	}

	public boolean isSsrcCheck() {
		return ssrcCheck;
	}

	public void setSsrcCheck(boolean ssrcCheck) {
		this.ssrcCheck = ssrcCheck;
	}

	public String getGeoCoordSys() {
		return geoCoordSys;
	}

	public void setGeoCoordSys(String geoCoordSys) {
		this.geoCoordSys = geoCoordSys;
	}

<<<<<<< HEAD

	public String getTreeType() {
		return treeType;
	}

	public void setTreeType(String treeType) {
		this.treeType = treeType;
	}

=======
>>>>>>> fec69c71
	public String getPassword() {
		return password;
	}

	public void setPassword(String password) {
		this.password = password;
	}

	public String getSdpIp() {
		return sdpIp;
	}

	public void setSdpIp(String sdpIp) {
		this.sdpIp = sdpIp;
	}

	public String getLocalIp() {
		return localIp;
	}

	public void setLocalIp(String localIp) {
		this.localIp = localIp;
	}

	public int getKeepaliveIntervalTime() {
		return keepaliveIntervalTime;
	}

	public void setKeepaliveIntervalTime(int keepaliveIntervalTime) {
		this.keepaliveIntervalTime = keepaliveIntervalTime;
	}

	public boolean isAsMessageChannel() {
		return asMessageChannel;
	}

	public void setAsMessageChannel(boolean asMessageChannel) {
		this.asMessageChannel = asMessageChannel;
	}

	public SipTransactionInfo getSipTransactionInfo() {
		return sipTransactionInfo;
	}

	public void setSipTransactionInfo(SipTransactionInfo sipTransactionInfo) {
		this.sipTransactionInfo = sipTransactionInfo;
	}

	/*======================设备主子码流逻辑START=========================*/
	@Schema(description = "开启主子码流切换的开关（false-不开启，true-开启）")
	private boolean switchPrimarySubStream;

	public boolean isSwitchPrimarySubStream() {
		return switchPrimarySubStream;
	}

	public void setSwitchPrimarySubStream(boolean switchPrimarySubStream) {
		this.switchPrimarySubStream = switchPrimarySubStream;
	}

	/*======================设备主子码流逻辑END=========================*/


}<|MERGE_RESOLUTION|>--- conflicted
+++ resolved
@@ -402,18 +402,6 @@
 		this.geoCoordSys = geoCoordSys;
 	}
 
-<<<<<<< HEAD
-
-	public String getTreeType() {
-		return treeType;
-	}
-
-	public void setTreeType(String treeType) {
-		this.treeType = treeType;
-	}
-
-=======
->>>>>>> fec69c71
 	public String getPassword() {
 		return password;
 	}
