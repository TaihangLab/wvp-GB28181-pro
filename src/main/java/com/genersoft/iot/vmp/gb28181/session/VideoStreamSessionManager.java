package com.genersoft.iot.vmp.gb28181.session;

import com.genersoft.iot.vmp.common.VideoManagerConstants;
import com.genersoft.iot.vmp.conf.UserSetting;
import com.genersoft.iot.vmp.gb28181.bean.SipTransactionInfo;
import com.genersoft.iot.vmp.gb28181.bean.SsrcTransaction;
import com.genersoft.iot.vmp.utils.JsonUtil;
import com.genersoft.iot.vmp.utils.redis.RedisUtil;
import gov.nist.javax.sip.message.SIPResponse;
import org.springframework.beans.factory.annotation.Autowired;
import org.springframework.data.redis.core.RedisTemplate;
import org.springframework.stereotype.Component;
import org.springframework.util.ObjectUtils;

import java.util.ArrayList;
import java.util.List;

/**
<<<<<<< HEAD
 * @description:视频流session管理器，管理视频预览、预览回放的通信句柄 
 * @author: swwheihei
 * @date:   2020年5月13日 下午4:03:02     
=======
 * 视频流session管理器，管理视频预览、预览回放的通信句柄
>>>>>>> f89ef3ab
 */
@Component
public class VideoStreamSessionManager {

	@Autowired
	private UserSetting userSetting;

	@Autowired
	private RedisTemplate<Object, Object> redisTemplate;

	public enum SessionType {
		play,
		playback,
		download,
		broadcast,
		talk
	}

	/**
	 * 添加一个点播/回放的事务信息
	 * 后续可以通过流Id/callID
	 * @param deviceId 设备ID
	 * @param channelId 通道ID
	 * @param callId 一次请求的CallID
	 * @param stream 流名称
	 * @param mediaServerId 所使用的流媒体ID
	 * @param response 回复
	 */
	public void put(String deviceId, String channelId, String callId, String stream, String ssrc, String mediaServerId, SIPResponse response, SessionType type){
		SsrcTransaction ssrcTransaction = new SsrcTransaction();
		ssrcTransaction.setDeviceId(deviceId);
		ssrcTransaction.setChannelId(channelId);
		ssrcTransaction.setStream(stream);
		ssrcTransaction.setSipTransactionInfo(new SipTransactionInfo(response));
		ssrcTransaction.setCallId(callId);
		ssrcTransaction.setSsrc(ssrc);
		ssrcTransaction.setMediaServerId(mediaServerId);
		ssrcTransaction.setType(type);

		redisTemplate.opsForValue().set(VideoManagerConstants.MEDIA_TRANSACTION_USED_PREFIX + userSetting.getServerId()
				+ "_" +  deviceId + "_" + channelId + "_" + callId + "_" + stream, ssrcTransaction);
	}

	public SsrcTransaction getSsrcTransaction(String deviceId, String channelId, String callId, String stream){

		if (ObjectUtils.isEmpty(deviceId)) {
			deviceId ="*";
		}
		if (ObjectUtils.isEmpty(channelId)) {
			channelId ="*";
		}
		if (ObjectUtils.isEmpty(callId)) {
			callId ="*";
		}
		if (ObjectUtils.isEmpty(stream)) {
			stream ="*";
		}
		String key = VideoManagerConstants.MEDIA_TRANSACTION_USED_PREFIX + userSetting.getServerId() + "_" + deviceId + "_" + channelId + "_" + callId+ "_" + stream;
		List<Object> scanResult = RedisUtil.scan(redisTemplate, key);
		if (scanResult.size() == 0) {
			return null;
		}
		return (SsrcTransaction)redisTemplate.opsForValue().get(scanResult.get(0));
	}

	public List<SsrcTransaction> getSsrcTransactionForAll(String deviceId, String channelId, String callId, String stream){
		if (ObjectUtils.isEmpty(deviceId)) {
			deviceId ="*";
		}
		if (ObjectUtils.isEmpty(channelId)) {
			channelId ="*";
		}
		if (ObjectUtils.isEmpty(callId)) {
			callId ="*";
		}
		if (ObjectUtils.isEmpty(stream)) {
			stream ="*";
		}
		String key = VideoManagerConstants.MEDIA_TRANSACTION_USED_PREFIX + userSetting.getServerId() + "_" + deviceId + "_" + channelId + "_" + callId+ "_" + stream;
		List<Object> scanResult = RedisUtil.scan(redisTemplate, key);
		if (scanResult.size() == 0) {
			return null;
		}
		List<SsrcTransaction> result = new ArrayList<>();
		for (Object keyObj : scanResult) {
			result.add((SsrcTransaction)redisTemplate.opsForValue().get(keyObj));
		}
		return result;
	}

	public String getMediaServerId(String deviceId, String channelId, String stream){
		SsrcTransaction ssrcTransaction = getSsrcTransaction(deviceId, channelId, null, stream);
		if (ssrcTransaction == null) {
			return null;
		}
		return ssrcTransaction.getMediaServerId();
	}

	public String getSSRC(String deviceId, String channelId, String stream){
		SsrcTransaction ssrcTransaction = getSsrcTransaction(deviceId, channelId, null, stream);
		if (ssrcTransaction == null) {
			return null;
		}
		return ssrcTransaction.getSsrc();
	}
	
	public void remove(String deviceId, String channelId, String stream) {
		SsrcTransaction ssrcTransaction = getSsrcTransaction(deviceId, channelId, null, stream);
		if (ssrcTransaction == null) {
			return;
		}
		redisTemplate.delete(VideoManagerConstants.MEDIA_TRANSACTION_USED_PREFIX + userSetting.getServerId() + "_"
				+  deviceId + "_" + channelId + "_" + ssrcTransaction.getCallId() + "_" + ssrcTransaction.getStream());
	}


	public List<SsrcTransaction> getAllSsrc() {
		List<Object> ssrcTransactionKeys = RedisUtil.scan(redisTemplate, String.format("%s_*_*_*_*", VideoManagerConstants.MEDIA_TRANSACTION_USED_PREFIX+ userSetting.getServerId()));
		List<SsrcTransaction> result= new ArrayList<>();
		for (Object ssrcTransactionKey : ssrcTransactionKeys) {
			String key = (String) ssrcTransactionKey;
			SsrcTransaction ssrcTransaction = JsonUtil.redisJsonToObject(redisTemplate, key, SsrcTransaction.class);
			result.add(ssrcTransaction);
		}
		return result;
	}
}
<|MERGE_RESOLUTION|>--- conflicted
+++ resolved
@@ -1,152 +1,146 @@
-package com.genersoft.iot.vmp.gb28181.session;
-
-import com.genersoft.iot.vmp.common.VideoManagerConstants;
-import com.genersoft.iot.vmp.conf.UserSetting;
-import com.genersoft.iot.vmp.gb28181.bean.SipTransactionInfo;
-import com.genersoft.iot.vmp.gb28181.bean.SsrcTransaction;
-import com.genersoft.iot.vmp.utils.JsonUtil;
-import com.genersoft.iot.vmp.utils.redis.RedisUtil;
-import gov.nist.javax.sip.message.SIPResponse;
-import org.springframework.beans.factory.annotation.Autowired;
-import org.springframework.data.redis.core.RedisTemplate;
-import org.springframework.stereotype.Component;
-import org.springframework.util.ObjectUtils;
-
-import java.util.ArrayList;
-import java.util.List;
-
-/**
-<<<<<<< HEAD
- * @description:视频流session管理器，管理视频预览、预览回放的通信句柄 
- * @author: swwheihei
- * @date:   2020年5月13日 下午4:03:02     
-=======
- * 视频流session管理器，管理视频预览、预览回放的通信句柄
->>>>>>> f89ef3ab
- */
-@Component
-public class VideoStreamSessionManager {
-
-	@Autowired
-	private UserSetting userSetting;
-
-	@Autowired
-	private RedisTemplate<Object, Object> redisTemplate;
-
-	public enum SessionType {
-		play,
-		playback,
-		download,
-		broadcast,
-		talk
-	}
-
-	/**
-	 * 添加一个点播/回放的事务信息
-	 * 后续可以通过流Id/callID
-	 * @param deviceId 设备ID
-	 * @param channelId 通道ID
-	 * @param callId 一次请求的CallID
-	 * @param stream 流名称
-	 * @param mediaServerId 所使用的流媒体ID
-	 * @param response 回复
-	 */
-	public void put(String deviceId, String channelId, String callId, String stream, String ssrc, String mediaServerId, SIPResponse response, SessionType type){
-		SsrcTransaction ssrcTransaction = new SsrcTransaction();
-		ssrcTransaction.setDeviceId(deviceId);
-		ssrcTransaction.setChannelId(channelId);
-		ssrcTransaction.setStream(stream);
-		ssrcTransaction.setSipTransactionInfo(new SipTransactionInfo(response));
-		ssrcTransaction.setCallId(callId);
-		ssrcTransaction.setSsrc(ssrc);
-		ssrcTransaction.setMediaServerId(mediaServerId);
-		ssrcTransaction.setType(type);
-
-		redisTemplate.opsForValue().set(VideoManagerConstants.MEDIA_TRANSACTION_USED_PREFIX + userSetting.getServerId()
-				+ "_" +  deviceId + "_" + channelId + "_" + callId + "_" + stream, ssrcTransaction);
-	}
-
-	public SsrcTransaction getSsrcTransaction(String deviceId, String channelId, String callId, String stream){
-
-		if (ObjectUtils.isEmpty(deviceId)) {
-			deviceId ="*";
-		}
-		if (ObjectUtils.isEmpty(channelId)) {
-			channelId ="*";
-		}
-		if (ObjectUtils.isEmpty(callId)) {
-			callId ="*";
-		}
-		if (ObjectUtils.isEmpty(stream)) {
-			stream ="*";
-		}
-		String key = VideoManagerConstants.MEDIA_TRANSACTION_USED_PREFIX + userSetting.getServerId() + "_" + deviceId + "_" + channelId + "_" + callId+ "_" + stream;
-		List<Object> scanResult = RedisUtil.scan(redisTemplate, key);
-		if (scanResult.size() == 0) {
-			return null;
-		}
-		return (SsrcTransaction)redisTemplate.opsForValue().get(scanResult.get(0));
-	}
-
-	public List<SsrcTransaction> getSsrcTransactionForAll(String deviceId, String channelId, String callId, String stream){
-		if (ObjectUtils.isEmpty(deviceId)) {
-			deviceId ="*";
-		}
-		if (ObjectUtils.isEmpty(channelId)) {
-			channelId ="*";
-		}
-		if (ObjectUtils.isEmpty(callId)) {
-			callId ="*";
-		}
-		if (ObjectUtils.isEmpty(stream)) {
-			stream ="*";
-		}
-		String key = VideoManagerConstants.MEDIA_TRANSACTION_USED_PREFIX + userSetting.getServerId() + "_" + deviceId + "_" + channelId + "_" + callId+ "_" + stream;
-		List<Object> scanResult = RedisUtil.scan(redisTemplate, key);
-		if (scanResult.size() == 0) {
-			return null;
-		}
-		List<SsrcTransaction> result = new ArrayList<>();
-		for (Object keyObj : scanResult) {
-			result.add((SsrcTransaction)redisTemplate.opsForValue().get(keyObj));
-		}
-		return result;
-	}
-
-	public String getMediaServerId(String deviceId, String channelId, String stream){
-		SsrcTransaction ssrcTransaction = getSsrcTransaction(deviceId, channelId, null, stream);
-		if (ssrcTransaction == null) {
-			return null;
-		}
-		return ssrcTransaction.getMediaServerId();
-	}
-
-	public String getSSRC(String deviceId, String channelId, String stream){
-		SsrcTransaction ssrcTransaction = getSsrcTransaction(deviceId, channelId, null, stream);
-		if (ssrcTransaction == null) {
-			return null;
-		}
-		return ssrcTransaction.getSsrc();
-	}
-	
-	public void remove(String deviceId, String channelId, String stream) {
-		SsrcTransaction ssrcTransaction = getSsrcTransaction(deviceId, channelId, null, stream);
-		if (ssrcTransaction == null) {
-			return;
-		}
-		redisTemplate.delete(VideoManagerConstants.MEDIA_TRANSACTION_USED_PREFIX + userSetting.getServerId() + "_"
-				+  deviceId + "_" + channelId + "_" + ssrcTransaction.getCallId() + "_" + ssrcTransaction.getStream());
-	}
-
-
-	public List<SsrcTransaction> getAllSsrc() {
-		List<Object> ssrcTransactionKeys = RedisUtil.scan(redisTemplate, String.format("%s_*_*_*_*", VideoManagerConstants.MEDIA_TRANSACTION_USED_PREFIX+ userSetting.getServerId()));
-		List<SsrcTransaction> result= new ArrayList<>();
-		for (Object ssrcTransactionKey : ssrcTransactionKeys) {
-			String key = (String) ssrcTransactionKey;
-			SsrcTransaction ssrcTransaction = JsonUtil.redisJsonToObject(redisTemplate, key, SsrcTransaction.class);
-			result.add(ssrcTransaction);
-		}
-		return result;
-	}
-}
+package com.genersoft.iot.vmp.gb28181.session;
+
+import com.genersoft.iot.vmp.common.VideoManagerConstants;
+import com.genersoft.iot.vmp.conf.UserSetting;
+import com.genersoft.iot.vmp.gb28181.bean.SipTransactionInfo;
+import com.genersoft.iot.vmp.gb28181.bean.SsrcTransaction;
+import com.genersoft.iot.vmp.utils.JsonUtil;
+import com.genersoft.iot.vmp.utils.redis.RedisUtil;
+import gov.nist.javax.sip.message.SIPResponse;
+import org.springframework.beans.factory.annotation.Autowired;
+import org.springframework.data.redis.core.RedisTemplate;
+import org.springframework.stereotype.Component;
+import org.springframework.util.ObjectUtils;
+
+import java.util.ArrayList;
+import java.util.List;
+
+/**
+ * 视频流session管理器，管理视频预览、预览回放的通信句柄
+ */
+@Component
+public class VideoStreamSessionManager {
+
+	@Autowired
+	private UserSetting userSetting;
+
+	@Autowired
+	private RedisTemplate<Object, Object> redisTemplate;
+
+	public enum SessionType {
+		play,
+		playback,
+		download,
+		broadcast,
+		talk
+	}
+
+	/**
+	 * 添加一个点播/回放的事务信息
+	 * 后续可以通过流Id/callID
+	 * @param deviceId 设备ID
+	 * @param channelId 通道ID
+	 * @param callId 一次请求的CallID
+	 * @param stream 流名称
+	 * @param mediaServerId 所使用的流媒体ID
+	 * @param response 回复
+	 */
+	public void put(String deviceId, String channelId, String callId, String stream, String ssrc, String mediaServerId, SIPResponse response, SessionType type){
+		SsrcTransaction ssrcTransaction = new SsrcTransaction();
+		ssrcTransaction.setDeviceId(deviceId);
+		ssrcTransaction.setChannelId(channelId);
+		ssrcTransaction.setStream(stream);
+		ssrcTransaction.setSipTransactionInfo(new SipTransactionInfo(response));
+		ssrcTransaction.setCallId(callId);
+		ssrcTransaction.setSsrc(ssrc);
+		ssrcTransaction.setMediaServerId(mediaServerId);
+		ssrcTransaction.setType(type);
+
+		redisTemplate.opsForValue().set(VideoManagerConstants.MEDIA_TRANSACTION_USED_PREFIX + userSetting.getServerId()
+				+ "_" +  deviceId + "_" + channelId + "_" + callId + "_" + stream, ssrcTransaction);
+	}
+
+	public SsrcTransaction getSsrcTransaction(String deviceId, String channelId, String callId, String stream){
+
+		if (ObjectUtils.isEmpty(deviceId)) {
+			deviceId ="*";
+		}
+		if (ObjectUtils.isEmpty(channelId)) {
+			channelId ="*";
+		}
+		if (ObjectUtils.isEmpty(callId)) {
+			callId ="*";
+		}
+		if (ObjectUtils.isEmpty(stream)) {
+			stream ="*";
+		}
+		String key = VideoManagerConstants.MEDIA_TRANSACTION_USED_PREFIX + userSetting.getServerId() + "_" + deviceId + "_" + channelId + "_" + callId+ "_" + stream;
+		List<Object> scanResult = RedisUtil.scan(redisTemplate, key);
+		if (scanResult.size() == 0) {
+			return null;
+		}
+		return (SsrcTransaction)redisTemplate.opsForValue().get(scanResult.get(0));
+	}
+
+	public List<SsrcTransaction> getSsrcTransactionForAll(String deviceId, String channelId, String callId, String stream){
+		if (ObjectUtils.isEmpty(deviceId)) {
+			deviceId ="*";
+		}
+		if (ObjectUtils.isEmpty(channelId)) {
+			channelId ="*";
+		}
+		if (ObjectUtils.isEmpty(callId)) {
+			callId ="*";
+		}
+		if (ObjectUtils.isEmpty(stream)) {
+			stream ="*";
+		}
+		String key = VideoManagerConstants.MEDIA_TRANSACTION_USED_PREFIX + userSetting.getServerId() + "_" + deviceId + "_" + channelId + "_" + callId+ "_" + stream;
+		List<Object> scanResult = RedisUtil.scan(redisTemplate, key);
+		if (scanResult.size() == 0) {
+			return null;
+		}
+		List<SsrcTransaction> result = new ArrayList<>();
+		for (Object keyObj : scanResult) {
+			result.add((SsrcTransaction)redisTemplate.opsForValue().get(keyObj));
+		}
+		return result;
+	}
+
+	public String getMediaServerId(String deviceId, String channelId, String stream){
+		SsrcTransaction ssrcTransaction = getSsrcTransaction(deviceId, channelId, null, stream);
+		if (ssrcTransaction == null) {
+			return null;
+		}
+		return ssrcTransaction.getMediaServerId();
+	}
+
+	public String getSSRC(String deviceId, String channelId, String stream){
+		SsrcTransaction ssrcTransaction = getSsrcTransaction(deviceId, channelId, null, stream);
+		if (ssrcTransaction == null) {
+			return null;
+		}
+		return ssrcTransaction.getSsrc();
+	}
+	
+	public void remove(String deviceId, String channelId, String stream) {
+		SsrcTransaction ssrcTransaction = getSsrcTransaction(deviceId, channelId, null, stream);
+		if (ssrcTransaction == null) {
+			return;
+		}
+		redisTemplate.delete(VideoManagerConstants.MEDIA_TRANSACTION_USED_PREFIX + userSetting.getServerId() + "_"
+				+  deviceId + "_" + channelId + "_" + ssrcTransaction.getCallId() + "_" + ssrcTransaction.getStream());
+	}
+
+
+	public List<SsrcTransaction> getAllSsrc() {
+		List<Object> ssrcTransactionKeys = RedisUtil.scan(redisTemplate, String.format("%s_*_*_*_*", VideoManagerConstants.MEDIA_TRANSACTION_USED_PREFIX+ userSetting.getServerId()));
+		List<SsrcTransaction> result= new ArrayList<>();
+		for (Object ssrcTransactionKey : ssrcTransactionKeys) {
+			String key = (String) ssrcTransactionKey;
+			SsrcTransaction ssrcTransaction = JsonUtil.redisJsonToObject(redisTemplate, key, SsrcTransaction.class);
+			result.add(ssrcTransaction);
+		}
+		return result;
+	}
+}