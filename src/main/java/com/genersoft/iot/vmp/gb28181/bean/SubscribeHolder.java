--- conflicted
+++ resolved
@@ -42,15 +42,8 @@
     }
 
     public SubscribeInfo getCatalogSubscribe(String platformId) {
-<<<<<<< HEAD
-        if (platformId == null) {
-            return null;
-        }
-        return catalogMap.get(platformId);
-=======
         String key = String.format("%s_%s_%s_%s", prefix, userSetting.getServerId(), "catalog", platformId);
         return (SubscribeInfo)redisTemplate.opsForValue().get(key);
->>>>>>> 243f7f62
     }
 
     public void removeCatalogSubscribe(String platformId) {
