--- conflicted
+++ resolved
@@ -87,15 +87,11 @@
 			if (streamInfo == null) {
 				streamInfo = new StreamInfo();
 				streamInfo.setApp(sendRtpItem.getApp());
-<<<<<<< HEAD
-				streamInfo.setStreamId(sendRtpItem.getStreamId());
-=======
 				streamInfo.setStream(sendRtpItem.getStreamId());
 			}else {
 				streamInfo = redisCatchStorage.queryPlayByDevice(deviceId, channelId);
 				sendRtpItem.setStreamId(streamInfo.getStream());
 				streamInfo.setApp("rtp");
->>>>>>> 2eb1ca2d
 			}
 			redisCatchStorage.updateSendRTPSever(sendRtpItem);
 			logger.info(platformGbId);
@@ -109,7 +105,6 @@
 			param.put("dst_port", sendRtpItem.getPort());
 			param.put("is_udp", is_Udp);
 			// 设备推流查询，成功后才能转推
-<<<<<<< HEAD
 			MediaServerItem mediaInfo = mediaServerService.getOne(sendRtpItem.getMediaServerId());
 			zlmrtpServerFactory.startSendRtpStream(mediaInfo, param);
 //			if (zlmrtpServerFactory.isStreamReady(mediaInfo, streamInfo.getApp(), streamInfo.getStreamId())) {
@@ -145,34 +140,6 @@
 //			}
 
 
-=======
-			boolean rtpPushed = false;
-			long startTime = System.currentTimeMillis();
-			while (!rtpPushed) {
-				try {
-					if (System.currentTimeMillis() - startTime < 30 * 1000) {
-						MediaServerItem mediaInfo = mediaServerService.getOne(sendRtpItem.getMediaServerId());
-						if (zlmrtpServerFactory.isStreamReady(mediaInfo, streamInfo.getApp(), streamInfo.getStream())) {
-							rtpPushed = true;
-							logger.info("已获取设备推流[{}/{}]，开始向上级推流[{}:{}]",
-									streamInfo.getApp() ,streamInfo.getStream(), sendRtpItem.getIp(), sendRtpItem.getPort());
-							zlmrtpServerFactory.startSendRtpStream(mediaInfo, param);
-						} else {
-							logger.info("等待设备推流[{}/{}].......",
-									streamInfo.getApp() ,streamInfo.getStream());
-							Thread.sleep(1000);
-							continue;
-						}
-					} else {
-						rtpPushed = true;
-						logger.info("设备推流[{}/{}]超时，终止向上级推流",
-								streamInfo.getApp() ,streamInfo.getStream());
-					}
-				} catch (InterruptedException e) {
-					e.printStackTrace();
-				}
-			}
->>>>>>> 2eb1ca2d
 		}
 	}
 }