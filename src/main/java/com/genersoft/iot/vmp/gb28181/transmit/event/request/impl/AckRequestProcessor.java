package com.genersoft.iot.vmp.gb28181.transmit.event.request.impl;

import com.alibaba.fastjson2.JSONObject;
import com.genersoft.iot.vmp.conf.DynamicTask;
import com.genersoft.iot.vmp.conf.UserSetting;
import com.genersoft.iot.vmp.gb28181.bean.Device;
import com.genersoft.iot.vmp.gb28181.bean.ParentPlatform;
import com.genersoft.iot.vmp.gb28181.bean.SendRtpItem;
import com.genersoft.iot.vmp.gb28181.transmit.SIPProcessorObserver;
import com.genersoft.iot.vmp.gb28181.transmit.event.request.ISIPRequestProcessor;
import com.genersoft.iot.vmp.gb28181.transmit.event.request.SIPRequestProcessorParent;
import com.genersoft.iot.vmp.media.zlm.ZLMServerFactory;
import com.genersoft.iot.vmp.media.zlm.ZlmHttpHookSubscribe;
import com.genersoft.iot.vmp.media.zlm.dto.MediaServerItem;
import com.genersoft.iot.vmp.service.IDeviceService;
import com.genersoft.iot.vmp.service.IMediaServerService;
import com.genersoft.iot.vmp.service.IPlayService;
import com.genersoft.iot.vmp.service.bean.RequestPushStreamMsg;
import com.genersoft.iot.vmp.service.redisMsg.RedisGbPlayMsgListener;
import com.genersoft.iot.vmp.storager.IRedisCatchStorage;
import com.genersoft.iot.vmp.storager.IVideoManagerStorage;
import org.slf4j.Logger;
import org.slf4j.LoggerFactory;
import org.springframework.beans.factory.InitializingBean;
import org.springframework.beans.factory.annotation.Autowired;
import org.springframework.stereotype.Component;

import javax.sip.RequestEvent;
import javax.sip.address.SipURI;
import javax.sip.header.CallIdHeader;
import javax.sip.header.FromHeader;
import javax.sip.header.HeaderAddress;
import javax.sip.header.ToHeader;
import java.util.HashMap;
import java.util.Map;

/**
 * SIP命令类型： ACK请求
 * @author lin
 */
@Component
public class AckRequestProcessor extends SIPRequestProcessorParent implements InitializingBean, ISIPRequestProcessor {

	private final Logger logger = LoggerFactory.getLogger(AckRequestProcessor.class);
	private final String method = "ACK";

	@Autowired
	private SIPProcessorObserver sipProcessorObserver;

	@Override
	public void afterPropertiesSet() throws Exception {
		// 添加消息处理的订阅
		sipProcessorObserver.addRequestProcessor(method, this);
	}

	@Autowired
    private IRedisCatchStorage redisCatchStorage;

	@Autowired
    private UserSetting userSetting;

	@Autowired
	private IVideoManagerStorage storager;

	@Autowired
<<<<<<< HEAD
	private IDeviceService deviceService;

	@Autowired
	private ZLMRTPServerFactory zlmrtpServerFactory;
=======
	private ZLMServerFactory ZLMServerFactory;
>>>>>>> 733a11f2

	@Autowired
	private ZlmHttpHookSubscribe hookSubscribe;

	@Autowired
	private IMediaServerService mediaServerService;

	@Autowired
	private DynamicTask dynamicTask;

	@Autowired
	private RedisGbPlayMsgListener redisGbPlayMsgListener;

	@Autowired
	private IPlayService playService;


	/**   
	 * 处理  ACK请求
	 */
	@Override
	public void process(RequestEvent evt) {
		CallIdHeader callIdHeader = (CallIdHeader)evt.getRequest().getHeader(CallIdHeader.NAME);
		String fromUserId = ((SipURI) ((HeaderAddress) evt.getRequest().getHeader(FromHeader.NAME)).getAddress().getURI()).getUser();
		String toUserId = ((SipURI) ((HeaderAddress) evt.getRequest().getHeader(ToHeader.NAME)).getAddress().getURI()).getUser();
		logger.info("[收到ACK]： 来自->{}", fromUserId);
		SendRtpItem sendRtpItem =  redisCatchStorage.querySendRTPServer(null, null, null, callIdHeader.getCallId());
		if (sendRtpItem == null) {
			logger.warn("[收到ACK]：未找到来自{}，目标为({})的推流信息",fromUserId, toUserId);
			return;
		}
		logger.info("[收到ACK]：rtp/{}开始级推流, 目标={}:{}，SSRC={}, RTCP={}", sendRtpItem.getStream(),
				sendRtpItem.getIp(), sendRtpItem.getPort(), sendRtpItem.getSsrc(), sendRtpItem.isRtcp());
		// 取消设置的超时任务
		dynamicTask.stop(callIdHeader.getCallId());
		MediaServerItem mediaInfo = mediaServerService.getOne(sendRtpItem.getMediaServerId());
		ParentPlatform parentPlatform = storager.queryParentPlatByServerGBId(fromUserId);

		if (parentPlatform != null) {
			Map<String, Object> param = getSendRtpParam(sendRtpItem);
			if (mediaInfo == null) {
				RequestPushStreamMsg requestPushStreamMsg = RequestPushStreamMsg.getInstance(
						sendRtpItem.getMediaServerId(), sendRtpItem.getApp(), sendRtpItem.getStream(),
						sendRtpItem.getIp(), sendRtpItem.getPort(), sendRtpItem.getSsrc(), sendRtpItem.isTcp(),
						sendRtpItem.getLocalPort(), sendRtpItem.getPt(), sendRtpItem.isUsePs(), sendRtpItem.isOnlyAudio());
				redisGbPlayMsgListener.sendMsgForStartSendRtpStream(sendRtpItem.getServerId(), requestPushStreamMsg, json -> {
					playService.startSendRtpStreamHand(sendRtpItem, parentPlatform, json, param, callIdHeader);
				});
			} else {
				JSONObject startSendRtpStreamResult = sendRtp(sendRtpItem, mediaInfo, param);
				if (startSendRtpStreamResult != null) {
					playService.startSendRtpStreamHand(sendRtpItem, parentPlatform, startSendRtpStreamResult, param, callIdHeader);
				}
			}
		}else {
			Device device = deviceService.getDevice(fromUserId);
			if (device == null) {
				logger.warn("[收到ACK]：来自{}，目标为({})的推流信息为找到流体服务[{}]信息",fromUserId, toUserId, sendRtpItem.getMediaServerId());
				return;
			}
			// 设置为收到ACK后发送语音的设备已经在发送200OK开始发流了
			if (!device.isBroadcastPushAfterAck()) {
				return;
			}
			if (mediaInfo == null) {
				logger.warn("[收到ACK]：来自{}，目标为({})的推流信息为找到流体服务[{}]信息",fromUserId, toUserId, sendRtpItem.getMediaServerId());
				return;
			}
			Map<String, Object> param = getSendRtpParam(sendRtpItem);
			JSONObject startSendRtpStreamResult = sendRtp(sendRtpItem, mediaInfo, param);
			if (startSendRtpStreamResult != null) {
				playService.startSendRtpStreamHand(sendRtpItem, device, startSendRtpStreamResult, param, callIdHeader);
			}
		}
	}

	private Map<String, Object> getSendRtpParam(SendRtpItem sendRtpItem) {
		String isUdp = sendRtpItem.isTcp() ? "0" : "1";
		Map<String, Object> param = new HashMap<>(12);
		param.put("vhost","__defaultVhost__");
		param.put("app",sendRtpItem.getApp());
		param.put("stream",sendRtpItem.getStream());
		param.put("ssrc", sendRtpItem.getSsrc());
		param.put("dst_url",sendRtpItem.getIp());
		param.put("dst_port", sendRtpItem.getPort());
		param.put("src_port", sendRtpItem.getLocalPort());
		param.put("pt", sendRtpItem.getPt());
		param.put("use_ps", sendRtpItem.isUsePs() ? "1" : "0");
		param.put("only_audio", sendRtpItem.isOnlyAudio() ? "1" : "0");
		param.put("is_udp", isUdp);
		if (!sendRtpItem.isTcp()) {
			// udp模式下开启rtcp保活
			param.put("udp_rtcp_timeout", sendRtpItem.isRtcp()? "1":"0");
		}
<<<<<<< HEAD
		return param;
=======

		if (mediaInfo == null) {
			RequestPushStreamMsg requestPushStreamMsg = RequestPushStreamMsg.getInstance(
					sendRtpItem.getMediaServerId(), sendRtpItem.getApp(), sendRtpItem.getStreamId(),
					sendRtpItem.getIp(), sendRtpItem.getPort(), sendRtpItem.getSsrc(), sendRtpItem.isTcp(),
					sendRtpItem.getLocalPort(), sendRtpItem.getPt(), sendRtpItem.isUsePs(), sendRtpItem.isOnlyAudio());
			redisGbPlayMsgListener.sendMsgForStartSendRtpStream(sendRtpItem.getServerId(), requestPushStreamMsg, jsonObject->{
				startSendRtpStreamHand(evt, sendRtpItem, parentPlatform, jsonObject, param, callIdHeader);
			});
		}else {
			JSONObject startSendRtpStreamResult = ZLMServerFactory.startSendRtpStream(mediaInfo, param);
			if (startSendRtpStreamResult != null) {
				startSendRtpStreamHand(evt, sendRtpItem, parentPlatform, startSendRtpStreamResult, param, callIdHeader);
			}
		}
>>>>>>> 733a11f2
	}

	private JSONObject sendRtp(SendRtpItem sendRtpItem, MediaServerItem mediaInfo, Map<String, Object> param){
		JSONObject startSendRtpStreamResult = null;
		if (sendRtpItem.getLocalPort() != 0) {
			if (sendRtpItem.isTcpActive()) {
				startSendRtpStreamResult = zlmrtpServerFactory.startSendRtpPassive(mediaInfo, param);
			}else {
				param.put("dst_url", sendRtpItem.getIp());
				param.put("dst_port", sendRtpItem.getPort());
				startSendRtpStreamResult = zlmrtpServerFactory.startSendRtpStream(mediaInfo, param);
			}
		}else {
			if (sendRtpItem.isTcpActive()) {
				startSendRtpStreamResult = zlmrtpServerFactory.startSendRtpPassive(mediaInfo, param);
			}else {
				param.put("dst_url", sendRtpItem.getIp());
				param.put("dst_port", sendRtpItem.getPort());
				startSendRtpStreamResult = zlmrtpServerFactory.startSendRtpStream(mediaInfo, param);
			}
		}
		return startSendRtpStreamResult;

	}

}<|MERGE_RESOLUTION|>--- conflicted
+++ resolved
@@ -63,14 +63,10 @@
 	private IVideoManagerStorage storager;
 
 	@Autowired
-<<<<<<< HEAD
 	private IDeviceService deviceService;
 
 	@Autowired
-	private ZLMRTPServerFactory zlmrtpServerFactory;
-=======
 	private ZLMServerFactory ZLMServerFactory;
->>>>>>> 733a11f2
 
 	@Autowired
 	private ZlmHttpHookSubscribe hookSubscribe;
@@ -165,25 +161,7 @@
 			// udp模式下开启rtcp保活
 			param.put("udp_rtcp_timeout", sendRtpItem.isRtcp()? "1":"0");
 		}
-<<<<<<< HEAD
 		return param;
-=======
-
-		if (mediaInfo == null) {
-			RequestPushStreamMsg requestPushStreamMsg = RequestPushStreamMsg.getInstance(
-					sendRtpItem.getMediaServerId(), sendRtpItem.getApp(), sendRtpItem.getStreamId(),
-					sendRtpItem.getIp(), sendRtpItem.getPort(), sendRtpItem.getSsrc(), sendRtpItem.isTcp(),
-					sendRtpItem.getLocalPort(), sendRtpItem.getPt(), sendRtpItem.isUsePs(), sendRtpItem.isOnlyAudio());
-			redisGbPlayMsgListener.sendMsgForStartSendRtpStream(sendRtpItem.getServerId(), requestPushStreamMsg, jsonObject->{
-				startSendRtpStreamHand(evt, sendRtpItem, parentPlatform, jsonObject, param, callIdHeader);
-			});
-		}else {
-			JSONObject startSendRtpStreamResult = ZLMServerFactory.startSendRtpStream(mediaInfo, param);
-			if (startSendRtpStreamResult != null) {
-				startSendRtpStreamHand(evt, sendRtpItem, parentPlatform, startSendRtpStreamResult, param, callIdHeader);
-			}
-		}
->>>>>>> 733a11f2
 	}
 
 	private JSONObject sendRtp(SendRtpItem sendRtpItem, MediaServerItem mediaInfo, Map<String, Object> param){
