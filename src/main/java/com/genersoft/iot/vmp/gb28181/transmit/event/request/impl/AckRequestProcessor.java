--- conflicted
+++ resolved
@@ -29,12 +29,9 @@
 import javax.sip.header.FromHeader;
 import javax.sip.header.HeaderAddress;
 import javax.sip.header.ToHeader;
-<<<<<<< HEAD
 import java.text.ParseException;
-=======
 import java.util.HashMap;
 import java.util.Map;
->>>>>>> 16f3b055
 
 /**
  * SIP命令类型： ACK请求
@@ -92,63 +89,6 @@
 
 		String platformGbId = ((SipURI) ((HeaderAddress) evt.getRequest().getHeader(FromHeader.NAME)).getAddress().getURI()).getUser();
 		logger.info("[收到ACK]： platformGbId->{}", platformGbId);
-<<<<<<< HEAD
-		ParentPlatform parentPlatform = storager.queryParentPlatByServerGBId(platformGbId);
-		// 取消设置的超时任务
-		dynamicTask.stop(callIdHeader.getCallId());
-		String channelId = ((SipURI) ((HeaderAddress) evt.getRequest().getHeader(ToHeader.NAME)).getAddress().getURI()).getUser();
-		SendRtpItem sendRtpItem =  redisCatchStorage.querySendRTPServer(null, null, null, callIdHeader.getCallId());
-		if (sendRtpItem == null) {
-			logger.warn("[收到ACK]：未找到通道({})的推流信息", channelId);
-			return;
-		}
-		String is_Udp = sendRtpItem.isTcp() ? "0" : "1";
-		MediaServerItem mediaInfo = mediaServerService.getOne(sendRtpItem.getMediaServerId());
-		logger.info("收到ACK，rtp/{}开始向上级推流, 目标={}:{}，SSRC={}, RTCP={}", sendRtpItem.getStreamId(),
-				sendRtpItem.getIp(), sendRtpItem.getPort(), sendRtpItem.getSsrc(), sendRtpItem.isRtcp());
-		if (mediaInfo == null) {
-			RequestPushStreamMsg requestPushStreamMsg = RequestPushStreamMsg.getInstance(
-					sendRtpItem.getMediaServerId(), sendRtpItem.getApp(), sendRtpItem.getStreamId(),
-					sendRtpItem.getIp(), sendRtpItem.getPort(), sendRtpItem.getSsrc(), sendRtpItem.isTcp(),
-					sendRtpItem.getLocalPort(), sendRtpItem.getPt(), sendRtpItem.isUsePs(), sendRtpItem.isOnlyAudio());
-			redisGbPlayMsgListener.sendMsgForStartSendRtpStream(sendRtpItem.getServerId(), requestPushStreamMsg, json -> {
-				startSendRtpStreamHand(evt, sendRtpItem, parentPlatform, json, callIdHeader);
-			});
-		}else {
-			JSONObject startSendRtpStreamResult = zlmrtpServerFactory.startSendRtp(mediaInfo, sendRtpItem);
-			if (startSendRtpStreamResult != null) {
-				startSendRtpStreamHand(evt, sendRtpItem, parentPlatform, startSendRtpStreamResult, callIdHeader);
-			}
-		}
-	}
-
-	private void startSendRtpStreamHand(RequestEvent evt, SendRtpItem sendRtpItem, ParentPlatform parentPlatform,
-										JSONObject jsonObject, CallIdHeader callIdHeader) {
-		if (jsonObject == null) {
-			logger.error("RTP推流失败: 请检查ZLM服务");
-		} else if (jsonObject.getInteger("code") == 0) {
-			logger.info("调用ZLM推流接口, 结果： {}",  jsonObject);
-			logger.info("RTP推流成功[ {}/{} ]，{}->{}:{}, " ,sendRtpItem.getApp(), sendRtpItem.getStreamId(), sendRtpItem.getIp(), sendRtpItem.getIp(), sendRtpItem.getPort());
-		} else {
-			logger.error("RTP推流失败: {}, 参数：{}",jsonObject.getString("msg"), JSON.toJSONString(sendRtpItem));
-			if (sendRtpItem.isOnlyAudio()) {
-				Device device = deviceService.getDevice(sendRtpItem.getDeviceId());
-				AudioBroadcastCatch audioBroadcastCatch = audioBroadcastManager.get(sendRtpItem.getDeviceId(), sendRtpItem.getChannelId());
-				if (audioBroadcastCatch != null) {
-					try {
-						cmder.streamByeCmd(device, sendRtpItem.getChannelId(), audioBroadcastCatch.getSipTransactionInfo(), null);
-					} catch (SipException | ParseException | InvalidArgumentException |
-							 SsrcTransactionNotFoundException e) {
-						logger.error("[命令发送失败] 停止语音喊话: {}", e.getMessage());
-					}
-				}
-			}else {
-				// 向上级平台
-				try {
-					commanderForPlatform.streamByeCmd(parentPlatform, callIdHeader.getCallId());
-				} catch (SipException | InvalidArgumentException | ParseException e) {
-					logger.error("[命令发送失败] 国标级联 发送BYE: {}", e.getMessage());
-=======
 		if (userSetting.getPushStreamAfterAck()) {
 			ParentPlatform parentPlatform = storager.queryParentPlatByServerGBId(platformGbId);
 			// 取消设置的超时任务
@@ -159,60 +99,45 @@
 				logger.warn("[收到ACK]：未找到通道({})的推流信息", channelId);
 				return;
 			}
-			String isUdp = sendRtpItem.isTcp() ? "0" : "1";
+			String is_Udp = sendRtpItem.isTcp() ? "0" : "1";
 			MediaServerItem mediaInfo = mediaServerService.getOne(sendRtpItem.getMediaServerId());
 			logger.info("收到ACK，rtp/{}开始向上级推流, 目标={}:{}，SSRC={}, RTCP={}", sendRtpItem.getStreamId(),
 					sendRtpItem.getIp(), sendRtpItem.getPort(), sendRtpItem.getSsrc(), sendRtpItem.isRtcp());
-			Map<String, Object> param = new HashMap<>(12);
-			param.put("vhost","__defaultVhost__");
-			param.put("app",sendRtpItem.getApp());
-			param.put("stream",sendRtpItem.getStreamId());
-			param.put("ssrc", sendRtpItem.getSsrc());
-			param.put("src_port", sendRtpItem.getLocalPort());
-			param.put("pt", sendRtpItem.getPt());
-			param.put("use_ps", sendRtpItem.isUsePs() ? "1" : "0");
-			param.put("only_audio", sendRtpItem.isOnlyAudio() ? "1" : "0");
-			param.put("is_udp", isUdp);
-			if (!sendRtpItem.isTcp()) {
-				// udp模式下开启rtcp保活
-				param.put("udp_rtcp_timeout", sendRtpItem.isRtcp()? "1":"0");
-			}
-
 			if (mediaInfo == null) {
 				RequestPushStreamMsg requestPushStreamMsg = RequestPushStreamMsg.getInstance(
 						sendRtpItem.getMediaServerId(), sendRtpItem.getApp(), sendRtpItem.getStreamId(),
 						sendRtpItem.getIp(), sendRtpItem.getPort(), sendRtpItem.getSsrc(), sendRtpItem.isTcp(),
 						sendRtpItem.getLocalPort(), sendRtpItem.getPt(), sendRtpItem.isUsePs(), sendRtpItem.isOnlyAudio());
 				redisGbPlayMsgListener.sendMsgForStartSendRtpStream(sendRtpItem.getServerId(), requestPushStreamMsg, json -> {
-					playService.startSendRtpStreamHand(sendRtpItem, parentPlatform, json, param, callIdHeader);
+					startSendRtpStreamHand(evt, sendRtpItem, parentPlatform, json, callIdHeader);
 				});
-			} else {
-				// 如果是非严格模式，需要关闭端口占用
-				JSONObject startSendRtpStreamResult = null;
-				if (sendRtpItem.getLocalPort() != 0) {
-					HookSubscribeForRtpServerTimeout hookSubscribeForRtpServerTimeout = HookSubscribeFactory.on_rtp_server_timeout(sendRtpItem.getSsrc(), null, mediaInfo.getId());
-					hookSubscribe.removeSubscribe(hookSubscribeForRtpServerTimeout);
-					if (zlmrtpServerFactory.releasePort(mediaInfo, sendRtpItem.getSsrc())) {
-						if (sendRtpItem.isTcpActive()) {
-							startSendRtpStreamResult = zlmrtpServerFactory.startSendRtpPassive(mediaInfo, param);
-						}else {
-							param.put("dst_url", sendRtpItem.getIp());
-							param.put("dst_port", sendRtpItem.getPort());
-							startSendRtpStreamResult = zlmrtpServerFactory.startSendRtpStream(mediaInfo, param);
-						}
+			}else {
+				JSONObject startSendRtpStreamResult = zlmrtpServerFactory.startSendRtp(mediaInfo, sendRtpItem);
+				if (startSendRtpStreamResult != null) {
+					startSendRtpStreamHand(evt, sendRtpItem, parentPlatform, startSendRtpStreamResult, callIdHeader);
+				}
+			}
+		}
+	}
+	private void startSendRtpStreamHand(RequestEvent evt, SendRtpItem sendRtpItem, ParentPlatform parentPlatform,
+										JSONObject jsonObject, Map<String, Object> param, CallIdHeader callIdHeader) {
+		if (jsonObject == null) {
+			logger.error("RTP推流失败: 请检查ZLM服务");
+		} else if (jsonObject.getInteger("code") == 0) {
+			logger.info("调用ZLM推流接口, 结果： {}",  jsonObject);
+			logger.info("RTP推流成功[ {}/{} ]，{}->{}:{}, " ,param.get("app"), param.get("stream"), jsonObject.getString("local_port"), param.get("dst_url"), param.get("dst_port"));
+		} else {
+			logger.error("RTP推流失败: {}, 参数：{}",jsonObject.getString("msg"), JSON.toJSONString(param));
+			if (sendRtpItem.isOnlyAudio()) {
+				Device device = deviceService.getDevice(sendRtpItem.getDeviceId());
+				AudioBroadcastCatch audioBroadcastCatch = audioBroadcastManager.get(sendRtpItem.getDeviceId(), sendRtpItem.getChannelId());
+				if (audioBroadcastCatch != null) {
+					try {
+						cmder.streamByeCmd(device, sendRtpItem.getChannelId(), audioBroadcastCatch.getSipTransactionInfo(), null);
+					} catch (SipException | ParseException | InvalidArgumentException |
+							 SsrcTransactionNotFoundException e) {
+						logger.error("[命令发送失败] 停止语音对讲: {}", e.getMessage());
 					}
-				}else {
-					if (sendRtpItem.isTcpActive()) {
-						startSendRtpStreamResult = zlmrtpServerFactory.startSendRtpPassive(mediaInfo, param);
-					}else {
-						param.put("dst_url", sendRtpItem.getIp());
-						param.put("dst_port", sendRtpItem.getPort());
-						startSendRtpStreamResult = zlmrtpServerFactory.startSendRtpStream(mediaInfo, param);
-					}
-				}
-				if (startSendRtpStreamResult != null) {
-					playService.startSendRtpStreamHand(sendRtpItem, parentPlatform, startSendRtpStreamResult, param, callIdHeader);
->>>>>>> 16f3b055
 				}
 			}
 		}
