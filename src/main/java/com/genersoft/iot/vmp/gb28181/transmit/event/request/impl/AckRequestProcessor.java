package com.genersoft.iot.vmp.gb28181.transmit.event.request.impl;

import com.alibaba.fastjson.JSON;
import com.alibaba.fastjson.JSONObject;
import com.genersoft.iot.vmp.common.StreamInfo;
import com.genersoft.iot.vmp.conf.DynamicTask;
import com.genersoft.iot.vmp.gb28181.bean.SendRtpItem;
import com.genersoft.iot.vmp.gb28181.transmit.SIPProcessorObserver;
import com.genersoft.iot.vmp.gb28181.transmit.event.request.ISIPRequestProcessor;
import com.genersoft.iot.vmp.gb28181.transmit.event.request.SIPRequestProcessorParent;
import com.genersoft.iot.vmp.media.zlm.ZLMHttpHookSubscribe;
import com.genersoft.iot.vmp.media.zlm.ZLMRTPServerFactory;
import com.genersoft.iot.vmp.media.zlm.dto.MediaServerItem;
import com.genersoft.iot.vmp.service.IMediaServerService;
import com.genersoft.iot.vmp.storager.IRedisCatchStorage;
import org.slf4j.Logger;
import org.slf4j.LoggerFactory;
import org.springframework.beans.factory.InitializingBean;
import org.springframework.beans.factory.annotation.Autowired;
import org.springframework.stereotype.Component;

import javax.sip.Dialog;
import javax.sip.DialogState;
import javax.sip.RequestEvent;
import javax.sip.address.SipURI;
import javax.sip.header.CallIdHeader;
import javax.sip.header.FromHeader;
import javax.sip.header.HeaderAddress;
import javax.sip.header.ToHeader;
import java.util.*;

/**
 * SIP命令类型： ACK请求
 */
@Component
public class AckRequestProcessor extends SIPRequestProcessorParent implements InitializingBean, ISIPRequestProcessor {

	private Logger logger = LoggerFactory.getLogger(AckRequestProcessor.class);
	private String method = "ACK";

	@Autowired
	private SIPProcessorObserver sipProcessorObserver;

	@Override
	public void afterPropertiesSet() throws Exception {
		// 添加消息处理的订阅
		sipProcessorObserver.addRequestProcessor(method, this);
	}

	@Autowired
    private IRedisCatchStorage redisCatchStorage;

	@Autowired
	private ZLMRTPServerFactory zlmrtpServerFactory;

	@Autowired
	private IMediaServerService mediaServerService;

	@Autowired
	private ZLMHttpHookSubscribe subscribe;

	@Autowired
	private DynamicTask dynamicTask;


	/**   
	 * 处理  ACK请求
	 * 
	 * @param evt
	 */
	@Override
	public void process(RequestEvent evt) {
		Dialog dialog = evt.getDialog();
		CallIdHeader callIdHeader = (CallIdHeader)evt.getRequest().getHeader(CallIdHeader.NAME);
		if (dialog == null) {
			return;
		}
		if (dialog.getState()== DialogState.CONFIRMED) {
			String platformGbId = ((SipURI) ((HeaderAddress) evt.getRequest().getHeader(FromHeader.NAME)).getAddress().getURI()).getUser();
			logger.info("ACK请求： platformGbId->{}", platformGbId);
			// 取消设置的超时任务
			dynamicTask.stop(callIdHeader.getCallId());
			String channelId = ((SipURI) ((HeaderAddress) evt.getRequest().getHeader(ToHeader.NAME)).getAddress().getURI()).getUser();
			SendRtpItem sendRtpItem =  redisCatchStorage.querySendRTPServer(platformGbId, channelId, null, callIdHeader.getCallId());
			String is_Udp = sendRtpItem.isTcp() ? "0" : "1";
			MediaServerItem mediaInfo = mediaServerService.getOne(sendRtpItem.getMediaServerId());
			logger.info("收到ACK，开始向上级推流 rtp/{}", sendRtpItem.getStreamId());
			Map<String, Object> param = new HashMap<>();
			param.put("vhost","__defaultVhost__");
			param.put("app",sendRtpItem.getApp());
			param.put("stream",sendRtpItem.getStreamId());
			param.put("ssrc", sendRtpItem.getSsrc());
			param.put("dst_url",sendRtpItem.getIp());
			param.put("dst_port", sendRtpItem.getPort());
			param.put("is_udp", is_Udp);
			param.put("src_port", sendRtpItem.getLocalPort());
<<<<<<< HEAD
			param.put("pt", 8);
			param.put("use_ps", 0);
			param.put("only_audio", 1);
=======
			param.put("pt", sendRtpItem.getPt());
			param.put("use_ps", sendRtpItem.isUsePs() ? "1" : "0");
			param.put("only_audio", sendRtpItem.isOnlyAudio());
>>>>>>> 93e6347f
			zlmrtpServerFactory.startSendRtpStream(mediaInfo, param);



//			if (streamInfo == null) { // 流还没上来，对方就回复ack
//				logger.info("监听流以等待流上线1 rtp/{}", sendRtpItem.getStreamId());
//				// 监听流上线
//				// 添加订阅
//				JSONObject subscribeKey = new JSONObject();
//				subscribeKey.put("app", "rtp");
//				subscribeKey.put("stream", sendRtpItem.getStreamId());
//				subscribeKey.put("regist", true);
//				subscribeKey.put("schema", "rtmp");
//				subscribeKey.put("mediaServerId", sendRtpItem.getMediaServerId());
//				subscribe.addSubscribe(ZLMHttpHookSubscribe.HookType.on_stream_changed, subscribeKey,
//						(MediaServerItem mediaServerItemInUse, JSONObject json)->{
//							Map<String, Object> param = new HashMap<>();
//							param.put("vhost","__defaultVhost__");
//							param.put("app",json.getString("app"));
//							param.put("stream",json.getString("stream"));
//							param.put("ssrc", sendRtpItem.getSsrc());
//							param.put("dst_url",sendRtpItem.getIp());
//							param.put("dst_port", sendRtpItem.getPort());
//							param.put("is_udp", is_Udp);
//							param.put("src_port", sendRtpItem.getLocalPort());
//							zlmrtpServerFactory.startSendRtpStream(mediaInfo, param);
//						});
//			}else {
//				Map<String, Object> param = new HashMap<>();
//				param.put("vhost","__defaultVhost__");
//				param.put("app",streamInfo.getApp());
//				param.put("stream",streamInfo.getStream());
//				param.put("ssrc", sendRtpItem.getSsrc());
//				param.put("dst_url",sendRtpItem.getIp());
//				param.put("dst_port", sendRtpItem.getPort());
//				param.put("is_udp", is_Udp);
//				param.put("src_port", sendRtpItem.getLocalPort());
//
//				JSONObject jsonObject = zlmrtpServerFactory.startSendRtpStream(mediaInfo, param);
//				if (jsonObject.getInteger("code") != 0) {
//					logger.info("监听流以等待流上线2 {}/{}", streamInfo.getApp(), streamInfo.getStream());
//					// 监听流上线
//					// 添加订阅
//					JSONObject subscribeKey = new JSONObject();
//					subscribeKey.put("app", "rtp");
//					subscribeKey.put("stream", streamInfo.getStream());
//					subscribeKey.put("regist", true);
//					subscribeKey.put("schema", "rtmp");
//					subscribeKey.put("mediaServerId", sendRtpItem.getMediaServerId());
//					subscribe.addSubscribe(ZLMHttpHookSubscribe.HookType.on_stream_changed, subscribeKey,
//							(MediaServerItem mediaServerItemInUse, JSONObject json)->{
//								zlmrtpServerFactory.startSendRtpStream(mediaInfo, param);
//							});
//				}
//			}
		}
	}
}<|MERGE_RESOLUTION|>--- conflicted
+++ resolved
@@ -94,15 +94,9 @@
 			param.put("dst_port", sendRtpItem.getPort());
 			param.put("is_udp", is_Udp);
 			param.put("src_port", sendRtpItem.getLocalPort());
-<<<<<<< HEAD
-			param.put("pt", 8);
-			param.put("use_ps", 0);
-			param.put("only_audio", 1);
-=======
 			param.put("pt", sendRtpItem.getPt());
 			param.put("use_ps", sendRtpItem.isUsePs() ? "1" : "0");
 			param.put("only_audio", sendRtpItem.isOnlyAudio());
->>>>>>> 93e6347f
 			zlmrtpServerFactory.startSendRtpStream(mediaInfo, param);
 
 
