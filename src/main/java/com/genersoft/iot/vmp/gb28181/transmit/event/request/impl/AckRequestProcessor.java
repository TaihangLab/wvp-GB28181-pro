package com.genersoft.iot.vmp.gb28181.transmit.event.request.impl;

import com.alibaba.fastjson.JSON;
import com.alibaba.fastjson.JSONObject;
import com.genersoft.iot.vmp.common.StreamInfo;
import com.genersoft.iot.vmp.conf.DynamicTask;
import com.genersoft.iot.vmp.gb28181.bean.*;
import com.genersoft.iot.vmp.gb28181.session.AudioBroadcastManager;
import com.genersoft.iot.vmp.gb28181.transmit.SIPProcessorObserver;
import com.genersoft.iot.vmp.gb28181.transmit.cmd.ISIPCommander;
import com.genersoft.iot.vmp.gb28181.transmit.cmd.ISIPCommanderForPlatform;
import com.genersoft.iot.vmp.gb28181.transmit.event.request.ISIPRequestProcessor;
import com.genersoft.iot.vmp.gb28181.transmit.event.request.SIPRequestProcessorParent;
import com.genersoft.iot.vmp.media.zlm.ZLMHttpHookSubscribe;
import com.genersoft.iot.vmp.media.zlm.ZLMRTPServerFactory;
import com.genersoft.iot.vmp.media.zlm.dto.MediaServerItem;
import com.genersoft.iot.vmp.service.IMediaServerService;
import com.genersoft.iot.vmp.service.bean.RequestPushStreamMsg;
import com.genersoft.iot.vmp.service.impl.RedisGbPlayMsgListener;
import com.genersoft.iot.vmp.storager.IRedisCatchStorage;
import com.genersoft.iot.vmp.storager.IVideoManagerStorage;
<<<<<<< HEAD
import gov.nist.javax.sip.message.SIPRequest;
import gov.nist.javax.sip.stack.SIPDialog;
=======
import com.genersoft.iot.vmp.utils.SerializeUtils;
>>>>>>> 0da45229
import org.ehcache.shadow.org.terracotta.offheapstore.storage.IntegerStorageEngine;
import org.slf4j.Logger;
import org.slf4j.LoggerFactory;
import org.springframework.beans.factory.InitializingBean;
import org.springframework.beans.factory.annotation.Autowired;
import org.springframework.stereotype.Component;

import javax.sip.Dialog;
import javax.sip.DialogState;
import javax.sip.RequestEvent;
import javax.sip.SipException;
import javax.sip.address.SipURI;
import javax.sip.header.CallIdHeader;
import javax.sip.header.FromHeader;
import javax.sip.header.HeaderAddress;
import javax.sip.header.ToHeader;
import java.text.ParseException;
import java.util.*;

/**
 * SIP命令类型： ACK请求
 * @author lin
 */
@Component
public class AckRequestProcessor extends SIPRequestProcessorParent implements InitializingBean, ISIPRequestProcessor {

	private Logger logger = LoggerFactory.getLogger(AckRequestProcessor.class);
	private final String method = "ACK";

	@Autowired
	private SIPProcessorObserver sipProcessorObserver;

	@Override
	public void afterPropertiesSet() throws Exception {
		// 添加消息处理的订阅
		sipProcessorObserver.addRequestProcessor(method, this);
	}

	@Autowired
    private IRedisCatchStorage redisCatchStorage;

	@Autowired
	private IVideoManagerStorage storager;

	@Autowired
	private ZLMRTPServerFactory zlmrtpServerFactory;

	@Autowired
	private IMediaServerService mediaServerService;

	@Autowired
	private ZLMHttpHookSubscribe subscribe;

	@Autowired
	private DynamicTask dynamicTask;

	@Autowired
	private ISIPCommander cmder;

	@Autowired
	private ISIPCommanderForPlatform commanderForPlatform;

	@Autowired
<<<<<<< HEAD
	private AudioBroadcastManager audioBroadcastManager;
=======
	private RedisGbPlayMsgListener redisGbPlayMsgListener;
>>>>>>> 0da45229


	/**   
	 * 处理  ACK请求
	 * 
	 * @param evt
	 */
	@Override
	public void process(RequestEvent evt) {
		Dialog dialog = evt.getDialog();
		CallIdHeader callIdHeader = (CallIdHeader)evt.getRequest().getHeader(CallIdHeader.NAME);
		if (dialog == null) {
			return;
		}
		if (dialog.getState()== DialogState.CONFIRMED) {
			String platformGbId = ((SipURI) ((HeaderAddress) evt.getRequest().getHeader(FromHeader.NAME)).getAddress().getURI()).getUser();
			logger.info("ACK请求： platformGbId->{}", platformGbId);
			ParentPlatform parentPlatform = storager.queryParentPlatByServerGBId(platformGbId);
			// 取消设置的超时任务
			dynamicTask.stop(callIdHeader.getCallId());
//			String channelId = ((SipURI) ((HeaderAddress) evt.getRequest().getHeader(ToHeader.NAME)).getAddress().getURI()).getUser();
			SendRtpItem sendRtpItem =  redisCatchStorage.querySendRTPServer(platformGbId, null, null, callIdHeader.getCallId());
			String is_Udp = sendRtpItem.isTcp() ? "0" : "1";
			MediaServerItem mediaInfo = mediaServerService.getOne(sendRtpItem.getMediaServerId());
			logger.info("[收到ACK]，开始使用{}向上级推流 {}/{}->{}:{}({})", sendRtpItem.isTcp() ? "TCP" : "UDP",
					sendRtpItem.getApp(), sendRtpItem.getStreamId(),
					sendRtpItem.getIp() ,sendRtpItem.getPort(),
					sendRtpItem.getSsrc());
			Map<String, Object> param = new HashMap<>();
			param.put("vhost","__defaultVhost__");
			param.put("app",sendRtpItem.getApp());
			param.put("stream",sendRtpItem.getStreamId());
			param.put("ssrc", sendRtpItem.getSsrc());
			param.put("src_port", sendRtpItem.getLocalPort());
			param.put("pt", sendRtpItem.getPt());
			param.put("use_ps", sendRtpItem.isUsePs() ? "1" : "0");
			param.put("only_audio", sendRtpItem.isOnlyAudio() ? "1" : "0");
<<<<<<< HEAD
			JSONObject jsonObject;
			if (sendRtpItem.isTcpActive()) {
				jsonObject = zlmrtpServerFactory.startSendRtpPassive(mediaInfo, param);
			}else {
				param.put("is_udp", is_Udp);
				param.put("dst_url",sendRtpItem.getIp());
				param.put("dst_port", sendRtpItem.getPort());
				jsonObject = zlmrtpServerFactory.startSendRtpStream(mediaInfo, param);
			}

			if (jsonObject == null) {
				logger.error("RTP推流失败: 请检查ZLM服务");
			} else if (jsonObject.getInteger("code") == 0) {

				if (sendRtpItem.isOnlyAudio()) {
					AudioBroadcastCatch audioBroadcastCatch = audioBroadcastManager.get(sendRtpItem.getDeviceId(), sendRtpItem.getChannelId());
					audioBroadcastCatch.setStatus(AudioBroadcastCatchStatus.Ok);
					audioBroadcastCatch.setDialog((SIPDialog) evt.getDialog());
					audioBroadcastCatch.setRequest((SIPRequest) evt.getRequest());
					audioBroadcastManager.update(audioBroadcastCatch);
					String waiteStreamTimeoutTaskKey = "waite-stream-" + audioBroadcastCatch.getDeviceId() + audioBroadcastCatch.getChannelId();
					dynamicTask.stop(waiteStreamTimeoutTaskKey);
				}
				logger.info("RTP推流成功[ {}/{} ]，{}->{}:{}, " ,param.get("app"), param.get("stream"), jsonObject.getString("local_port"), param.get("dst_url"), param.get("dst_port"));
			} else {
				logger.error("RTP推流失败: {}, 参数：{}",jsonObject.getString("msg"),JSONObject.toJSON(param));
				if (sendRtpItem.isOnlyAudio()) {
					// 语音对讲
					try {
						cmder.streamByeCmd((SIPDialog) evt.getDialog(), (SIPRequest)evt.getRequest(), null);
					} catch (SipException e) {
						throw new RuntimeException(e);
					} catch (ParseException e) {
						throw new RuntimeException(e);
					}
				}else {
					// 向上级平台
					commanderForPlatform.streamByeCmd(parentPlatform, callIdHeader.getCallId());
				}
=======
			if (mediaInfo == null) {
				RequestPushStreamMsg requestPushStreamMsg = RequestPushStreamMsg.getInstance(
						sendRtpItem.getMediaServerId(), sendRtpItem.getApp(), sendRtpItem.getStreamId(),
						sendRtpItem.getIp(), sendRtpItem.getPort(), sendRtpItem.getSsrc(), sendRtpItem.isTcp(),
						sendRtpItem.getLocalPort(), sendRtpItem.getPt(), sendRtpItem.isUsePs(), sendRtpItem.isOnlyAudio());
				redisGbPlayMsgListener.sendMsgForStartSendRtpStream(sendRtpItem.getServerId(), requestPushStreamMsg, jsonObject->{
					startSendRtpStreamHand(evt, sendRtpItem, parentPlatform, jsonObject, param, callIdHeader);
				});
			}else {
				JSONObject jsonObject = zlmrtpServerFactory.startSendRtpStream(mediaInfo, param);
				startSendRtpStreamHand(evt, sendRtpItem, parentPlatform, jsonObject, param, callIdHeader);
>>>>>>> 0da45229
			}


		}
	}
	private void startSendRtpStreamHand(RequestEvent evt, SendRtpItem sendRtpItem, ParentPlatform parentPlatform,
										JSONObject jsonObject, Map<String, Object> param, CallIdHeader callIdHeader) {
		if (jsonObject == null) {
			logger.error("RTP推流失败: 请检查ZLM服务");
		} else if (jsonObject.getInteger("code") == 0) {
			logger.info("RTP推流成功[ {}/{} ]，{}->{}:{}, " ,param.get("app"), param.get("stream"), jsonObject.getString("local_port"), param.get("dst_url"), param.get("dst_port"));
			byte[] dialogByteArray = SerializeUtils.serialize(evt.getDialog());
			sendRtpItem.setDialog(dialogByteArray);
			byte[] transactionByteArray = SerializeUtils.serialize(evt.getServerTransaction());
			sendRtpItem.setTransaction(transactionByteArray);
			redisCatchStorage.updateSendRTPSever(sendRtpItem);
		} else {
			logger.error("RTP推流失败: {}, 参数：{}",jsonObject.getString("msg"),JSONObject.toJSON(param));
			if (sendRtpItem.isOnlyAudio()) {
				// TODO 可能是语音对讲
			}else {
				// 向上级平台
				commanderForPlatform.streamByeCmd(parentPlatform, callIdHeader.getCallId());
			}
		}
	}
}<|MERGE_RESOLUTION|>--- conflicted
+++ resolved
@@ -19,12 +19,9 @@
 import com.genersoft.iot.vmp.service.impl.RedisGbPlayMsgListener;
 import com.genersoft.iot.vmp.storager.IRedisCatchStorage;
 import com.genersoft.iot.vmp.storager.IVideoManagerStorage;
-<<<<<<< HEAD
 import gov.nist.javax.sip.message.SIPRequest;
 import gov.nist.javax.sip.stack.SIPDialog;
-=======
 import com.genersoft.iot.vmp.utils.SerializeUtils;
->>>>>>> 0da45229
 import org.ehcache.shadow.org.terracotta.offheapstore.storage.IntegerStorageEngine;
 import org.slf4j.Logger;
 import org.slf4j.LoggerFactory;
@@ -88,11 +85,10 @@
 	private ISIPCommanderForPlatform commanderForPlatform;
 
 	@Autowired
-<<<<<<< HEAD
 	private AudioBroadcastManager audioBroadcastManager;
-=======
+
+	@Autowired
 	private RedisGbPlayMsgListener redisGbPlayMsgListener;
->>>>>>> 0da45229
 
 
 	/**   
@@ -130,7 +126,6 @@
 			param.put("pt", sendRtpItem.getPt());
 			param.put("use_ps", sendRtpItem.isUsePs() ? "1" : "0");
 			param.put("only_audio", sendRtpItem.isOnlyAudio() ? "1" : "0");
-<<<<<<< HEAD
 			JSONObject jsonObject;
 			if (sendRtpItem.isTcpActive()) {
 				jsonObject = zlmrtpServerFactory.startSendRtpPassive(mediaInfo, param);
@@ -170,7 +165,6 @@
 					// 向上级平台
 					commanderForPlatform.streamByeCmd(parentPlatform, callIdHeader.getCallId());
 				}
-=======
 			if (mediaInfo == null) {
 				RequestPushStreamMsg requestPushStreamMsg = RequestPushStreamMsg.getInstance(
 						sendRtpItem.getMediaServerId(), sendRtpItem.getApp(), sendRtpItem.getStreamId(),
@@ -182,7 +176,6 @@
 			}else {
 				JSONObject jsonObject = zlmrtpServerFactory.startSendRtpStream(mediaInfo, param);
 				startSendRtpStreamHand(evt, sendRtpItem, parentPlatform, jsonObject, param, callIdHeader);
->>>>>>> 0da45229
 			}
 
 
