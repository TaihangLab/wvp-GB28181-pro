--- conflicted
+++ resolved
@@ -112,12 +112,7 @@
 			param.put("src_port", sendRtpItem.getLocalPort());
 			param.put("pt", sendRtpItem.getPt());
 			param.put("use_ps", sendRtpItem.isUsePs() ? "1" : "0");
-<<<<<<< HEAD
 			param.put("only_audio", sendRtpItem.isOnlyAudio() ? "1" : "0");
-			JSONObject jsonObject = zlmrtpServerFactory.startSendRtpStream(mediaInfo, param);
-			System.out.println(jsonObject);
-=======
-			param.put("only_audio", sendRtpItem.isOnlyAudio());
 			JSONObject jsonObject = zlmrtpServerFactory.startSendRtpStream(mediaInfo, param);
 			if (jsonObject == null) {
 				logger.error("RTP推流失败: 请检查ZLM服务");
@@ -132,7 +127,6 @@
 					commanderForPlatform.streamByeCmd(parentPlatform, callIdHeader.getCallId());
 				}
 			}
->>>>>>> a1321c29
 
 
 //			if (streamInfo == null) { // 流还没上来，对方就回复ack
