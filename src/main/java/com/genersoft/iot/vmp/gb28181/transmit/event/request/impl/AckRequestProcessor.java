package com.genersoft.iot.vmp.gb28181.transmit.event.request.impl;

import com.alibaba.fastjson2.JSONObject;
import com.genersoft.iot.vmp.conf.DynamicTask;
import com.genersoft.iot.vmp.conf.UserSetting;
import com.genersoft.iot.vmp.gb28181.bean.Device;
import com.genersoft.iot.vmp.gb28181.bean.ParentPlatform;
import com.genersoft.iot.vmp.gb28181.bean.SendRtpItem;
import com.genersoft.iot.vmp.gb28181.transmit.SIPProcessorObserver;
import com.genersoft.iot.vmp.gb28181.transmit.event.request.ISIPRequestProcessor;
import com.genersoft.iot.vmp.gb28181.transmit.event.request.SIPRequestProcessorParent;
import com.genersoft.iot.vmp.media.zlm.ZLMServerFactory;
import com.genersoft.iot.vmp.media.zlm.ZlmHttpHookSubscribe;
import com.genersoft.iot.vmp.media.zlm.dto.MediaServerItem;
import com.genersoft.iot.vmp.service.IDeviceService;
import com.genersoft.iot.vmp.service.IMediaServerService;
import com.genersoft.iot.vmp.service.IPlayService;
import com.genersoft.iot.vmp.service.bean.RequestPushStreamMsg;
import com.genersoft.iot.vmp.service.redisMsg.RedisGbPlayMsgListener;
import com.genersoft.iot.vmp.storager.IRedisCatchStorage;
import com.genersoft.iot.vmp.storager.IVideoManagerStorage;
import org.slf4j.Logger;
import org.slf4j.LoggerFactory;
import org.springframework.beans.factory.InitializingBean;
import org.springframework.beans.factory.annotation.Autowired;
import org.springframework.stereotype.Component;

import javax.sip.RequestEvent;
import javax.sip.address.SipURI;
import javax.sip.header.CallIdHeader;
import javax.sip.header.FromHeader;
import javax.sip.header.HeaderAddress;
import javax.sip.header.ToHeader;
import java.util.HashMap;
import java.util.Map;

/**
 * SIP命令类型： ACK请求
 * @author lin
 */
@Component
public class AckRequestProcessor extends SIPRequestProcessorParent implements InitializingBean, ISIPRequestProcessor {

	private final Logger logger = LoggerFactory.getLogger(AckRequestProcessor.class);
	private final String method = "ACK";

	@Autowired
	private SIPProcessorObserver sipProcessorObserver;

	@Override
	public void afterPropertiesSet() throws Exception {
		// 添加消息处理的订阅
		sipProcessorObserver.addRequestProcessor(method, this);
	}

	@Autowired
    private IRedisCatchStorage redisCatchStorage;

	@Autowired
    private UserSetting userSetting;

	@Autowired
	private IVideoManagerStorage storager;

	@Autowired
	private IDeviceService deviceService;

	@Autowired
	private ZLMServerFactory zlmServerFactory;

	@Autowired
	private ZlmHttpHookSubscribe hookSubscribe;

	@Autowired
	private IMediaServerService mediaServerService;

	@Autowired
	private DynamicTask dynamicTask;

	@Autowired
	private RedisGbPlayMsgListener redisGbPlayMsgListener;

	@Autowired
	private IPlayService playService;


	/**   
	 * 处理  ACK请求
	 */
	@Override
	public void process(RequestEvent evt) {
		CallIdHeader callIdHeader = (CallIdHeader)evt.getRequest().getHeader(CallIdHeader.NAME);
		String fromUserId = ((SipURI) ((HeaderAddress) evt.getRequest().getHeader(FromHeader.NAME)).getAddress().getURI()).getUser();
		String toUserId = ((SipURI) ((HeaderAddress) evt.getRequest().getHeader(ToHeader.NAME)).getAddress().getURI()).getUser();
		logger.info("[收到ACK]： 来自->{}", fromUserId);
		SendRtpItem sendRtpItem =  redisCatchStorage.querySendRTPServer(null, null, null, callIdHeader.getCallId());
		if (sendRtpItem == null) {
			logger.warn("[收到ACK]：未找到来自{}，目标为({})的推流信息",fromUserId, toUserId);
			return;
		}
<<<<<<< HEAD
        // tcp主动时，此时是级联下级平台，在回复200ok时，本地已经请求zlm开启监听，跳过下面步骤
        if (sendRtpItem.isTcpActive()) {
            return;
        }
		logger.info("[收到ACK]：rtp/{}开始级推流, 目标={}:{}，SSRC={}, RTCP={}", sendRtpItem.getStream(),
				sendRtpItem.getIp(), sendRtpItem.getPort(), sendRtpItem.getSsrc(), sendRtpItem.isRtcp());
		// 取消设置的超时任务
		dynamicTask.stop(callIdHeader.getCallId());
		MediaServerItem mediaInfo = mediaServerService.getOne(sendRtpItem.getMediaServerId());
		ParentPlatform parentPlatform = storager.queryParentPlatByServerGBId(fromUserId);

		if (parentPlatform != null) {
			Map<String, Object> param = getSendRtpParam(sendRtpItem);
			if (mediaInfo == null) {
				RequestPushStreamMsg requestPushStreamMsg = RequestPushStreamMsg.getInstance(
						sendRtpItem.getMediaServerId(), sendRtpItem.getApp(), sendRtpItem.getStream(),
						sendRtpItem.getIp(), sendRtpItem.getPort(), sendRtpItem.getSsrc(), sendRtpItem.isTcp(),
						sendRtpItem.getLocalPort(), sendRtpItem.getPt(), sendRtpItem.isUsePs(), sendRtpItem.isOnlyAudio());
				redisGbPlayMsgListener.sendMsgForStartSendRtpStream(sendRtpItem.getServerId(), requestPushStreamMsg, json -> {
					playService.startSendRtpStreamHand(sendRtpItem, parentPlatform, json, param, callIdHeader);
				});
			} else {
				JSONObject startSendRtpStreamResult = sendRtp(sendRtpItem, mediaInfo, param);
				if (startSendRtpStreamResult != null) {
					playService.startSendRtpStreamHand(sendRtpItem, parentPlatform, startSendRtpStreamResult, param, callIdHeader);
				}
			}
		}else {
			Device device = deviceService.getDevice(fromUserId);
			if (device == null) {
				logger.warn("[收到ACK]：来自{}，目标为({})的推流信息为找到流体服务[{}]信息",fromUserId, toUserId, sendRtpItem.getMediaServerId());
				return;
			}
			// 设置为收到ACK后发送语音的设备已经在发送200OK开始发流了
			if (!device.isBroadcastPushAfterAck()) {
				return;
			}
			if (mediaInfo == null) {
				logger.warn("[收到ACK]：来自{}，目标为({})的推流信息为找到流体服务[{}]信息",fromUserId, toUserId, sendRtpItem.getMediaServerId());
				return;
			}
			Map<String, Object> param = getSendRtpParam(sendRtpItem);
			JSONObject startSendRtpStreamResult = sendRtp(sendRtpItem, mediaInfo, param);
			if (startSendRtpStreamResult != null) {
				playService.startSendRtpStreamHand(sendRtpItem, device, startSendRtpStreamResult, param, callIdHeader);
			}
		}
	}

	private Map<String, Object> getSendRtpParam(SendRtpItem sendRtpItem) {
		String isUdp = sendRtpItem.isTcp() ? "0" : "1";
=======
		// tcp主动时，此时是级联下级平台，在回复200ok时，本地已经请求zlm开启监听，跳过下面步骤
		if (sendRtpItem.isTcpActive()) {
			logger.info("收到ACK，rtp/{} TCP主动方式后续处理", sendRtpItem.getStreamId());
			return;
		}
		String is_Udp = sendRtpItem.isTcp() ? "0" : "1";
		MediaServerItem mediaInfo = mediaServerService.getOne(sendRtpItem.getMediaServerId());
		logger.info("收到ACK，rtp/{}开始向上级推流, 目标={}:{}，SSRC={}, 协议:{}",
				sendRtpItem.getStreamId(),
				sendRtpItem.getIp(),
				sendRtpItem.getPort(),
				sendRtpItem.getSsrc(),
				sendRtpItem.isTcp()?(sendRtpItem.isTcpActive()?"TCP主动":"TCP被动"):"UDP"
		);
>>>>>>> 0aada74b
		Map<String, Object> param = new HashMap<>(12);
		param.put("vhost","__defaultVhost__");
		param.put("app",sendRtpItem.getApp());
		param.put("stream",sendRtpItem.getStream());
		param.put("ssrc", sendRtpItem.getSsrc());
		param.put("dst_url",sendRtpItem.getIp());
		param.put("dst_port", sendRtpItem.getPort());
		param.put("src_port", sendRtpItem.getLocalPort());
		param.put("pt", sendRtpItem.getPt());
		param.put("use_ps", sendRtpItem.isUsePs() ? "1" : "0");
		param.put("only_audio", sendRtpItem.isOnlyAudio() ? "1" : "0");
		param.put("is_udp", isUdp);
		if (!sendRtpItem.isTcp()) {
			// udp模式下开启rtcp保活
			param.put("udp_rtcp_timeout", sendRtpItem.isRtcp()? "1":"0");
		}
<<<<<<< HEAD
		return param;
=======
		if (mediaInfo == null) {
			RequestPushStreamMsg requestPushStreamMsg = RequestPushStreamMsg.getInstance(
					sendRtpItem.getMediaServerId(), sendRtpItem.getApp(), sendRtpItem.getStreamId(),
					sendRtpItem.getIp(), sendRtpItem.getPort(), sendRtpItem.getSsrc(), sendRtpItem.isTcp(),
					sendRtpItem.getLocalPort(), sendRtpItem.getPt(), sendRtpItem.isUsePs(), sendRtpItem.isOnlyAudio());
			redisGbPlayMsgListener.sendMsgForStartSendRtpStream(sendRtpItem.getServerId(), requestPushStreamMsg, jsonObject->{
				startSendRtpStreamHand(evt, sendRtpItem, parentPlatform, jsonObject, param, callIdHeader);
			});
		}else {
			JSONObject startSendRtpStreamResult = zlmServerFactory.startSendRtpStream(mediaInfo, param);
			if (startSendRtpStreamResult != null) {
				startSendRtpStreamHand(evt, sendRtpItem, parentPlatform, startSendRtpStreamResult, param, callIdHeader);
			}
		}
>>>>>>> 0aada74b
	}

	private JSONObject sendRtp(SendRtpItem sendRtpItem, MediaServerItem mediaInfo, Map<String, Object> param){
		JSONObject startSendRtpStreamResult = null;
		if (sendRtpItem.getLocalPort() != 0) {
			if (sendRtpItem.isTcpActive()) {
				startSendRtpStreamResult = zlmServerFactory.startSendRtpPassive(mediaInfo, param);
			}else {
				param.put("dst_url", sendRtpItem.getIp());
				param.put("dst_port", sendRtpItem.getPort());
				startSendRtpStreamResult = zlmServerFactory.startSendRtpStream(mediaInfo, param);
			}
		}else {
			if (sendRtpItem.isTcpActive()) {
				startSendRtpStreamResult = zlmServerFactory.startSendRtpPassive(mediaInfo, param);
			}else {
				param.put("dst_url", sendRtpItem.getIp());
				param.put("dst_port", sendRtpItem.getPort());
				startSendRtpStreamResult = zlmServerFactory.startSendRtpStream(mediaInfo, param);
			}
		}
		return startSendRtpStreamResult;

	}

}<|MERGE_RESOLUTION|>--- conflicted
+++ resolved
@@ -98,16 +98,20 @@
 			logger.warn("[收到ACK]：未找到来自{}，目标为({})的推流信息",fromUserId, toUserId);
 			return;
 		}
-<<<<<<< HEAD
-        // tcp主动时，此时是级联下级平台，在回复200ok时，本地已经请求zlm开启监听，跳过下面步骤
-        if (sendRtpItem.isTcpActive()) {
-            return;
-        }
-		logger.info("[收到ACK]：rtp/{}开始级推流, 目标={}:{}，SSRC={}, RTCP={}", sendRtpItem.getStream(),
-				sendRtpItem.getIp(), sendRtpItem.getPort(), sendRtpItem.getSsrc(), sendRtpItem.isRtcp());
-		// 取消设置的超时任务
-		dynamicTask.stop(callIdHeader.getCallId());
+		// tcp主动时，此时是级联下级平台，在回复200ok时，本地已经请求zlm开启监听，跳过下面步骤
+		if (sendRtpItem.isTcpActive()) {
+			logger.info("收到ACK，rtp/{} TCP主动方式后续处理", sendRtpItem.getStreamId());
+			return;
+		}
+		String is_Udp = sendRtpItem.isTcp() ? "0" : "1";
 		MediaServerItem mediaInfo = mediaServerService.getOne(sendRtpItem.getMediaServerId());
+		logger.info("收到ACK，rtp/{}开始向上级推流, 目标={}:{}，SSRC={}, 协议:{}",
+				sendRtpItem.getStream(),
+				sendRtpItem.getIp(),
+				sendRtpItem.getPort(),
+				sendRtpItem.getSsrc(),
+				sendRtpItem.isTcp()?(sendRtpItem.isTcpActive()?"TCP主动":"TCP被动"):"UDP"
+		);
 		ParentPlatform parentPlatform = storager.queryParentPlatByServerGBId(fromUserId);
 
 		if (parentPlatform != null) {
@@ -150,22 +154,6 @@
 
 	private Map<String, Object> getSendRtpParam(SendRtpItem sendRtpItem) {
 		String isUdp = sendRtpItem.isTcp() ? "0" : "1";
-=======
-		// tcp主动时，此时是级联下级平台，在回复200ok时，本地已经请求zlm开启监听，跳过下面步骤
-		if (sendRtpItem.isTcpActive()) {
-			logger.info("收到ACK，rtp/{} TCP主动方式后续处理", sendRtpItem.getStreamId());
-			return;
-		}
-		String is_Udp = sendRtpItem.isTcp() ? "0" : "1";
-		MediaServerItem mediaInfo = mediaServerService.getOne(sendRtpItem.getMediaServerId());
-		logger.info("收到ACK，rtp/{}开始向上级推流, 目标={}:{}，SSRC={}, 协议:{}",
-				sendRtpItem.getStreamId(),
-				sendRtpItem.getIp(),
-				sendRtpItem.getPort(),
-				sendRtpItem.getSsrc(),
-				sendRtpItem.isTcp()?(sendRtpItem.isTcpActive()?"TCP主动":"TCP被动"):"UDP"
-		);
->>>>>>> 0aada74b
 		Map<String, Object> param = new HashMap<>(12);
 		param.put("vhost","__defaultVhost__");
 		param.put("app",sendRtpItem.getApp());
@@ -182,24 +170,7 @@
 			// udp模式下开启rtcp保活
 			param.put("udp_rtcp_timeout", sendRtpItem.isRtcp()? "1":"0");
 		}
-<<<<<<< HEAD
 		return param;
-=======
-		if (mediaInfo == null) {
-			RequestPushStreamMsg requestPushStreamMsg = RequestPushStreamMsg.getInstance(
-					sendRtpItem.getMediaServerId(), sendRtpItem.getApp(), sendRtpItem.getStreamId(),
-					sendRtpItem.getIp(), sendRtpItem.getPort(), sendRtpItem.getSsrc(), sendRtpItem.isTcp(),
-					sendRtpItem.getLocalPort(), sendRtpItem.getPt(), sendRtpItem.isUsePs(), sendRtpItem.isOnlyAudio());
-			redisGbPlayMsgListener.sendMsgForStartSendRtpStream(sendRtpItem.getServerId(), requestPushStreamMsg, jsonObject->{
-				startSendRtpStreamHand(evt, sendRtpItem, parentPlatform, jsonObject, param, callIdHeader);
-			});
-		}else {
-			JSONObject startSendRtpStreamResult = zlmServerFactory.startSendRtpStream(mediaInfo, param);
-			if (startSendRtpStreamResult != null) {
-				startSendRtpStreamHand(evt, sendRtpItem, parentPlatform, startSendRtpStreamResult, param, callIdHeader);
-			}
-		}
->>>>>>> 0aada74b
 	}
 
 	private JSONObject sendRtp(SendRtpItem sendRtpItem, MediaServerItem mediaInfo, Map<String, Object> param){
