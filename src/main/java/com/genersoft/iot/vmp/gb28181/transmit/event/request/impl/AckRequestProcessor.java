package com.genersoft.iot.vmp.gb28181.transmit.event.request.impl;

import com.alibaba.fastjson.JSONObject;
import com.genersoft.iot.vmp.conf.DynamicTask;
import com.genersoft.iot.vmp.gb28181.bean.*;
import com.genersoft.iot.vmp.gb28181.session.AudioBroadcastManager;
import com.genersoft.iot.vmp.gb28181.bean.ParentPlatform;
import com.genersoft.iot.vmp.gb28181.bean.SendRtpItem;
import com.genersoft.iot.vmp.gb28181.transmit.SIPProcessorObserver;
import com.genersoft.iot.vmp.gb28181.transmit.cmd.ISIPCommander;
import com.genersoft.iot.vmp.gb28181.transmit.cmd.ISIPCommanderForPlatform;
import com.genersoft.iot.vmp.gb28181.transmit.event.request.ISIPRequestProcessor;
import com.genersoft.iot.vmp.gb28181.transmit.event.request.SIPRequestProcessorParent;
import com.genersoft.iot.vmp.media.zlm.ZlmHttpHookSubscribe;
import com.genersoft.iot.vmp.media.zlm.ZLMRTPServerFactory;
import com.genersoft.iot.vmp.media.zlm.dto.MediaServerItem;
import com.genersoft.iot.vmp.service.IMediaServerService;
import com.genersoft.iot.vmp.service.bean.RequestPushStreamMsg;
import com.genersoft.iot.vmp.service.impl.RedisGbPlayMsgListener;
import com.genersoft.iot.vmp.storager.IRedisCatchStorage;
import com.genersoft.iot.vmp.storager.IVideoManagerStorage;
import gov.nist.javax.sip.message.SIPRequest;
import gov.nist.javax.sip.stack.SIPDialog;
import com.genersoft.iot.vmp.utils.SerializeUtils;
import org.slf4j.Logger;
import org.slf4j.LoggerFactory;
import org.springframework.beans.factory.InitializingBean;
import org.springframework.beans.factory.annotation.Autowired;
import org.springframework.stereotype.Component;

import javax.sip.*;
import javax.sip.address.SipURI;
import javax.sip.header.CallIdHeader;
import javax.sip.header.FromHeader;
import javax.sip.header.HeaderAddress;
import java.text.ParseException;
import java.util.*;

/**
 * SIP命令类型： ACK请求
 * @author lin
 */
@Component
public class AckRequestProcessor extends SIPRequestProcessorParent implements InitializingBean, ISIPRequestProcessor {

	private Logger logger = LoggerFactory.getLogger(AckRequestProcessor.class);
	private final String method = "ACK";

	@Autowired
	private SIPProcessorObserver sipProcessorObserver;

	@Override
	public void afterPropertiesSet() throws Exception {
		// 添加消息处理的订阅
		sipProcessorObserver.addRequestProcessor(method, this);
	}

	@Autowired
    private IRedisCatchStorage redisCatchStorage;

	@Autowired
	private IVideoManagerStorage storager;

	@Autowired
	private ZLMRTPServerFactory zlmrtpServerFactory;

	@Autowired
	private IMediaServerService mediaServerService;

	@Autowired
	private ZlmHttpHookSubscribe subscribe;

	@Autowired
	private DynamicTask dynamicTask;

	@Autowired
	private ISIPCommander cmder;

	@Autowired
	private ISIPCommanderForPlatform commanderForPlatform;

	@Autowired
	private AudioBroadcastManager audioBroadcastManager;

	@Autowired
	private RedisGbPlayMsgListener redisGbPlayMsgListener;


	/**   
	 * 处理  ACK请求
	 * 
	 * @param evt
	 */
	@Override
	public void process(RequestEvent evt) {
		Dialog dialog = evt.getDialog();
		CallIdHeader callIdHeader = (CallIdHeader) evt.getRequest().getHeader(CallIdHeader.NAME);
		if (dialog == null) {
			return;
		}
		if (dialog.getState() == DialogState.CONFIRMED) {
			String platformGbId = ((SipURI) ((HeaderAddress) evt.getRequest().getHeader(FromHeader.NAME)).getAddress().getURI()).getUser();
			logger.info("ACK请求： platformGbId->{}", platformGbId);
			ParentPlatform parentPlatform = storager.queryParentPlatByServerGBId(platformGbId);
			// 取消设置的超时任务
			dynamicTask.stop(callIdHeader.getCallId());
//			String channelId = ((SipURI) ((HeaderAddress) evt.getRequest().getHeader(ToHeader.NAME)).getAddress().getURI()).getUser();
			SendRtpItem sendRtpItem = redisCatchStorage.querySendRTPServer(platformGbId, null, null, callIdHeader.getCallId());
			String is_Udp = sendRtpItem.isTcp() ? "0" : "1";
			MediaServerItem mediaInfo = mediaServerService.getOne(sendRtpItem.getMediaServerId());
			logger.info("[收到ACK]，开始使用{}向上级推流 {}/{}->{}:{}({})", sendRtpItem.isTcp() ? "TCP" : "UDP",
					sendRtpItem.getApp(), sendRtpItem.getStreamId(),
					sendRtpItem.getIp(), sendRtpItem.getPort(),
					sendRtpItem.getSsrc());
			Map<String, Object> param = new HashMap<>();
			param.put("vhost", "__defaultVhost__");
			param.put("app", sendRtpItem.getApp());
			param.put("stream", sendRtpItem.getStreamId());
			param.put("ssrc", sendRtpItem.getSsrc());
			param.put("src_port", sendRtpItem.getLocalPort());
			param.put("pt", sendRtpItem.getPt());
			param.put("use_ps", sendRtpItem.isUsePs() ? "1" : "0");
			param.put("only_audio", sendRtpItem.isOnlyAudio() ? "1" : "0");
<<<<<<< HEAD
			JSONObject jsonObject;
			if (sendRtpItem.isTcpActive()) {
				jsonObject = zlmrtpServerFactory.startSendRtpPassive(mediaInfo, param);
			} else {
				param.put("is_udp", is_Udp);
				param.put("dst_url", sendRtpItem.getIp());
				param.put("dst_port", sendRtpItem.getPort());
				jsonObject = zlmrtpServerFactory.startSendRtpStream(mediaInfo, param);
=======
			if (!sendRtpItem.isTcp() && parentPlatform.isRtcp()) {
				// 开启rtcp保活
				param.put("udp_rtcp_timeout", "1");
			}

			if (mediaInfo == null) {
				RequestPushStreamMsg requestPushStreamMsg = RequestPushStreamMsg.getInstance(
						sendRtpItem.getMediaServerId(), sendRtpItem.getApp(), sendRtpItem.getStreamId(),
						sendRtpItem.getIp(), sendRtpItem.getPort(), sendRtpItem.getSsrc(), sendRtpItem.isTcp(),
						sendRtpItem.getLocalPort(), sendRtpItem.getPt(), sendRtpItem.isUsePs(), sendRtpItem.isOnlyAudio());
				redisGbPlayMsgListener.sendMsgForStartSendRtpStream(sendRtpItem.getServerId(), requestPushStreamMsg, jsonObject->{
					startSendRtpStreamHand(evt, sendRtpItem, parentPlatform, jsonObject, param, callIdHeader);
				});
			}else {
				JSONObject jsonObject = zlmrtpServerFactory.startSendRtpStream(mediaInfo, param);
				startSendRtpStreamHand(evt, sendRtpItem, parentPlatform, jsonObject, param, callIdHeader);
>>>>>>> 60c4f767
			}

			if (jsonObject == null) {
				logger.error("RTP推流失败: 请检查ZLM服务");
			} else if (jsonObject.getInteger("code") == 0) {

				if (sendRtpItem.isOnlyAudio()) {
					AudioBroadcastCatch audioBroadcastCatch = audioBroadcastManager.get(sendRtpItem.getDeviceId(), sendRtpItem.getChannelId());
					audioBroadcastCatch.setStatus(AudioBroadcastCatchStatus.Ok);
					audioBroadcastCatch.setDialog((SIPDialog) evt.getDialog());
					audioBroadcastCatch.setRequest((SIPRequest) evt.getRequest());
					audioBroadcastManager.update(audioBroadcastCatch);
					String waiteStreamTimeoutTaskKey = "waite-stream-" + audioBroadcastCatch.getDeviceId() + audioBroadcastCatch.getChannelId();
					dynamicTask.stop(waiteStreamTimeoutTaskKey);
				}
				logger.info("RTP推流成功[ {}/{} ]，{}->{}:{}, ", param.get("app"), param.get("stream"), jsonObject.getString("local_port"), param.get("dst_url"), param.get("dst_port"));
			} else {
				logger.error("RTP推流失败: {}, 参数：{}", jsonObject.getString("msg"), JSONObject.toJSON(param));
				if (sendRtpItem.isOnlyAudio()) {
					// 语音对讲
					try {
						cmder.streamByeCmd((SIPDialog) evt.getDialog(), sendRtpItem.getChannelId(), (SIPRequest) evt.getRequest(), null);
					} catch (SipException e) {
						throw new RuntimeException(e);
					} catch (ParseException e) {
						throw new RuntimeException(e);
					} catch (InvalidArgumentException e) {
						throw new RuntimeException(e);
					}
				} else {
					// 向上级平台
					commanderForPlatform.streamByeCmd(parentPlatform, callIdHeader.getCallId());
				}
				if (mediaInfo == null) {
					RequestPushStreamMsg requestPushStreamMsg = RequestPushStreamMsg.getInstance(
							sendRtpItem.getMediaServerId(), sendRtpItem.getApp(), sendRtpItem.getStreamId(),
							sendRtpItem.getIp(), sendRtpItem.getPort(), sendRtpItem.getSsrc(), sendRtpItem.isTcp(),
							sendRtpItem.getLocalPort(), sendRtpItem.getPt(), sendRtpItem.isUsePs(), sendRtpItem.isOnlyAudio());
					redisGbPlayMsgListener.sendMsgForStartSendRtpStream(sendRtpItem.getServerId(), requestPushStreamMsg, json -> {
						startSendRtpStreamHand(evt, sendRtpItem, parentPlatform, json, param, callIdHeader);
					});
				} else {
					JSONObject startSendRtpStreamResult = zlmrtpServerFactory.startSendRtpStream(mediaInfo, param);
					startSendRtpStreamHand(evt, sendRtpItem, parentPlatform, startSendRtpStreamResult, param, callIdHeader);
				}


			}
		}
	}
	private void startSendRtpStreamHand(RequestEvent evt, SendRtpItem sendRtpItem, ParentPlatform parentPlatform,
										JSONObject jsonObject, Map<String, Object> param, CallIdHeader callIdHeader) {
		if (jsonObject == null) {
			logger.error("RTP推流失败: 请检查ZLM服务");
		} else if (jsonObject.getInteger("code") == 0) {
			logger.info("RTP推流成功[ {}/{} ]，{}->{}:{}, " ,param.get("app"), param.get("stream"), jsonObject.getString("local_port"), param.get("dst_url"), param.get("dst_port"));
			byte[] dialogByteArray = SerializeUtils.serialize(evt.getDialog());
			sendRtpItem.setDialog(dialogByteArray);
			byte[] transactionByteArray = SerializeUtils.serialize(evt.getServerTransaction());
			sendRtpItem.setTransaction(transactionByteArray);
			redisCatchStorage.updateSendRTPSever(sendRtpItem);
		} else {
			logger.error("RTP推流失败: {}, 参数：{}",jsonObject.getString("msg"),JSONObject.toJSON(param));
			if (sendRtpItem.isOnlyAudio()) {
				// TODO 可能是语音对讲
			}else {
				// 向上级平台
				commanderForPlatform.streamByeCmd(parentPlatform, callIdHeader.getCallId());
			}
		}
	}
}<|MERGE_RESOLUTION|>--- conflicted
+++ resolved
@@ -121,7 +121,10 @@
 			param.put("pt", sendRtpItem.getPt());
 			param.put("use_ps", sendRtpItem.isUsePs() ? "1" : "0");
 			param.put("only_audio", sendRtpItem.isOnlyAudio() ? "1" : "0");
-<<<<<<< HEAD
+			if (!sendRtpItem.isTcp() && parentPlatform.isRtcp()) {
+				// 开启rtcp保活
+				param.put("udp_rtcp_timeout", "1");
+			}
 			JSONObject jsonObject;
 			if (sendRtpItem.isTcpActive()) {
 				jsonObject = zlmrtpServerFactory.startSendRtpPassive(mediaInfo, param);
@@ -130,24 +133,6 @@
 				param.put("dst_url", sendRtpItem.getIp());
 				param.put("dst_port", sendRtpItem.getPort());
 				jsonObject = zlmrtpServerFactory.startSendRtpStream(mediaInfo, param);
-=======
-			if (!sendRtpItem.isTcp() && parentPlatform.isRtcp()) {
-				// 开启rtcp保活
-				param.put("udp_rtcp_timeout", "1");
-			}
-
-			if (mediaInfo == null) {
-				RequestPushStreamMsg requestPushStreamMsg = RequestPushStreamMsg.getInstance(
-						sendRtpItem.getMediaServerId(), sendRtpItem.getApp(), sendRtpItem.getStreamId(),
-						sendRtpItem.getIp(), sendRtpItem.getPort(), sendRtpItem.getSsrc(), sendRtpItem.isTcp(),
-						sendRtpItem.getLocalPort(), sendRtpItem.getPt(), sendRtpItem.isUsePs(), sendRtpItem.isOnlyAudio());
-				redisGbPlayMsgListener.sendMsgForStartSendRtpStream(sendRtpItem.getServerId(), requestPushStreamMsg, jsonObject->{
-					startSendRtpStreamHand(evt, sendRtpItem, parentPlatform, jsonObject, param, callIdHeader);
-				});
-			}else {
-				JSONObject jsonObject = zlmrtpServerFactory.startSendRtpStream(mediaInfo, param);
-				startSendRtpStreamHand(evt, sendRtpItem, parentPlatform, jsonObject, param, callIdHeader);
->>>>>>> 60c4f767
 			}
 
 			if (jsonObject == null) {
