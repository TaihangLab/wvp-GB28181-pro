package com.genersoft.iot.vmp.gb28181.transmit.cmd.impl;

import com.genersoft.iot.vmp.common.InviteSessionType;
import com.genersoft.iot.vmp.common.StreamInfo;
import com.genersoft.iot.vmp.conf.SipConfig;
import com.genersoft.iot.vmp.conf.UserSetting;
import com.genersoft.iot.vmp.conf.exception.SsrcTransactionNotFoundException;
import com.genersoft.iot.vmp.gb28181.SipLayer;
import com.genersoft.iot.vmp.gb28181.bean.Device;
import com.genersoft.iot.vmp.gb28181.bean.DeviceAlarm;
import com.genersoft.iot.vmp.gb28181.bean.SsrcTransaction;
import com.genersoft.iot.vmp.gb28181.event.SipSubscribe;
import com.genersoft.iot.vmp.gb28181.session.VideoStreamSessionManager;
import com.genersoft.iot.vmp.gb28181.transmit.SIPSender;
import com.genersoft.iot.vmp.gb28181.transmit.cmd.ISIPCommander;
import com.genersoft.iot.vmp.gb28181.transmit.cmd.SIPRequestHeaderProvider;
import com.genersoft.iot.vmp.gb28181.utils.NumericUtil;
import com.genersoft.iot.vmp.gb28181.utils.SipUtils;
import com.genersoft.iot.vmp.media.zlm.ZlmHttpHookSubscribe;
import com.genersoft.iot.vmp.media.zlm.dto.HookSubscribeFactory;
import com.genersoft.iot.vmp.media.zlm.dto.HookSubscribeForStreamChange;
import com.genersoft.iot.vmp.media.zlm.dto.MediaServerItem;
import com.genersoft.iot.vmp.media.zlm.dto.hook.HookParam;
import com.genersoft.iot.vmp.service.IMediaServerService;
import com.genersoft.iot.vmp.service.bean.SSRCInfo;
import com.genersoft.iot.vmp.utils.DateUtil;
import gov.nist.javax.sip.message.SIPRequest;
import gov.nist.javax.sip.message.SIPResponse;
import org.slf4j.Logger;
import org.slf4j.LoggerFactory;
import org.springframework.beans.factory.annotation.Autowired;
import org.springframework.context.annotation.DependsOn;
import org.springframework.stereotype.Component;
import org.springframework.util.ObjectUtils;

import javax.sip.InvalidArgumentException;
import javax.sip.ResponseEvent;
import javax.sip.SipException;
import javax.sip.SipFactory;
import javax.sip.header.CallIdHeader;
import javax.sip.message.Request;
import java.text.ParseException;
import java.util.List;

/**
 * @description:设备能力接口，用于定义设备的控制、查询能力
 * @author: swwheihei
 * @date: 2020年5月3日 下午9:22:48
 */
@Component
@DependsOn("sipLayer")
public class SIPCommander implements ISIPCommander {

    private final Logger logger = LoggerFactory.getLogger(SIPCommander.class);

    @Autowired
    private SipConfig sipConfig;

    @Autowired
    private SipLayer sipLayer;

    @Autowired
    private SIPSender sipSender;
    
    @Autowired
    private SIPRequestHeaderProvider headerProvider;

    @Autowired
    private VideoStreamSessionManager streamSession;

    @Autowired
    private UserSetting userSetting;

    @Autowired
    private ZlmHttpHookSubscribe subscribe;



    @Autowired
    private IMediaServerService mediaServerService;


    /**
     * 云台方向放控制，使用配置文件中的默认镜头移动速度
     *
     * @param device    控制设备
     * @param channelId 预览通道
     * @param leftRight 镜头左移右移 0:停止 1:左移 2:右移
     * @param upDown    镜头上移下移 0:停止 1:上移 2:下移
     */
    @Override
    public void ptzdirectCmd(Device device, String channelId, int leftRight, int upDown) throws InvalidArgumentException, ParseException, SipException {
        ptzCmd(device, channelId, leftRight, upDown, 0, sipConfig.getPtzSpeed(), 0);
    }

    /**
     * 云台方向放控制
     *
     * @param device    控制设备
     * @param channelId 预览通道
     * @param leftRight 镜头左移右移 0:停止 1:左移 2:右移
     * @param upDown    镜头上移下移 0:停止 1:上移 2:下移
     * @param moveSpeed 镜头移动速度
     */
    @Override
    public void ptzdirectCmd(Device device, String channelId, int leftRight, int upDown, int moveSpeed) throws InvalidArgumentException, ParseException, SipException {
        ptzCmd(device, channelId, leftRight, upDown, 0, moveSpeed, 0);
    }

    /**
     * 云台缩放控制，使用配置文件中的默认镜头缩放速度
     *
     * @param device    控制设备
     * @param channelId 预览通道
     * @param inOut     镜头放大缩小 0:停止 1:缩小 2:放大
     */
    @Override
    public void ptzZoomCmd(Device device, String channelId, int inOut) throws InvalidArgumentException, ParseException, SipException {
        ptzCmd(device, channelId, 0, 0, inOut, 0, sipConfig.getPtzSpeed());
    }

    /**
     * 云台缩放控制
     *
     * @param device    控制设备
     * @param channelId 预览通道
     * @param inOut     镜头放大缩小 0:停止 1:缩小 2:放大
     * @param zoomSpeed 镜头缩放速度
     */
    @Override
    public void ptzZoomCmd(Device device, String channelId, int inOut, int zoomSpeed) throws InvalidArgumentException, ParseException, SipException {
        ptzCmd(device, channelId, 0, 0, inOut, 0, zoomSpeed);
    }

    /**
     * 云台指令码计算
     *
     * @param cmdCode      指令码
     * @param parameter1   数据1
     * @param parameter2   数据2
     * @param combineCode2 组合码2
     */
    public static String frontEndCmdString(int cmdCode, int parameter1, int parameter2, int combineCode2) {
        StringBuilder builder = new StringBuilder("A50F01");
        String strTmp;
        strTmp = String.format("%02X", cmdCode);
        builder.append(strTmp, 0, 2);
        strTmp = String.format("%02X", parameter1);
        builder.append(strTmp, 0, 2);
        strTmp = String.format("%02X", parameter2);
        builder.append(strTmp, 0, 2);
        //优化zoom变倍速率
        if ((combineCode2 > 0) && (combineCode2 <16))
        {
            combineCode2 = 16;
        }
        strTmp = String.format("%X", combineCode2);
        builder.append(strTmp, 0, 1).append("0");
        //计算校验码
        int checkCode = (0XA5 + 0X0F + 0X01 + cmdCode + parameter1 + parameter2 + (combineCode2 & 0XF0)) % 0X100;
        strTmp = String.format("%02X", checkCode);
        builder.append(strTmp, 0, 2);
        return builder.toString();
    }

    /**
     * 云台控制，支持方向与缩放控制
     *
     * @param device    控制设备
     * @param channelId 预览通道
     * @param leftRight 镜头左移右移 0:停止 1:左移 2:右移
     * @param upDown    镜头上移下移 0:停止 1:上移 2:下移
     * @param inOut     镜头放大缩小 0:停止 1:缩小 2:放大
     * @param moveSpeed 镜头移动速度
     * @param zoomSpeed 镜头缩放速度
     */
    @Override
    public void ptzCmd(Device device, String channelId, int leftRight, int upDown, int inOut, int moveSpeed,
                       int zoomSpeed) throws InvalidArgumentException, SipException, ParseException {
        String cmdStr = SipUtils.cmdString(leftRight, upDown, inOut, moveSpeed, zoomSpeed);
        StringBuilder ptzXml = new StringBuilder(200);
        String charset = device.getCharset();
        ptzXml.append("<?xml version=\"1.0\" encoding=\"" + charset + "\"?>\r\n");
        ptzXml.append("<Control>\r\n");
        ptzXml.append("<CmdType>DeviceControl</CmdType>\r\n");
        ptzXml.append("<SN>" + (int) ((Math.random() * 9 + 1) * 100000) + "</SN>\r\n");
        ptzXml.append("<DeviceID>" + channelId + "</DeviceID>\r\n");
        ptzXml.append("<PTZCmd>" + cmdStr + "</PTZCmd>\r\n");
        ptzXml.append("<Info>\r\n");
        ptzXml.append("<ControlPriority>5</ControlPriority>\r\n");
        ptzXml.append("</Info>\r\n");
        ptzXml.append("</Control>\r\n");
        
        Request request = headerProvider.createMessageRequest(device, ptzXml.toString(), SipUtils.getNewViaTag(), SipUtils.getNewFromTag(), null, sipSender.getNewCallIdHeader(sipLayer.getLocalIp(device.getLocalIp()),device.getTransport()));

        sipSender.transmitRequest(sipLayer.getLocalIp(device.getLocalIp()),request);
    }

    /**
     * 前端控制，包括PTZ指令、FI指令、预置位指令、巡航指令、扫描指令和辅助开关指令
     *
     * @param device       控制设备
     * @param channelId    预览通道
     * @param cmdCode      指令码
     * @param parameter1   数据1
     * @param parameter2   数据2
     * @param combineCode2 组合码2
     */
    @Override
    public void frontEndCmd(Device device, String channelId, int cmdCode, int parameter1, int parameter2, int combineCode2) throws SipException, InvalidArgumentException, ParseException {

        String cmdStr = frontEndCmdString(cmdCode, parameter1, parameter2, combineCode2);
        StringBuffer ptzXml = new StringBuffer(200);
        String charset = device.getCharset();
        ptzXml.append("<?xml version=\"1.0\" encoding=\"" + charset + "\"?>\r\n");
        ptzXml.append("<Control>\r\n");
        ptzXml.append("<CmdType>DeviceControl</CmdType>\r\n");
        ptzXml.append("<SN>" + (int) ((Math.random() * 9 + 1) * 100000) + "</SN>\r\n");
        ptzXml.append("<DeviceID>" + channelId + "</DeviceID>\r\n");
        ptzXml.append("<PTZCmd>" + cmdStr + "</PTZCmd>\r\n");
        ptzXml.append("<Info>\r\n");
        ptzXml.append("<ControlPriority>5</ControlPriority>\r\n");
        ptzXml.append("</Info>\r\n");
        ptzXml.append("</Control>\r\n");




        SIPRequest request = (SIPRequest) headerProvider.createMessageRequest(device, ptzXml.toString(), SipUtils.getNewViaTag(), SipUtils.getNewFromTag(), null,sipSender.getNewCallIdHeader(sipLayer.getLocalIp(device.getLocalIp()),device.getTransport()));
        sipSender.transmitRequest(sipLayer.getLocalIp(device.getLocalIp()),request);

    }

    /**
     * 前端控制指令（用于转发上级指令）
     *
     * @param device    控制设备
     * @param channelId 预览通道
     * @param cmdString 前端控制指令串
     */
    @Override
    public void fronEndCmd(Device device, String channelId, String cmdString, SipSubscribe.Event errorEvent, SipSubscribe.Event okEvent) throws InvalidArgumentException, SipException, ParseException {

        StringBuffer ptzXml = new StringBuffer(200);
        String charset = device.getCharset();
        ptzXml.append("<?xml version=\"1.0\" encoding=\"" + charset + "\"?>\r\n");
        ptzXml.append("<Control>\r\n");
        ptzXml.append("<CmdType>DeviceControl</CmdType>\r\n");
        ptzXml.append("<SN>" + (int) ((Math.random() * 9 + 1) * 100000) + "</SN>\r\n");
        ptzXml.append("<DeviceID>" + channelId + "</DeviceID>\r\n");
        ptzXml.append("<PTZCmd>" + cmdString + "</PTZCmd>\r\n");
        ptzXml.append("<Info>\r\n");
        ptzXml.append("<ControlPriority>5</ControlPriority>\r\n");
        ptzXml.append("</Info>\r\n");
        ptzXml.append("</Control>\r\n");
        
        
        Request request = headerProvider.createMessageRequest(device, ptzXml.toString(), SipUtils.getNewViaTag(), SipUtils.getNewFromTag(), null,sipSender.getNewCallIdHeader(sipLayer.getLocalIp(device.getLocalIp()),device.getTransport()));
        sipSender.transmitRequest(sipLayer.getLocalIp(device.getLocalIp()),request, errorEvent, okEvent);

    }

    /**
     * 请求预览视频流
     *
     * @param device     视频设备
     * @param channelId  预览通道
     * @param event      hook订阅
     * @param errorEvent sip错误订阅
     */
    @Override
    public void playStreamCmd(MediaServerItem mediaServerItem, SSRCInfo ssrcInfo, Device device, String channelId,
                              ZlmHttpHookSubscribe.Event event, SipSubscribe.Event okEvent, SipSubscribe.Event errorEvent) throws InvalidArgumentException, SipException, ParseException {
        String stream = ssrcInfo.getStream();

        if (device == null) {
            return;
        }

        logger.info("{} 分配的ZLM为: {} [{}:{}]", stream, mediaServerItem.getId(), mediaServerItem.getSdpIp(), ssrcInfo.getPort());
        HookSubscribeForStreamChange hookSubscribe = HookSubscribeFactory.on_stream_changed("rtp", stream, true, "rtsp", mediaServerItem.getId());
        subscribe.addSubscribe(hookSubscribe, (MediaServerItem mediaServerItemInUse, HookParam hookParam) -> {
            if (event != null) {
                event.response(mediaServerItemInUse, hookParam);
                subscribe.removeSubscribe(hookSubscribe);
            }
        });
        String sdpIp;
        if (!ObjectUtils.isEmpty(device.getSdpIp())) {
            sdpIp = device.getSdpIp();
        }else {
            sdpIp = mediaServerItem.getSdpIp();
        }
        StringBuffer content = new StringBuffer(200);
        content.append("v=0\r\n");
        content.append("o=" + channelId + " 0 0 IN IP4 " + sdpIp + "\r\n");
        content.append("s=Play\r\n");
        content.append("c=IN IP4 " + sdpIp + "\r\n");
        content.append("t=0 0\r\n");

        if (userSetting.isSeniorSdp()) {
            if ("TCP-PASSIVE".equalsIgnoreCase(device.getStreamMode())) {
                content.append("m=video " + ssrcInfo.getPort() + " TCP/RTP/AVP 96 126 125 99 34 98 97\r\n");
            } else if ("TCP-ACTIVE".equalsIgnoreCase(device.getStreamMode())) {
                content.append("m=video " + ssrcInfo.getPort() + " TCP/RTP/AVP 96 126 125 99 34 98 97\r\n");
            } else if ("UDP".equalsIgnoreCase(device.getStreamMode())) {
                content.append("m=video " + ssrcInfo.getPort() + " RTP/AVP 96 126 125 99 34 98 97\r\n");
            }
            content.append("a=recvonly\r\n");
            content.append("a=rtpmap:96 PS/90000\r\n");
            content.append("a=fmtp:126 profile-level-id=42e01e\r\n");
            content.append("a=rtpmap:126 H264/90000\r\n");
            content.append("a=rtpmap:125 H264S/90000\r\n");
            content.append("a=fmtp:125 profile-level-id=42e01e\r\n");
            content.append("a=rtpmap:99 H265/90000\r\n");
            content.append("a=rtpmap:98 H264/90000\r\n");
            content.append("a=rtpmap:97 MPEG4/90000\r\n");
            if ("TCP-PASSIVE".equalsIgnoreCase(device.getStreamMode())) { // tcp被动模式
                content.append("a=setup:passive\r\n");
                content.append("a=connection:new\r\n");
            } else if ("TCP-ACTIVE".equalsIgnoreCase(device.getStreamMode())) { // tcp主动模式
                content.append("a=setup:active\r\n");
                content.append("a=connection:new\r\n");
            }
        } else {
            if ("TCP-PASSIVE".equalsIgnoreCase(device.getStreamMode())) {
                content.append("m=video " + ssrcInfo.getPort() + " TCP/RTP/AVP 96 97 98 99\r\n");
            } else if ("TCP-ACTIVE".equalsIgnoreCase(device.getStreamMode())) {
                content.append("m=video " + ssrcInfo.getPort() + " TCP/RTP/AVP 96 97 98 99\r\n");
            } else if ("UDP".equalsIgnoreCase(device.getStreamMode())) {
                content.append("m=video " + ssrcInfo.getPort() + " RTP/AVP 96 97 98 99\r\n");
            }
            content.append("a=recvonly\r\n");
            content.append("a=rtpmap:96 PS/90000\r\n");
            content.append("a=rtpmap:98 H264/90000\r\n");
            content.append("a=rtpmap:97 MPEG4/90000\r\n");
            content.append("a=rtpmap:99 H265/90000\r\n");
            if ("TCP-PASSIVE".equalsIgnoreCase(device.getStreamMode())) { // tcp被动模式
                content.append("a=setup:passive\r\n");
                content.append("a=connection:new\r\n");
            } else if ("TCP-ACTIVE".equalsIgnoreCase(device.getStreamMode())) { // tcp主动模式
                content.append("a=setup:active\r\n");
                content.append("a=connection:new\r\n");
            }
        }

        if( device.isSwitchPrimarySubStream() ){
            if("TP-LINK".equals(device.getManufacturer())){
                if (device.isSwitchPrimarySubStream()){
                    content.append("a=streamMode:sub\r\n");
                }else {
                    content.append("a=streamMode:main\r\n");
                }
            }else {
                if (device.isSwitchPrimarySubStream()){
                    content.append("a=streamprofile:1\r\n");
                }else {
                    content.append("a=streamprofile:0\r\n");
                }
            }
        }

        content.append("y=" + ssrcInfo.getSsrc() + "\r\n");//ssrc
        // f字段:f= v/编码格式/分辨率/帧率/码率类型/码率大小a/编码格式/码率大小/采样率
//			content.append("f=v/2/5/25/1/4000a/1/8/1" + "\r\n"); // 未发现支持此特性的设备



        Request request = headerProvider.createInviteRequest(device, channelId, content.toString(), SipUtils.getNewViaTag(), SipUtils.getNewFromTag(), null, ssrcInfo.getSsrc(),sipSender.getNewCallIdHeader(sipLayer.getLocalIp(device.getLocalIp()),device.getTransport()));
        sipSender.transmitRequest(sipLayer.getLocalIp(device.getLocalIp()), request, (e -> {
            streamSession.remove(device.getDeviceId(), channelId, ssrcInfo.getStream());
            mediaServerService.releaseSsrc(mediaServerItem.getId(), ssrcInfo.getSsrc());
            errorEvent.response(e);
        }), e -> {
            ResponseEvent responseEvent = (ResponseEvent) e.event;
            SIPResponse response = (SIPResponse) responseEvent.getResponse();
            String callId = response.getCallIdHeader().getCallId();
            streamSession.put(device.getDeviceId(), channelId, callId, stream, ssrcInfo.getSsrc(), mediaServerItem.getId(), response,
                    InviteSessionType.PLAY);
            okEvent.response(e);
        });
    }

    /**
     * 请求回放视频流
     *
     * @param device    视频设备
     * @param channelId 预览通道
     * @param startTime 开始时间,格式要求：yyyy-MM-dd HH:mm:ss
     * @param endTime   结束时间,格式要求：yyyy-MM-dd HH:mm:ss
     */
    @Override
    public void playbackStreamCmd(MediaServerItem mediaServerItem, SSRCInfo ssrcInfo, Device device, String channelId,
                                  String startTime, String endTime, ZlmHttpHookSubscribe.Event hookEvent,
                                  SipSubscribe.Event okEvent, SipSubscribe.Event errorEvent) throws InvalidArgumentException, SipException, ParseException {


        logger.info("{} 分配的ZLM为: {} [{}:{}]", ssrcInfo.getStream(), mediaServerItem.getId(), mediaServerItem.getSdpIp(), ssrcInfo.getPort());
        String sdpIp;
        if (!ObjectUtils.isEmpty(device.getSdpIp())) {
            sdpIp = device.getSdpIp();
        }else {
            sdpIp = mediaServerItem.getSdpIp();
        }
        StringBuffer content = new StringBuffer(200);
        content.append("v=0\r\n");
        content.append("o=" + channelId + " 0 0 IN IP4 " + sdpIp + "\r\n");
        content.append("s=Playback\r\n");
        content.append("u=" + channelId + ":0\r\n");
        content.append("c=IN IP4 " + sdpIp + "\r\n");
        content.append("t=" + DateUtil.yyyy_MM_dd_HH_mm_ssToTimestamp(startTime) + " "
                + DateUtil.yyyy_MM_dd_HH_mm_ssToTimestamp(endTime) + "\r\n");

        String streamMode = device.getStreamMode();

        if (userSetting.isSeniorSdp()) {
            if ("TCP-PASSIVE".equalsIgnoreCase(streamMode)) {
                content.append("m=video " + ssrcInfo.getPort() + " TCP/RTP/AVP 96 126 125 99 34 98 97\r\n");
            } else if ("TCP-ACTIVE".equalsIgnoreCase(streamMode)) {
                content.append("m=video " + ssrcInfo.getPort() + " TCP/RTP/AVP 96 126 125 99 34 98 97\r\n");
            } else if ("UDP".equalsIgnoreCase(streamMode)) {
                content.append("m=video " + ssrcInfo.getPort() + " RTP/AVP 96 126 125 99 34 98 97\r\n");
            }
            content.append("a=recvonly\r\n");
            content.append("a=rtpmap:96 PS/90000\r\n");
            content.append("a=fmtp:126 profile-level-id=42e01e\r\n");
            content.append("a=rtpmap:126 H264/90000\r\n");
            content.append("a=rtpmap:125 H264S/90000\r\n");
            content.append("a=fmtp:125 profile-level-id=42e01e\r\n");
            content.append("a=rtpmap:99 H265/90000\r\n");
            content.append("a=rtpmap:98 H264/90000\r\n");
            content.append("a=rtpmap:97 MPEG4/90000\r\n");
            if ("TCP-PASSIVE".equalsIgnoreCase(streamMode)) { // tcp被动模式
                content.append("a=setup:passive\r\n");
                content.append("a=connection:new\r\n");
            } else if ("TCP-ACTIVE".equalsIgnoreCase(streamMode)) { // tcp主动模式
                content.append("a=setup:active\r\n");
                content.append("a=connection:new\r\n");
            }
        } else {
            if ("TCP-PASSIVE".equalsIgnoreCase(streamMode)) {
                content.append("m=video " + ssrcInfo.getPort() + " TCP/RTP/AVP 96 97 98 99\r\n");
            } else if ("TCP-ACTIVE".equalsIgnoreCase(streamMode)) {
                content.append("m=video " + ssrcInfo.getPort() + " TCP/RTP/AVP 96 97 98 99\r\n");
            } else if ("UDP".equalsIgnoreCase(streamMode)) {
                content.append("m=video " + ssrcInfo.getPort() + " RTP/AVP 96 97 98 99\r\n");
            }
            content.append("a=recvonly\r\n");
            content.append("a=rtpmap:96 PS/90000\r\n");
            content.append("a=rtpmap:97 MPEG4/90000\r\n");
            content.append("a=rtpmap:98 H264/90000\r\n");
            content.append("a=rtpmap:99 H265/90000\r\n");
            if ("TCP-PASSIVE".equalsIgnoreCase(streamMode)) {
                // tcp被动模式
                content.append("a=setup:passive\r\n");
                content.append("a=connection:new\r\n");
            } else if ("TCP-ACTIVE".equalsIgnoreCase(streamMode)) {
                // tcp主动模式
                content.append("a=setup:active\r\n");
                content.append("a=connection:new\r\n");
            }
        }

        //ssrc
        content.append("y=" + ssrcInfo.getSsrc() + "\r\n");

        HookSubscribeForStreamChange hookSubscribe = HookSubscribeFactory.on_stream_changed("rtp", ssrcInfo.getStream(), true, "rtsp", mediaServerItem.getId());
        // 添加订阅
        subscribe.addSubscribe(hookSubscribe, (MediaServerItem mediaServerItemInUse, HookParam hookParam) -> {
            if (hookEvent != null) {
                hookEvent.response(mediaServerItemInUse, hookParam);
            }
            subscribe.removeSubscribe(hookSubscribe);
        });
        Request request = headerProvider.createPlaybackInviteRequest(device, channelId, content.toString(), SipUtils.getNewViaTag(), SipUtils.getNewFromTag(), null,sipSender.getNewCallIdHeader(sipLayer.getLocalIp(device.getLocalIp()),device.getTransport()), ssrcInfo.getSsrc());

        sipSender.transmitRequest(sipLayer.getLocalIp(device.getLocalIp()), request, errorEvent, event -> {
            ResponseEvent responseEvent = (ResponseEvent) event.event;
            SIPResponse response = (SIPResponse) responseEvent.getResponse();
            streamSession.put(device.getDeviceId(), channelId,sipSender.getNewCallIdHeader(sipLayer.getLocalIp(device.getLocalIp()),device.getTransport()).getCallId(), ssrcInfo.getStream(), ssrcInfo.getSsrc(), mediaServerItem.getId(), response, InviteSessionType.PLAYBACK);
            okEvent.response(event);
        });
    }

    /**
     * 请求历史媒体下载
     *
     * @param device        视频设备
     * @param channelId     预览通道
     * @param startTime     开始时间,格式要求：yyyy-MM-dd HH:mm:ss
     * @param endTime       结束时间,格式要求：yyyy-MM-dd HH:mm:ss
     * @param downloadSpeed 下载倍速参数
     */
    @Override
    public void downloadStreamCmd(MediaServerItem mediaServerItem, SSRCInfo ssrcInfo, Device device, String channelId,
                                  String startTime, String endTime, int downloadSpeed,
                                  ZlmHttpHookSubscribe.Event hookEvent,
                                  SipSubscribe.Event errorEvent,SipSubscribe.Event okEvent) throws InvalidArgumentException, SipException, ParseException {

        logger.info("{} 分配的ZLM为: {} [{}:{}]", ssrcInfo.getStream(), mediaServerItem.getId(), mediaServerItem.getSdpIp(), ssrcInfo.getPort());
        String sdpIp;
        if (!ObjectUtils.isEmpty(device.getSdpIp())) {
            sdpIp = device.getSdpIp();
        }else {
            sdpIp = mediaServerItem.getSdpIp();
        }
        StringBuffer content = new StringBuffer(200);
        content.append("v=0\r\n");
        content.append("o=" + channelId + " 0 0 IN IP4 " + sdpIp + "\r\n");
        content.append("s=Download\r\n");
        content.append("u=" + channelId + ":0\r\n");
        content.append("c=IN IP4 " + sdpIp + "\r\n");
        content.append("t=" + DateUtil.yyyy_MM_dd_HH_mm_ssToTimestamp(startTime) + " "
                + DateUtil.yyyy_MM_dd_HH_mm_ssToTimestamp(endTime) + "\r\n");

        String streamMode = device.getStreamMode().toUpperCase();

        if (userSetting.isSeniorSdp()) {
            if ("TCP-PASSIVE".equals(streamMode)) {
                content.append("m=video " + ssrcInfo.getPort() + " TCP/RTP/AVP 96 126 125 99 34 98 97\r\n");
            } else if ("TCP-ACTIVE".equals(streamMode)) {
                content.append("m=video " + ssrcInfo.getPort() + " TCP/RTP/AVP 96 126 125 99 34 98 97\r\n");
            } else if ("UDP".equals(streamMode)) {
                content.append("m=video " + ssrcInfo.getPort() + " RTP/AVP 96 126 125 99 34 98 97\r\n");
            }
            content.append("a=recvonly\r\n");
            content.append("a=rtpmap:96 PS/90000\r\n");
            content.append("a=fmtp:126 profile-level-id=42e01e\r\n");
            content.append("a=rtpmap:126 H264/90000\r\n");
            content.append("a=rtpmap:125 H264S/90000\r\n");
            content.append("a=fmtp:125 profile-level-id=42e01e\r\n");
            content.append("a=rtpmap:99 MP4V-ES/90000\r\n");
            content.append("a=fmtp:99 profile-level-id=3\r\n");
            content.append("a=rtpmap:98 H264/90000\r\n");
            content.append("a=rtpmap:97 MPEG4/90000\r\n");
            if ("TCP-PASSIVE".equals(streamMode)) { // tcp被动模式
                content.append("a=setup:passive\r\n");
                content.append("a=connection:new\r\n");
            } else if ("TCP-ACTIVE".equals(streamMode)) { // tcp主动模式
                content.append("a=setup:active\r\n");
                content.append("a=connection:new\r\n");
            }
        } else {
            if ("TCP-PASSIVE".equals(streamMode)) {
                content.append("m=video " + ssrcInfo.getPort() + " TCP/RTP/AVP 96 97 98 99\r\n");
            } else if ("TCP-ACTIVE".equals(streamMode)) {
                content.append("m=video " + ssrcInfo.getPort() + " TCP/RTP/AVP 96 97 98 99\r\n");
            } else if ("UDP".equals(streamMode)) {
                content.append("m=video " + ssrcInfo.getPort() + " RTP/AVP 96 97 98 99\r\n");
            }
            content.append("a=recvonly\r\n");
            content.append("a=rtpmap:96 PS/90000\r\n");
            content.append("a=rtpmap:97 MPEG4/90000\r\n");
            content.append("a=rtpmap:98 H264/90000\r\n");
            content.append("a=rtpmap:99 H265/90000\r\n");
            if ("TCP-PASSIVE".equals(streamMode)) { // tcp被动模式
                content.append("a=setup:passive\r\n");
                content.append("a=connection:new\r\n");
            } else if ("TCP-ACTIVE".equals(streamMode)) { // tcp主动模式
                content.append("a=setup:active\r\n");
                content.append("a=connection:new\r\n");
            }
        }
        content.append("a=downloadspeed:" + downloadSpeed + "\r\n");

        content.append("y=" + ssrcInfo.getSsrc() + "\r\n");//ssrc
        logger.debug("此时请求下载信令的ssrc===>{}",ssrcInfo.getSsrc());
        HookSubscribeForStreamChange hookSubscribe = HookSubscribeFactory.on_stream_changed("rtp", ssrcInfo.getStream(), true, "rtsp", mediaServerItem.getId());
        // 添加订阅
        CallIdHeader newCallIdHeader = sipSender.getNewCallIdHeader(sipLayer.getLocalIp(device.getLocalIp()), device.getTransport());
        String callId= newCallIdHeader.getCallId();
        subscribe.addSubscribe(hookSubscribe, (mediaServerItemInUse, hookParam) -> {
            logger.debug("sipc 添加订阅===callId {}",callId);
            hookEvent.response(mediaServerItemInUse, hookParam);
            subscribe.removeSubscribe(hookSubscribe);
            hookSubscribe.getContent().put("regist", false);
            hookSubscribe.getContent().put("schema", "rtsp");
            // 添加流注销的订阅，注销了后向设备发送bye
            subscribe.addSubscribe(hookSubscribe,
                    (mediaServerItemForEnd, hookParam1) -> {
                        logger.info("[录像]下载结束， 发送BYE");
                        try {
                            streamByeCmd(device, channelId, ssrcInfo.getStream(), callId);
                        } catch (InvalidArgumentException | ParseException | SipException |
                                 SsrcTransactionNotFoundException e) {
                            logger.error("[录像]下载结束， 发送BYE失败 {}", e.getMessage());
                        }
                    });
        });

        Request request = headerProvider.createPlaybackInviteRequest(device, channelId, content.toString(), SipUtils.getNewViaTag(), SipUtils.getNewFromTag(), null,newCallIdHeader, ssrcInfo.getSsrc());

        sipSender.transmitRequest(sipLayer.getLocalIp(device.getLocalIp()), request, errorEvent, event -> {
            ResponseEvent responseEvent = (ResponseEvent) event.event;
            SIPResponse response = (SIPResponse) responseEvent.getResponse();
            String contentString =new String(response.getRawContent());
            String ssrc = SipUtils.getSsrcFromSdp(contentString);
            streamSession.put(device.getDeviceId(), channelId, response.getCallIdHeader().getCallId(), ssrcInfo.getStream(), ssrc, mediaServerItem.getId(), response, InviteSessionType.DOWNLOAD);
            okEvent.response(event);
        });
    }

    /**
     * 视频流停止, 不使用回调
     */
    @Override
    public void streamByeCmd(Device device, String channelId, String stream, String callId) throws InvalidArgumentException, ParseException, SipException, SsrcTransactionNotFoundException {
        streamByeCmd(device, channelId, stream, callId, null);
    }

    /**
     * 视频流停止
     */
    @Override
    public void streamByeCmd(Device device, String channelId, String stream, String callId, SipSubscribe.Event okEvent) throws InvalidArgumentException, SipException, ParseException, SsrcTransactionNotFoundException {
<<<<<<< HEAD
        List<SsrcTransaction> ssrcTransactionList = streamSession.getSsrcTransactionForAll(device.getDeviceId(), channelId, callId, stream);
        if (ssrcTransactionList == null || ssrcTransactionList.isEmpty()) {
            logger.info("[发送BYE] 未找到事务信息,设备： device: {}, channel: {}", device.getDeviceId(), channelId);
=======
        if (device == null) {
            logger.warn("[发送BYE] device为null");
            return;
        }
        SsrcTransaction ssrcTransaction = streamSession.getSsrcTransaction(device.getDeviceId(), channelId, callId, stream);
        if (ssrcTransaction == null) {
>>>>>>> 68fbc8fe
            throw new SsrcTransactionNotFoundException(device.getDeviceId(), channelId, callId, stream);
        }

        for (SsrcTransaction ssrcTransaction : ssrcTransactionList) {
            logger.info("[发送BYE] 设备： device: {}, channel: {}, callId: {}", device.getDeviceId(), channelId, ssrcTransaction.getCallId());
            mediaServerService.releaseSsrc(ssrcTransaction.getMediaServerId(), ssrcTransaction.getSsrc());

            mediaServerService.closeRTPServer(ssrcTransaction.getMediaServerId(), ssrcTransaction.getStream());
            streamSession.removeByCallId(ssrcTransaction.getDeviceId(), ssrcTransaction.getChannelId(), ssrcTransaction.getCallId());
            Request byteRequest = headerProvider.createByteRequest(device, channelId, ssrcTransaction.getSipTransactionInfo());
            sipSender.transmitRequest(sipLayer.getLocalIp(device.getLocalIp()), byteRequest, null, okEvent);
        }
    }

    /**
     * 语音广播
     *
     * @param device    视频设备
     * @param channelId 预览通道
     */
    @Override
    public void audioBroadcastCmd(Device device, String channelId) {
    }

    /**
     * 语音广播
     *
     * @param device 视频设备
     */
    @Override
    public void audioBroadcastCmd(Device device) throws InvalidArgumentException, SipException, ParseException {

        StringBuffer broadcastXml = new StringBuffer(200);
        String charset = device.getCharset();
        broadcastXml.append("<?xml version=\"1.0\" encoding=\"" + charset + "\"?>\r\n");
        broadcastXml.append("<Notify>\r\n");
        broadcastXml.append("<CmdType>Broadcast</CmdType>\r\n");
        broadcastXml.append("<SN>" + (int) ((Math.random() * 9 + 1) * 100000) + "</SN>\r\n");
        broadcastXml.append("<SourceID>" + sipConfig.getId() + "</SourceID>\r\n");
        broadcastXml.append("<TargetID>" + device.getDeviceId() + "</TargetID>\r\n");
        broadcastXml.append("</Notify>\r\n");

        

        Request request = headerProvider.createMessageRequest(device, broadcastXml.toString(), SipUtils.getNewViaTag(), SipUtils.getNewFromTag(), null,sipSender.getNewCallIdHeader(sipLayer.getLocalIp(device.getLocalIp()),device.getTransport()));
        sipSender.transmitRequest(sipLayer.getLocalIp(device.getLocalIp()), request);

    }

    @Override
    public void audioBroadcastCmd(Device device, SipSubscribe.Event errorEvent) throws InvalidArgumentException, SipException, ParseException {

        StringBuffer broadcastXml = new StringBuffer(200);
        String charset = device.getCharset();
        broadcastXml.append("<?xml version=\"1.0\" encoding=\"" + charset + "\"?>\r\n");
        broadcastXml.append("<Notify>\r\n");
        broadcastXml.append("<CmdType>Broadcast</CmdType>\r\n");
        broadcastXml.append("<SN>" + (int) ((Math.random() * 9 + 1) * 100000) + "</SN>\r\n");
        broadcastXml.append("<SourceID>" + sipConfig.getId() + "</SourceID>\r\n");
        broadcastXml.append("<TargetID>" + device.getDeviceId() + "</TargetID>\r\n");
        broadcastXml.append("</Notify>\r\n");

        

        Request request = headerProvider.createMessageRequest(device, broadcastXml.toString(), SipUtils.getNewViaTag(), SipUtils.getNewFromTag(), null,sipSender.getNewCallIdHeader(sipLayer.getLocalIp(device.getLocalIp()),device.getTransport()));
        sipSender.transmitRequest(sipLayer.getLocalIp(device.getLocalIp()), request, errorEvent);

    }


    /**
     * 音视频录像控制
     *
     * @param device       视频设备
     * @param channelId    预览通道
     * @param recordCmdStr 录像命令：Record / StopRecord
     */
    @Override
    public void recordCmd(Device device, String channelId, String recordCmdStr, SipSubscribe.Event errorEvent, SipSubscribe.Event okEvent) throws InvalidArgumentException, SipException, ParseException {
        StringBuffer cmdXml = new StringBuffer(200);
        String charset = device.getCharset();
        cmdXml.append("<?xml version=\"1.0\" encoding=\"" + charset + "\"?>\r\n");
        cmdXml.append("<Control>\r\n");
        cmdXml.append("<CmdType>DeviceControl</CmdType>\r\n");
        cmdXml.append("<SN>" + (int) ((Math.random() * 9 + 1) * 100000) + "</SN>\r\n");
        if (ObjectUtils.isEmpty(channelId)) {
            cmdXml.append("<DeviceID>" + device.getDeviceId() + "</DeviceID>\r\n");
        } else {
            cmdXml.append("<DeviceID>" + channelId + "</DeviceID>\r\n");
        }
        cmdXml.append("<RecordCmd>" + recordCmdStr + "</RecordCmd>\r\n");
        cmdXml.append("</Control>\r\n");

        

        Request request = headerProvider.createMessageRequest(device, cmdXml.toString(), null, SipUtils.getNewFromTag(), null,sipSender.getNewCallIdHeader(sipLayer.getLocalIp(device.getLocalIp()),device.getTransport()));
        sipSender.transmitRequest(sipLayer.getLocalIp(device.getLocalIp()), request, errorEvent,okEvent);
    }

    /**
     * 远程启动控制命令
     *
     * @param device 视频设备
     */
    @Override
    public void teleBootCmd(Device device) throws InvalidArgumentException, SipException, ParseException {

        StringBuffer cmdXml = new StringBuffer(200);
        String charset = device.getCharset();
        cmdXml.append("<?xml version=\"1.0\" encoding=\"" + charset + "\"?>\r\n");
        cmdXml.append("<Control>\r\n");
        cmdXml.append("<CmdType>DeviceControl</CmdType>\r\n");
        cmdXml.append("<SN>" + (int) ((Math.random() * 9 + 1) * 100000) + "</SN>\r\n");
        cmdXml.append("<DeviceID>" + device.getDeviceId() + "</DeviceID>\r\n");
        cmdXml.append("<TeleBoot>Boot</TeleBoot>\r\n");
        cmdXml.append("</Control>\r\n");

        

        Request request = headerProvider.createMessageRequest(device, cmdXml.toString(), null, SipUtils.getNewFromTag(), null,sipSender.getNewCallIdHeader(sipLayer.getLocalIp(device.getLocalIp()),device.getTransport()));
        sipSender.transmitRequest(sipLayer.getLocalIp(device.getLocalIp()), request);
    }

    /**
     * 报警布防/撤防命令
     *
     * @param device      视频设备
     * @param guardCmdStr "SetGuard"/"ResetGuard"
     */
    @Override
    public void guardCmd(Device device, String guardCmdStr, SipSubscribe.Event errorEvent, SipSubscribe.Event okEvent) throws InvalidArgumentException, SipException, ParseException {

        StringBuffer cmdXml = new StringBuffer(200);
        String charset = device.getCharset();
        cmdXml.append("<?xml version=\"1.0\" encoding=\"" + charset + "\"?>\r\n");
        cmdXml.append("<Control>\r\n");
        cmdXml.append("<CmdType>DeviceControl</CmdType>\r\n");
        cmdXml.append("<SN>" + (int) ((Math.random() * 9 + 1) * 100000) + "</SN>\r\n");
        cmdXml.append("<DeviceID>" + device.getDeviceId() + "</DeviceID>\r\n");
        cmdXml.append("<GuardCmd>" + guardCmdStr + "</GuardCmd>\r\n");
        cmdXml.append("</Control>\r\n");

        Request request = headerProvider.createMessageRequest(device, cmdXml.toString(), null, SipUtils.getNewFromTag(), null,sipSender.getNewCallIdHeader(sipLayer.getLocalIp(device.getLocalIp()),device.getTransport()));
        sipSender.transmitRequest(sipLayer.getLocalIp(device.getLocalIp()), request, errorEvent,okEvent);
    }

    /**
     * 报警复位命令
     *
     * @param device 视频设备
     */
    @Override
    public void alarmCmd(Device device, String alarmMethod, String alarmType, SipSubscribe.Event errorEvent, SipSubscribe.Event okEvent) throws InvalidArgumentException, SipException, ParseException {

        StringBuffer cmdXml = new StringBuffer(200);
        String charset = device.getCharset();
        cmdXml.append("<?xml version=\"1.0\" encoding=\"" + charset + "\"?>\r\n");
        cmdXml.append("<Control>\r\n");
        cmdXml.append("<CmdType>DeviceControl</CmdType>\r\n");
        cmdXml.append("<SN>" + (int) ((Math.random() * 9 + 1) * 100000) + "</SN>\r\n");
        cmdXml.append("<DeviceID>" + device.getDeviceId() + "</DeviceID>\r\n");
        cmdXml.append("<AlarmCmd>ResetAlarm</AlarmCmd>\r\n");
        if (!ObjectUtils.isEmpty(alarmMethod) || !ObjectUtils.isEmpty(alarmType)) {
            cmdXml.append("<Info>\r\n");
        }
        if (!ObjectUtils.isEmpty(alarmMethod)) {
            cmdXml.append("<AlarmMethod>" + alarmMethod + "</AlarmMethod>\r\n");
        }
        if (!ObjectUtils.isEmpty(alarmType)) {
            cmdXml.append("<AlarmType>" + alarmType + "</AlarmType>\r\n");
        }
        if (!ObjectUtils.isEmpty(alarmMethod) || !ObjectUtils.isEmpty(alarmType)) {
            cmdXml.append("</Info>\r\n");
        }
        cmdXml.append("</Control>\r\n");

        

        Request request = headerProvider.createMessageRequest(device, cmdXml.toString(), null, SipUtils.getNewFromTag(), null,sipSender.getNewCallIdHeader(sipLayer.getLocalIp(device.getLocalIp()),device.getTransport()));
        sipSender.transmitRequest(sipLayer.getLocalIp(device.getLocalIp()), request, errorEvent,okEvent);
    }

    /**
     * 强制关键帧命令,设备收到此命令应立刻发送一个IDR帧
     *
     * @param device    视频设备
     * @param channelId 预览通道
     */
    @Override
    public void iFrameCmd(Device device, String channelId) throws InvalidArgumentException, SipException, ParseException {

        StringBuffer cmdXml = new StringBuffer(200);
        String charset = device.getCharset();
        cmdXml.append("<?xml version=\"1.0\" encoding=\"" + charset + "\"?>\r\n");
        cmdXml.append("<Control>\r\n");
        cmdXml.append("<CmdType>DeviceControl</CmdType>\r\n");
        cmdXml.append("<SN>" + (int) ((Math.random() * 9 + 1) * 100000) + "</SN>\r\n");
        if (ObjectUtils.isEmpty(channelId)) {
            cmdXml.append("<DeviceID>" + device.getDeviceId() + "</DeviceID>\r\n");
        } else {
            cmdXml.append("<DeviceID>" + channelId + "</DeviceID>\r\n");
        }
        cmdXml.append("<IFameCmd>Send</IFameCmd>\r\n");
        cmdXml.append("</Control>\r\n");

        

        Request request = headerProvider.createMessageRequest(device, cmdXml.toString(), null, SipUtils.getNewFromTag(), null,sipSender.getNewCallIdHeader(sipLayer.getLocalIp(device.getLocalIp()),device.getTransport()));
        sipSender.transmitRequest(sipLayer.getLocalIp(device.getLocalIp()), request);
    }

    /**
     * 看守位控制命令
     *
     * @param device      视频设备
     * @param channelId      通道id，非通道则是设备本身
     * @param enabled     看守位使能：1 = 开启，0 = 关闭
     * @param resetTime   自动归位时间间隔，开启看守位时使用，单位:秒(s)
     * @param presetIndex 调用预置位编号，开启看守位时使用，取值范围0~255
     */
    @Override
    public void homePositionCmd(Device device, String channelId, String enabled, String resetTime, String presetIndex, SipSubscribe.Event errorEvent,SipSubscribe.Event okEvent) throws InvalidArgumentException, SipException, ParseException {

        StringBuffer cmdXml = new StringBuffer(200);
        String charset = device.getCharset();
        cmdXml.append("<?xml version=\"1.0\" encoding=\"" + charset + "\"?>\r\n");
        cmdXml.append("<Control>\r\n");
        cmdXml.append("<CmdType>DeviceControl</CmdType>\r\n");
        cmdXml.append("<SN>" + (int) ((Math.random() * 9 + 1) * 100000) + "</SN>\r\n");
        if (ObjectUtils.isEmpty(channelId)) {
            cmdXml.append("<DeviceID>" + device.getDeviceId() + "</DeviceID>\r\n");
        } else {
            cmdXml.append("<DeviceID>" + channelId + "</DeviceID>\r\n");
        }
        cmdXml.append("<HomePosition>\r\n");
        if (NumericUtil.isInteger(enabled) && (!enabled.equals("0"))) {
            cmdXml.append("<Enabled>1</Enabled>\r\n");
            if (NumericUtil.isInteger(resetTime)) {
                cmdXml.append("<ResetTime>" + resetTime + "</ResetTime>\r\n");
            } else {
                cmdXml.append("<ResetTime>0</ResetTime>\r\n");
            }
            if (NumericUtil.isInteger(presetIndex)) {
                cmdXml.append("<PresetIndex>" + presetIndex + "</PresetIndex>\r\n");
            } else {
                cmdXml.append("<PresetIndex>0</PresetIndex>\r\n");
            }
        } else {
            cmdXml.append("<Enabled>0</Enabled>\r\n");
        }
        cmdXml.append("</HomePosition>\r\n");
        cmdXml.append("</Control>\r\n");

        

        Request request = headerProvider.createMessageRequest(device, cmdXml.toString(), null, SipUtils.getNewFromTag(), null,sipSender.getNewCallIdHeader(sipLayer.getLocalIp(device.getLocalIp()),device.getTransport()));
        sipSender.transmitRequest(sipLayer.getLocalIp(device.getLocalIp()), request, errorEvent,okEvent);
    }

    /**
     * 设备配置命令
     *
     * @param device 视频设备
     */
    @Override
    public void deviceConfigCmd(Device device) {
        // TODO Auto-generated method stub
    }

    /**
     * 设备配置命令：basicParam
     *
     * @param device            视频设备
     * @param channelId         通道编码（可选）
     * @param name              设备/通道名称（可选）
     * @param expiration        注册过期时间（可选）
     * @param heartBeatInterval 心跳间隔时间（可选）
     * @param heartBeatCount    心跳超时次数（可选）
     */
    @Override
    public void deviceBasicConfigCmd(Device device, String channelId, String name, String expiration,
                                     String heartBeatInterval, String heartBeatCount, SipSubscribe.Event errorEvent) throws InvalidArgumentException, SipException, ParseException {

        StringBuffer cmdXml = new StringBuffer(200);
        String charset = device.getCharset();
        cmdXml.append("<?xml version=\"1.0\" encoding=\"" + charset + "\"?>\r\n");
        cmdXml.append("<Control>\r\n");
        cmdXml.append("<CmdType>DeviceConfig</CmdType>\r\n");
        cmdXml.append("<SN>" + (int) ((Math.random() * 9 + 1) * 100000) + "</SN>\r\n");
        if (ObjectUtils.isEmpty(channelId)) {
            cmdXml.append("<DeviceID>" + device.getDeviceId() + "</DeviceID>\r\n");
        } else {
            cmdXml.append("<DeviceID>" + channelId + "</DeviceID>\r\n");
        }
        cmdXml.append("<BasicParam>\r\n");
        if (!ObjectUtils.isEmpty(name)) {
            cmdXml.append("<Name>" + name + "</Name>\r\n");
        }
        if (NumericUtil.isInteger(expiration)) {
            if (Integer.valueOf(expiration) > 0) {
                cmdXml.append("<Expiration>" + expiration + "</Expiration>\r\n");
            }
        }
        if (NumericUtil.isInteger(heartBeatInterval)) {
            if (Integer.valueOf(heartBeatInterval) > 0) {
                cmdXml.append("<HeartBeatInterval>" + heartBeatInterval + "</HeartBeatInterval>\r\n");
            }
        }
        if (NumericUtil.isInteger(heartBeatCount)) {
            if (Integer.valueOf(heartBeatCount) > 0) {
                cmdXml.append("<HeartBeatCount>" + heartBeatCount + "</HeartBeatCount>\r\n");
            }
        }
        cmdXml.append("</BasicParam>\r\n");
        cmdXml.append("</Control>\r\n");

        

        Request request = headerProvider.createMessageRequest(device, cmdXml.toString(), null, SipUtils.getNewFromTag(), null,sipSender.getNewCallIdHeader(sipLayer.getLocalIp(device.getLocalIp()),device.getTransport()));
        sipSender.transmitRequest(sipLayer.getLocalIp(device.getLocalIp()), request, errorEvent);
    }

    /**
     * 查询设备状态
     *
     * @param device 视频设备
     */
    @Override
    public void deviceStatusQuery(Device device, SipSubscribe.Event errorEvent) throws InvalidArgumentException, SipException, ParseException {

        String charset = device.getCharset();
        StringBuffer catalogXml = new StringBuffer(200);
        catalogXml.append("<?xml version=\"1.0\" encoding=\"" + charset + "\"?>\r\n");
        catalogXml.append("<Query>\r\n");
        catalogXml.append("<CmdType>DeviceStatus</CmdType>\r\n");
        catalogXml.append("<SN>" + (int) ((Math.random() * 9 + 1) * 100000) + "</SN>\r\n");
        catalogXml.append("<DeviceID>" + device.getDeviceId() + "</DeviceID>\r\n");
        catalogXml.append("</Query>\r\n");

        Request request = headerProvider.createMessageRequest(device, catalogXml.toString(), null, SipUtils.getNewFromTag(), null,sipSender.getNewCallIdHeader(sipLayer.getLocalIp(device.getLocalIp()),device.getTransport()));

        sipSender.transmitRequest(sipLayer.getLocalIp(device.getLocalIp()), request, errorEvent);
    }

    /**
     * 查询设备信息
     *
     * @param device 视频设备
     */
    @Override
    public void deviceInfoQuery(Device device) throws InvalidArgumentException, SipException, ParseException {

        StringBuffer catalogXml = new StringBuffer(200);
        String charset = device.getCharset();
        catalogXml.append("<?xml version=\"1.0\" encoding=\"" + charset + "\"?>\r\n");
        catalogXml.append("<Query>\r\n");
        catalogXml.append("<CmdType>DeviceInfo</CmdType>\r\n");
        catalogXml.append("<SN>" + (int) ((Math.random() * 9 + 1) * 100000) + "</SN>\r\n");
        catalogXml.append("<DeviceID>" + device.getDeviceId() + "</DeviceID>\r\n");
        catalogXml.append("</Query>\r\n");

        

        Request request = headerProvider.createMessageRequest(device, catalogXml.toString(), SipUtils.getNewViaTag(), SipUtils.getNewFromTag(), null,sipSender.getNewCallIdHeader(sipLayer.getLocalIp(device.getLocalIp()),device.getTransport()));

        sipSender.transmitRequest(sipLayer.getLocalIp(device.getLocalIp()), request);

    }

    /**
     * 查询目录列表
     *
     * @param device 视频设备
     */
    @Override
    public void catalogQuery(Device device, int sn, SipSubscribe.Event errorEvent) throws SipException, InvalidArgumentException, ParseException {

        StringBuffer catalogXml = new StringBuffer(200);
        String charset = device.getCharset();
        catalogXml.append("<?xml version=\"1.0\" encoding=\"" + charset + "\"?>\r\n");
        catalogXml.append("<Query>\r\n");
        catalogXml.append("  <CmdType>Catalog</CmdType>\r\n");
        catalogXml.append("  <SN>" + sn + "</SN>\r\n");
        catalogXml.append("  <DeviceID>" + device.getDeviceId() + "</DeviceID>\r\n");
        catalogXml.append("</Query>\r\n");

        

        Request request = headerProvider.createMessageRequest(device, catalogXml.toString(), SipUtils.getNewViaTag(), SipUtils.getNewFromTag(), null,sipSender.getNewCallIdHeader(sipLayer.getLocalIp(device.getLocalIp()),device.getTransport()));

        sipSender.transmitRequest(sipLayer.getLocalIp(device.getLocalIp()), request, errorEvent);
    }

    /**
     * 查询录像信息
     *
     * @param device    视频设备
     * @param startTime 开始时间,格式要求：yyyy-MM-dd HH:mm:ss
     * @param endTime   结束时间,格式要求：yyyy-MM-dd HH:mm:ss
     */
    @Override
    public void recordInfoQuery(Device device, String channelId, String startTime, String endTime, int sn, Integer secrecy, String type, SipSubscribe.Event okEvent, SipSubscribe.Event errorEvent) throws InvalidArgumentException, SipException, ParseException {
        if (secrecy == null) {
            secrecy = 0;
        }
        if (type == null) {
            type = "all";
        }

        StringBuffer recordInfoXml = new StringBuffer(200);
        String charset = device.getCharset();
        recordInfoXml.append("<?xml version=\"1.0\" encoding=\"" + charset + "\"?>\r\n");
        recordInfoXml.append("<Query>\r\n");
        recordInfoXml.append("<CmdType>RecordInfo</CmdType>\r\n");
        recordInfoXml.append("<SN>" + sn + "</SN>\r\n");
        recordInfoXml.append("<DeviceID>" + channelId + "</DeviceID>\r\n");
        if (startTime != null) {
            recordInfoXml.append("<StartTime>" + DateUtil.yyyy_MM_dd_HH_mm_ssToISO8601(startTime) + "</StartTime>\r\n");
        }
        if (endTime != null) {
            recordInfoXml.append("<EndTime>" + DateUtil.yyyy_MM_dd_HH_mm_ssToISO8601(endTime) + "</EndTime>\r\n");
        }
        if (secrecy != null) {
            recordInfoXml.append("<Secrecy> " + secrecy + " </Secrecy>\r\n");
        }
        if (type != null) {
            // 大华NVR要求必须增加一个值为all的文本元素节点Type
            recordInfoXml.append("<Type>" + type + "</Type>\r\n");
        }
        recordInfoXml.append("</Query>\r\n");

        

        Request request = headerProvider.createMessageRequest(device, recordInfoXml.toString(),
                SipUtils.getNewViaTag(), SipUtils.getNewFromTag(), null,sipSender.getNewCallIdHeader(sipLayer.getLocalIp(device.getLocalIp()),device.getTransport()));

        sipSender.transmitRequest(sipLayer.getLocalIp(device.getLocalIp()), request, errorEvent, okEvent);
    }

    /**
     * 查询报警信息
     *
     * @param device        视频设备
     * @param startPriority 报警起始级别（可选）
     * @param endPriority   报警终止级别（可选）
     * @param alarmMethod   报警方式条件（可选）
     * @param alarmType     报警类型
     * @param startTime     报警发生起始时间（可选）
     * @param endTime       报警发生终止时间（可选）
     * @return true = 命令发送成功
     */
    @Override
    public void alarmInfoQuery(Device device, String startPriority, String endPriority, String alarmMethod, String alarmType,
                               String startTime, String endTime, SipSubscribe.Event errorEvent) throws InvalidArgumentException, SipException, ParseException {

        StringBuffer cmdXml = new StringBuffer(200);
        String charset = device.getCharset();
        cmdXml.append("<?xml version=\"1.0\" encoding=\"" + charset + "\"?>\r\n");
        cmdXml.append("<Query>\r\n");
        cmdXml.append("<CmdType>Alarm</CmdType>\r\n");
        cmdXml.append("<SN>" + (int) ((Math.random() * 9 + 1) * 100000) + "</SN>\r\n");
        cmdXml.append("<DeviceID>" + device.getDeviceId() + "</DeviceID>\r\n");
        if (!ObjectUtils.isEmpty(startPriority)) {
            cmdXml.append("<StartAlarmPriority>" + startPriority + "</StartAlarmPriority>\r\n");
        }
        if (!ObjectUtils.isEmpty(endPriority)) {
            cmdXml.append("<EndAlarmPriority>" + endPriority + "</EndAlarmPriority>\r\n");
        }
        if (!ObjectUtils.isEmpty(alarmMethod)) {
            cmdXml.append("<AlarmMethod>" + alarmMethod + "</AlarmMethod>\r\n");
        }
        if (!ObjectUtils.isEmpty(alarmType)) {
            cmdXml.append("<AlarmType>" + alarmType + "</AlarmType>\r\n");
        }
        if (!ObjectUtils.isEmpty(startTime)) {
            cmdXml.append("<StartAlarmTime>" + startTime + "</StartAlarmTime>\r\n");
        }
        if (!ObjectUtils.isEmpty(endTime)) {
            cmdXml.append("<EndAlarmTime>" + endTime + "</EndAlarmTime>\r\n");
        }
        cmdXml.append("</Query>\r\n");

        

        Request request = headerProvider.createMessageRequest(device, cmdXml.toString(), null, SipUtils.getNewFromTag(), null,sipSender.getNewCallIdHeader(sipLayer.getLocalIp(device.getLocalIp()),device.getTransport()));
        sipSender.transmitRequest(sipLayer.getLocalIp(device.getLocalIp()), request, errorEvent);
    }

    /**
     * 查询设备配置
     *
     * @param device     视频设备
     * @param channelId  通道编码（可选）
     * @param configType 配置类型：
     */
    @Override
    public void deviceConfigQuery(Device device, String channelId, String configType, SipSubscribe.Event errorEvent) throws InvalidArgumentException, SipException, ParseException {

        StringBuffer cmdXml = new StringBuffer(200);
        String charset = device.getCharset();
        cmdXml.append("<?xml version=\"1.0\" encoding=\"" + charset + "\"?>\r\n");
        cmdXml.append("<Query>\r\n");
        cmdXml.append("<CmdType>ConfigDownload</CmdType>\r\n");
        cmdXml.append("<SN>" + (int) ((Math.random() * 9 + 1) * 100000) + "</SN>\r\n");
        if (ObjectUtils.isEmpty(channelId)) {
            cmdXml.append("<DeviceID>" + device.getDeviceId() + "</DeviceID>\r\n");
        } else {
            cmdXml.append("<DeviceID>" + channelId + "</DeviceID>\r\n");
        }
        cmdXml.append("<ConfigType>" + configType + "</ConfigType>\r\n");
        cmdXml.append("</Query>\r\n");

        

        Request request = headerProvider.createMessageRequest(device, cmdXml.toString(), null, SipUtils.getNewFromTag(), null,sipSender.getNewCallIdHeader(sipLayer.getLocalIp(device.getLocalIp()),device.getTransport()));
        sipSender.transmitRequest(sipLayer.getLocalIp(device.getLocalIp()), request, errorEvent);
    }

    /**
     * 查询设备预置位置
     *
     * @param device 视频设备
     */
    @Override
    public void presetQuery(Device device, String channelId, SipSubscribe.Event errorEvent) throws InvalidArgumentException, SipException, ParseException {

        StringBuffer cmdXml = new StringBuffer(200);
        String charset = device.getCharset();
        cmdXml.append("<?xml version=\"1.0\" encoding=\"" + charset + "\"?>\r\n");
        cmdXml.append("<Query>\r\n");
        cmdXml.append("<CmdType>PresetQuery</CmdType>\r\n");
        cmdXml.append("<SN>" + (int) ((Math.random() * 9 + 1) * 100000) + "</SN>\r\n");
        if (ObjectUtils.isEmpty(channelId)) {
            cmdXml.append("<DeviceID>" + device.getDeviceId() + "</DeviceID>\r\n");
        } else {
            cmdXml.append("<DeviceID>" + channelId + "</DeviceID>\r\n");
        }
        cmdXml.append("</Query>\r\n");


        Request request = headerProvider.createMessageRequest(device, cmdXml.toString(), null, SipUtils.getNewFromTag(), null,sipSender.getNewCallIdHeader(sipLayer.getLocalIp(device.getLocalIp()),device.getTransport()));
        sipSender.transmitRequest(sipLayer.getLocalIp(device.getLocalIp()), request, errorEvent);
    }

    /**
     * 查询移动设备位置数据
     *
     * @param device 视频设备
     */
    @Override
    public void mobilePostitionQuery(Device device, SipSubscribe.Event errorEvent) throws InvalidArgumentException, SipException, ParseException {

        StringBuffer mobilePostitionXml = new StringBuffer(200);
        String charset = device.getCharset();
        mobilePostitionXml.append("<?xml version=\"1.0\" encoding=\"" + charset + "\"?>\r\n");
        mobilePostitionXml.append("<Query>\r\n");
        mobilePostitionXml.append("<CmdType>MobilePosition</CmdType>\r\n");
        mobilePostitionXml.append("<SN>" + (int) ((Math.random() * 9 + 1) * 100000) + "</SN>\r\n");
        mobilePostitionXml.append("<DeviceID>" + device.getDeviceId() + "</DeviceID>\r\n");
        mobilePostitionXml.append("<Interval>60</Interval>\r\n");
        mobilePostitionXml.append("</Query>\r\n");

        

        Request request = headerProvider.createMessageRequest(device, mobilePostitionXml.toString(), SipUtils.getNewViaTag(), SipUtils.getNewFromTag(), null,sipSender.getNewCallIdHeader(sipLayer.getLocalIp(device.getLocalIp()),device.getTransport()));

        sipSender.transmitRequest(sipLayer.getLocalIp(device.getLocalIp()), request, errorEvent);

    }

    /**
     * 订阅、取消订阅移动位置
     *
     * @param device 视频设备
     * @return true = 命令发送成功
     */
    @Override
    public SIPRequest mobilePositionSubscribe(Device device, SIPRequest requestOld, SipSubscribe.Event okEvent, SipSubscribe.Event errorEvent) throws InvalidArgumentException, SipException, ParseException {

        StringBuffer subscribePostitionXml = new StringBuffer(200);
        String charset = device.getCharset();
        subscribePostitionXml.append("<?xml version=\"1.0\" encoding=\"" + charset + "\"?>\r\n");
        subscribePostitionXml.append("<Query>\r\n");
        subscribePostitionXml.append("<CmdType>MobilePosition</CmdType>\r\n");
        subscribePostitionXml.append("<SN>" + (int) ((Math.random() * 9 + 1) * 100000) + "</SN>\r\n");
        subscribePostitionXml.append("<DeviceID>" + device.getDeviceId() + "</DeviceID>\r\n");
        if (device.getSubscribeCycleForMobilePosition() > 0) {
            subscribePostitionXml.append("<Interval>" + device.getMobilePositionSubmissionInterval() + "</Interval>\r\n");
        }
        subscribePostitionXml.append("</Query>\r\n");

        CallIdHeader callIdHeader;

        if (requestOld != null) {
            callIdHeader = SipFactory.getInstance().createHeaderFactory().createCallIdHeader(requestOld.getCallIdHeader().getCallId());
        } else {
            callIdHeader = sipSender.getNewCallIdHeader(sipLayer.getLocalIp(device.getLocalIp()),device.getTransport());
        }
        SIPRequest request = (SIPRequest) headerProvider.createSubscribeRequest(device, subscribePostitionXml.toString(), requestOld, device.getSubscribeCycleForMobilePosition(), "presence",callIdHeader); //Position;id=" + tm.substring(tm.length() - 4));

        sipSender.transmitRequest(sipLayer.getLocalIp(device.getLocalIp()), request, errorEvent, okEvent);
        return request;
    }

    /**
     * 订阅、取消订阅报警信息
     *
     * @param device        视频设备
     * @param expires       订阅过期时间（0 = 取消订阅）
     * @param startPriority 报警起始级别（可选）
     * @param endPriority   报警终止级别（可选）
     * @param alarmMethod   报警方式条件（可选）
     * @param alarmType     报警类型
     * @param startTime     报警发生起始时间（可选）
     * @param endTime       报警发生终止时间（可选）
     * @return true = 命令发送成功
     */
    @Override
    public void alarmSubscribe(Device device, int expires, String startPriority, String endPriority, String alarmMethod, String startTime, String endTime) throws InvalidArgumentException, SipException, ParseException {

        StringBuffer cmdXml = new StringBuffer(200);
        String charset = device.getCharset();
        cmdXml.append("<?xml version=\"1.0\" encoding=\"" + charset + "\"?>\r\n");
        cmdXml.append("<Query>\r\n");
        cmdXml.append("<CmdType>Alarm</CmdType>\r\n");
        cmdXml.append("<SN>" + (int) ((Math.random() * 9 + 1) * 100000) + "</SN>\r\n");
        cmdXml.append("<DeviceID>" + device.getDeviceId() + "</DeviceID>\r\n");
        if (!ObjectUtils.isEmpty(startPriority)) {
            cmdXml.append("<StartAlarmPriority>" + startPriority + "</StartAlarmPriority>\r\n");
        }
        if (!ObjectUtils.isEmpty(endPriority)) {
            cmdXml.append("<EndAlarmPriority>" + endPriority + "</EndAlarmPriority>\r\n");
        }
        if (!ObjectUtils.isEmpty(alarmMethod)) {
            cmdXml.append("<AlarmMethod>" + alarmMethod + "</AlarmMethod>\r\n");
        }
        if (!ObjectUtils.isEmpty(startTime)) {
            cmdXml.append("<StartAlarmTime>" + startTime + "</StartAlarmTime>\r\n");
        }
        if (!ObjectUtils.isEmpty(endTime)) {
            cmdXml.append("<EndAlarmTime>" + endTime + "</EndAlarmTime>\r\n");
        }
        cmdXml.append("</Query>\r\n");

        

        Request request = headerProvider.createSubscribeRequest(device, cmdXml.toString(), null, expires, "presence",sipSender.getNewCallIdHeader(sipLayer.getLocalIp(device.getLocalIp()),device.getTransport()));
        sipSender.transmitRequest(sipLayer.getLocalIp(device.getLocalIp()), request);

    }

    @Override
    public SIPRequest catalogSubscribe(Device device, SIPRequest requestOld, SipSubscribe.Event okEvent, SipSubscribe.Event errorEvent) throws InvalidArgumentException, SipException, ParseException {

        StringBuffer cmdXml = new StringBuffer(200);
        String charset = device.getCharset();
        cmdXml.append("<?xml version=\"1.0\" encoding=\"" + charset + "\"?>\r\n");
        cmdXml.append("<Query>\r\n");
        cmdXml.append("<CmdType>Catalog</CmdType>\r\n");
        cmdXml.append("<SN>" + (int) ((Math.random() * 9 + 1) * 100000) + "</SN>\r\n");
        cmdXml.append("<DeviceID>" + device.getDeviceId() + "</DeviceID>\r\n");
        cmdXml.append("</Query>\r\n");

        CallIdHeader callIdHeader;

        if (requestOld != null) {
            callIdHeader = SipFactory.getInstance().createHeaderFactory().createCallIdHeader(requestOld.getCallIdHeader().getCallId());
        } else {
            callIdHeader = sipSender.getNewCallIdHeader(sipLayer.getLocalIp(device.getLocalIp()),device.getTransport());
        }

        // 有效时间默认为60秒以上
        SIPRequest request = (SIPRequest) headerProvider.createSubscribeRequest(device, cmdXml.toString(), requestOld, device.getSubscribeCycleForCatalog(), "Catalog",
                callIdHeader);
        sipSender.transmitRequest(sipLayer.getLocalIp(device.getLocalIp()), request, errorEvent, okEvent);
        return request;
    }

    @Override
    public void dragZoomCmd(Device device, String channelId, String cmdString) throws InvalidArgumentException, SipException, ParseException {

        StringBuffer dragXml = new StringBuffer(200);
        String charset = device.getCharset();
        dragXml.append("<?xml version=\"1.0\" encoding=\"" + charset + "\"?>\r\n");
        dragXml.append("<Control>\r\n");
        dragXml.append("<CmdType>DeviceControl</CmdType>\r\n");
        dragXml.append("<SN>" + (int) ((Math.random() * 9 + 1) * 100000) + "</SN>\r\n");
        if (ObjectUtils.isEmpty(channelId)) {
            dragXml.append("<DeviceID>" + device.getDeviceId() + "</DeviceID>\r\n");
        } else {
            dragXml.append("<DeviceID>" + channelId + "</DeviceID>\r\n");
        }
        dragXml.append(cmdString);
        dragXml.append("</Control>\r\n");
        
        Request request = headerProvider.createMessageRequest(device, dragXml.toString(), SipUtils.getNewViaTag(), SipUtils.getNewFromTag(), null,sipSender.getNewCallIdHeader(sipLayer.getLocalIp(device.getLocalIp()),device.getTransport()));
        logger.debug("拉框信令： " + request.toString());
        sipSender.transmitRequest(sipLayer.getLocalIp(device.getLocalIp()),request);
    }


    


    /**
     * 回放暂停
     */
    @Override
    public void playPauseCmd(Device device, StreamInfo streamInfo) throws InvalidArgumentException, ParseException, SipException {
        StringBuffer content = new StringBuffer(200);
        content.append("PAUSE RTSP/1.0\r\n");
        content.append("CSeq: " + getInfoCseq() + "\r\n");
        content.append("PauseTime: now\r\n");

        playbackControlCmd(device, streamInfo, content.toString(), null, null);
    }


    /**
     * 回放恢复
     */
    @Override
    public void playResumeCmd(Device device, StreamInfo streamInfo) throws InvalidArgumentException, ParseException, SipException {
        StringBuffer content = new StringBuffer(200);
        content.append("PLAY RTSP/1.0\r\n");
        content.append("CSeq: " + getInfoCseq() + "\r\n");
        content.append("Range: npt=now-\r\n");

        playbackControlCmd(device, streamInfo, content.toString(), null, null);
    }

    /**
     * 回放拖动播放
     */
    @Override
    public void playSeekCmd(Device device, StreamInfo streamInfo, long seekTime) throws InvalidArgumentException, ParseException, SipException {
        StringBuffer content = new StringBuffer(200);
        content.append("PLAY RTSP/1.0\r\n");
        content.append("CSeq: " + getInfoCseq() + "\r\n");
        content.append("Range: npt=" + Math.abs(seekTime) + "-\r\n");

        playbackControlCmd(device, streamInfo, content.toString(), null, null);
    }

    /**
     * 回放倍速播放
     */
    @Override
    public void playSpeedCmd(Device device, StreamInfo streamInfo, Double speed) throws InvalidArgumentException, ParseException, SipException {
        StringBuffer content = new StringBuffer(200);
        content.append("PLAY RTSP/1.0\r\n");
        content.append("CSeq: " + getInfoCseq() + "\r\n");
        content.append("Scale: " + String.format("%.6f", speed) + "\r\n");

        playbackControlCmd(device, streamInfo, content.toString(), null, null);
    }

    private int getInfoCseq() {
        return (int) ((Math.random() * 9 + 1) * Math.pow(10, 8));
    }

    @Override
    public void playbackControlCmd(Device device, StreamInfo streamInfo, String content, SipSubscribe.Event errorEvent, SipSubscribe.Event okEvent) throws SipException, InvalidArgumentException, ParseException {

        SsrcTransaction ssrcTransaction = streamSession.getSsrcTransaction(device.getDeviceId(), streamInfo.getChannelId(), null, streamInfo.getStream());
        if (ssrcTransaction == null) {
            logger.info("[回放控制]未找到视频流信息，设备：{}, 流ID: {}", device.getDeviceId(), streamInfo.getStream());
            return;
        }

        SIPRequest request = headerProvider.createInfoRequest(device, streamInfo.getChannelId(), content.toString(), ssrcTransaction.getSipTransactionInfo());
        if (request == null) {
            logger.info("[回放控制]构建Request信息失败，设备：{}, 流ID: {}", device.getDeviceId(), streamInfo.getStream());
            return;
        }

        sipSender.transmitRequest(sipLayer.getLocalIp(device.getLocalIp()), request, errorEvent, okEvent);
    }

    @Override
    public void sendAlarmMessage(Device device, DeviceAlarm deviceAlarm) throws InvalidArgumentException, SipException, ParseException {
        if (device == null) {
            return;
        }
        logger.info("[发送报警通知]设备： {}/{}->{},{}", device.getDeviceId(), deviceAlarm.getChannelId(),
                deviceAlarm.getLongitude(), deviceAlarm.getLatitude());

        String characterSet = device.getCharset();
        StringBuffer deviceStatusXml = new StringBuffer(600);
        deviceStatusXml.append("<?xml version=\"1.0\" encoding=\"" + characterSet + "\"?>\r\n");
        deviceStatusXml.append("<Notify>\r\n");
        deviceStatusXml.append("<CmdType>Alarm</CmdType>\r\n");
        deviceStatusXml.append("<SN>" + (int) ((Math.random() * 9 + 1) * 100000) + "</SN>\r\n");
        deviceStatusXml.append("<DeviceID>" + deviceAlarm.getChannelId() + "</DeviceID>\r\n");
        deviceStatusXml.append("<AlarmPriority>" + deviceAlarm.getAlarmPriority() + "</AlarmPriority>\r\n");
        deviceStatusXml.append("<AlarmMethod>" + deviceAlarm.getAlarmMethod() + "</AlarmMethod>\r\n");
        deviceStatusXml.append("<AlarmTime>" + DateUtil.yyyy_MM_dd_HH_mm_ssToISO8601(deviceAlarm.getAlarmTime()) + "</AlarmTime>\r\n");
        deviceStatusXml.append("<AlarmDescription>" + deviceAlarm.getAlarmDescription() + "</AlarmDescription>\r\n");
        deviceStatusXml.append("<Longitude>" + deviceAlarm.getLongitude() + "</Longitude>\r\n");
        deviceStatusXml.append("<Latitude>" + deviceAlarm.getLatitude() + "</Latitude>\r\n");
        deviceStatusXml.append("<info>\r\n");
        deviceStatusXml.append("<AlarmType>" + deviceAlarm.getAlarmType() + "</AlarmType>\r\n");
        deviceStatusXml.append("</info>\r\n");
        deviceStatusXml.append("</Notify>\r\n");

        
        Request request = headerProvider.createMessageRequest(device, deviceStatusXml.toString(), SipUtils.getNewViaTag(), SipUtils.getNewFromTag(), null,sipSender.getNewCallIdHeader(sipLayer.getLocalIp(device.getLocalIp()),device.getTransport()));
        sipSender.transmitRequest(sipLayer.getLocalIp(device.getLocalIp()),request);


    }
}<|MERGE_RESOLUTION|>--- conflicted
+++ resolved
@@ -613,18 +613,13 @@
      */
     @Override
     public void streamByeCmd(Device device, String channelId, String stream, String callId, SipSubscribe.Event okEvent) throws InvalidArgumentException, SipException, ParseException, SsrcTransactionNotFoundException {
-<<<<<<< HEAD
+        if (device == null) {
+            logger.warn("[发送BYE] device为null");
+            return;
+        }
         List<SsrcTransaction> ssrcTransactionList = streamSession.getSsrcTransactionForAll(device.getDeviceId(), channelId, callId, stream);
         if (ssrcTransactionList == null || ssrcTransactionList.isEmpty()) {
             logger.info("[发送BYE] 未找到事务信息,设备： device: {}, channel: {}", device.getDeviceId(), channelId);
-=======
-        if (device == null) {
-            logger.warn("[发送BYE] device为null");
-            return;
-        }
-        SsrcTransaction ssrcTransaction = streamSession.getSsrcTransaction(device.getDeviceId(), channelId, callId, stream);
-        if (ssrcTransaction == null) {
->>>>>>> 68fbc8fe
             throw new SsrcTransactionNotFoundException(device.getDeviceId(), channelId, callId, stream);
         }
 
