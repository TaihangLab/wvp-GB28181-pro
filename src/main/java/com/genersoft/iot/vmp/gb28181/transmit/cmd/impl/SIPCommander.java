package com.genersoft.iot.vmp.gb28181.transmit.cmd.impl;

import com.alibaba.fastjson.JSONObject;
import com.genersoft.iot.vmp.common.StreamInfo;
import com.genersoft.iot.vmp.conf.SipConfig;
import com.genersoft.iot.vmp.conf.UserSetup;
import com.genersoft.iot.vmp.gb28181.bean.Device;
import com.genersoft.iot.vmp.gb28181.bean.SsrcTransaction;
import com.genersoft.iot.vmp.gb28181.event.SipSubscribe;
import com.genersoft.iot.vmp.gb28181.session.VideoStreamSessionManager;
import com.genersoft.iot.vmp.gb28181.transmit.cmd.ISIPCommander;
import com.genersoft.iot.vmp.gb28181.transmit.cmd.SIPRequestHeaderProvider;
import com.genersoft.iot.vmp.gb28181.utils.DateUtil;
import com.genersoft.iot.vmp.gb28181.utils.NumericUtil;
import com.genersoft.iot.vmp.media.zlm.ZLMHttpHookSubscribe;
import com.genersoft.iot.vmp.media.zlm.dto.MediaServerItem;
import com.genersoft.iot.vmp.service.IMediaServerService;
import com.genersoft.iot.vmp.service.bean.SSRCInfo;
import com.genersoft.iot.vmp.storager.IRedisCatchStorage;
import com.genersoft.iot.vmp.storager.IVideoManagerStorager;
import gov.nist.javax.sip.SipProviderImpl;
import gov.nist.javax.sip.SipStackImpl;
import gov.nist.javax.sip.message.SIPRequest;
import gov.nist.javax.sip.stack.SIPDialog;
import org.slf4j.Logger;
import org.slf4j.LoggerFactory;
import org.springframework.beans.factory.annotation.Autowired;
import org.springframework.beans.factory.annotation.Qualifier;
import org.springframework.context.annotation.DependsOn;
import org.springframework.stereotype.Component;
import org.springframework.util.StringUtils;

import javax.sip.*;
import javax.sip.address.SipURI;
import javax.sip.header.CallIdHeader;
import javax.sip.header.ViaHeader;
import javax.sip.message.Request;
import java.lang.reflect.Field;
import java.text.ParseException;
import java.util.HashSet;

/**    
 * @description:设备能力接口，用于定义设备的控制、查询能力   
 * @author: swwheihei
 * @date:   2020年5月3日 下午9:22:48     
 */
@Component
@DependsOn("sipLayer")
public class SIPCommander implements ISIPCommander {

	private final Logger logger = LoggerFactory.getLogger(SIPCommander.class);
	
	@Autowired
	private SipConfig sipConfig;

	@Autowired
	@Qualifier(value="tcpSipProvider")
	private SipProviderImpl tcpSipProvider;

	@Autowired
	@Qualifier(value="udpSipProvider")
	private SipProviderImpl udpSipProvider;

	@Autowired
	private SIPRequestHeaderProvider headerProvider;
	
	@Autowired
	private VideoStreamSessionManager streamSession;

	@Autowired
	private IVideoManagerStorager storager;

	@Autowired
	private IRedisCatchStorage redisCatchStorage;

	@Autowired
	private UserSetup userSetup;

	@Autowired
	private ZLMHttpHookSubscribe subscribe;

	@Autowired
	private SipSubscribe sipSubscribe;

	@Autowired
	private IMediaServerService mediaServerService;


	/**
	 * 云台方向放控制，使用配置文件中的默认镜头移动速度
	 * 
	 * @param device  控制设备
	 * @param channelId  预览通道
	 * @param leftRight  镜头左移右移 0:停止 1:左移 2:右移
     * @param upDown     镜头上移下移 0:停止 1:上移 2:下移
	 */
	@Override
	public boolean ptzdirectCmd(Device device, String channelId, int leftRight, int upDown) {
		return ptzCmd(device, channelId, leftRight, upDown, 0, sipConfig.getPtzSpeed(), 0);
	}

	/**
	 * 云台方向放控制
	 * 
	 * @param device  控制设备
	 * @param channelId  预览通道
	 * @param leftRight  镜头左移右移 0:停止 1:左移 2:右移
     * @param upDown     镜头上移下移 0:停止 1:上移 2:下移
     * @param moveSpeed  镜头移动速度
	 */
	@Override
	public boolean ptzdirectCmd(Device device, String channelId, int leftRight, int upDown, int moveSpeed) {
		return ptzCmd(device, channelId, leftRight, upDown, 0, moveSpeed, 0);
	}

	/**
	 * 云台缩放控制，使用配置文件中的默认镜头缩放速度
	 * 
	 * @param device  控制设备
	 * @param channelId  预览通道
     * @param inOut      镜头放大缩小 0:停止 1:缩小 2:放大
	 */  
	@Override
	public boolean ptzZoomCmd(Device device, String channelId, int inOut) {
		return ptzCmd(device, channelId, 0, 0, inOut, 0, sipConfig.getPtzSpeed());
	}

	/**
	 * 云台缩放控制
	 * 
	 * @param device  控制设备
	 * @param channelId  预览通道
     * @param inOut      镜头放大缩小 0:停止 1:缩小 2:放大
     * @param zoomSpeed  镜头缩放速度
	 */ 
	@Override
	public boolean ptzZoomCmd(Device device, String channelId, int inOut, int zoomSpeed) {
		return ptzCmd(device, channelId, 0, 0, inOut, 0, zoomSpeed);
	}
  
   /**
	* 云台指令码计算 
	*
    * @param leftRight  镜头左移右移 0:停止 1:左移 2:右移
    * @param upDown     镜头上移下移 0:停止 1:上移 2:下移
    * @param inOut      镜头放大缩小 0:停止 1:缩小 2:放大
    * @param moveSpeed  镜头移动速度 默认 0XFF (0-255)
    * @param zoomSpeed  镜头缩放速度 默认 0X1 (0-255)
    */
    public static String cmdString(int leftRight, int upDown, int inOut, int moveSpeed, int zoomSpeed) {
		int cmdCode = 0;
		if (leftRight == 2) {
			cmdCode|=0x01;		// 右移
		} else if(leftRight == 1) {
			cmdCode|=0x02;		// 左移
		}
		if (upDown == 2) {
			cmdCode|=0x04;		// 下移
		} else if(upDown == 1) {
			cmdCode|=0x08;		// 上移
		}
		if (inOut == 2) {
			cmdCode |= 0x10;	// 放大
		} else if(inOut == 1) {
			cmdCode |= 0x20;	// 缩小
		}
		StringBuilder builder = new StringBuilder("A50F01");
		String strTmp;
		strTmp = String.format("%02X", cmdCode);
		builder.append(strTmp, 0, 2);
		strTmp = String.format("%02X", moveSpeed);
		builder.append(strTmp, 0, 2);
		builder.append(strTmp, 0, 2);
		strTmp = String.format("%X", zoomSpeed);
		builder.append(strTmp, 0, 1).append("0");
		//计算校验码
		int checkCode = (0XA5 + 0X0F + 0X01 + cmdCode + moveSpeed + moveSpeed + (zoomSpeed /*<< 4*/ & 0XF0)) % 0X100;
		strTmp = String.format("%02X", checkCode);
		builder.append(strTmp, 0, 2);
		return builder.toString();
}

   /**
	* 云台指令码计算 
	*
	 * @param cmdCode 		指令码
	 * @param parameter1	数据1
	 * @param parameter2	数据2
	 * @param combineCode2	组合码2
	 */
    public static String frontEndCmdString(int cmdCode, int parameter1, int parameter2, int combineCode2) {
		StringBuilder builder = new StringBuilder("A50F01");
		String strTmp;
		strTmp = String.format("%02X", cmdCode);
		builder.append(strTmp, 0, 2);
		strTmp = String.format("%02X", parameter1);
		builder.append(strTmp, 0, 2);
		strTmp = String.format("%02X", parameter2);
		builder.append(strTmp, 0, 2);
		strTmp = String.format("%X", combineCode2);
		builder.append(strTmp, 0, 1).append("0");
		//计算校验码
		int checkCode = (0XA5 + 0X0F + 0X01 + cmdCode + parameter1 + parameter2 + (combineCode2 & 0XF0)) % 0X100;
		strTmp = String.format("%02X", checkCode);
		builder.append(strTmp, 0, 2);
		return builder.toString();
	}

	/**
	 * 云台控制，支持方向与缩放控制
	 * 
	 * @param device  	控制设备
	 * @param channelId	预览通道
	 * @param leftRight	镜头左移右移 0:停止 1:左移 2:右移
     * @param upDown	镜头上移下移 0:停止 1:上移 2:下移
     * @param inOut		镜头放大缩小 0:停止 1:缩小 2:放大
     * @param moveSpeed	镜头移动速度
     * @param zoomSpeed	镜头缩放速度
	 */
	@Override
	public boolean ptzCmd(Device device, String channelId, int leftRight, int upDown, int inOut, int moveSpeed,
			int zoomSpeed) {
		try {
			String cmdStr= cmdString(leftRight, upDown, inOut, moveSpeed, zoomSpeed);
			StringBuffer ptzXml = new StringBuffer(200);
			ptzXml.append("<?xml version=\"1.0\" ?>\r\n");
			ptzXml.append("<Control>\r\n");
			ptzXml.append("<CmdType>DeviceControl</CmdType>\r\n");
			ptzXml.append("<SN>" + (int)((Math.random()*9+1)*100000) + "</SN>\r\n");
			ptzXml.append("<DeviceID>" + channelId + "</DeviceID>\r\n");
			ptzXml.append("<PTZCmd>" + cmdStr + "</PTZCmd>\r\n");
			ptzXml.append("<Info>\r\n");
			ptzXml.append("</Info>\r\n");
			ptzXml.append("</Control>\r\n");
			
			String tm = Long.toString(System.currentTimeMillis());

			CallIdHeader callIdHeader = device.getTransport().equals("TCP") ? tcpSipProvider.getNewCallId()
					: udpSipProvider.getNewCallId();

			Request request = headerProvider.createMessageRequest(device, ptzXml.toString(), "z9hG4bK-ViaPtz-" + tm, "FromPtz" + tm, null, callIdHeader);
			
			transmitRequest(device, request);
			return true;
		} catch (SipException | ParseException | InvalidArgumentException e) {
			e.printStackTrace();
		} 
		return false;
	}

	/**
	 * 前端控制，包括PTZ指令、FI指令、预置位指令、巡航指令、扫描指令和辅助开关指令
	 * 
	 * @param device  		控制设备
	 * @param channelId		预览通道
	 * @param cmdCode		指令码
     * @param parameter1	数据1
     * @param parameter2	数据2
     * @param combineCode2	组合码2
	 */
	@Override
	public boolean frontEndCmd(Device device, String channelId, int cmdCode, int parameter1, int parameter2, int combineCode2) {
		try {
			String cmdStr= frontEndCmdString(cmdCode, parameter1, parameter2, combineCode2);
			logger.debug("控制字符串：" + cmdStr);
			StringBuffer ptzXml = new StringBuffer(200);
			ptzXml.append("<?xml version=\"1.0\" ?>\r\n");
			ptzXml.append("<Control>\r\n");
			ptzXml.append("<CmdType>DeviceControl</CmdType>\r\n");
			ptzXml.append("<SN>" + (int)((Math.random()*9+1)*100000) + "</SN>\r\n");
			ptzXml.append("<DeviceID>" + channelId + "</DeviceID>\r\n");
			ptzXml.append("<PTZCmd>" + cmdStr + "</PTZCmd>\r\n");
			ptzXml.append("<Info>\r\n");
			ptzXml.append("</Info>\r\n");
			ptzXml.append("</Control>\r\n");
			
			String tm = Long.toString(System.currentTimeMillis());

			CallIdHeader callIdHeader = device.getTransport().equals("TCP") ? tcpSipProvider.getNewCallId()
					: udpSipProvider.getNewCallId();

			Request request = headerProvider.createMessageRequest(device, ptzXml.toString(), "z9hG4bK-ViaPtz-" + tm, "FromPtz" + tm, null, callIdHeader);
			transmitRequest(device, request);
			return true;
		} catch (SipException | ParseException | InvalidArgumentException e) {
			e.printStackTrace();
		} 
		return false;
	}

	/**
	 * 前端控制指令（用于转发上级指令）
	 * @param device		控制设备
	 * @param channelId		预览通道
	 * @param cmdString		前端控制指令串
	 */
	@Override
	public boolean fronEndCmd(Device device, String channelId, String cmdString) {
		try {
			StringBuffer ptzXml = new StringBuffer(200);
			ptzXml.append("<?xml version=\"1.0\" ?>\r\n");
			ptzXml.append("<Control>\r\n");
			ptzXml.append("<CmdType>DeviceControl</CmdType>\r\n");
			ptzXml.append("<SN>" + (int)((Math.random()*9+1)*100000) + "</SN>\r\n");
			ptzXml.append("<DeviceID>" + channelId + "</DeviceID>\r\n");
			ptzXml.append("<PTZCmd>" + cmdString + "</PTZCmd>\r\n");
			ptzXml.append("<Info>\r\n");
			ptzXml.append("</Info>\r\n");
			ptzXml.append("</Control>\r\n");
			
			String tm = Long.toString(System.currentTimeMillis());

			CallIdHeader callIdHeader = device.getTransport().equals("TCP") ? tcpSipProvider.getNewCallId()
					: udpSipProvider.getNewCallId();

			Request request = headerProvider.createMessageRequest(device, ptzXml.toString(), "z9hG4bK-ViaPtz-" + tm, "FromPtz" + tm, null, callIdHeader);
			transmitRequest(device, request);
			return true;
		} catch (SipException | ParseException | InvalidArgumentException e) {
			e.printStackTrace();
		} 
		return false;
	}
	
	 /**
	 * 	请求预览视频流
	  * @param device  视频设备
	  * @param channelId  预览通道
	  * @param event hook订阅
	  * @param errorEvent sip错误订阅
	  */
	@Override
	public void playStreamCmd(MediaServerItem mediaServerItem, SSRCInfo ssrcInfo, Device device, String channelId, ZLMHttpHookSubscribe.Event event, SipSubscribe.Event errorEvent) {
		String streamId = ssrcInfo.getStream();
		try {
			if (device == null) return;
			String streamMode = device.getStreamMode().toUpperCase();

			logger.info("{} 分配的ZLM为: {} [{}:{}]", streamId, mediaServerItem.getId(), mediaServerItem.getIp(), ssrcInfo.getPort());
			// 添加订阅
			JSONObject subscribeKey = new JSONObject();
			subscribeKey.put("app", "rtp");
			subscribeKey.put("stream", streamId);
			subscribeKey.put("regist", true);
			subscribeKey.put("mediaServerId", mediaServerItem.getId());
			subscribe.addSubscribe(ZLMHttpHookSubscribe.HookType.on_stream_changed, subscribeKey,
					(MediaServerItem mediaServerItemInUse, JSONObject json)->{
				if (userSetup.isWaitTrack() && json.getJSONArray("tracks") == null) return;
				if (event != null) {
					event.response(mediaServerItemInUse, json);
				}

//				subscribe.removeSubscribe(ZLMHttpHookSubscribe.HookType.on_stream_changed, subscribeKey);
			});
			//
			StringBuffer content = new StringBuffer(200);
			content.append("v=0\r\n");
			content.append("o="+ sipConfig.getId()+" 0 0 IN IP4 "+ mediaServerItem.getSdpIp() +"\r\n");
			content.append("s=Play\r\n");
			content.append("c=IN IP4 "+ mediaServerItem.getSdpIp() +"\r\n");
			content.append("t=0 0\r\n");

			if (userSetup.isSeniorSdp()) {
				if("TCP-PASSIVE".equals(streamMode)) {
					content.append("m=video "+ ssrcInfo.getPort() +" TCP/RTP/AVP 96 126 125 99 34 98 97\r\n");
				}else if ("TCP-ACTIVE".equals(streamMode)) {
					content.append("m=video "+ ssrcInfo.getPort() +" TCP/RTP/AVP 96 126 125 99 34 98 97\r\n");
				}else if("UDP".equals(streamMode)) {
					content.append("m=video "+ ssrcInfo.getPort() +" RTP/AVP 96 126 125 99 34 98 97\r\n");
				}
				content.append("a=recvonly\r\n");
				content.append("a=rtpmap:96 PS/90000\r\n");
				content.append("a=fmtp:126 profile-level-id=42e01e\r\n");
				content.append("a=rtpmap:126 H264/90000\r\n");
				content.append("a=rtpmap:125 H264S/90000\r\n");
				content.append("a=fmtp:125 profile-level-id=42e01e\r\n");
				content.append("a=rtpmap:99 MP4V-ES/90000\r\n");
				content.append("a=fmtp:99 profile-level-id=3\r\n");
				content.append("a=rtpmap:98 H264/90000\r\n");
				content.append("a=rtpmap:97 MPEG4/90000\r\n");
				if("TCP-PASSIVE".equals(streamMode)){ // tcp被动模式
					content.append("a=setup:passive\r\n");
					content.append("a=connection:new\r\n");
				}else if ("TCP-ACTIVE".equals(streamMode)) { // tcp主动模式
					content.append("a=setup:active\r\n");
					content.append("a=connection:new\r\n");
				}
			}else {
				if("TCP-PASSIVE".equals(streamMode)) {
					content.append("m=video "+ ssrcInfo.getPort() +" TCP/RTP/AVP 96 98 97\r\n");
				}else if ("TCP-ACTIVE".equals(streamMode)) {
					content.append("m=video "+ ssrcInfo.getPort() +" TCP/RTP/AVP 96 98 97\r\n");
				}else if("UDP".equals(streamMode)) {
					content.append("m=video "+ ssrcInfo.getPort() +" RTP/AVP 96 98 97\r\n");
				}
				content.append("a=recvonly\r\n");
				content.append("a=rtpmap:96 PS/90000\r\n");
				content.append("a=rtpmap:98 H264/90000\r\n");
				content.append("a=rtpmap:97 MPEG4/90000\r\n");
				if ("TCP-PASSIVE".equals(streamMode)) { // tcp被动模式
					content.append("a=setup:passive\r\n");
					content.append("a=connection:new\r\n");
				} else if ("TCP-ACTIVE".equals(streamMode)) { // tcp主动模式
					content.append("a=setup:active\r\n");
					content.append("a=connection:new\r\n");
				}
			}

			content.append("y="+ssrcInfo.getSsrc()+"\r\n");//ssrc
			// f字段:f= v/编码格式/分辨率/帧率/码率类型/码率大小a/编码格式/码率大小/采样率
//			content.append("f=v/2/5/25/1/4000a/1/8/1" + "\r\n"); // 未发现支持此特性的设备

			String tm = Long.toString(System.currentTimeMillis());

			CallIdHeader callIdHeader = device.getTransport().equals("TCP") ? tcpSipProvider.getNewCallId()
					: udpSipProvider.getNewCallId();

			Request request = headerProvider.createInviteRequest(device, channelId, content.toString(), null, "FromInvt" + tm, null, ssrcInfo.getSsrc(), callIdHeader);

			transmitRequest(device, request, (e -> {
				streamSession.remove(device.getDeviceId(), channelId, ssrcInfo.getStream());
				mediaServerService.releaseSsrc(mediaServerItem, ssrcInfo.getSsrc());
				errorEvent.response(e);
			}), e ->{
				// 这里为例避免一个通道的点播只有一个callID这个参数使用一个固定值
				streamSession.put(device.getDeviceId(), channelId ,"play", streamId, ssrcInfo.getSsrc(), mediaServerItem.getId(), ((ResponseEvent)e.event).getClientTransaction());
				streamSession.put(device.getDeviceId(), channelId ,"play", e.dialog);
			});

			
		} catch ( SipException | ParseException | InvalidArgumentException e) {
			e.printStackTrace();
		}
	}
	
	/**
	 * 请求回放视频流
	 * 
	 * @param device  视频设备
	 * @param channelId  预览通道
	 * @param startTime 开始时间,格式要求：yyyy-MM-dd HH:mm:ss
	 * @param endTime 结束时间,格式要求：yyyy-MM-dd HH:mm:ss
	 */ 
	@Override
	public void playbackStreamCmd(MediaServerItem mediaServerItem, SSRCInfo ssrcInfo, Device device, String channelId, String startTime, String endTime, ZLMHttpHookSubscribe.Event event
			, SipSubscribe.Event errorEvent) {
		try {

			logger.info("{} 分配的ZLM为: {} [{}:{}]", ssrcInfo.getStream(), mediaServerItem.getId(), mediaServerItem.getIp(), ssrcInfo.getPort());

			// 添加订阅
			JSONObject subscribeKey = new JSONObject();
			subscribeKey.put("app", "rtp");
			subscribeKey.put("stream", ssrcInfo.getStream());
			subscribeKey.put("regist", true);
			subscribeKey.put("schema", "rtmp");
			subscribeKey.put("mediaServerId", mediaServerItem.getId());
			logger.debug("录像回放添加订阅，订阅内容：" + subscribeKey.toString());
			subscribe.addSubscribe(ZLMHttpHookSubscribe.HookType.on_stream_changed, subscribeKey,
					(MediaServerItem mediaServerItemInUse, JSONObject json)->{
						System.out.println(344444);
				if (userSetup.isWaitTrack() && json.getJSONArray("tracks") == null) return;
				if (event != null) {
					event.response(mediaServerItemInUse, json);
				}
			});

			StringBuffer content = new StringBuffer(200);
	        content.append("v=0\r\n");
	        content.append("o="+sipConfig.getId()+" 0 0 IN IP4 " + mediaServerItem.getSdpIp() + "\r\n");
	        content.append("s=Playback\r\n");
	        content.append("u="+channelId+":0\r\n");
	        content.append("c=IN IP4 "+mediaServerItem.getSdpIp()+"\r\n");
	        content.append("t="+DateUtil.yyyy_MM_dd_HH_mm_ssToTimestamp(startTime)+" "
					+DateUtil.yyyy_MM_dd_HH_mm_ssToTimestamp(endTime) +"\r\n");

			String streamMode = device.getStreamMode().toUpperCase();

			if (userSetup.isSeniorSdp()) {
				if("TCP-PASSIVE".equals(streamMode)) {
					content.append("m=video "+ ssrcInfo.getPort() +" TCP/RTP/AVP 96 126 125 99 34 98 97\r\n");
				}else if ("TCP-ACTIVE".equals(streamMode)) {
					content.append("m=video "+ ssrcInfo.getPort() +" TCP/RTP/AVP 96 126 125 99 34 98 97\r\n");
				}else if("UDP".equals(streamMode)) {
					content.append("m=video "+ ssrcInfo.getPort() +" RTP/AVP 96 126 125 99 34 98 97\r\n");
				}
				content.append("a=recvonly\r\n");
				content.append("a=rtpmap:96 PS/90000\r\n");
				content.append("a=fmtp:126 profile-level-id=42e01e\r\n");
				content.append("a=rtpmap:126 H264/90000\r\n");
				content.append("a=rtpmap:125 H264S/90000\r\n");
				content.append("a=fmtp:125 profile-level-id=42e01e\r\n");
				content.append("a=rtpmap:99 MP4V-ES/90000\r\n");
				content.append("a=fmtp:99 profile-level-id=3\r\n");
				content.append("a=rtpmap:98 H264/90000\r\n");
				content.append("a=rtpmap:97 MPEG4/90000\r\n");
				if("TCP-PASSIVE".equals(streamMode)){ // tcp被动模式
					content.append("a=setup:passive\r\n");
					content.append("a=connection:new\r\n");
				}else if ("TCP-ACTIVE".equals(streamMode)) { // tcp主动模式
					content.append("a=setup:active\r\n");
					content.append("a=connection:new\r\n");
				}
			}else {
				if("TCP-PASSIVE".equals(streamMode)) {
					content.append("m=video "+ ssrcInfo.getPort() +" TCP/RTP/AVP 96 98 97\r\n");
				}else if ("TCP-ACTIVE".equals(streamMode)) {
					content.append("m=video "+ ssrcInfo.getPort() +" TCP/RTP/AVP 96 98 97\r\n");
				}else if("UDP".equals(streamMode)) {
					content.append("m=video "+ ssrcInfo.getPort() +" RTP/AVP 96 98 97\r\n");
				}
				content.append("a=recvonly\r\n");
				content.append("a=rtpmap:96 PS/90000\r\n");
				content.append("a=rtpmap:98 H264/90000\r\n");
				content.append("a=rtpmap:97 MPEG4/90000\r\n");
				if("TCP-PASSIVE".equals(streamMode)){ // tcp被动模式
					content.append("a=setup:passive\r\n");
					content.append("a=connection:new\r\n");
				}else if ("TCP-ACTIVE".equals(streamMode)) { // tcp主动模式
					content.append("a=setup:active\r\n");
					content.append("a=connection:new\r\n");
				}
			}

	        content.append("y=" + ssrcInfo.getSsrc() + "\r\n");//ssrc
	        
			String tm = Long.toString(System.currentTimeMillis());

			CallIdHeader callIdHeader = device.getTransport().equals("TCP") ? tcpSipProvider.getNewCallId()
					: udpSipProvider.getNewCallId();

	        Request request = headerProvider.createPlaybackInviteRequest(device, channelId, content.toString(), null, "fromplybck" + tm, null, callIdHeader, ssrcInfo.getSsrc());

	        transmitRequest(device, request, errorEvent, okEvent -> {
				ResponseEvent responseEvent = (ResponseEvent) okEvent.event;
	        	streamSession.put(device.getDeviceId(), channelId, callIdHeader.getCallId(), ssrcInfo.getStream(), ssrcInfo.getSsrc(), mediaServerItem.getId(), responseEvent.getClientTransaction());
				streamSession.put(device.getDeviceId(), channelId, callIdHeader.getCallId(), okEvent.dialog);
			});
		} catch ( SipException | ParseException | InvalidArgumentException e) {
			e.printStackTrace();
		}
	}

	/**
	 * 请求历史媒体下载
	 * 
	 * @param device  视频设备
	 * @param channelId  预览通道
	 * @param startTime 开始时间,格式要求：yyyy-MM-dd HH:mm:ss
	 * @param endTime 结束时间,格式要求：yyyy-MM-dd HH:mm:ss
	 * @param downloadSpeed 下载倍速参数
	 */ 
	@Override
	public void downloadStreamCmd(MediaServerItem mediaServerItem, SSRCInfo ssrcInfo, Device device, String channelId, String startTime, String endTime, String downloadSpeed, ZLMHttpHookSubscribe.Event event
			, SipSubscribe.Event errorEvent) {
		try {
			logger.info("{} 分配的ZLM为: {} [{}:{}]", ssrcInfo.getStream(), mediaServerItem.getId(), mediaServerItem.getIp(), ssrcInfo.getPort());

			// 添加订阅
			JSONObject subscribeKey = new JSONObject();
			subscribeKey.put("app", "rtp");
			subscribeKey.put("stream", ssrcInfo.getStream());
			subscribeKey.put("regist", true);
			subscribeKey.put("mediaServerId", mediaServerItem.getId());
			logger.debug("录像回放添加订阅，订阅内容：" + subscribeKey.toString());
			subscribe.addSubscribe(ZLMHttpHookSubscribe.HookType.on_stream_changed, subscribeKey,
					(MediaServerItem mediaServerItemInUse, JSONObject json)->{
				if (userSetup.isWaitTrack() && json.getJSONArray("tracks") == null) return;
				event.response(mediaServerItemInUse, json);
				subscribe.removeSubscribe(ZLMHttpHookSubscribe.HookType.on_stream_changed, subscribeKey);
			});

			StringBuffer content = new StringBuffer(200);
	        content.append("v=0\r\n");
	        content.append("o="+sipConfig.getId()+" 0 0 IN IP4 " + mediaServerItem.getSdpIp() + "\r\n");
	        content.append("s=Download\r\n");
	        content.append("u="+channelId+":0\r\n");
	        content.append("c=IN IP4 "+mediaServerItem.getSdpIp()+"\r\n");
	        content.append("t="+DateUtil.yyyy_MM_dd_HH_mm_ssToTimestamp(startTime)+" "
					+DateUtil.yyyy_MM_dd_HH_mm_ssToTimestamp(endTime) +"\r\n");



			String streamMode = device.getStreamMode().toUpperCase();

			if (userSetup.isSeniorSdp()) {
				if("TCP-PASSIVE".equals(streamMode)) {
					content.append("m=video "+ ssrcInfo.getPort() +" TCP/RTP/AVP 96 126 125 99 34 98 97\r\n");
				}else if ("TCP-ACTIVE".equals(streamMode)) {
					content.append("m=video "+ ssrcInfo.getPort() +" TCP/RTP/AVP 96 126 125 99 34 98 97\r\n");
				}else if("UDP".equals(streamMode)) {
					content.append("m=video "+ ssrcInfo.getPort() +" RTP/AVP 96 126 125 99 34 98 97\r\n");
				}
				content.append("a=recvonly\r\n");
				content.append("a=rtpmap:96 PS/90000\r\n");
				content.append("a=fmtp:126 profile-level-id=42e01e\r\n");
				content.append("a=rtpmap:126 H264/90000\r\n");
				content.append("a=rtpmap:125 H264S/90000\r\n");
				content.append("a=fmtp:125 profile-level-id=42e01e\r\n");
				content.append("a=rtpmap:99 MP4V-ES/90000\r\n");
				content.append("a=fmtp:99 profile-level-id=3\r\n");
				content.append("a=rtpmap:98 H264/90000\r\n");
				content.append("a=rtpmap:97 MPEG4/90000\r\n");
				if("TCP-PASSIVE".equals(streamMode)){ // tcp被动模式
					content.append("a=setup:passive\r\n");
					content.append("a=connection:new\r\n");
				}else if ("TCP-ACTIVE".equals(streamMode)) { // tcp主动模式
					content.append("a=setup:active\r\n");
					content.append("a=connection:new\r\n");
				}
			}else {
				if("TCP-PASSIVE".equals(streamMode)) {
					content.append("m=video "+ ssrcInfo.getPort() +" TCP/RTP/AVP 96 98 97\r\n");
				}else if ("TCP-ACTIVE".equals(streamMode)) {
					content.append("m=video "+ ssrcInfo.getPort() +" TCP/RTP/AVP 96 98 97\r\n");
				}else if("UDP".equals(streamMode)) {
					content.append("m=video "+ ssrcInfo.getPort() +" RTP/AVP 96 98 97\r\n");
				}
				content.append("a=recvonly\r\n");
				content.append("a=rtpmap:96 PS/90000\r\n");
				content.append("a=rtpmap:98 H264/90000\r\n");
				content.append("a=rtpmap:97 MPEG4/90000\r\n");
				if("TCP-PASSIVE".equals(streamMode)){ // tcp被动模式
					content.append("a=setup:passive\r\n");
					content.append("a=connection:new\r\n");
				}else if ("TCP-ACTIVE".equals(streamMode)) { // tcp主动模式
					content.append("a=setup:active\r\n");
					content.append("a=connection:new\r\n");
				}
			}
			content.append("a=downloadspeed:" + downloadSpeed + "\r\n");

	        content.append("y=" + ssrcInfo.getSsrc() + "\r\n");//ssrc
	        
			String tm = Long.toString(System.currentTimeMillis());

			CallIdHeader callIdHeader = device.getTransport().equals("TCP") ? tcpSipProvider.getNewCallId()
					: udpSipProvider.getNewCallId();

	        Request request = headerProvider.createPlaybackInviteRequest(device, channelId, content.toString(), null, "fromplybck" + tm, null, callIdHeader, ssrcInfo.getSsrc());

	        ClientTransaction transaction = transmitRequest(device, request, errorEvent);
	        streamSession.put(device.getDeviceId(), channelId, callIdHeader.getCallId(), ssrcInfo.getStream(), ssrcInfo.getSsrc(), mediaServerItem.getId(), transaction);
	        streamSession.put(device.getDeviceId(), channelId, callIdHeader.getCallId(), ssrcInfo.getStream(), ssrcInfo.getSsrc(), mediaServerItem.getId(), transaction);

		} catch ( SipException | ParseException | InvalidArgumentException e) {
			e.printStackTrace();
		}
	}

	/**
	 * 视频流停止, 不使用回调
	 */
	@Override
	public void streamByeCmd(String deviceId, String channelId, String stream) {
		streamByeCmd(deviceId, channelId, stream, null);
	}

	/**
	 * 视频流停止
	 */
	@Override
	public void streamByeCmd(String deviceId, String channelId, String stream, SipSubscribe.Event okEvent) {
		try {
			ClientTransaction transaction = streamSession.getTransactionByStream(deviceId, channelId, stream);
			if (transaction == null) {
				logger.warn("[ {} -> {}]停止视频流的时候发现事务已丢失", deviceId, channelId);
				SipSubscribe.EventResult<Object> eventResult = new SipSubscribe.EventResult<>();
				if (okEvent != null) {
					okEvent.response(eventResult);
				}
				return;
			}
			SIPDialog dialog = streamSession.getDialogByStream(deviceId, channelId, stream);
			if (dialog == null) {
				logger.warn("[ {} -> {}]停止视频流的时候发现对话已丢失", deviceId, channelId);
				return;
			}
			SipStack sipStack = udpSipProvider.getSipStack();
			SIPDialog sipDialog = ((SipStackImpl) sipStack).putDialog(dialog);
			if (dialog != sipDialog) {
				dialog = sipDialog;
			}else {
				dialog.setSipProvider(udpSipProvider);
				try {
					Field sipStackField = SIPDialog.class.getDeclaredField("sipStack");
					sipStackField.setAccessible(true);
					sipStackField.set(dialog, sipStack);
					Field eventListenersField = SIPDialog.class.getDeclaredField("eventListeners");
					eventListenersField.setAccessible(true);
					eventListenersField.set(dialog, new HashSet<>());
				} catch (NoSuchFieldException | IllegalAccessException e) {
					e.printStackTrace();
				}
			}

			Request byeRequest = dialog.createRequest(Request.BYE);
			SipURI byeURI = (SipURI) byeRequest.getRequestURI();
			SIPRequest request = (SIPRequest)transaction.getRequest();
			byeURI.setHost(request.getRemoteAddress().getHostName());
			byeURI.setPort(request.getRemotePort());
			ViaHeader viaHeader = (ViaHeader) byeRequest.getHeader(ViaHeader.NAME);
			String protocol = viaHeader.getTransport().toUpperCase();
			ClientTransaction clientTransaction = null;
			if("TCP".equals(protocol)) {
				clientTransaction = tcpSipProvider.getNewClientTransaction(byeRequest);
			} else if("UDP".equals(protocol)) {
				clientTransaction = udpSipProvider.getNewClientTransaction(byeRequest);
			}

			CallIdHeader callIdHeader = (CallIdHeader) byeRequest.getHeader(CallIdHeader.NAME);
			if (okEvent != null) {
				sipSubscribe.addOkSubscribe(callIdHeader.getCallId(), okEvent);
			}

			dialog.sendRequest(clientTransaction);

			SsrcTransaction ssrcTransaction = streamSession.getSsrcTransaction(deviceId, channelId, callIdHeader.getCallId(), null);
			if (ssrcTransaction != null) {
				MediaServerItem mediaServerItem = mediaServerService.getOne(ssrcTransaction.getMediaServerId());
				mediaServerService.releaseSsrc(mediaServerItem, ssrcTransaction.getSsrc());
				mediaServerService.closeRTPServer(deviceId, channelId, ssrcTransaction.getStream());
				streamSession.remove(deviceId, channelId, ssrcTransaction.getStream());
			}
		} catch (SipException | ParseException e) {
			e.printStackTrace();
		}
	}

	/**
	 * 语音广播
	 * 
	 * @param device  视频设备
	 * @param channelId  预览通道
	 */
	@Override
	public boolean audioBroadcastCmd(Device device, String channelId) {
		// 改为新的实现
		return false;
	}

	/**
	 * 语音广播
	 * 
	 * @param device  视频设备
	 */
	@Override
	public boolean audioBroadcastCmd(Device device) {
		try {
			StringBuffer broadcastXml = new StringBuffer(200);
			broadcastXml.append("<?xml version=\"1.0\" ?>\r\n");
			broadcastXml.append("<Notify>\r\n");
			broadcastXml.append("<CmdType>Broadcast</CmdType>\r\n");
			broadcastXml.append("<SN>" + (int)((Math.random()*9+1)*100000) + "</SN>\r\n");
			broadcastXml.append("<SourceID>" + sipConfig.getId() + "</SourceID>\r\n");
			broadcastXml.append("<TargetID>" + device.getDeviceId() + "</TargetID>\r\n");
			broadcastXml.append("</Notify>\r\n");
			
			String tm = Long.toString(System.currentTimeMillis());
			
			CallIdHeader callIdHeader = device.getTransport().equals("TCP") ? tcpSipProvider.getNewCallId()
					: udpSipProvider.getNewCallId();
								
			Request request = headerProvider.createMessageRequest(device, broadcastXml.toString(), "z9hG4bK-ViaBcst-" + tm, "FromBcst" + tm, null, callIdHeader);
			transmitRequest(device, request);
			return true;
		} catch (SipException | ParseException | InvalidArgumentException e) {
			e.printStackTrace();
		} 
		return false;
	}
	@Override
	public void audioBroadcastCmd(Device device, SipSubscribe.Event errorEvent) {
		try {
			StringBuffer broadcastXml = new StringBuffer(200);
			broadcastXml.append("<?xml version=\"1.0\" ?>\r\n");
			broadcastXml.append("<Notify>\r\n");
			broadcastXml.append("<CmdType>Broadcast</CmdType>\r\n");
			broadcastXml.append("<SN>" + (int)((Math.random()*9+1)*100000) + "</SN>\r\n");
			broadcastXml.append("<SourceID>" + sipConfig.getId() + "</SourceID>\r\n");
			broadcastXml.append("<TargetID>" + device.getDeviceId() + "</TargetID>\r\n");
			broadcastXml.append("</Notify>\r\n");
			
			String tm = Long.toString(System.currentTimeMillis());

			CallIdHeader callIdHeader = device.getTransport().equals("TCP") ? tcpSipProvider.getNewCallId()
					: udpSipProvider.getNewCallId();
								
			Request request = headerProvider.createMessageRequest(device, broadcastXml.toString(), "z9hG4bK-ViaBcst-" + tm, "FromBcst" + tm, null, callIdHeader);
			transmitRequest(device, request, errorEvent);
		} catch (SipException | ParseException | InvalidArgumentException e) {
			e.printStackTrace();
		} 
	} 
	
	
	/**
	 * 音视频录像控制
	 * 
	 * @param device		视频设备
	 * @param channelId  	预览通道
	 * @param recordCmdStr	录像命令：Record / StopRecord
	 */  
	@Override
	public boolean recordCmd(Device device, String channelId, String recordCmdStr, SipSubscribe.Event errorEvent) {
		try {
			StringBuffer cmdXml = new StringBuffer(200);
			cmdXml.append("<?xml version=\"1.0\" ?>\r\n");
			cmdXml.append("<Control>\r\n");
			cmdXml.append("<CmdType>DeviceControl</CmdType>\r\n");
			cmdXml.append("<SN>" + (int)((Math.random()*9+1)*100000) + "</SN>\r\n");
			if (StringUtils.isEmpty(channelId)) {
				cmdXml.append("<DeviceID>" + device.getDeviceId() + "</DeviceID>\r\n");
			} else {
				cmdXml.append("<DeviceID>" + channelId + "</DeviceID>\r\n");
			}
			cmdXml.append("<RecordCmd>" + recordCmdStr + "</RecordCmd>\r\n");
			cmdXml.append("</Control>\r\n");
			
			String tm = Long.toString(System.currentTimeMillis());

			CallIdHeader callIdHeader = device.getTransport().equals("TCP") ? tcpSipProvider.getNewCallId()
					: udpSipProvider.getNewCallId();

			Request request = headerProvider.createMessageRequest(device, cmdXml.toString(), null, "FromRecord" + tm, null, callIdHeader);
			transmitRequest(device, request, errorEvent);
			return true;
		} catch (SipException | ParseException | InvalidArgumentException e) {
			e.printStackTrace();
			return false;
		} 
	}

	/**
	 * 远程启动控制命令
	 * 
	 * @param device	视频设备
	 */
	@Override
	public boolean teleBootCmd(Device device) {
		try {
			StringBuffer cmdXml = new StringBuffer(200);
			cmdXml.append("<?xml version=\"1.0\" ?>\r\n");
			cmdXml.append("<Control>\r\n");
			cmdXml.append("<CmdType>DeviceControl</CmdType>\r\n");
			cmdXml.append("<SN>" + (int)((Math.random()*9+1)*100000) + "</SN>\r\n");
			cmdXml.append("<DeviceID>" + device.getDeviceId() + "</DeviceID>\r\n");
			cmdXml.append("<TeleBoot>Boot</TeleBoot>\r\n");
			cmdXml.append("</Control>\r\n");
			
			String tm = Long.toString(System.currentTimeMillis());

			CallIdHeader callIdHeader = device.getTransport().equals("TCP") ? tcpSipProvider.getNewCallId()
					: udpSipProvider.getNewCallId();

			Request request = headerProvider.createMessageRequest(device, cmdXml.toString(), null, "FromBoot" + tm, null, callIdHeader);
			transmitRequest(device, request);
			return true;
		} catch (SipException | ParseException | InvalidArgumentException e) {
			e.printStackTrace();
			return false;
		} 
	}
	
	/**
	 * 报警布防/撤防命令
	 * 
	 * @param device  		视频设备
	 * @param guardCmdStr	"SetGuard"/"ResetGuard"
	 */
	@Override
	public boolean guardCmd(Device device, String guardCmdStr, SipSubscribe.Event errorEvent) {
		try {
			StringBuffer cmdXml = new StringBuffer(200);
			cmdXml.append("<?xml version=\"1.0\" ?>\r\n");
			cmdXml.append("<Control>\r\n");
			cmdXml.append("<CmdType>DeviceControl</CmdType>\r\n");
			cmdXml.append("<SN>" + (int)((Math.random()*9+1)*100000) + "</SN>\r\n");
			cmdXml.append("<DeviceID>" + device.getDeviceId() + "</DeviceID>\r\n");
			cmdXml.append("<GuardCmd>" + guardCmdStr + "</GuardCmd>\r\n");
			cmdXml.append("</Control>\r\n");
			
			String tm = Long.toString(System.currentTimeMillis());

			CallIdHeader callIdHeader = device.getTransport().equals("TCP") ? tcpSipProvider.getNewCallId()
					: udpSipProvider.getNewCallId();

			Request request = headerProvider.createMessageRequest(device, cmdXml.toString(), null, "FromGuard" + tm, null, callIdHeader);
			transmitRequest(device, request, errorEvent);
			return true;
		} catch (SipException | ParseException | InvalidArgumentException e) {
			e.printStackTrace();
			return false;
		} 
	}

	/**
	 * 报警复位命令
	 * 
	 * @param device  视频设备
	 */  
	@Override
	public boolean alarmCmd(Device device, String alarmMethod, String alarmType, SipSubscribe.Event errorEvent) {
		try {
			StringBuffer cmdXml = new StringBuffer(200);
			cmdXml.append("<?xml version=\"1.0\" ?>\r\n");
			cmdXml.append("<Control>\r\n");
			cmdXml.append("<CmdType>DeviceControl</CmdType>\r\n");
			cmdXml.append("<SN>" + (int)((Math.random()*9+1)*100000) + "</SN>\r\n");
			cmdXml.append("<DeviceID>" + device.getDeviceId() + "</DeviceID>\r\n");
			cmdXml.append("<AlarmCmd>ResetAlarm</AlarmCmd>\r\n");
			if (!StringUtils.isEmpty(alarmMethod) || !StringUtils.isEmpty(alarmType)) {
				cmdXml.append("<Info>\r\n");
			}
			if (!StringUtils.isEmpty(alarmMethod)) {
				cmdXml.append("<AlarmMethod>" + alarmMethod + "</AlarmMethod>\r\n");
			}
			if (!StringUtils.isEmpty(alarmType)) {
				cmdXml.append("<AlarmType>" + alarmType + "</AlarmType>\r\n");
			}
			if (!StringUtils.isEmpty(alarmMethod) || !StringUtils.isEmpty(alarmType)) {
				cmdXml.append("</Info>\r\n");
			}
			cmdXml.append("</Control>\r\n");
			
			String tm = Long.toString(System.currentTimeMillis());

			CallIdHeader callIdHeader = device.getTransport().equals("TCP") ? tcpSipProvider.getNewCallId()
					: udpSipProvider.getNewCallId();

			Request request = headerProvider.createMessageRequest(device, cmdXml.toString(), null, "FromAlarm" + tm, null, callIdHeader);
			transmitRequest(device, request, errorEvent);
			return true;
		} catch (SipException | ParseException | InvalidArgumentException e) {
			e.printStackTrace();
			return false;
		} 
	}

	/**
	 * 强制关键帧命令,设备收到此命令应立刻发送一个IDR帧
	 * 
	 * @param device  视频设备
	 * @param channelId  预览通道
	 */ 
	@Override
	public boolean iFrameCmd(Device device, String channelId) {
		try {
			StringBuffer cmdXml = new StringBuffer(200);
			cmdXml.append("<?xml version=\"1.0\" ?>\r\n");
			cmdXml.append("<Control>\r\n");
			cmdXml.append("<CmdType>DeviceControl</CmdType>\r\n");
			cmdXml.append("<SN>" + (int)((Math.random()*9+1)*100000) + "</SN>\r\n");
			if (StringUtils.isEmpty(channelId)) {
				cmdXml.append("<DeviceID>" + device.getDeviceId() + "</DeviceID>\r\n");
			} else {
				cmdXml.append("<DeviceID>" + channelId + "</DeviceID>\r\n");
			}
			cmdXml.append("<IFameCmd>Send</IFameCmd>\r\n");
			cmdXml.append("</Control>\r\n");
			
			String tm = Long.toString(System.currentTimeMillis());

			CallIdHeader callIdHeader = device.getTransport().equals("TCP") ? tcpSipProvider.getNewCallId()
					: udpSipProvider.getNewCallId();

			Request request = headerProvider.createMessageRequest(device, cmdXml.toString(), null, "FromBoot" + tm, null, callIdHeader);
			transmitRequest(device, request);
			return true;
		} catch (SipException | ParseException | InvalidArgumentException e) {
			e.printStackTrace();
			return false;
		} 
	}

	/**
	 * 看守位控制命令
	 * 
	 * @param device		视频设备
	 * @param enabled		看守位使能：1 = 开启，0 = 关闭
	 * @param resetTime		自动归位时间间隔，开启看守位时使用，单位:秒(s)
	 * @param presetIndex	调用预置位编号，开启看守位时使用，取值范围0~255
	 */  
	@Override
	public boolean homePositionCmd(Device device, String channelId, String enabled, String resetTime, String presetIndex, SipSubscribe.Event errorEvent) {
		try {
			StringBuffer cmdXml = new StringBuffer(200);
			cmdXml.append("<?xml version=\"1.0\" ?>\r\n");
			cmdXml.append("<Control>\r\n");
			cmdXml.append("<CmdType>DeviceControl</CmdType>\r\n");
			cmdXml.append("<SN>" + (int)((Math.random()*9+1)*100000) + "</SN>\r\n");
			if (StringUtils.isEmpty(channelId)) {
				cmdXml.append("<DeviceID>" + device.getDeviceId() + "</DeviceID>\r\n");
			} else {
				cmdXml.append("<DeviceID>" + channelId + "</DeviceID>\r\n");
			}
			cmdXml.append("<HomePosition>\r\n");
			if (NumericUtil.isInteger(enabled) && (!enabled.equals("0"))) {
				cmdXml.append("<Enabled>1</Enabled>\r\n");
				if (NumericUtil.isInteger(resetTime)) {
					cmdXml.append("<ResetTime>" + resetTime + "</ResetTime>\r\n");
				} else {
					cmdXml.append("<ResetTime>0</ResetTime>\r\n");
				}
				if (NumericUtil.isInteger(presetIndex)) {
					cmdXml.append("<PresetIndex>" + presetIndex + "</PresetIndex>\r\n");
				} else {
					cmdXml.append("<PresetIndex>0</PresetIndex>\r\n");
				}
			} else {
				cmdXml.append("<Enabled>0</Enabled>\r\n");
			}
			cmdXml.append("</HomePosition>\r\n");
			cmdXml.append("</Control>\r\n");
			
			String tm = Long.toString(System.currentTimeMillis());

			CallIdHeader callIdHeader = device.getTransport().equals("TCP") ? tcpSipProvider.getNewCallId()
					: udpSipProvider.getNewCallId();

			Request request = headerProvider.createMessageRequest(device, cmdXml.toString(), null, "FromGuard" + tm, null, callIdHeader);
			transmitRequest(device, request, errorEvent);
			return true;
		} catch (SipException | ParseException | InvalidArgumentException e) {
			e.printStackTrace();
			return false;
		} 
	}

	/**
	 * 设备配置命令
	 * 
	 * @param device  视频设备
	 */  
	@Override
	public boolean deviceConfigCmd(Device device) {
		// TODO Auto-generated method stub
		return false;
	}

	/**
	 * 设备配置命令：basicParam
	 * 
	 * @param device  			视频设备
	 * @param channelId			通道编码（可选）
	 * @param name				设备/通道名称（可选）
	 * @param expiration		注册过期时间（可选）
	 * @param heartBeatInterval	心跳间隔时间（可选）
	 * @param heartBeatCount	心跳超时次数（可选）
	 */  
	@Override
	public boolean deviceBasicConfigCmd(Device device, String channelId, String name, String expiration, 
										String heartBeatInterval, String heartBeatCount, SipSubscribe.Event errorEvent) {
		try {
			StringBuffer cmdXml = new StringBuffer(200);
			cmdXml.append("<?xml version=\"1.0\" ?>\r\n");
			cmdXml.append("<Control>\r\n");
			cmdXml.append("<CmdType>DeviceConfig</CmdType>\r\n");
			cmdXml.append("<SN>" + (int)((Math.random()*9+1)*100000) + "</SN>\r\n");
			if (StringUtils.isEmpty(channelId)) {
				cmdXml.append("<DeviceID>" + device.getDeviceId() + "</DeviceID>\r\n");
			} else {
				cmdXml.append("<DeviceID>" + channelId + "</DeviceID>\r\n");
			}
			cmdXml.append("<BasicParam>\r\n");
			if (!StringUtils.isEmpty(name)) {
				cmdXml.append("<Name>" + name + "</Name>\r\n");
			}
			if (NumericUtil.isInteger(expiration)) {
				if (Integer.valueOf(expiration) > 0) {
					cmdXml.append("<Expiration>" + expiration + "</Expiration>\r\n");
				}
			}
			if (NumericUtil.isInteger(heartBeatInterval)) {
				if (Integer.valueOf(heartBeatInterval) > 0) {
					cmdXml.append("<HeartBeatInterval>" + heartBeatInterval + "</HeartBeatInterval>\r\n");
				}
			}
			if (NumericUtil.isInteger(heartBeatCount)) {
				if (Integer.valueOf(heartBeatCount) > 0) {
					cmdXml.append("<HeartBeatCount>" + heartBeatCount + "</HeartBeatCount>\r\n");
				}
			}
			cmdXml.append("</BasicParam>\r\n");
			cmdXml.append("</Control>\r\n");
			
			String tm = Long.toString(System.currentTimeMillis());

			CallIdHeader callIdHeader = device.getTransport().equals("TCP") ? tcpSipProvider.getNewCallId()
					: udpSipProvider.getNewCallId();

			Request request = headerProvider.createMessageRequest(device, cmdXml.toString(), null, "FromConfig" + tm, null, callIdHeader);
			transmitRequest(device, request, errorEvent);
			return true;
		} catch (SipException | ParseException | InvalidArgumentException e) {
			e.printStackTrace();
			return false;
		} 
	}

	/**
	 * 查询设备状态
	 * 
	 * @param device 视频设备
	 */  
	@Override
	public boolean deviceStatusQuery(Device device, SipSubscribe.Event errorEvent) {
		try {
			StringBuffer catalogXml = new StringBuffer(200);
			catalogXml.append("<?xml version=\"1.0\" encoding=\"GB2312\"?>\r\n");
			catalogXml.append("<Query>\r\n");
			catalogXml.append("<CmdType>DeviceStatus</CmdType>\r\n");
			catalogXml.append("<SN>" + (int)((Math.random()*9+1)*100000) + "</SN>\r\n");
			catalogXml.append("<DeviceID>" + device.getDeviceId() + "</DeviceID>\r\n");
			catalogXml.append("</Query>\r\n");
			
			String tm = Long.toString(System.currentTimeMillis());

			CallIdHeader callIdHeader = device.getTransport().equals("TCP") ? tcpSipProvider.getNewCallId()
					: udpSipProvider.getNewCallId();

			Request request = headerProvider.createMessageRequest(device, catalogXml.toString(), null, "FromStatus" + tm, null, callIdHeader);

			transmitRequest(device, request, errorEvent);
			return true;
			
		} catch (SipException | ParseException | InvalidArgumentException e) {
			e.printStackTrace();
			return false;
		}
	}

	/**
	 * 查询设备信息
	 * 
	 * @param device 视频设备
	 */  
	@Override
	public boolean deviceInfoQuery(Device device) {
		try {
			StringBuffer catalogXml = new StringBuffer(200);
			catalogXml.append("<?xml version=\"1.0\" encoding=\"GB2312\"?>\r\n");
			catalogXml.append("<Query>\r\n");
			catalogXml.append("<CmdType>DeviceInfo</CmdType>\r\n");
			catalogXml.append("<SN>" + (int)((Math.random()*9+1)*100000) + "</SN>\r\n");
			catalogXml.append("<DeviceID>" + device.getDeviceId() + "</DeviceID>\r\n");
			catalogXml.append("</Query>\r\n");
			
			String tm = Long.toString(System.currentTimeMillis());

			CallIdHeader callIdHeader = device.getTransport().equals("TCP") ? tcpSipProvider.getNewCallId()
					: udpSipProvider.getNewCallId();

			Request request = headerProvider.createMessageRequest(device, catalogXml.toString(), "z9hG4bK-ViaDeviceInfo-" + tm, "FromDev" + tm, null, callIdHeader);

			transmitRequest(device, request);
			
		} catch (SipException | ParseException | InvalidArgumentException e) {
			e.printStackTrace();
			return false;
		}
		return true;
	}

	/**
	 * 查询目录列表
	 * 
	 * @param device 视频设备
	 */ 
	@Override
	public boolean catalogQuery(Device device, SipSubscribe.Event errorEvent) {
		// 清空通道
//		storager.cleanChannelsForDevice(device.getDeviceId());
		try {
			StringBuffer catalogXml = new StringBuffer(200);
			catalogXml.append("<?xml version=\"1.0\" encoding=\"GB2312\"?>\r\n");
			catalogXml.append("<Query>\r\n");
			catalogXml.append("<CmdType>Catalog</CmdType>\r\n");
			catalogXml.append("<SN>" + (int)((Math.random()*9+1)*100000) + "</SN>\r\n");
			catalogXml.append("<DeviceID>" + device.getDeviceId() + "</DeviceID>\r\n");
			catalogXml.append("</Query>\r\n");
			
			String tm = Long.toString(System.currentTimeMillis());

			CallIdHeader callIdHeader = device.getTransport().equals("TCP") ? tcpSipProvider.getNewCallId()
					: udpSipProvider.getNewCallId();

			Request request = headerProvider.createMessageRequest(device, catalogXml.toString(), "z9hG4bK-ViaCatalog-" + tm, "FromCat" + tm, null, callIdHeader);

			transmitRequest(device, request, errorEvent);
		} catch (SipException | ParseException | InvalidArgumentException e) {
			e.printStackTrace();
			return false;
		}
		return true;
	}

	/**
	 * 查询录像信息
	 * 
	 * @param device 视频设备
	 * @param startTime 开始时间,格式要求：yyyy-MM-dd HH:mm:ss
	 * @param endTime 结束时间,格式要求：yyyy-MM-dd HH:mm:ss
	 */  
	@Override
	public boolean recordInfoQuery(Device device, String channelId, String startTime, String endTime, int sn, Integer secrecy, String type, SipSubscribe.Event okEvent, SipSubscribe.Event errorEvent) {
		if (secrecy == null) {
			secrecy = 0;
		}
		if (type == null) {
			type = "all";
		}
<<<<<<< HEAD

=======
>>>>>>> 83671d8f
		try {
			StringBuffer recordInfoXml = new StringBuffer(200);
			recordInfoXml.append("<?xml version=\"1.0\" encoding=\"GB2312\"?>\r\n");
			recordInfoXml.append("<Query>\r\n");
			recordInfoXml.append("<CmdType>RecordInfo</CmdType>\r\n");
			recordInfoXml.append("<SN>" + sn + "</SN>\r\n");
			recordInfoXml.append("<DeviceID>" + channelId + "</DeviceID>\r\n");
<<<<<<< HEAD
			recordInfoXml.append("<StartTime>" + DateUtil.yyyy_MM_dd_HH_mm_ssToISO8601(startTime) + "</StartTime>\r\n");
			recordInfoXml.append("<EndTime>" + DateUtil.yyyy_MM_dd_HH_mm_ssToISO8601(endTime) + "</EndTime>\r\n");
			recordInfoXml.append("<Secrecy> "+ secrecy + " </Secrecy>\r\n");
			// 大华NVR要求必须增加一个值为all的文本元素节点Type
			recordInfoXml.append("<Type>" + type+"</Type>\r\n");
=======
			if (startTime != null) {
				recordInfoXml.append("<StartTime>" + DateUtil.yyyy_MM_dd_HH_mm_ssToISO8601(startTime) + "</StartTime>\r\n");
			}
			if (endTime != null) {
				recordInfoXml.append("<EndTime>" + DateUtil.yyyy_MM_dd_HH_mm_ssToISO8601(endTime) + "</EndTime>\r\n");
			}
			if (secrecy != null) {
				recordInfoXml.append("<Secrecy> "+ secrecy + " </Secrecy>\r\n");
			}
			if (type != null) {
				// 大华NVR要求必须增加一个值为all的文本元素节点Type
				recordInfoXml.append("<Type>" + type+"</Type>\r\n");
			}
>>>>>>> 83671d8f
			recordInfoXml.append("</Query>\r\n");
			
			String tm = Long.toString(System.currentTimeMillis());

			CallIdHeader callIdHeader = device.getTransport().equals("TCP") ? tcpSipProvider.getNewCallId()
					: udpSipProvider.getNewCallId();

			Request request = headerProvider.createMessageRequest(device, recordInfoXml.toString(),
					"z9hG4bK-ViaRecordInfo-" + tm, "fromRec" + tm, null, callIdHeader);

			transmitRequest(device, request, errorEvent, okEvent);
		} catch (SipException | ParseException | InvalidArgumentException e) {
			e.printStackTrace();
			return false;
		}
		return true;
	}

	/**
	 * 查询报警信息
	 * 
	 * @param device		视频设备
	 * @param startPriority	报警起始级别（可选）
	 * @param endPriority	报警终止级别（可选）
	 * @param alarmMethod	报警方式条件（可选）
	 * @param alarmType		报警类型
	 * @param startTime		报警发生起始时间（可选）
	 * @param endTime		报警发生终止时间（可选）
	 * @return				true = 命令发送成功
	 */
	@Override
	public boolean alarmInfoQuery(Device device, String startPriority, String endPriority, String alarmMethod, String alarmType,
								 String startTime, String endTime, SipSubscribe.Event errorEvent) {
		try {
			StringBuffer cmdXml = new StringBuffer(200);
			cmdXml.append("<?xml version=\"1.0\" ?>\r\n");
			cmdXml.append("<Query>\r\n");
			cmdXml.append("<CmdType>Alarm</CmdType>\r\n");
			cmdXml.append("<SN>" + (int)((Math.random()*9+1)*100000) + "</SN>\r\n");
			cmdXml.append("<DeviceID>" + device.getDeviceId() + "</DeviceID>\r\n");
			if (!StringUtils.isEmpty(startPriority)) {
				cmdXml.append("<StartAlarmPriority>" + startPriority + "</StartAlarmPriority>\r\n");
			}
			if (!StringUtils.isEmpty(endPriority)) {
				cmdXml.append("<EndAlarmPriority>" + endPriority + "</EndAlarmPriority>\r\n");
			}
			if (!StringUtils.isEmpty(alarmMethod)) {
				cmdXml.append("<AlarmMethod>" + alarmMethod + "</AlarmMethod>\r\n");
			}
			if (!StringUtils.isEmpty(alarmType)) {
				cmdXml.append("<AlarmType>" + alarmType + "</AlarmType>\r\n");
			}
			if (!StringUtils.isEmpty(startTime)) {
				cmdXml.append("<StartAlarmTime>" + startTime + "</StartAlarmTime>\r\n");
			}
			if (!StringUtils.isEmpty(endTime)) {
				cmdXml.append("<EndAlarmTime>" + endTime + "</EndAlarmTime>\r\n");
			}
			cmdXml.append("</Query>\r\n");
			
			String tm = Long.toString(System.currentTimeMillis());

			CallIdHeader callIdHeader = device.getTransport().equals("TCP") ? tcpSipProvider.getNewCallId()
					: udpSipProvider.getNewCallId();

			Request request = headerProvider.createMessageRequest(device, cmdXml.toString(), null, "FromAlarm" + tm, null, callIdHeader);
			transmitRequest(device, request, errorEvent);
			return true;
		} catch (SipException | ParseException | InvalidArgumentException e) {
			e.printStackTrace();
			return false;
		} 
	}

	/**
	 * 查询设备配置
	 * 
	 * @param device 		视频设备
	 * @param channelId		通道编码（可选）
	 * @param configType	配置类型：
	 */
	@Override
	public boolean deviceConfigQuery(Device device, String channelId, String configType,  SipSubscribe.Event errorEvent) {
		try {
			StringBuffer cmdXml = new StringBuffer(200);
			cmdXml.append("<?xml version=\"1.0\" ?>\r\n");
			cmdXml.append("<Query>\r\n");
			cmdXml.append("<CmdType>ConfigDownload</CmdType>\r\n");
			cmdXml.append("<SN>" + (int)((Math.random()*9+1)*100000) + "</SN>\r\n");
			if (StringUtils.isEmpty(channelId)) {
				cmdXml.append("<DeviceID>" + device.getDeviceId() + "</DeviceID>\r\n");
			} else {
				cmdXml.append("<DeviceID>" + channelId + "</DeviceID>\r\n");
			}
			cmdXml.append("<ConfigType>" + configType + "</ConfigType>\r\n");
			cmdXml.append("</Query>\r\n");
			
			String tm = Long.toString(System.currentTimeMillis());

			CallIdHeader callIdHeader = device.getTransport().equals("TCP") ? tcpSipProvider.getNewCallId()
					: udpSipProvider.getNewCallId();

			Request request = headerProvider.createMessageRequest(device, cmdXml.toString(), null, "FromConfig" + tm, null, callIdHeader);
			transmitRequest(device, request, errorEvent);
			return true;
		} catch (SipException | ParseException | InvalidArgumentException e) {
			e.printStackTrace();
			return false;
		} 
	}

	/**
	 * 查询设备预置位置
	 * 
	 * @param device 视频设备
	 */  
	@Override
	public boolean presetQuery(Device device, String channelId, SipSubscribe.Event errorEvent) {
		try {
			StringBuffer cmdXml = new StringBuffer(200);
			cmdXml.append("<?xml version=\"1.0\" ?>\r\n");
			cmdXml.append("<Query>\r\n");
			cmdXml.append("<CmdType>PresetQuery</CmdType>\r\n");
			cmdXml.append("<SN>" + (int)((Math.random()*9+1)*100000) + "</SN>\r\n");
			if (StringUtils.isEmpty(channelId)) {
				cmdXml.append("<DeviceID>" + device.getDeviceId() + "</DeviceID>\r\n");
			} else {
				cmdXml.append("<DeviceID>" + channelId + "</DeviceID>\r\n");
			}
			cmdXml.append("</Query>\r\n");
			
			String tm = Long.toString(System.currentTimeMillis());

			CallIdHeader callIdHeader = device.getTransport().equals("TCP") ? tcpSipProvider.getNewCallId()
					: udpSipProvider.getNewCallId();

			Request request = headerProvider.createMessageRequest(device, cmdXml.toString(), null, "FromConfig" + tm, null, callIdHeader);
			transmitRequest(device, request, errorEvent);
			return true;
		} catch (SipException | ParseException | InvalidArgumentException e) {
			e.printStackTrace();
			return false;
		} 
	}

	/**
	 * 查询移动设备位置数据
	 * 
	 * @param device 视频设备
	 */  
	@Override
	public boolean mobilePostitionQuery(Device device, SipSubscribe.Event errorEvent) {
		try {
			StringBuffer mobilePostitionXml = new StringBuffer(200);
			mobilePostitionXml.append("<?xml version=\"1.0\" encoding=\"GB2312\"?>\r\n");
			mobilePostitionXml.append("<Query>\r\n");
			mobilePostitionXml.append("<CmdType>MobilePosition</CmdType>\r\n");
			mobilePostitionXml.append("<SN>" + (int)((Math.random()*9+1)*100000) + "</SN>\r\n");
			mobilePostitionXml.append("<DeviceID>" + device.getDeviceId() + "</DeviceID>\r\n");
			mobilePostitionXml.append("<Interval>60</Interval>\r\n");
			mobilePostitionXml.append("</Query>\r\n");
			
			String tm = Long.toString(System.currentTimeMillis());

			CallIdHeader callIdHeader = device.getTransport().equals("TCP") ? tcpSipProvider.getNewCallId()
					: udpSipProvider.getNewCallId();

			Request request = headerProvider.createMessageRequest(device, mobilePostitionXml.toString(), "z9hG4bK-viaPos-" + tm, "fromTagPos" + tm, null, callIdHeader);

			transmitRequest(device, request, errorEvent);
			
		} catch (SipException | ParseException | InvalidArgumentException e) {
			e.printStackTrace();
			return false;
		}
		return true;
	}

	/**
	 * 订阅、取消订阅移动位置
	 * 
	 * @param device	视频设备
	 * @param expires	订阅超时时间
	 * @param interval	上报时间间隔
	 * @return			true = 命令发送成功
	 */
	public boolean mobilePositionSubscribe(Device device, int expires, int interval) {
		try {
			StringBuffer subscribePostitionXml = new StringBuffer(200);
			subscribePostitionXml.append("<?xml version=\"1.0\" encoding=\"GB2312\"?>\r\n");
			subscribePostitionXml.append("<Query>\r\n");
			subscribePostitionXml.append("<CmdType>MobilePosition</CmdType>\r\n");
			subscribePostitionXml.append("<SN>" + (int)((Math.random()*9+1)*100000) + "</SN>\r\n");
			subscribePostitionXml.append("<DeviceID>" + device.getDeviceId() + "</DeviceID>\r\n");
			if (expires > 0) {
				subscribePostitionXml.append("<Interval>" + String.valueOf(interval) + "</Interval>\r\n");
			}
			subscribePostitionXml.append("</Query>\r\n");

			String tm = Long.toString(System.currentTimeMillis());

			CallIdHeader callIdHeader = device.getTransport().equals("TCP") ? tcpSipProvider.getNewCallId()
					: udpSipProvider.getNewCallId();

			Request request = headerProvider.createSubscribeRequest(device, subscribePostitionXml.toString(), "z9hG4bK-viaPos-" + tm, "fromTagPos" + tm, null, expires, "presence" ,callIdHeader); //Position;id=" + tm.substring(tm.length() - 4));
			transmitRequest(device, request);

			return true;

		} catch ( NumberFormatException | ParseException | InvalidArgumentException	| SipException e) {
			e.printStackTrace();
			return false;
		}
	}

	/**
	 * 订阅、取消订阅报警信息
	 * 
	 * @param device		视频设备
	 * @param expires		订阅过期时间（0 = 取消订阅）
	 * @param startPriority	报警起始级别（可选）
	 * @param endPriority	报警终止级别（可选）
	 * @param alarmMethod	报警方式条件（可选）
	 * @param alarmType		报警类型
	 * @param startTime		报警发生起始时间（可选）
	 * @param endTime		报警发生终止时间（可选）
	 * @return				true = 命令发送成功
	 */
	public boolean alarmSubscribe(Device device, int expires, String startPriority, String endPriority, String alarmMethod, String alarmType, String startTime, String endTime) {
		try {
			StringBuffer cmdXml = new StringBuffer(200);
			cmdXml.append("<?xml version=\"1.0\" encoding=\"GB2312\"?>\r\n");
			cmdXml.append("<Query>\r\n");
			cmdXml.append("<CmdType>Alarm</CmdType>\r\n");
			cmdXml.append("<SN>" + (int)((Math.random()*9+1)*100000) + "</SN>\r\n");
			cmdXml.append("<DeviceID>" + device.getDeviceId() + "</DeviceID>\r\n");
			if (!StringUtils.isEmpty(startPriority)) {
				cmdXml.append("<StartAlarmPriority>" + startPriority + "</StartAlarmPriority>\r\n");
			}
			if (!StringUtils.isEmpty(endPriority)) {
				cmdXml.append("<EndAlarmPriority>" + endPriority + "</EndAlarmPriority>\r\n");
			}
			if (!StringUtils.isEmpty(alarmMethod)) {
				cmdXml.append("<AlarmMethod>" + alarmMethod + "</AlarmMethod>\r\n");
			}
			if (!StringUtils.isEmpty(alarmType)) {
				cmdXml.append("<AlarmType>" + alarmType + "</AlarmType>\r\n");
			}
			if (!StringUtils.isEmpty(startTime)) {
				cmdXml.append("<StartAlarmTime>" + startTime + "</StartAlarmTime>\r\n");
			}
			if (!StringUtils.isEmpty(endTime)) {
				cmdXml.append("<EndAlarmTime>" + endTime + "</EndAlarmTime>\r\n");
			}
			cmdXml.append("</Query>\r\n");

			String tm = Long.toString(System.currentTimeMillis());

			CallIdHeader callIdHeader = device.getTransport().equals("TCP") ? tcpSipProvider.getNewCallId()
					: udpSipProvider.getNewCallId();

			Request request = headerProvider.createSubscribeRequest(device, cmdXml.toString(), "z9hG4bK-viaPos-" + tm, "fromTagPos" + tm, null, expires, "presence" , callIdHeader);
			transmitRequest(device, request);

			return true;

		} catch ( NumberFormatException | ParseException | InvalidArgumentException	| SipException e) {
			e.printStackTrace();
			return false;
		}
	}

	@Override
	public boolean catalogSubscribe(Device device, SipSubscribe.Event okEvent, SipSubscribe.Event errorEvent) {
		try {
			StringBuffer cmdXml = new StringBuffer(200);
			cmdXml.append("<?xml version=\"1.0\" encoding=\"GB2312\"?>\r\n");
			cmdXml.append("<Query>\r\n");
			cmdXml.append("<CmdType>Catalog</CmdType>\r\n");
			cmdXml.append("<SN>" + (int)((Math.random()*9+1)*100000) + "</SN>\r\n");
			cmdXml.append("<DeviceID>" + device.getDeviceId() + "</DeviceID>\r\n");
			cmdXml.append("</Query>\r\n");

			String tm = Long.toString(System.currentTimeMillis());

			CallIdHeader callIdHeader = device.getTransport().equals("TCP") ? tcpSipProvider.getNewCallId()
					: udpSipProvider.getNewCallId();

			// 有效时间默认为60秒以上
			Request request = headerProvider.createSubscribeRequest(device, cmdXml.toString(), "z9hG4bK-viaPos-" + tm,
					"fromTagPos" + tm, null, device.getSubscribeCycleForCatalog() + 60, "Catalog" ,
					callIdHeader);
			transmitRequest(device, request, errorEvent, okEvent);

			return true;

		} catch ( NumberFormatException | ParseException | InvalidArgumentException	| SipException e) {
			e.printStackTrace();
			return false;
		}
	}

	@Override
	public boolean dragZoomCmd(Device device, String channelId, String cmdString) {
		try {
			StringBuffer dragXml = new StringBuffer(200);
			dragXml.append("<?xml version=\"1.0\" ?>\r\n");
			dragXml.append("<Control>\r\n");
			dragXml.append("<CmdType>DeviceControl</CmdType>\r\n");
			dragXml.append("<SN>" + (int) ((Math.random() * 9 + 1) * 100000) + "</SN>\r\n");
			if (StringUtils.isEmpty(channelId)) {
				dragXml.append("<DeviceID>" + device.getDeviceId() + "</DeviceID>\r\n");
			} else {
				dragXml.append("<DeviceID>" + channelId + "</DeviceID>\r\n");
			}
			dragXml.append(cmdString);
			dragXml.append("</Control>\r\n");
			String tm = Long.toString(System.currentTimeMillis());
			CallIdHeader callIdHeader = device.getTransport().equals("TCP") ? tcpSipProvider.getNewCallId()
					: udpSipProvider.getNewCallId();
			Request request = headerProvider.createMessageRequest(device, dragXml.toString(), "z9hG4bK-ViaPtz-" + tm, "FromPtz" + tm, null, callIdHeader);
			logger.debug("拉框信令： " + request.toString());
			transmitRequest(device, request);
			return true;
		} catch (SipException | ParseException | InvalidArgumentException e) {
			e.printStackTrace();
		}
		return false;
	}


	private ClientTransaction transmitRequest(Device device, Request request) throws SipException {
		return transmitRequest(device, request, null, null);
	}

	private ClientTransaction transmitRequest(Device device, Request request, SipSubscribe.Event errorEvent) throws SipException {
		return transmitRequest(device, request, errorEvent, null);
	}

	private ClientTransaction transmitRequest(Device device, Request request, SipSubscribe.Event errorEvent , SipSubscribe.Event okEvent) throws SipException {
		ClientTransaction clientTransaction = null;
		if("TCP".equals(device.getTransport())) {
			clientTransaction = tcpSipProvider.getNewClientTransaction(request);
		} else if("UDP".equals(device.getTransport())) {
			clientTransaction = udpSipProvider.getNewClientTransaction(request);
		}

		CallIdHeader callIdHeader = (CallIdHeader)request.getHeader(CallIdHeader.NAME);
		// 添加错误订阅
		if (errorEvent != null) {
			sipSubscribe.addErrorSubscribe(callIdHeader.getCallId(), (eventResult -> {
				errorEvent.response(eventResult);
				sipSubscribe.removeErrorSubscribe(eventResult.callId);
			}));
		}
		// 添加订阅
		if (okEvent != null) {
			sipSubscribe.addOkSubscribe(callIdHeader.getCallId(), eventResult ->{
				okEvent.response(eventResult);
				sipSubscribe.removeOkSubscribe(eventResult.callId);
			});
		}

		clientTransaction.sendRequest();
		return clientTransaction;
	}

	/**
	 * 回放暂停
	 */
	@Override
	public void playPauseCmd(Device device, StreamInfo streamInfo) {
		try {
			Long cseq = redisCatchStorage.getCSEQ(Request.INFO);
			StringBuffer content = new StringBuffer(200);
			content.append("PAUSE RTSP/1.0\r\n");
			content.append("CSeq: " + cseq + "\r\n");
			content.append("PauseTime: now\r\n");
			Request request = headerProvider.createInfoRequest(device, streamInfo, content.toString(), cseq);
			if (request == null) {
				return;
			}
			logger.info(request.toString());
			ClientTransaction clientTransaction = null;
			if ("TCP".equals(device.getTransport())) {
				clientTransaction = tcpSipProvider.getNewClientTransaction(request);
			} else if ("UDP".equals(device.getTransport())) {
				clientTransaction = udpSipProvider.getNewClientTransaction(request);
			}
			if (clientTransaction != null) {
				clientTransaction.sendRequest();
			}

		} catch (SipException | ParseException | InvalidArgumentException e) {
			e.printStackTrace();
		}
	}

	/**
	 * 回放恢复
	 */
	@Override
	public void playResumeCmd(Device device, StreamInfo streamInfo) {
		try {
			Long cseq = redisCatchStorage.getCSEQ(Request.INFO);
			StringBuffer content = new StringBuffer(200);
			content.append("PLAY RTSP/1.0\r\n");
			content.append("CSeq: " + cseq + "\r\n");
			content.append("Range: npt=now-\r\n");
			Request request = headerProvider.createInfoRequest(device, streamInfo, content.toString(), cseq);
			if (request == null) return;
			logger.info(request.toString());
			ClientTransaction clientTransaction = null;
			if ("TCP".equals(device.getTransport())) {
				clientTransaction = tcpSipProvider.getNewClientTransaction(request);
			} else if ("UDP".equals(device.getTransport())) {
				clientTransaction = udpSipProvider.getNewClientTransaction(request);
			}

			clientTransaction.sendRequest();

		} catch (SipException | ParseException | InvalidArgumentException e) {
			e.printStackTrace();
		}
	}

	/**
	 * 回放拖动播放
	 */
	@Override
	public void playSeekCmd(Device device, StreamInfo streamInfo, long seekTime) {
		try {
			Long cseq = redisCatchStorage.getCSEQ(Request.INFO);
			StringBuffer content = new StringBuffer(200);
			content.append("PLAY RTSP/1.0\r\n");
			content.append("CSeq: " + cseq + "\r\n");
			content.append("Range: npt=" + Math.abs(seekTime) + "-\r\n");

			Request request = headerProvider.createInfoRequest(device, streamInfo, content.toString(), cseq);
			if (request == null) return;
			logger.info(request.toString());
			ClientTransaction clientTransaction = null;
			if ("TCP".equals(device.getTransport())) {
				clientTransaction = tcpSipProvider.getNewClientTransaction(request);
			} else if ("UDP".equals(device.getTransport())) {
				clientTransaction = udpSipProvider.getNewClientTransaction(request);
			}

			clientTransaction.sendRequest();

		} catch (SipException | ParseException | InvalidArgumentException e) {
			e.printStackTrace();
		}
	}

	/**
	 * 回放倍速播放
	 */
	@Override
	public void playSpeedCmd(Device device, StreamInfo streamInfo, Double speed) {
		try {
			Long cseq = redisCatchStorage.getCSEQ(Request.INFO);
			StringBuffer content = new StringBuffer(200);
			content.append("PLAY RTSP/1.0\r\n");
			content.append("CSeq: " + cseq + "\r\n");
			content.append("Scale: " + String.format("%.1f",speed) + "\r\n");
			Request request = headerProvider.createInfoRequest(device, streamInfo, content.toString(), cseq);
			if (request == null) return;
			logger.info(request.toString());
			ClientTransaction clientTransaction = null;
			if ("TCP".equals(device.getTransport())) {
				clientTransaction = tcpSipProvider.getNewClientTransaction(request);
			} else if ("UDP".equals(device.getTransport())) {
				clientTransaction = udpSipProvider.getNewClientTransaction(request);
			}

			clientTransaction.sendRequest();

		} catch (SipException | ParseException | InvalidArgumentException e) {
			e.printStackTrace();
		}
	}
}
<|MERGE_RESOLUTION|>--- conflicted
+++ resolved
@@ -1,1727 +1,1715 @@
-package com.genersoft.iot.vmp.gb28181.transmit.cmd.impl;
-
-import com.alibaba.fastjson.JSONObject;
-import com.genersoft.iot.vmp.common.StreamInfo;
-import com.genersoft.iot.vmp.conf.SipConfig;
-import com.genersoft.iot.vmp.conf.UserSetup;
-import com.genersoft.iot.vmp.gb28181.bean.Device;
-import com.genersoft.iot.vmp.gb28181.bean.SsrcTransaction;
-import com.genersoft.iot.vmp.gb28181.event.SipSubscribe;
-import com.genersoft.iot.vmp.gb28181.session.VideoStreamSessionManager;
-import com.genersoft.iot.vmp.gb28181.transmit.cmd.ISIPCommander;
-import com.genersoft.iot.vmp.gb28181.transmit.cmd.SIPRequestHeaderProvider;
-import com.genersoft.iot.vmp.gb28181.utils.DateUtil;
-import com.genersoft.iot.vmp.gb28181.utils.NumericUtil;
-import com.genersoft.iot.vmp.media.zlm.ZLMHttpHookSubscribe;
-import com.genersoft.iot.vmp.media.zlm.dto.MediaServerItem;
-import com.genersoft.iot.vmp.service.IMediaServerService;
-import com.genersoft.iot.vmp.service.bean.SSRCInfo;
-import com.genersoft.iot.vmp.storager.IRedisCatchStorage;
-import com.genersoft.iot.vmp.storager.IVideoManagerStorager;
-import gov.nist.javax.sip.SipProviderImpl;
-import gov.nist.javax.sip.SipStackImpl;
-import gov.nist.javax.sip.message.SIPRequest;
-import gov.nist.javax.sip.stack.SIPDialog;
-import org.slf4j.Logger;
-import org.slf4j.LoggerFactory;
-import org.springframework.beans.factory.annotation.Autowired;
-import org.springframework.beans.factory.annotation.Qualifier;
-import org.springframework.context.annotation.DependsOn;
-import org.springframework.stereotype.Component;
-import org.springframework.util.StringUtils;
-
-import javax.sip.*;
-import javax.sip.address.SipURI;
-import javax.sip.header.CallIdHeader;
-import javax.sip.header.ViaHeader;
-import javax.sip.message.Request;
-import java.lang.reflect.Field;
-import java.text.ParseException;
-import java.util.HashSet;
-
-/**    
- * @description:设备能力接口，用于定义设备的控制、查询能力   
- * @author: swwheihei
- * @date:   2020年5月3日 下午9:22:48     
- */
-@Component
-@DependsOn("sipLayer")
-public class SIPCommander implements ISIPCommander {
-
-	private final Logger logger = LoggerFactory.getLogger(SIPCommander.class);
-	
-	@Autowired
-	private SipConfig sipConfig;
-
-	@Autowired
-	@Qualifier(value="tcpSipProvider")
-	private SipProviderImpl tcpSipProvider;
-
-	@Autowired
-	@Qualifier(value="udpSipProvider")
-	private SipProviderImpl udpSipProvider;
-
-	@Autowired
-	private SIPRequestHeaderProvider headerProvider;
-	
-	@Autowired
-	private VideoStreamSessionManager streamSession;
-
-	@Autowired
-	private IVideoManagerStorager storager;
-
-	@Autowired
-	private IRedisCatchStorage redisCatchStorage;
-
-	@Autowired
-	private UserSetup userSetup;
-
-	@Autowired
-	private ZLMHttpHookSubscribe subscribe;
-
-	@Autowired
-	private SipSubscribe sipSubscribe;
-
-	@Autowired
-	private IMediaServerService mediaServerService;
-
-
-	/**
-	 * 云台方向放控制，使用配置文件中的默认镜头移动速度
-	 * 
-	 * @param device  控制设备
-	 * @param channelId  预览通道
-	 * @param leftRight  镜头左移右移 0:停止 1:左移 2:右移
-     * @param upDown     镜头上移下移 0:停止 1:上移 2:下移
-	 */
-	@Override
-	public boolean ptzdirectCmd(Device device, String channelId, int leftRight, int upDown) {
-		return ptzCmd(device, channelId, leftRight, upDown, 0, sipConfig.getPtzSpeed(), 0);
-	}
-
-	/**
-	 * 云台方向放控制
-	 * 
-	 * @param device  控制设备
-	 * @param channelId  预览通道
-	 * @param leftRight  镜头左移右移 0:停止 1:左移 2:右移
-     * @param upDown     镜头上移下移 0:停止 1:上移 2:下移
-     * @param moveSpeed  镜头移动速度
-	 */
-	@Override
-	public boolean ptzdirectCmd(Device device, String channelId, int leftRight, int upDown, int moveSpeed) {
-		return ptzCmd(device, channelId, leftRight, upDown, 0, moveSpeed, 0);
-	}
-
-	/**
-	 * 云台缩放控制，使用配置文件中的默认镜头缩放速度
-	 * 
-	 * @param device  控制设备
-	 * @param channelId  预览通道
-     * @param inOut      镜头放大缩小 0:停止 1:缩小 2:放大
-	 */  
-	@Override
-	public boolean ptzZoomCmd(Device device, String channelId, int inOut) {
-		return ptzCmd(device, channelId, 0, 0, inOut, 0, sipConfig.getPtzSpeed());
-	}
-
-	/**
-	 * 云台缩放控制
-	 * 
-	 * @param device  控制设备
-	 * @param channelId  预览通道
-     * @param inOut      镜头放大缩小 0:停止 1:缩小 2:放大
-     * @param zoomSpeed  镜头缩放速度
-	 */ 
-	@Override
-	public boolean ptzZoomCmd(Device device, String channelId, int inOut, int zoomSpeed) {
-		return ptzCmd(device, channelId, 0, 0, inOut, 0, zoomSpeed);
-	}
-  
-   /**
-	* 云台指令码计算 
-	*
-    * @param leftRight  镜头左移右移 0:停止 1:左移 2:右移
-    * @param upDown     镜头上移下移 0:停止 1:上移 2:下移
-    * @param inOut      镜头放大缩小 0:停止 1:缩小 2:放大
-    * @param moveSpeed  镜头移动速度 默认 0XFF (0-255)
-    * @param zoomSpeed  镜头缩放速度 默认 0X1 (0-255)
-    */
-    public static String cmdString(int leftRight, int upDown, int inOut, int moveSpeed, int zoomSpeed) {
-		int cmdCode = 0;
-		if (leftRight == 2) {
-			cmdCode|=0x01;		// 右移
-		} else if(leftRight == 1) {
-			cmdCode|=0x02;		// 左移
-		}
-		if (upDown == 2) {
-			cmdCode|=0x04;		// 下移
-		} else if(upDown == 1) {
-			cmdCode|=0x08;		// 上移
-		}
-		if (inOut == 2) {
-			cmdCode |= 0x10;	// 放大
-		} else if(inOut == 1) {
-			cmdCode |= 0x20;	// 缩小
-		}
-		StringBuilder builder = new StringBuilder("A50F01");
-		String strTmp;
-		strTmp = String.format("%02X", cmdCode);
-		builder.append(strTmp, 0, 2);
-		strTmp = String.format("%02X", moveSpeed);
-		builder.append(strTmp, 0, 2);
-		builder.append(strTmp, 0, 2);
-		strTmp = String.format("%X", zoomSpeed);
-		builder.append(strTmp, 0, 1).append("0");
-		//计算校验码
-		int checkCode = (0XA5 + 0X0F + 0X01 + cmdCode + moveSpeed + moveSpeed + (zoomSpeed /*<< 4*/ & 0XF0)) % 0X100;
-		strTmp = String.format("%02X", checkCode);
-		builder.append(strTmp, 0, 2);
-		return builder.toString();
-}
-
-   /**
-	* 云台指令码计算 
-	*
-	 * @param cmdCode 		指令码
-	 * @param parameter1	数据1
-	 * @param parameter2	数据2
-	 * @param combineCode2	组合码2
-	 */
-    public static String frontEndCmdString(int cmdCode, int parameter1, int parameter2, int combineCode2) {
-		StringBuilder builder = new StringBuilder("A50F01");
-		String strTmp;
-		strTmp = String.format("%02X", cmdCode);
-		builder.append(strTmp, 0, 2);
-		strTmp = String.format("%02X", parameter1);
-		builder.append(strTmp, 0, 2);
-		strTmp = String.format("%02X", parameter2);
-		builder.append(strTmp, 0, 2);
-		strTmp = String.format("%X", combineCode2);
-		builder.append(strTmp, 0, 1).append("0");
-		//计算校验码
-		int checkCode = (0XA5 + 0X0F + 0X01 + cmdCode + parameter1 + parameter2 + (combineCode2 & 0XF0)) % 0X100;
-		strTmp = String.format("%02X", checkCode);
-		builder.append(strTmp, 0, 2);
-		return builder.toString();
-	}
-
-	/**
-	 * 云台控制，支持方向与缩放控制
-	 * 
-	 * @param device  	控制设备
-	 * @param channelId	预览通道
-	 * @param leftRight	镜头左移右移 0:停止 1:左移 2:右移
-     * @param upDown	镜头上移下移 0:停止 1:上移 2:下移
-     * @param inOut		镜头放大缩小 0:停止 1:缩小 2:放大
-     * @param moveSpeed	镜头移动速度
-     * @param zoomSpeed	镜头缩放速度
-	 */
-	@Override
-	public boolean ptzCmd(Device device, String channelId, int leftRight, int upDown, int inOut, int moveSpeed,
-			int zoomSpeed) {
-		try {
-			String cmdStr= cmdString(leftRight, upDown, inOut, moveSpeed, zoomSpeed);
-			StringBuffer ptzXml = new StringBuffer(200);
-			ptzXml.append("<?xml version=\"1.0\" ?>\r\n");
-			ptzXml.append("<Control>\r\n");
-			ptzXml.append("<CmdType>DeviceControl</CmdType>\r\n");
-			ptzXml.append("<SN>" + (int)((Math.random()*9+1)*100000) + "</SN>\r\n");
-			ptzXml.append("<DeviceID>" + channelId + "</DeviceID>\r\n");
-			ptzXml.append("<PTZCmd>" + cmdStr + "</PTZCmd>\r\n");
-			ptzXml.append("<Info>\r\n");
-			ptzXml.append("</Info>\r\n");
-			ptzXml.append("</Control>\r\n");
-			
-			String tm = Long.toString(System.currentTimeMillis());
-
-			CallIdHeader callIdHeader = device.getTransport().equals("TCP") ? tcpSipProvider.getNewCallId()
-					: udpSipProvider.getNewCallId();
-
-			Request request = headerProvider.createMessageRequest(device, ptzXml.toString(), "z9hG4bK-ViaPtz-" + tm, "FromPtz" + tm, null, callIdHeader);
-			
-			transmitRequest(device, request);
-			return true;
-		} catch (SipException | ParseException | InvalidArgumentException e) {
-			e.printStackTrace();
-		} 
-		return false;
-	}
-
-	/**
-	 * 前端控制，包括PTZ指令、FI指令、预置位指令、巡航指令、扫描指令和辅助开关指令
-	 * 
-	 * @param device  		控制设备
-	 * @param channelId		预览通道
-	 * @param cmdCode		指令码
-     * @param parameter1	数据1
-     * @param parameter2	数据2
-     * @param combineCode2	组合码2
-	 */
-	@Override
-	public boolean frontEndCmd(Device device, String channelId, int cmdCode, int parameter1, int parameter2, int combineCode2) {
-		try {
-			String cmdStr= frontEndCmdString(cmdCode, parameter1, parameter2, combineCode2);
-			logger.debug("控制字符串：" + cmdStr);
-			StringBuffer ptzXml = new StringBuffer(200);
-			ptzXml.append("<?xml version=\"1.0\" ?>\r\n");
-			ptzXml.append("<Control>\r\n");
-			ptzXml.append("<CmdType>DeviceControl</CmdType>\r\n");
-			ptzXml.append("<SN>" + (int)((Math.random()*9+1)*100000) + "</SN>\r\n");
-			ptzXml.append("<DeviceID>" + channelId + "</DeviceID>\r\n");
-			ptzXml.append("<PTZCmd>" + cmdStr + "</PTZCmd>\r\n");
-			ptzXml.append("<Info>\r\n");
-			ptzXml.append("</Info>\r\n");
-			ptzXml.append("</Control>\r\n");
-			
-			String tm = Long.toString(System.currentTimeMillis());
-
-			CallIdHeader callIdHeader = device.getTransport().equals("TCP") ? tcpSipProvider.getNewCallId()
-					: udpSipProvider.getNewCallId();
-
-			Request request = headerProvider.createMessageRequest(device, ptzXml.toString(), "z9hG4bK-ViaPtz-" + tm, "FromPtz" + tm, null, callIdHeader);
-			transmitRequest(device, request);
-			return true;
-		} catch (SipException | ParseException | InvalidArgumentException e) {
-			e.printStackTrace();
-		} 
-		return false;
-	}
-
-	/**
-	 * 前端控制指令（用于转发上级指令）
-	 * @param device		控制设备
-	 * @param channelId		预览通道
-	 * @param cmdString		前端控制指令串
-	 */
-	@Override
-	public boolean fronEndCmd(Device device, String channelId, String cmdString) {
-		try {
-			StringBuffer ptzXml = new StringBuffer(200);
-			ptzXml.append("<?xml version=\"1.0\" ?>\r\n");
-			ptzXml.append("<Control>\r\n");
-			ptzXml.append("<CmdType>DeviceControl</CmdType>\r\n");
-			ptzXml.append("<SN>" + (int)((Math.random()*9+1)*100000) + "</SN>\r\n");
-			ptzXml.append("<DeviceID>" + channelId + "</DeviceID>\r\n");
-			ptzXml.append("<PTZCmd>" + cmdString + "</PTZCmd>\r\n");
-			ptzXml.append("<Info>\r\n");
-			ptzXml.append("</Info>\r\n");
-			ptzXml.append("</Control>\r\n");
-			
-			String tm = Long.toString(System.currentTimeMillis());
-
-			CallIdHeader callIdHeader = device.getTransport().equals("TCP") ? tcpSipProvider.getNewCallId()
-					: udpSipProvider.getNewCallId();
-
-			Request request = headerProvider.createMessageRequest(device, ptzXml.toString(), "z9hG4bK-ViaPtz-" + tm, "FromPtz" + tm, null, callIdHeader);
-			transmitRequest(device, request);
-			return true;
-		} catch (SipException | ParseException | InvalidArgumentException e) {
-			e.printStackTrace();
-		} 
-		return false;
-	}
-	
-	 /**
-	 * 	请求预览视频流
-	  * @param device  视频设备
-	  * @param channelId  预览通道
-	  * @param event hook订阅
-	  * @param errorEvent sip错误订阅
-	  */
-	@Override
-	public void playStreamCmd(MediaServerItem mediaServerItem, SSRCInfo ssrcInfo, Device device, String channelId, ZLMHttpHookSubscribe.Event event, SipSubscribe.Event errorEvent) {
-		String streamId = ssrcInfo.getStream();
-		try {
-			if (device == null) return;
-			String streamMode = device.getStreamMode().toUpperCase();
-
-			logger.info("{} 分配的ZLM为: {} [{}:{}]", streamId, mediaServerItem.getId(), mediaServerItem.getIp(), ssrcInfo.getPort());
-			// 添加订阅
-			JSONObject subscribeKey = new JSONObject();
-			subscribeKey.put("app", "rtp");
-			subscribeKey.put("stream", streamId);
-			subscribeKey.put("regist", true);
-			subscribeKey.put("mediaServerId", mediaServerItem.getId());
-			subscribe.addSubscribe(ZLMHttpHookSubscribe.HookType.on_stream_changed, subscribeKey,
-					(MediaServerItem mediaServerItemInUse, JSONObject json)->{
-				if (userSetup.isWaitTrack() && json.getJSONArray("tracks") == null) return;
-				if (event != null) {
-					event.response(mediaServerItemInUse, json);
-				}
-
-//				subscribe.removeSubscribe(ZLMHttpHookSubscribe.HookType.on_stream_changed, subscribeKey);
-			});
-			//
-			StringBuffer content = new StringBuffer(200);
-			content.append("v=0\r\n");
-			content.append("o="+ sipConfig.getId()+" 0 0 IN IP4 "+ mediaServerItem.getSdpIp() +"\r\n");
-			content.append("s=Play\r\n");
-			content.append("c=IN IP4 "+ mediaServerItem.getSdpIp() +"\r\n");
-			content.append("t=0 0\r\n");
-
-			if (userSetup.isSeniorSdp()) {
-				if("TCP-PASSIVE".equals(streamMode)) {
-					content.append("m=video "+ ssrcInfo.getPort() +" TCP/RTP/AVP 96 126 125 99 34 98 97\r\n");
-				}else if ("TCP-ACTIVE".equals(streamMode)) {
-					content.append("m=video "+ ssrcInfo.getPort() +" TCP/RTP/AVP 96 126 125 99 34 98 97\r\n");
-				}else if("UDP".equals(streamMode)) {
-					content.append("m=video "+ ssrcInfo.getPort() +" RTP/AVP 96 126 125 99 34 98 97\r\n");
-				}
-				content.append("a=recvonly\r\n");
-				content.append("a=rtpmap:96 PS/90000\r\n");
-				content.append("a=fmtp:126 profile-level-id=42e01e\r\n");
-				content.append("a=rtpmap:126 H264/90000\r\n");
-				content.append("a=rtpmap:125 H264S/90000\r\n");
-				content.append("a=fmtp:125 profile-level-id=42e01e\r\n");
-				content.append("a=rtpmap:99 MP4V-ES/90000\r\n");
-				content.append("a=fmtp:99 profile-level-id=3\r\n");
-				content.append("a=rtpmap:98 H264/90000\r\n");
-				content.append("a=rtpmap:97 MPEG4/90000\r\n");
-				if("TCP-PASSIVE".equals(streamMode)){ // tcp被动模式
-					content.append("a=setup:passive\r\n");
-					content.append("a=connection:new\r\n");
-				}else if ("TCP-ACTIVE".equals(streamMode)) { // tcp主动模式
-					content.append("a=setup:active\r\n");
-					content.append("a=connection:new\r\n");
-				}
-			}else {
-				if("TCP-PASSIVE".equals(streamMode)) {
-					content.append("m=video "+ ssrcInfo.getPort() +" TCP/RTP/AVP 96 98 97\r\n");
-				}else if ("TCP-ACTIVE".equals(streamMode)) {
-					content.append("m=video "+ ssrcInfo.getPort() +" TCP/RTP/AVP 96 98 97\r\n");
-				}else if("UDP".equals(streamMode)) {
-					content.append("m=video "+ ssrcInfo.getPort() +" RTP/AVP 96 98 97\r\n");
-				}
-				content.append("a=recvonly\r\n");
-				content.append("a=rtpmap:96 PS/90000\r\n");
-				content.append("a=rtpmap:98 H264/90000\r\n");
-				content.append("a=rtpmap:97 MPEG4/90000\r\n");
-				if ("TCP-PASSIVE".equals(streamMode)) { // tcp被动模式
-					content.append("a=setup:passive\r\n");
-					content.append("a=connection:new\r\n");
-				} else if ("TCP-ACTIVE".equals(streamMode)) { // tcp主动模式
-					content.append("a=setup:active\r\n");
-					content.append("a=connection:new\r\n");
-				}
-			}
-
-			content.append("y="+ssrcInfo.getSsrc()+"\r\n");//ssrc
-			// f字段:f= v/编码格式/分辨率/帧率/码率类型/码率大小a/编码格式/码率大小/采样率
-//			content.append("f=v/2/5/25/1/4000a/1/8/1" + "\r\n"); // 未发现支持此特性的设备
-
-			String tm = Long.toString(System.currentTimeMillis());
-
-			CallIdHeader callIdHeader = device.getTransport().equals("TCP") ? tcpSipProvider.getNewCallId()
-					: udpSipProvider.getNewCallId();
-
-			Request request = headerProvider.createInviteRequest(device, channelId, content.toString(), null, "FromInvt" + tm, null, ssrcInfo.getSsrc(), callIdHeader);
-
-			transmitRequest(device, request, (e -> {
-				streamSession.remove(device.getDeviceId(), channelId, ssrcInfo.getStream());
-				mediaServerService.releaseSsrc(mediaServerItem, ssrcInfo.getSsrc());
-				errorEvent.response(e);
-			}), e ->{
-				// 这里为例避免一个通道的点播只有一个callID这个参数使用一个固定值
-				streamSession.put(device.getDeviceId(), channelId ,"play", streamId, ssrcInfo.getSsrc(), mediaServerItem.getId(), ((ResponseEvent)e.event).getClientTransaction());
-				streamSession.put(device.getDeviceId(), channelId ,"play", e.dialog);
-			});
-
-			
-		} catch ( SipException | ParseException | InvalidArgumentException e) {
-			e.printStackTrace();
-		}
-	}
-	
-	/**
-	 * 请求回放视频流
-	 * 
-	 * @param device  视频设备
-	 * @param channelId  预览通道
-	 * @param startTime 开始时间,格式要求：yyyy-MM-dd HH:mm:ss
-	 * @param endTime 结束时间,格式要求：yyyy-MM-dd HH:mm:ss
-	 */ 
-	@Override
-	public void playbackStreamCmd(MediaServerItem mediaServerItem, SSRCInfo ssrcInfo, Device device, String channelId, String startTime, String endTime, ZLMHttpHookSubscribe.Event event
-			, SipSubscribe.Event errorEvent) {
-		try {
-
-			logger.info("{} 分配的ZLM为: {} [{}:{}]", ssrcInfo.getStream(), mediaServerItem.getId(), mediaServerItem.getIp(), ssrcInfo.getPort());
-
-			// 添加订阅
-			JSONObject subscribeKey = new JSONObject();
-			subscribeKey.put("app", "rtp");
-			subscribeKey.put("stream", ssrcInfo.getStream());
-			subscribeKey.put("regist", true);
-			subscribeKey.put("schema", "rtmp");
-			subscribeKey.put("mediaServerId", mediaServerItem.getId());
-			logger.debug("录像回放添加订阅，订阅内容：" + subscribeKey.toString());
-			subscribe.addSubscribe(ZLMHttpHookSubscribe.HookType.on_stream_changed, subscribeKey,
-					(MediaServerItem mediaServerItemInUse, JSONObject json)->{
-						System.out.println(344444);
-				if (userSetup.isWaitTrack() && json.getJSONArray("tracks") == null) return;
-				if (event != null) {
-					event.response(mediaServerItemInUse, json);
-				}
-			});
-
-			StringBuffer content = new StringBuffer(200);
-	        content.append("v=0\r\n");
-	        content.append("o="+sipConfig.getId()+" 0 0 IN IP4 " + mediaServerItem.getSdpIp() + "\r\n");
-	        content.append("s=Playback\r\n");
-	        content.append("u="+channelId+":0\r\n");
-	        content.append("c=IN IP4 "+mediaServerItem.getSdpIp()+"\r\n");
-	        content.append("t="+DateUtil.yyyy_MM_dd_HH_mm_ssToTimestamp(startTime)+" "
-					+DateUtil.yyyy_MM_dd_HH_mm_ssToTimestamp(endTime) +"\r\n");
-
-			String streamMode = device.getStreamMode().toUpperCase();
-
-			if (userSetup.isSeniorSdp()) {
-				if("TCP-PASSIVE".equals(streamMode)) {
-					content.append("m=video "+ ssrcInfo.getPort() +" TCP/RTP/AVP 96 126 125 99 34 98 97\r\n");
-				}else if ("TCP-ACTIVE".equals(streamMode)) {
-					content.append("m=video "+ ssrcInfo.getPort() +" TCP/RTP/AVP 96 126 125 99 34 98 97\r\n");
-				}else if("UDP".equals(streamMode)) {
-					content.append("m=video "+ ssrcInfo.getPort() +" RTP/AVP 96 126 125 99 34 98 97\r\n");
-				}
-				content.append("a=recvonly\r\n");
-				content.append("a=rtpmap:96 PS/90000\r\n");
-				content.append("a=fmtp:126 profile-level-id=42e01e\r\n");
-				content.append("a=rtpmap:126 H264/90000\r\n");
-				content.append("a=rtpmap:125 H264S/90000\r\n");
-				content.append("a=fmtp:125 profile-level-id=42e01e\r\n");
-				content.append("a=rtpmap:99 MP4V-ES/90000\r\n");
-				content.append("a=fmtp:99 profile-level-id=3\r\n");
-				content.append("a=rtpmap:98 H264/90000\r\n");
-				content.append("a=rtpmap:97 MPEG4/90000\r\n");
-				if("TCP-PASSIVE".equals(streamMode)){ // tcp被动模式
-					content.append("a=setup:passive\r\n");
-					content.append("a=connection:new\r\n");
-				}else if ("TCP-ACTIVE".equals(streamMode)) { // tcp主动模式
-					content.append("a=setup:active\r\n");
-					content.append("a=connection:new\r\n");
-				}
-			}else {
-				if("TCP-PASSIVE".equals(streamMode)) {
-					content.append("m=video "+ ssrcInfo.getPort() +" TCP/RTP/AVP 96 98 97\r\n");
-				}else if ("TCP-ACTIVE".equals(streamMode)) {
-					content.append("m=video "+ ssrcInfo.getPort() +" TCP/RTP/AVP 96 98 97\r\n");
-				}else if("UDP".equals(streamMode)) {
-					content.append("m=video "+ ssrcInfo.getPort() +" RTP/AVP 96 98 97\r\n");
-				}
-				content.append("a=recvonly\r\n");
-				content.append("a=rtpmap:96 PS/90000\r\n");
-				content.append("a=rtpmap:98 H264/90000\r\n");
-				content.append("a=rtpmap:97 MPEG4/90000\r\n");
-				if("TCP-PASSIVE".equals(streamMode)){ // tcp被动模式
-					content.append("a=setup:passive\r\n");
-					content.append("a=connection:new\r\n");
-				}else if ("TCP-ACTIVE".equals(streamMode)) { // tcp主动模式
-					content.append("a=setup:active\r\n");
-					content.append("a=connection:new\r\n");
-				}
-			}
-
-	        content.append("y=" + ssrcInfo.getSsrc() + "\r\n");//ssrc
-	        
-			String tm = Long.toString(System.currentTimeMillis());
-
-			CallIdHeader callIdHeader = device.getTransport().equals("TCP") ? tcpSipProvider.getNewCallId()
-					: udpSipProvider.getNewCallId();
-
-	        Request request = headerProvider.createPlaybackInviteRequest(device, channelId, content.toString(), null, "fromplybck" + tm, null, callIdHeader, ssrcInfo.getSsrc());
-
-	        transmitRequest(device, request, errorEvent, okEvent -> {
-				ResponseEvent responseEvent = (ResponseEvent) okEvent.event;
-	        	streamSession.put(device.getDeviceId(), channelId, callIdHeader.getCallId(), ssrcInfo.getStream(), ssrcInfo.getSsrc(), mediaServerItem.getId(), responseEvent.getClientTransaction());
-				streamSession.put(device.getDeviceId(), channelId, callIdHeader.getCallId(), okEvent.dialog);
-			});
-		} catch ( SipException | ParseException | InvalidArgumentException e) {
-			e.printStackTrace();
-		}
-	}
-
-	/**
-	 * 请求历史媒体下载
-	 * 
-	 * @param device  视频设备
-	 * @param channelId  预览通道
-	 * @param startTime 开始时间,格式要求：yyyy-MM-dd HH:mm:ss
-	 * @param endTime 结束时间,格式要求：yyyy-MM-dd HH:mm:ss
-	 * @param downloadSpeed 下载倍速参数
-	 */ 
-	@Override
-	public void downloadStreamCmd(MediaServerItem mediaServerItem, SSRCInfo ssrcInfo, Device device, String channelId, String startTime, String endTime, String downloadSpeed, ZLMHttpHookSubscribe.Event event
-			, SipSubscribe.Event errorEvent) {
-		try {
-			logger.info("{} 分配的ZLM为: {} [{}:{}]", ssrcInfo.getStream(), mediaServerItem.getId(), mediaServerItem.getIp(), ssrcInfo.getPort());
-
-			// 添加订阅
-			JSONObject subscribeKey = new JSONObject();
-			subscribeKey.put("app", "rtp");
-			subscribeKey.put("stream", ssrcInfo.getStream());
-			subscribeKey.put("regist", true);
-			subscribeKey.put("mediaServerId", mediaServerItem.getId());
-			logger.debug("录像回放添加订阅，订阅内容：" + subscribeKey.toString());
-			subscribe.addSubscribe(ZLMHttpHookSubscribe.HookType.on_stream_changed, subscribeKey,
-					(MediaServerItem mediaServerItemInUse, JSONObject json)->{
-				if (userSetup.isWaitTrack() && json.getJSONArray("tracks") == null) return;
-				event.response(mediaServerItemInUse, json);
-				subscribe.removeSubscribe(ZLMHttpHookSubscribe.HookType.on_stream_changed, subscribeKey);
-			});
-
-			StringBuffer content = new StringBuffer(200);
-	        content.append("v=0\r\n");
-	        content.append("o="+sipConfig.getId()+" 0 0 IN IP4 " + mediaServerItem.getSdpIp() + "\r\n");
-	        content.append("s=Download\r\n");
-	        content.append("u="+channelId+":0\r\n");
-	        content.append("c=IN IP4 "+mediaServerItem.getSdpIp()+"\r\n");
-	        content.append("t="+DateUtil.yyyy_MM_dd_HH_mm_ssToTimestamp(startTime)+" "
-					+DateUtil.yyyy_MM_dd_HH_mm_ssToTimestamp(endTime) +"\r\n");
-
-
-
-			String streamMode = device.getStreamMode().toUpperCase();
-
-			if (userSetup.isSeniorSdp()) {
-				if("TCP-PASSIVE".equals(streamMode)) {
-					content.append("m=video "+ ssrcInfo.getPort() +" TCP/RTP/AVP 96 126 125 99 34 98 97\r\n");
-				}else if ("TCP-ACTIVE".equals(streamMode)) {
-					content.append("m=video "+ ssrcInfo.getPort() +" TCP/RTP/AVP 96 126 125 99 34 98 97\r\n");
-				}else if("UDP".equals(streamMode)) {
-					content.append("m=video "+ ssrcInfo.getPort() +" RTP/AVP 96 126 125 99 34 98 97\r\n");
-				}
-				content.append("a=recvonly\r\n");
-				content.append("a=rtpmap:96 PS/90000\r\n");
-				content.append("a=fmtp:126 profile-level-id=42e01e\r\n");
-				content.append("a=rtpmap:126 H264/90000\r\n");
-				content.append("a=rtpmap:125 H264S/90000\r\n");
-				content.append("a=fmtp:125 profile-level-id=42e01e\r\n");
-				content.append("a=rtpmap:99 MP4V-ES/90000\r\n");
-				content.append("a=fmtp:99 profile-level-id=3\r\n");
-				content.append("a=rtpmap:98 H264/90000\r\n");
-				content.append("a=rtpmap:97 MPEG4/90000\r\n");
-				if("TCP-PASSIVE".equals(streamMode)){ // tcp被动模式
-					content.append("a=setup:passive\r\n");
-					content.append("a=connection:new\r\n");
-				}else if ("TCP-ACTIVE".equals(streamMode)) { // tcp主动模式
-					content.append("a=setup:active\r\n");
-					content.append("a=connection:new\r\n");
-				}
-			}else {
-				if("TCP-PASSIVE".equals(streamMode)) {
-					content.append("m=video "+ ssrcInfo.getPort() +" TCP/RTP/AVP 96 98 97\r\n");
-				}else if ("TCP-ACTIVE".equals(streamMode)) {
-					content.append("m=video "+ ssrcInfo.getPort() +" TCP/RTP/AVP 96 98 97\r\n");
-				}else if("UDP".equals(streamMode)) {
-					content.append("m=video "+ ssrcInfo.getPort() +" RTP/AVP 96 98 97\r\n");
-				}
-				content.append("a=recvonly\r\n");
-				content.append("a=rtpmap:96 PS/90000\r\n");
-				content.append("a=rtpmap:98 H264/90000\r\n");
-				content.append("a=rtpmap:97 MPEG4/90000\r\n");
-				if("TCP-PASSIVE".equals(streamMode)){ // tcp被动模式
-					content.append("a=setup:passive\r\n");
-					content.append("a=connection:new\r\n");
-				}else if ("TCP-ACTIVE".equals(streamMode)) { // tcp主动模式
-					content.append("a=setup:active\r\n");
-					content.append("a=connection:new\r\n");
-				}
-			}
-			content.append("a=downloadspeed:" + downloadSpeed + "\r\n");
-
-	        content.append("y=" + ssrcInfo.getSsrc() + "\r\n");//ssrc
-	        
-			String tm = Long.toString(System.currentTimeMillis());
-
-			CallIdHeader callIdHeader = device.getTransport().equals("TCP") ? tcpSipProvider.getNewCallId()
-					: udpSipProvider.getNewCallId();
-
-	        Request request = headerProvider.createPlaybackInviteRequest(device, channelId, content.toString(), null, "fromplybck" + tm, null, callIdHeader, ssrcInfo.getSsrc());
-
-	        ClientTransaction transaction = transmitRequest(device, request, errorEvent);
-	        streamSession.put(device.getDeviceId(), channelId, callIdHeader.getCallId(), ssrcInfo.getStream(), ssrcInfo.getSsrc(), mediaServerItem.getId(), transaction);
-	        streamSession.put(device.getDeviceId(), channelId, callIdHeader.getCallId(), ssrcInfo.getStream(), ssrcInfo.getSsrc(), mediaServerItem.getId(), transaction);
-
-		} catch ( SipException | ParseException | InvalidArgumentException e) {
-			e.printStackTrace();
-		}
-	}
-
-	/**
-	 * 视频流停止, 不使用回调
-	 */
-	@Override
-	public void streamByeCmd(String deviceId, String channelId, String stream) {
-		streamByeCmd(deviceId, channelId, stream, null);
-	}
-
-	/**
-	 * 视频流停止
-	 */
-	@Override
-	public void streamByeCmd(String deviceId, String channelId, String stream, SipSubscribe.Event okEvent) {
-		try {
-			ClientTransaction transaction = streamSession.getTransactionByStream(deviceId, channelId, stream);
-			if (transaction == null) {
-				logger.warn("[ {} -> {}]停止视频流的时候发现事务已丢失", deviceId, channelId);
-				SipSubscribe.EventResult<Object> eventResult = new SipSubscribe.EventResult<>();
-				if (okEvent != null) {
-					okEvent.response(eventResult);
-				}
-				return;
-			}
-			SIPDialog dialog = streamSession.getDialogByStream(deviceId, channelId, stream);
-			if (dialog == null) {
-				logger.warn("[ {} -> {}]停止视频流的时候发现对话已丢失", deviceId, channelId);
-				return;
-			}
-			SipStack sipStack = udpSipProvider.getSipStack();
-			SIPDialog sipDialog = ((SipStackImpl) sipStack).putDialog(dialog);
-			if (dialog != sipDialog) {
-				dialog = sipDialog;
-			}else {
-				dialog.setSipProvider(udpSipProvider);
-				try {
-					Field sipStackField = SIPDialog.class.getDeclaredField("sipStack");
-					sipStackField.setAccessible(true);
-					sipStackField.set(dialog, sipStack);
-					Field eventListenersField = SIPDialog.class.getDeclaredField("eventListeners");
-					eventListenersField.setAccessible(true);
-					eventListenersField.set(dialog, new HashSet<>());
-				} catch (NoSuchFieldException | IllegalAccessException e) {
-					e.printStackTrace();
-				}
-			}
-
-			Request byeRequest = dialog.createRequest(Request.BYE);
-			SipURI byeURI = (SipURI) byeRequest.getRequestURI();
-			SIPRequest request = (SIPRequest)transaction.getRequest();
-			byeURI.setHost(request.getRemoteAddress().getHostName());
-			byeURI.setPort(request.getRemotePort());
-			ViaHeader viaHeader = (ViaHeader) byeRequest.getHeader(ViaHeader.NAME);
-			String protocol = viaHeader.getTransport().toUpperCase();
-			ClientTransaction clientTransaction = null;
-			if("TCP".equals(protocol)) {
-				clientTransaction = tcpSipProvider.getNewClientTransaction(byeRequest);
-			} else if("UDP".equals(protocol)) {
-				clientTransaction = udpSipProvider.getNewClientTransaction(byeRequest);
-			}
-
-			CallIdHeader callIdHeader = (CallIdHeader) byeRequest.getHeader(CallIdHeader.NAME);
-			if (okEvent != null) {
-				sipSubscribe.addOkSubscribe(callIdHeader.getCallId(), okEvent);
-			}
-
-			dialog.sendRequest(clientTransaction);
-
-			SsrcTransaction ssrcTransaction = streamSession.getSsrcTransaction(deviceId, channelId, callIdHeader.getCallId(), null);
-			if (ssrcTransaction != null) {
-				MediaServerItem mediaServerItem = mediaServerService.getOne(ssrcTransaction.getMediaServerId());
-				mediaServerService.releaseSsrc(mediaServerItem, ssrcTransaction.getSsrc());
-				mediaServerService.closeRTPServer(deviceId, channelId, ssrcTransaction.getStream());
-				streamSession.remove(deviceId, channelId, ssrcTransaction.getStream());
-			}
-		} catch (SipException | ParseException e) {
-			e.printStackTrace();
-		}
-	}
-
-	/**
-	 * 语音广播
-	 * 
-	 * @param device  视频设备
-	 * @param channelId  预览通道
-	 */
-	@Override
-	public boolean audioBroadcastCmd(Device device, String channelId) {
-		// 改为新的实现
-		return false;
-	}
-
-	/**
-	 * 语音广播
-	 * 
-	 * @param device  视频设备
-	 */
-	@Override
-	public boolean audioBroadcastCmd(Device device) {
-		try {
-			StringBuffer broadcastXml = new StringBuffer(200);
-			broadcastXml.append("<?xml version=\"1.0\" ?>\r\n");
-			broadcastXml.append("<Notify>\r\n");
-			broadcastXml.append("<CmdType>Broadcast</CmdType>\r\n");
-			broadcastXml.append("<SN>" + (int)((Math.random()*9+1)*100000) + "</SN>\r\n");
-			broadcastXml.append("<SourceID>" + sipConfig.getId() + "</SourceID>\r\n");
-			broadcastXml.append("<TargetID>" + device.getDeviceId() + "</TargetID>\r\n");
-			broadcastXml.append("</Notify>\r\n");
-			
-			String tm = Long.toString(System.currentTimeMillis());
-			
-			CallIdHeader callIdHeader = device.getTransport().equals("TCP") ? tcpSipProvider.getNewCallId()
-					: udpSipProvider.getNewCallId();
-								
-			Request request = headerProvider.createMessageRequest(device, broadcastXml.toString(), "z9hG4bK-ViaBcst-" + tm, "FromBcst" + tm, null, callIdHeader);
-			transmitRequest(device, request);
-			return true;
-		} catch (SipException | ParseException | InvalidArgumentException e) {
-			e.printStackTrace();
-		} 
-		return false;
-	}
-	@Override
-	public void audioBroadcastCmd(Device device, SipSubscribe.Event errorEvent) {
-		try {
-			StringBuffer broadcastXml = new StringBuffer(200);
-			broadcastXml.append("<?xml version=\"1.0\" ?>\r\n");
-			broadcastXml.append("<Notify>\r\n");
-			broadcastXml.append("<CmdType>Broadcast</CmdType>\r\n");
-			broadcastXml.append("<SN>" + (int)((Math.random()*9+1)*100000) + "</SN>\r\n");
-			broadcastXml.append("<SourceID>" + sipConfig.getId() + "</SourceID>\r\n");
-			broadcastXml.append("<TargetID>" + device.getDeviceId() + "</TargetID>\r\n");
-			broadcastXml.append("</Notify>\r\n");
-			
-			String tm = Long.toString(System.currentTimeMillis());
-
-			CallIdHeader callIdHeader = device.getTransport().equals("TCP") ? tcpSipProvider.getNewCallId()
-					: udpSipProvider.getNewCallId();
-								
-			Request request = headerProvider.createMessageRequest(device, broadcastXml.toString(), "z9hG4bK-ViaBcst-" + tm, "FromBcst" + tm, null, callIdHeader);
-			transmitRequest(device, request, errorEvent);
-		} catch (SipException | ParseException | InvalidArgumentException e) {
-			e.printStackTrace();
-		} 
-	} 
-	
-	
-	/**
-	 * 音视频录像控制
-	 * 
-	 * @param device		视频设备
-	 * @param channelId  	预览通道
-	 * @param recordCmdStr	录像命令：Record / StopRecord
-	 */  
-	@Override
-	public boolean recordCmd(Device device, String channelId, String recordCmdStr, SipSubscribe.Event errorEvent) {
-		try {
-			StringBuffer cmdXml = new StringBuffer(200);
-			cmdXml.append("<?xml version=\"1.0\" ?>\r\n");
-			cmdXml.append("<Control>\r\n");
-			cmdXml.append("<CmdType>DeviceControl</CmdType>\r\n");
-			cmdXml.append("<SN>" + (int)((Math.random()*9+1)*100000) + "</SN>\r\n");
-			if (StringUtils.isEmpty(channelId)) {
-				cmdXml.append("<DeviceID>" + device.getDeviceId() + "</DeviceID>\r\n");
-			} else {
-				cmdXml.append("<DeviceID>" + channelId + "</DeviceID>\r\n");
-			}
-			cmdXml.append("<RecordCmd>" + recordCmdStr + "</RecordCmd>\r\n");
-			cmdXml.append("</Control>\r\n");
-			
-			String tm = Long.toString(System.currentTimeMillis());
-
-			CallIdHeader callIdHeader = device.getTransport().equals("TCP") ? tcpSipProvider.getNewCallId()
-					: udpSipProvider.getNewCallId();
-
-			Request request = headerProvider.createMessageRequest(device, cmdXml.toString(), null, "FromRecord" + tm, null, callIdHeader);
-			transmitRequest(device, request, errorEvent);
-			return true;
-		} catch (SipException | ParseException | InvalidArgumentException e) {
-			e.printStackTrace();
-			return false;
-		} 
-	}
-
-	/**
-	 * 远程启动控制命令
-	 * 
-	 * @param device	视频设备
-	 */
-	@Override
-	public boolean teleBootCmd(Device device) {
-		try {
-			StringBuffer cmdXml = new StringBuffer(200);
-			cmdXml.append("<?xml version=\"1.0\" ?>\r\n");
-			cmdXml.append("<Control>\r\n");
-			cmdXml.append("<CmdType>DeviceControl</CmdType>\r\n");
-			cmdXml.append("<SN>" + (int)((Math.random()*9+1)*100000) + "</SN>\r\n");
-			cmdXml.append("<DeviceID>" + device.getDeviceId() + "</DeviceID>\r\n");
-			cmdXml.append("<TeleBoot>Boot</TeleBoot>\r\n");
-			cmdXml.append("</Control>\r\n");
-			
-			String tm = Long.toString(System.currentTimeMillis());
-
-			CallIdHeader callIdHeader = device.getTransport().equals("TCP") ? tcpSipProvider.getNewCallId()
-					: udpSipProvider.getNewCallId();
-
-			Request request = headerProvider.createMessageRequest(device, cmdXml.toString(), null, "FromBoot" + tm, null, callIdHeader);
-			transmitRequest(device, request);
-			return true;
-		} catch (SipException | ParseException | InvalidArgumentException e) {
-			e.printStackTrace();
-			return false;
-		} 
-	}
-	
-	/**
-	 * 报警布防/撤防命令
-	 * 
-	 * @param device  		视频设备
-	 * @param guardCmdStr	"SetGuard"/"ResetGuard"
-	 */
-	@Override
-	public boolean guardCmd(Device device, String guardCmdStr, SipSubscribe.Event errorEvent) {
-		try {
-			StringBuffer cmdXml = new StringBuffer(200);
-			cmdXml.append("<?xml version=\"1.0\" ?>\r\n");
-			cmdXml.append("<Control>\r\n");
-			cmdXml.append("<CmdType>DeviceControl</CmdType>\r\n");
-			cmdXml.append("<SN>" + (int)((Math.random()*9+1)*100000) + "</SN>\r\n");
-			cmdXml.append("<DeviceID>" + device.getDeviceId() + "</DeviceID>\r\n");
-			cmdXml.append("<GuardCmd>" + guardCmdStr + "</GuardCmd>\r\n");
-			cmdXml.append("</Control>\r\n");
-			
-			String tm = Long.toString(System.currentTimeMillis());
-
-			CallIdHeader callIdHeader = device.getTransport().equals("TCP") ? tcpSipProvider.getNewCallId()
-					: udpSipProvider.getNewCallId();
-
-			Request request = headerProvider.createMessageRequest(device, cmdXml.toString(), null, "FromGuard" + tm, null, callIdHeader);
-			transmitRequest(device, request, errorEvent);
-			return true;
-		} catch (SipException | ParseException | InvalidArgumentException e) {
-			e.printStackTrace();
-			return false;
-		} 
-	}
-
-	/**
-	 * 报警复位命令
-	 * 
-	 * @param device  视频设备
-	 */  
-	@Override
-	public boolean alarmCmd(Device device, String alarmMethod, String alarmType, SipSubscribe.Event errorEvent) {
-		try {
-			StringBuffer cmdXml = new StringBuffer(200);
-			cmdXml.append("<?xml version=\"1.0\" ?>\r\n");
-			cmdXml.append("<Control>\r\n");
-			cmdXml.append("<CmdType>DeviceControl</CmdType>\r\n");
-			cmdXml.append("<SN>" + (int)((Math.random()*9+1)*100000) + "</SN>\r\n");
-			cmdXml.append("<DeviceID>" + device.getDeviceId() + "</DeviceID>\r\n");
-			cmdXml.append("<AlarmCmd>ResetAlarm</AlarmCmd>\r\n");
-			if (!StringUtils.isEmpty(alarmMethod) || !StringUtils.isEmpty(alarmType)) {
-				cmdXml.append("<Info>\r\n");
-			}
-			if (!StringUtils.isEmpty(alarmMethod)) {
-				cmdXml.append("<AlarmMethod>" + alarmMethod + "</AlarmMethod>\r\n");
-			}
-			if (!StringUtils.isEmpty(alarmType)) {
-				cmdXml.append("<AlarmType>" + alarmType + "</AlarmType>\r\n");
-			}
-			if (!StringUtils.isEmpty(alarmMethod) || !StringUtils.isEmpty(alarmType)) {
-				cmdXml.append("</Info>\r\n");
-			}
-			cmdXml.append("</Control>\r\n");
-			
-			String tm = Long.toString(System.currentTimeMillis());
-
-			CallIdHeader callIdHeader = device.getTransport().equals("TCP") ? tcpSipProvider.getNewCallId()
-					: udpSipProvider.getNewCallId();
-
-			Request request = headerProvider.createMessageRequest(device, cmdXml.toString(), null, "FromAlarm" + tm, null, callIdHeader);
-			transmitRequest(device, request, errorEvent);
-			return true;
-		} catch (SipException | ParseException | InvalidArgumentException e) {
-			e.printStackTrace();
-			return false;
-		} 
-	}
-
-	/**
-	 * 强制关键帧命令,设备收到此命令应立刻发送一个IDR帧
-	 * 
-	 * @param device  视频设备
-	 * @param channelId  预览通道
-	 */ 
-	@Override
-	public boolean iFrameCmd(Device device, String channelId) {
-		try {
-			StringBuffer cmdXml = new StringBuffer(200);
-			cmdXml.append("<?xml version=\"1.0\" ?>\r\n");
-			cmdXml.append("<Control>\r\n");
-			cmdXml.append("<CmdType>DeviceControl</CmdType>\r\n");
-			cmdXml.append("<SN>" + (int)((Math.random()*9+1)*100000) + "</SN>\r\n");
-			if (StringUtils.isEmpty(channelId)) {
-				cmdXml.append("<DeviceID>" + device.getDeviceId() + "</DeviceID>\r\n");
-			} else {
-				cmdXml.append("<DeviceID>" + channelId + "</DeviceID>\r\n");
-			}
-			cmdXml.append("<IFameCmd>Send</IFameCmd>\r\n");
-			cmdXml.append("</Control>\r\n");
-			
-			String tm = Long.toString(System.currentTimeMillis());
-
-			CallIdHeader callIdHeader = device.getTransport().equals("TCP") ? tcpSipProvider.getNewCallId()
-					: udpSipProvider.getNewCallId();
-
-			Request request = headerProvider.createMessageRequest(device, cmdXml.toString(), null, "FromBoot" + tm, null, callIdHeader);
-			transmitRequest(device, request);
-			return true;
-		} catch (SipException | ParseException | InvalidArgumentException e) {
-			e.printStackTrace();
-			return false;
-		} 
-	}
-
-	/**
-	 * 看守位控制命令
-	 * 
-	 * @param device		视频设备
-	 * @param enabled		看守位使能：1 = 开启，0 = 关闭
-	 * @param resetTime		自动归位时间间隔，开启看守位时使用，单位:秒(s)
-	 * @param presetIndex	调用预置位编号，开启看守位时使用，取值范围0~255
-	 */  
-	@Override
-	public boolean homePositionCmd(Device device, String channelId, String enabled, String resetTime, String presetIndex, SipSubscribe.Event errorEvent) {
-		try {
-			StringBuffer cmdXml = new StringBuffer(200);
-			cmdXml.append("<?xml version=\"1.0\" ?>\r\n");
-			cmdXml.append("<Control>\r\n");
-			cmdXml.append("<CmdType>DeviceControl</CmdType>\r\n");
-			cmdXml.append("<SN>" + (int)((Math.random()*9+1)*100000) + "</SN>\r\n");
-			if (StringUtils.isEmpty(channelId)) {
-				cmdXml.append("<DeviceID>" + device.getDeviceId() + "</DeviceID>\r\n");
-			} else {
-				cmdXml.append("<DeviceID>" + channelId + "</DeviceID>\r\n");
-			}
-			cmdXml.append("<HomePosition>\r\n");
-			if (NumericUtil.isInteger(enabled) && (!enabled.equals("0"))) {
-				cmdXml.append("<Enabled>1</Enabled>\r\n");
-				if (NumericUtil.isInteger(resetTime)) {
-					cmdXml.append("<ResetTime>" + resetTime + "</ResetTime>\r\n");
-				} else {
-					cmdXml.append("<ResetTime>0</ResetTime>\r\n");
-				}
-				if (NumericUtil.isInteger(presetIndex)) {
-					cmdXml.append("<PresetIndex>" + presetIndex + "</PresetIndex>\r\n");
-				} else {
-					cmdXml.append("<PresetIndex>0</PresetIndex>\r\n");
-				}
-			} else {
-				cmdXml.append("<Enabled>0</Enabled>\r\n");
-			}
-			cmdXml.append("</HomePosition>\r\n");
-			cmdXml.append("</Control>\r\n");
-			
-			String tm = Long.toString(System.currentTimeMillis());
-
-			CallIdHeader callIdHeader = device.getTransport().equals("TCP") ? tcpSipProvider.getNewCallId()
-					: udpSipProvider.getNewCallId();
-
-			Request request = headerProvider.createMessageRequest(device, cmdXml.toString(), null, "FromGuard" + tm, null, callIdHeader);
-			transmitRequest(device, request, errorEvent);
-			return true;
-		} catch (SipException | ParseException | InvalidArgumentException e) {
-			e.printStackTrace();
-			return false;
-		} 
-	}
-
-	/**
-	 * 设备配置命令
-	 * 
-	 * @param device  视频设备
-	 */  
-	@Override
-	public boolean deviceConfigCmd(Device device) {
-		// TODO Auto-generated method stub
-		return false;
-	}
-
-	/**
-	 * 设备配置命令：basicParam
-	 * 
-	 * @param device  			视频设备
-	 * @param channelId			通道编码（可选）
-	 * @param name				设备/通道名称（可选）
-	 * @param expiration		注册过期时间（可选）
-	 * @param heartBeatInterval	心跳间隔时间（可选）
-	 * @param heartBeatCount	心跳超时次数（可选）
-	 */  
-	@Override
-	public boolean deviceBasicConfigCmd(Device device, String channelId, String name, String expiration, 
-										String heartBeatInterval, String heartBeatCount, SipSubscribe.Event errorEvent) {
-		try {
-			StringBuffer cmdXml = new StringBuffer(200);
-			cmdXml.append("<?xml version=\"1.0\" ?>\r\n");
-			cmdXml.append("<Control>\r\n");
-			cmdXml.append("<CmdType>DeviceConfig</CmdType>\r\n");
-			cmdXml.append("<SN>" + (int)((Math.random()*9+1)*100000) + "</SN>\r\n");
-			if (StringUtils.isEmpty(channelId)) {
-				cmdXml.append("<DeviceID>" + device.getDeviceId() + "</DeviceID>\r\n");
-			} else {
-				cmdXml.append("<DeviceID>" + channelId + "</DeviceID>\r\n");
-			}
-			cmdXml.append("<BasicParam>\r\n");
-			if (!StringUtils.isEmpty(name)) {
-				cmdXml.append("<Name>" + name + "</Name>\r\n");
-			}
-			if (NumericUtil.isInteger(expiration)) {
-				if (Integer.valueOf(expiration) > 0) {
-					cmdXml.append("<Expiration>" + expiration + "</Expiration>\r\n");
-				}
-			}
-			if (NumericUtil.isInteger(heartBeatInterval)) {
-				if (Integer.valueOf(heartBeatInterval) > 0) {
-					cmdXml.append("<HeartBeatInterval>" + heartBeatInterval + "</HeartBeatInterval>\r\n");
-				}
-			}
-			if (NumericUtil.isInteger(heartBeatCount)) {
-				if (Integer.valueOf(heartBeatCount) > 0) {
-					cmdXml.append("<HeartBeatCount>" + heartBeatCount + "</HeartBeatCount>\r\n");
-				}
-			}
-			cmdXml.append("</BasicParam>\r\n");
-			cmdXml.append("</Control>\r\n");
-			
-			String tm = Long.toString(System.currentTimeMillis());
-
-			CallIdHeader callIdHeader = device.getTransport().equals("TCP") ? tcpSipProvider.getNewCallId()
-					: udpSipProvider.getNewCallId();
-
-			Request request = headerProvider.createMessageRequest(device, cmdXml.toString(), null, "FromConfig" + tm, null, callIdHeader);
-			transmitRequest(device, request, errorEvent);
-			return true;
-		} catch (SipException | ParseException | InvalidArgumentException e) {
-			e.printStackTrace();
-			return false;
-		} 
-	}
-
-	/**
-	 * 查询设备状态
-	 * 
-	 * @param device 视频设备
-	 */  
-	@Override
-	public boolean deviceStatusQuery(Device device, SipSubscribe.Event errorEvent) {
-		try {
-			StringBuffer catalogXml = new StringBuffer(200);
-			catalogXml.append("<?xml version=\"1.0\" encoding=\"GB2312\"?>\r\n");
-			catalogXml.append("<Query>\r\n");
-			catalogXml.append("<CmdType>DeviceStatus</CmdType>\r\n");
-			catalogXml.append("<SN>" + (int)((Math.random()*9+1)*100000) + "</SN>\r\n");
-			catalogXml.append("<DeviceID>" + device.getDeviceId() + "</DeviceID>\r\n");
-			catalogXml.append("</Query>\r\n");
-			
-			String tm = Long.toString(System.currentTimeMillis());
-
-			CallIdHeader callIdHeader = device.getTransport().equals("TCP") ? tcpSipProvider.getNewCallId()
-					: udpSipProvider.getNewCallId();
-
-			Request request = headerProvider.createMessageRequest(device, catalogXml.toString(), null, "FromStatus" + tm, null, callIdHeader);
-
-			transmitRequest(device, request, errorEvent);
-			return true;
-			
-		} catch (SipException | ParseException | InvalidArgumentException e) {
-			e.printStackTrace();
-			return false;
-		}
-	}
-
-	/**
-	 * 查询设备信息
-	 * 
-	 * @param device 视频设备
-	 */  
-	@Override
-	public boolean deviceInfoQuery(Device device) {
-		try {
-			StringBuffer catalogXml = new StringBuffer(200);
-			catalogXml.append("<?xml version=\"1.0\" encoding=\"GB2312\"?>\r\n");
-			catalogXml.append("<Query>\r\n");
-			catalogXml.append("<CmdType>DeviceInfo</CmdType>\r\n");
-			catalogXml.append("<SN>" + (int)((Math.random()*9+1)*100000) + "</SN>\r\n");
-			catalogXml.append("<DeviceID>" + device.getDeviceId() + "</DeviceID>\r\n");
-			catalogXml.append("</Query>\r\n");
-			
-			String tm = Long.toString(System.currentTimeMillis());
-
-			CallIdHeader callIdHeader = device.getTransport().equals("TCP") ? tcpSipProvider.getNewCallId()
-					: udpSipProvider.getNewCallId();
-
-			Request request = headerProvider.createMessageRequest(device, catalogXml.toString(), "z9hG4bK-ViaDeviceInfo-" + tm, "FromDev" + tm, null, callIdHeader);
-
-			transmitRequest(device, request);
-			
-		} catch (SipException | ParseException | InvalidArgumentException e) {
-			e.printStackTrace();
-			return false;
-		}
-		return true;
-	}
-
-	/**
-	 * 查询目录列表
-	 * 
-	 * @param device 视频设备
-	 */ 
-	@Override
-	public boolean catalogQuery(Device device, SipSubscribe.Event errorEvent) {
-		// 清空通道
-//		storager.cleanChannelsForDevice(device.getDeviceId());
-		try {
-			StringBuffer catalogXml = new StringBuffer(200);
-			catalogXml.append("<?xml version=\"1.0\" encoding=\"GB2312\"?>\r\n");
-			catalogXml.append("<Query>\r\n");
-			catalogXml.append("<CmdType>Catalog</CmdType>\r\n");
-			catalogXml.append("<SN>" + (int)((Math.random()*9+1)*100000) + "</SN>\r\n");
-			catalogXml.append("<DeviceID>" + device.getDeviceId() + "</DeviceID>\r\n");
-			catalogXml.append("</Query>\r\n");
-			
-			String tm = Long.toString(System.currentTimeMillis());
-
-			CallIdHeader callIdHeader = device.getTransport().equals("TCP") ? tcpSipProvider.getNewCallId()
-					: udpSipProvider.getNewCallId();
-
-			Request request = headerProvider.createMessageRequest(device, catalogXml.toString(), "z9hG4bK-ViaCatalog-" + tm, "FromCat" + tm, null, callIdHeader);
-
-			transmitRequest(device, request, errorEvent);
-		} catch (SipException | ParseException | InvalidArgumentException e) {
-			e.printStackTrace();
-			return false;
-		}
-		return true;
-	}
-
-	/**
-	 * 查询录像信息
-	 * 
-	 * @param device 视频设备
-	 * @param startTime 开始时间,格式要求：yyyy-MM-dd HH:mm:ss
-	 * @param endTime 结束时间,格式要求：yyyy-MM-dd HH:mm:ss
-	 */  
-	@Override
-	public boolean recordInfoQuery(Device device, String channelId, String startTime, String endTime, int sn, Integer secrecy, String type, SipSubscribe.Event okEvent, SipSubscribe.Event errorEvent) {
-		if (secrecy == null) {
-			secrecy = 0;
-		}
-		if (type == null) {
-			type = "all";
-		}
-<<<<<<< HEAD
-
-=======
->>>>>>> 83671d8f
-		try {
-			StringBuffer recordInfoXml = new StringBuffer(200);
-			recordInfoXml.append("<?xml version=\"1.0\" encoding=\"GB2312\"?>\r\n");
-			recordInfoXml.append("<Query>\r\n");
-			recordInfoXml.append("<CmdType>RecordInfo</CmdType>\r\n");
-			recordInfoXml.append("<SN>" + sn + "</SN>\r\n");
-			recordInfoXml.append("<DeviceID>" + channelId + "</DeviceID>\r\n");
-<<<<<<< HEAD
-			recordInfoXml.append("<StartTime>" + DateUtil.yyyy_MM_dd_HH_mm_ssToISO8601(startTime) + "</StartTime>\r\n");
-			recordInfoXml.append("<EndTime>" + DateUtil.yyyy_MM_dd_HH_mm_ssToISO8601(endTime) + "</EndTime>\r\n");
-			recordInfoXml.append("<Secrecy> "+ secrecy + " </Secrecy>\r\n");
-			// 大华NVR要求必须增加一个值为all的文本元素节点Type
-			recordInfoXml.append("<Type>" + type+"</Type>\r\n");
-=======
-			if (startTime != null) {
-				recordInfoXml.append("<StartTime>" + DateUtil.yyyy_MM_dd_HH_mm_ssToISO8601(startTime) + "</StartTime>\r\n");
-			}
-			if (endTime != null) {
-				recordInfoXml.append("<EndTime>" + DateUtil.yyyy_MM_dd_HH_mm_ssToISO8601(endTime) + "</EndTime>\r\n");
-			}
-			if (secrecy != null) {
-				recordInfoXml.append("<Secrecy> "+ secrecy + " </Secrecy>\r\n");
-			}
-			if (type != null) {
-				// 大华NVR要求必须增加一个值为all的文本元素节点Type
-				recordInfoXml.append("<Type>" + type+"</Type>\r\n");
-			}
->>>>>>> 83671d8f
-			recordInfoXml.append("</Query>\r\n");
-			
-			String tm = Long.toString(System.currentTimeMillis());
-
-			CallIdHeader callIdHeader = device.getTransport().equals("TCP") ? tcpSipProvider.getNewCallId()
-					: udpSipProvider.getNewCallId();
-
-			Request request = headerProvider.createMessageRequest(device, recordInfoXml.toString(),
-					"z9hG4bK-ViaRecordInfo-" + tm, "fromRec" + tm, null, callIdHeader);
-
-			transmitRequest(device, request, errorEvent, okEvent);
-		} catch (SipException | ParseException | InvalidArgumentException e) {
-			e.printStackTrace();
-			return false;
-		}
-		return true;
-	}
-
-	/**
-	 * 查询报警信息
-	 * 
-	 * @param device		视频设备
-	 * @param startPriority	报警起始级别（可选）
-	 * @param endPriority	报警终止级别（可选）
-	 * @param alarmMethod	报警方式条件（可选）
-	 * @param alarmType		报警类型
-	 * @param startTime		报警发生起始时间（可选）
-	 * @param endTime		报警发生终止时间（可选）
-	 * @return				true = 命令发送成功
-	 */
-	@Override
-	public boolean alarmInfoQuery(Device device, String startPriority, String endPriority, String alarmMethod, String alarmType,
-								 String startTime, String endTime, SipSubscribe.Event errorEvent) {
-		try {
-			StringBuffer cmdXml = new StringBuffer(200);
-			cmdXml.append("<?xml version=\"1.0\" ?>\r\n");
-			cmdXml.append("<Query>\r\n");
-			cmdXml.append("<CmdType>Alarm</CmdType>\r\n");
-			cmdXml.append("<SN>" + (int)((Math.random()*9+1)*100000) + "</SN>\r\n");
-			cmdXml.append("<DeviceID>" + device.getDeviceId() + "</DeviceID>\r\n");
-			if (!StringUtils.isEmpty(startPriority)) {
-				cmdXml.append("<StartAlarmPriority>" + startPriority + "</StartAlarmPriority>\r\n");
-			}
-			if (!StringUtils.isEmpty(endPriority)) {
-				cmdXml.append("<EndAlarmPriority>" + endPriority + "</EndAlarmPriority>\r\n");
-			}
-			if (!StringUtils.isEmpty(alarmMethod)) {
-				cmdXml.append("<AlarmMethod>" + alarmMethod + "</AlarmMethod>\r\n");
-			}
-			if (!StringUtils.isEmpty(alarmType)) {
-				cmdXml.append("<AlarmType>" + alarmType + "</AlarmType>\r\n");
-			}
-			if (!StringUtils.isEmpty(startTime)) {
-				cmdXml.append("<StartAlarmTime>" + startTime + "</StartAlarmTime>\r\n");
-			}
-			if (!StringUtils.isEmpty(endTime)) {
-				cmdXml.append("<EndAlarmTime>" + endTime + "</EndAlarmTime>\r\n");
-			}
-			cmdXml.append("</Query>\r\n");
-			
-			String tm = Long.toString(System.currentTimeMillis());
-
-			CallIdHeader callIdHeader = device.getTransport().equals("TCP") ? tcpSipProvider.getNewCallId()
-					: udpSipProvider.getNewCallId();
-
-			Request request = headerProvider.createMessageRequest(device, cmdXml.toString(), null, "FromAlarm" + tm, null, callIdHeader);
-			transmitRequest(device, request, errorEvent);
-			return true;
-		} catch (SipException | ParseException | InvalidArgumentException e) {
-			e.printStackTrace();
-			return false;
-		} 
-	}
-
-	/**
-	 * 查询设备配置
-	 * 
-	 * @param device 		视频设备
-	 * @param channelId		通道编码（可选）
-	 * @param configType	配置类型：
-	 */
-	@Override
-	public boolean deviceConfigQuery(Device device, String channelId, String configType,  SipSubscribe.Event errorEvent) {
-		try {
-			StringBuffer cmdXml = new StringBuffer(200);
-			cmdXml.append("<?xml version=\"1.0\" ?>\r\n");
-			cmdXml.append("<Query>\r\n");
-			cmdXml.append("<CmdType>ConfigDownload</CmdType>\r\n");
-			cmdXml.append("<SN>" + (int)((Math.random()*9+1)*100000) + "</SN>\r\n");
-			if (StringUtils.isEmpty(channelId)) {
-				cmdXml.append("<DeviceID>" + device.getDeviceId() + "</DeviceID>\r\n");
-			} else {
-				cmdXml.append("<DeviceID>" + channelId + "</DeviceID>\r\n");
-			}
-			cmdXml.append("<ConfigType>" + configType + "</ConfigType>\r\n");
-			cmdXml.append("</Query>\r\n");
-			
-			String tm = Long.toString(System.currentTimeMillis());
-
-			CallIdHeader callIdHeader = device.getTransport().equals("TCP") ? tcpSipProvider.getNewCallId()
-					: udpSipProvider.getNewCallId();
-
-			Request request = headerProvider.createMessageRequest(device, cmdXml.toString(), null, "FromConfig" + tm, null, callIdHeader);
-			transmitRequest(device, request, errorEvent);
-			return true;
-		} catch (SipException | ParseException | InvalidArgumentException e) {
-			e.printStackTrace();
-			return false;
-		} 
-	}
-
-	/**
-	 * 查询设备预置位置
-	 * 
-	 * @param device 视频设备
-	 */  
-	@Override
-	public boolean presetQuery(Device device, String channelId, SipSubscribe.Event errorEvent) {
-		try {
-			StringBuffer cmdXml = new StringBuffer(200);
-			cmdXml.append("<?xml version=\"1.0\" ?>\r\n");
-			cmdXml.append("<Query>\r\n");
-			cmdXml.append("<CmdType>PresetQuery</CmdType>\r\n");
-			cmdXml.append("<SN>" + (int)((Math.random()*9+1)*100000) + "</SN>\r\n");
-			if (StringUtils.isEmpty(channelId)) {
-				cmdXml.append("<DeviceID>" + device.getDeviceId() + "</DeviceID>\r\n");
-			} else {
-				cmdXml.append("<DeviceID>" + channelId + "</DeviceID>\r\n");
-			}
-			cmdXml.append("</Query>\r\n");
-			
-			String tm = Long.toString(System.currentTimeMillis());
-
-			CallIdHeader callIdHeader = device.getTransport().equals("TCP") ? tcpSipProvider.getNewCallId()
-					: udpSipProvider.getNewCallId();
-
-			Request request = headerProvider.createMessageRequest(device, cmdXml.toString(), null, "FromConfig" + tm, null, callIdHeader);
-			transmitRequest(device, request, errorEvent);
-			return true;
-		} catch (SipException | ParseException | InvalidArgumentException e) {
-			e.printStackTrace();
-			return false;
-		} 
-	}
-
-	/**
-	 * 查询移动设备位置数据
-	 * 
-	 * @param device 视频设备
-	 */  
-	@Override
-	public boolean mobilePostitionQuery(Device device, SipSubscribe.Event errorEvent) {
-		try {
-			StringBuffer mobilePostitionXml = new StringBuffer(200);
-			mobilePostitionXml.append("<?xml version=\"1.0\" encoding=\"GB2312\"?>\r\n");
-			mobilePostitionXml.append("<Query>\r\n");
-			mobilePostitionXml.append("<CmdType>MobilePosition</CmdType>\r\n");
-			mobilePostitionXml.append("<SN>" + (int)((Math.random()*9+1)*100000) + "</SN>\r\n");
-			mobilePostitionXml.append("<DeviceID>" + device.getDeviceId() + "</DeviceID>\r\n");
-			mobilePostitionXml.append("<Interval>60</Interval>\r\n");
-			mobilePostitionXml.append("</Query>\r\n");
-			
-			String tm = Long.toString(System.currentTimeMillis());
-
-			CallIdHeader callIdHeader = device.getTransport().equals("TCP") ? tcpSipProvider.getNewCallId()
-					: udpSipProvider.getNewCallId();
-
-			Request request = headerProvider.createMessageRequest(device, mobilePostitionXml.toString(), "z9hG4bK-viaPos-" + tm, "fromTagPos" + tm, null, callIdHeader);
-
-			transmitRequest(device, request, errorEvent);
-			
-		} catch (SipException | ParseException | InvalidArgumentException e) {
-			e.printStackTrace();
-			return false;
-		}
-		return true;
-	}
-
-	/**
-	 * 订阅、取消订阅移动位置
-	 * 
-	 * @param device	视频设备
-	 * @param expires	订阅超时时间
-	 * @param interval	上报时间间隔
-	 * @return			true = 命令发送成功
-	 */
-	public boolean mobilePositionSubscribe(Device device, int expires, int interval) {
-		try {
-			StringBuffer subscribePostitionXml = new StringBuffer(200);
-			subscribePostitionXml.append("<?xml version=\"1.0\" encoding=\"GB2312\"?>\r\n");
-			subscribePostitionXml.append("<Query>\r\n");
-			subscribePostitionXml.append("<CmdType>MobilePosition</CmdType>\r\n");
-			subscribePostitionXml.append("<SN>" + (int)((Math.random()*9+1)*100000) + "</SN>\r\n");
-			subscribePostitionXml.append("<DeviceID>" + device.getDeviceId() + "</DeviceID>\r\n");
-			if (expires > 0) {
-				subscribePostitionXml.append("<Interval>" + String.valueOf(interval) + "</Interval>\r\n");
-			}
-			subscribePostitionXml.append("</Query>\r\n");
-
-			String tm = Long.toString(System.currentTimeMillis());
-
-			CallIdHeader callIdHeader = device.getTransport().equals("TCP") ? tcpSipProvider.getNewCallId()
-					: udpSipProvider.getNewCallId();
-
-			Request request = headerProvider.createSubscribeRequest(device, subscribePostitionXml.toString(), "z9hG4bK-viaPos-" + tm, "fromTagPos" + tm, null, expires, "presence" ,callIdHeader); //Position;id=" + tm.substring(tm.length() - 4));
-			transmitRequest(device, request);
-
-			return true;
-
-		} catch ( NumberFormatException | ParseException | InvalidArgumentException	| SipException e) {
-			e.printStackTrace();
-			return false;
-		}
-	}
-
-	/**
-	 * 订阅、取消订阅报警信息
-	 * 
-	 * @param device		视频设备
-	 * @param expires		订阅过期时间（0 = 取消订阅）
-	 * @param startPriority	报警起始级别（可选）
-	 * @param endPriority	报警终止级别（可选）
-	 * @param alarmMethod	报警方式条件（可选）
-	 * @param alarmType		报警类型
-	 * @param startTime		报警发生起始时间（可选）
-	 * @param endTime		报警发生终止时间（可选）
-	 * @return				true = 命令发送成功
-	 */
-	public boolean alarmSubscribe(Device device, int expires, String startPriority, String endPriority, String alarmMethod, String alarmType, String startTime, String endTime) {
-		try {
-			StringBuffer cmdXml = new StringBuffer(200);
-			cmdXml.append("<?xml version=\"1.0\" encoding=\"GB2312\"?>\r\n");
-			cmdXml.append("<Query>\r\n");
-			cmdXml.append("<CmdType>Alarm</CmdType>\r\n");
-			cmdXml.append("<SN>" + (int)((Math.random()*9+1)*100000) + "</SN>\r\n");
-			cmdXml.append("<DeviceID>" + device.getDeviceId() + "</DeviceID>\r\n");
-			if (!StringUtils.isEmpty(startPriority)) {
-				cmdXml.append("<StartAlarmPriority>" + startPriority + "</StartAlarmPriority>\r\n");
-			}
-			if (!StringUtils.isEmpty(endPriority)) {
-				cmdXml.append("<EndAlarmPriority>" + endPriority + "</EndAlarmPriority>\r\n");
-			}
-			if (!StringUtils.isEmpty(alarmMethod)) {
-				cmdXml.append("<AlarmMethod>" + alarmMethod + "</AlarmMethod>\r\n");
-			}
-			if (!StringUtils.isEmpty(alarmType)) {
-				cmdXml.append("<AlarmType>" + alarmType + "</AlarmType>\r\n");
-			}
-			if (!StringUtils.isEmpty(startTime)) {
-				cmdXml.append("<StartAlarmTime>" + startTime + "</StartAlarmTime>\r\n");
-			}
-			if (!StringUtils.isEmpty(endTime)) {
-				cmdXml.append("<EndAlarmTime>" + endTime + "</EndAlarmTime>\r\n");
-			}
-			cmdXml.append("</Query>\r\n");
-
-			String tm = Long.toString(System.currentTimeMillis());
-
-			CallIdHeader callIdHeader = device.getTransport().equals("TCP") ? tcpSipProvider.getNewCallId()
-					: udpSipProvider.getNewCallId();
-
-			Request request = headerProvider.createSubscribeRequest(device, cmdXml.toString(), "z9hG4bK-viaPos-" + tm, "fromTagPos" + tm, null, expires, "presence" , callIdHeader);
-			transmitRequest(device, request);
-
-			return true;
-
-		} catch ( NumberFormatException | ParseException | InvalidArgumentException	| SipException e) {
-			e.printStackTrace();
-			return false;
-		}
-	}
-
-	@Override
-	public boolean catalogSubscribe(Device device, SipSubscribe.Event okEvent, SipSubscribe.Event errorEvent) {
-		try {
-			StringBuffer cmdXml = new StringBuffer(200);
-			cmdXml.append("<?xml version=\"1.0\" encoding=\"GB2312\"?>\r\n");
-			cmdXml.append("<Query>\r\n");
-			cmdXml.append("<CmdType>Catalog</CmdType>\r\n");
-			cmdXml.append("<SN>" + (int)((Math.random()*9+1)*100000) + "</SN>\r\n");
-			cmdXml.append("<DeviceID>" + device.getDeviceId() + "</DeviceID>\r\n");
-			cmdXml.append("</Query>\r\n");
-
-			String tm = Long.toString(System.currentTimeMillis());
-
-			CallIdHeader callIdHeader = device.getTransport().equals("TCP") ? tcpSipProvider.getNewCallId()
-					: udpSipProvider.getNewCallId();
-
-			// 有效时间默认为60秒以上
-			Request request = headerProvider.createSubscribeRequest(device, cmdXml.toString(), "z9hG4bK-viaPos-" + tm,
-					"fromTagPos" + tm, null, device.getSubscribeCycleForCatalog() + 60, "Catalog" ,
-					callIdHeader);
-			transmitRequest(device, request, errorEvent, okEvent);
-
-			return true;
-
-		} catch ( NumberFormatException | ParseException | InvalidArgumentException	| SipException e) {
-			e.printStackTrace();
-			return false;
-		}
-	}
-
-	@Override
-	public boolean dragZoomCmd(Device device, String channelId, String cmdString) {
-		try {
-			StringBuffer dragXml = new StringBuffer(200);
-			dragXml.append("<?xml version=\"1.0\" ?>\r\n");
-			dragXml.append("<Control>\r\n");
-			dragXml.append("<CmdType>DeviceControl</CmdType>\r\n");
-			dragXml.append("<SN>" + (int) ((Math.random() * 9 + 1) * 100000) + "</SN>\r\n");
-			if (StringUtils.isEmpty(channelId)) {
-				dragXml.append("<DeviceID>" + device.getDeviceId() + "</DeviceID>\r\n");
-			} else {
-				dragXml.append("<DeviceID>" + channelId + "</DeviceID>\r\n");
-			}
-			dragXml.append(cmdString);
-			dragXml.append("</Control>\r\n");
-			String tm = Long.toString(System.currentTimeMillis());
-			CallIdHeader callIdHeader = device.getTransport().equals("TCP") ? tcpSipProvider.getNewCallId()
-					: udpSipProvider.getNewCallId();
-			Request request = headerProvider.createMessageRequest(device, dragXml.toString(), "z9hG4bK-ViaPtz-" + tm, "FromPtz" + tm, null, callIdHeader);
-			logger.debug("拉框信令： " + request.toString());
-			transmitRequest(device, request);
-			return true;
-		} catch (SipException | ParseException | InvalidArgumentException e) {
-			e.printStackTrace();
-		}
-		return false;
-	}
-
-
-	private ClientTransaction transmitRequest(Device device, Request request) throws SipException {
-		return transmitRequest(device, request, null, null);
-	}
-
-	private ClientTransaction transmitRequest(Device device, Request request, SipSubscribe.Event errorEvent) throws SipException {
-		return transmitRequest(device, request, errorEvent, null);
-	}
-
-	private ClientTransaction transmitRequest(Device device, Request request, SipSubscribe.Event errorEvent , SipSubscribe.Event okEvent) throws SipException {
-		ClientTransaction clientTransaction = null;
-		if("TCP".equals(device.getTransport())) {
-			clientTransaction = tcpSipProvider.getNewClientTransaction(request);
-		} else if("UDP".equals(device.getTransport())) {
-			clientTransaction = udpSipProvider.getNewClientTransaction(request);
-		}
-
-		CallIdHeader callIdHeader = (CallIdHeader)request.getHeader(CallIdHeader.NAME);
-		// 添加错误订阅
-		if (errorEvent != null) {
-			sipSubscribe.addErrorSubscribe(callIdHeader.getCallId(), (eventResult -> {
-				errorEvent.response(eventResult);
-				sipSubscribe.removeErrorSubscribe(eventResult.callId);
-			}));
-		}
-		// 添加订阅
-		if (okEvent != null) {
-			sipSubscribe.addOkSubscribe(callIdHeader.getCallId(), eventResult ->{
-				okEvent.response(eventResult);
-				sipSubscribe.removeOkSubscribe(eventResult.callId);
-			});
-		}
-
-		clientTransaction.sendRequest();
-		return clientTransaction;
-	}
-
-	/**
-	 * 回放暂停
-	 */
-	@Override
-	public void playPauseCmd(Device device, StreamInfo streamInfo) {
-		try {
-			Long cseq = redisCatchStorage.getCSEQ(Request.INFO);
-			StringBuffer content = new StringBuffer(200);
-			content.append("PAUSE RTSP/1.0\r\n");
-			content.append("CSeq: " + cseq + "\r\n");
-			content.append("PauseTime: now\r\n");
-			Request request = headerProvider.createInfoRequest(device, streamInfo, content.toString(), cseq);
-			if (request == null) {
-				return;
-			}
-			logger.info(request.toString());
-			ClientTransaction clientTransaction = null;
-			if ("TCP".equals(device.getTransport())) {
-				clientTransaction = tcpSipProvider.getNewClientTransaction(request);
-			} else if ("UDP".equals(device.getTransport())) {
-				clientTransaction = udpSipProvider.getNewClientTransaction(request);
-			}
-			if (clientTransaction != null) {
-				clientTransaction.sendRequest();
-			}
-
-		} catch (SipException | ParseException | InvalidArgumentException e) {
-			e.printStackTrace();
-		}
-	}
-
-	/**
-	 * 回放恢复
-	 */
-	@Override
-	public void playResumeCmd(Device device, StreamInfo streamInfo) {
-		try {
-			Long cseq = redisCatchStorage.getCSEQ(Request.INFO);
-			StringBuffer content = new StringBuffer(200);
-			content.append("PLAY RTSP/1.0\r\n");
-			content.append("CSeq: " + cseq + "\r\n");
-			content.append("Range: npt=now-\r\n");
-			Request request = headerProvider.createInfoRequest(device, streamInfo, content.toString(), cseq);
-			if (request == null) return;
-			logger.info(request.toString());
-			ClientTransaction clientTransaction = null;
-			if ("TCP".equals(device.getTransport())) {
-				clientTransaction = tcpSipProvider.getNewClientTransaction(request);
-			} else if ("UDP".equals(device.getTransport())) {
-				clientTransaction = udpSipProvider.getNewClientTransaction(request);
-			}
-
-			clientTransaction.sendRequest();
-
-		} catch (SipException | ParseException | InvalidArgumentException e) {
-			e.printStackTrace();
-		}
-	}
-
-	/**
-	 * 回放拖动播放
-	 */
-	@Override
-	public void playSeekCmd(Device device, StreamInfo streamInfo, long seekTime) {
-		try {
-			Long cseq = redisCatchStorage.getCSEQ(Request.INFO);
-			StringBuffer content = new StringBuffer(200);
-			content.append("PLAY RTSP/1.0\r\n");
-			content.append("CSeq: " + cseq + "\r\n");
-			content.append("Range: npt=" + Math.abs(seekTime) + "-\r\n");
-
-			Request request = headerProvider.createInfoRequest(device, streamInfo, content.toString(), cseq);
-			if (request == null) return;
-			logger.info(request.toString());
-			ClientTransaction clientTransaction = null;
-			if ("TCP".equals(device.getTransport())) {
-				clientTransaction = tcpSipProvider.getNewClientTransaction(request);
-			} else if ("UDP".equals(device.getTransport())) {
-				clientTransaction = udpSipProvider.getNewClientTransaction(request);
-			}
-
-			clientTransaction.sendRequest();
-
-		} catch (SipException | ParseException | InvalidArgumentException e) {
-			e.printStackTrace();
-		}
-	}
-
-	/**
-	 * 回放倍速播放
-	 */
-	@Override
-	public void playSpeedCmd(Device device, StreamInfo streamInfo, Double speed) {
-		try {
-			Long cseq = redisCatchStorage.getCSEQ(Request.INFO);
-			StringBuffer content = new StringBuffer(200);
-			content.append("PLAY RTSP/1.0\r\n");
-			content.append("CSeq: " + cseq + "\r\n");
-			content.append("Scale: " + String.format("%.1f",speed) + "\r\n");
-			Request request = headerProvider.createInfoRequest(device, streamInfo, content.toString(), cseq);
-			if (request == null) return;
-			logger.info(request.toString());
-			ClientTransaction clientTransaction = null;
-			if ("TCP".equals(device.getTransport())) {
-				clientTransaction = tcpSipProvider.getNewClientTransaction(request);
-			} else if ("UDP".equals(device.getTransport())) {
-				clientTransaction = udpSipProvider.getNewClientTransaction(request);
-			}
-
-			clientTransaction.sendRequest();
-
-		} catch (SipException | ParseException | InvalidArgumentException e) {
-			e.printStackTrace();
-		}
-	}
-}
+package com.genersoft.iot.vmp.gb28181.transmit.cmd.impl;
+
+import com.alibaba.fastjson.JSONObject;
+import com.genersoft.iot.vmp.common.StreamInfo;
+import com.genersoft.iot.vmp.conf.SipConfig;
+import com.genersoft.iot.vmp.conf.UserSetup;
+import com.genersoft.iot.vmp.gb28181.bean.Device;
+import com.genersoft.iot.vmp.gb28181.bean.SsrcTransaction;
+import com.genersoft.iot.vmp.gb28181.event.SipSubscribe;
+import com.genersoft.iot.vmp.gb28181.session.VideoStreamSessionManager;
+import com.genersoft.iot.vmp.gb28181.transmit.cmd.ISIPCommander;
+import com.genersoft.iot.vmp.gb28181.transmit.cmd.SIPRequestHeaderProvider;
+import com.genersoft.iot.vmp.gb28181.utils.DateUtil;
+import com.genersoft.iot.vmp.gb28181.utils.NumericUtil;
+import com.genersoft.iot.vmp.media.zlm.ZLMHttpHookSubscribe;
+import com.genersoft.iot.vmp.media.zlm.dto.MediaServerItem;
+import com.genersoft.iot.vmp.service.IMediaServerService;
+import com.genersoft.iot.vmp.service.bean.SSRCInfo;
+import com.genersoft.iot.vmp.storager.IRedisCatchStorage;
+import com.genersoft.iot.vmp.storager.IVideoManagerStorager;
+import gov.nist.javax.sip.SipProviderImpl;
+import gov.nist.javax.sip.SipStackImpl;
+import gov.nist.javax.sip.message.SIPRequest;
+import gov.nist.javax.sip.stack.SIPDialog;
+import org.slf4j.Logger;
+import org.slf4j.LoggerFactory;
+import org.springframework.beans.factory.annotation.Autowired;
+import org.springframework.beans.factory.annotation.Qualifier;
+import org.springframework.context.annotation.DependsOn;
+import org.springframework.stereotype.Component;
+import org.springframework.util.StringUtils;
+
+import javax.sip.*;
+import javax.sip.address.SipURI;
+import javax.sip.header.CallIdHeader;
+import javax.sip.header.ViaHeader;
+import javax.sip.message.Request;
+import java.lang.reflect.Field;
+import java.text.ParseException;
+import java.util.HashSet;
+
+/**    
+ * @description:设备能力接口，用于定义设备的控制、查询能力   
+ * @author: swwheihei
+ * @date:   2020年5月3日 下午9:22:48     
+ */
+@Component
+@DependsOn("sipLayer")
+public class SIPCommander implements ISIPCommander {
+
+	private final Logger logger = LoggerFactory.getLogger(SIPCommander.class);
+	
+	@Autowired
+	private SipConfig sipConfig;
+
+	@Autowired
+	@Qualifier(value="tcpSipProvider")
+	private SipProviderImpl tcpSipProvider;
+
+	@Autowired
+	@Qualifier(value="udpSipProvider")
+	private SipProviderImpl udpSipProvider;
+
+	@Autowired
+	private SIPRequestHeaderProvider headerProvider;
+	
+	@Autowired
+	private VideoStreamSessionManager streamSession;
+
+	@Autowired
+	private IVideoManagerStorager storager;
+
+	@Autowired
+	private IRedisCatchStorage redisCatchStorage;
+
+	@Autowired
+	private UserSetup userSetup;
+
+	@Autowired
+	private ZLMHttpHookSubscribe subscribe;
+
+	@Autowired
+	private SipSubscribe sipSubscribe;
+
+	@Autowired
+	private IMediaServerService mediaServerService;
+
+
+	/**
+	 * 云台方向放控制，使用配置文件中的默认镜头移动速度
+	 * 
+	 * @param device  控制设备
+	 * @param channelId  预览通道
+	 * @param leftRight  镜头左移右移 0:停止 1:左移 2:右移
+     * @param upDown     镜头上移下移 0:停止 1:上移 2:下移
+	 */
+	@Override
+	public boolean ptzdirectCmd(Device device, String channelId, int leftRight, int upDown) {
+		return ptzCmd(device, channelId, leftRight, upDown, 0, sipConfig.getPtzSpeed(), 0);
+	}
+
+	/**
+	 * 云台方向放控制
+	 * 
+	 * @param device  控制设备
+	 * @param channelId  预览通道
+	 * @param leftRight  镜头左移右移 0:停止 1:左移 2:右移
+     * @param upDown     镜头上移下移 0:停止 1:上移 2:下移
+     * @param moveSpeed  镜头移动速度
+	 */
+	@Override
+	public boolean ptzdirectCmd(Device device, String channelId, int leftRight, int upDown, int moveSpeed) {
+		return ptzCmd(device, channelId, leftRight, upDown, 0, moveSpeed, 0);
+	}
+
+	/**
+	 * 云台缩放控制，使用配置文件中的默认镜头缩放速度
+	 * 
+	 * @param device  控制设备
+	 * @param channelId  预览通道
+     * @param inOut      镜头放大缩小 0:停止 1:缩小 2:放大
+	 */  
+	@Override
+	public boolean ptzZoomCmd(Device device, String channelId, int inOut) {
+		return ptzCmd(device, channelId, 0, 0, inOut, 0, sipConfig.getPtzSpeed());
+	}
+
+	/**
+	 * 云台缩放控制
+	 * 
+	 * @param device  控制设备
+	 * @param channelId  预览通道
+     * @param inOut      镜头放大缩小 0:停止 1:缩小 2:放大
+     * @param zoomSpeed  镜头缩放速度
+	 */ 
+	@Override
+	public boolean ptzZoomCmd(Device device, String channelId, int inOut, int zoomSpeed) {
+		return ptzCmd(device, channelId, 0, 0, inOut, 0, zoomSpeed);
+	}
+  
+   /**
+	* 云台指令码计算 
+	*
+    * @param leftRight  镜头左移右移 0:停止 1:左移 2:右移
+    * @param upDown     镜头上移下移 0:停止 1:上移 2:下移
+    * @param inOut      镜头放大缩小 0:停止 1:缩小 2:放大
+    * @param moveSpeed  镜头移动速度 默认 0XFF (0-255)
+    * @param zoomSpeed  镜头缩放速度 默认 0X1 (0-255)
+    */
+    public static String cmdString(int leftRight, int upDown, int inOut, int moveSpeed, int zoomSpeed) {
+		int cmdCode = 0;
+		if (leftRight == 2) {
+			cmdCode|=0x01;		// 右移
+		} else if(leftRight == 1) {
+			cmdCode|=0x02;		// 左移
+		}
+		if (upDown == 2) {
+			cmdCode|=0x04;		// 下移
+		} else if(upDown == 1) {
+			cmdCode|=0x08;		// 上移
+		}
+		if (inOut == 2) {
+			cmdCode |= 0x10;	// 放大
+		} else if(inOut == 1) {
+			cmdCode |= 0x20;	// 缩小
+		}
+		StringBuilder builder = new StringBuilder("A50F01");
+		String strTmp;
+		strTmp = String.format("%02X", cmdCode);
+		builder.append(strTmp, 0, 2);
+		strTmp = String.format("%02X", moveSpeed);
+		builder.append(strTmp, 0, 2);
+		builder.append(strTmp, 0, 2);
+		strTmp = String.format("%X", zoomSpeed);
+		builder.append(strTmp, 0, 1).append("0");
+		//计算校验码
+		int checkCode = (0XA5 + 0X0F + 0X01 + cmdCode + moveSpeed + moveSpeed + (zoomSpeed /*<< 4*/ & 0XF0)) % 0X100;
+		strTmp = String.format("%02X", checkCode);
+		builder.append(strTmp, 0, 2);
+		return builder.toString();
+}
+
+   /**
+	* 云台指令码计算 
+	*
+	 * @param cmdCode 		指令码
+	 * @param parameter1	数据1
+	 * @param parameter2	数据2
+	 * @param combineCode2	组合码2
+	 */
+    public static String frontEndCmdString(int cmdCode, int parameter1, int parameter2, int combineCode2) {
+		StringBuilder builder = new StringBuilder("A50F01");
+		String strTmp;
+		strTmp = String.format("%02X", cmdCode);
+		builder.append(strTmp, 0, 2);
+		strTmp = String.format("%02X", parameter1);
+		builder.append(strTmp, 0, 2);
+		strTmp = String.format("%02X", parameter2);
+		builder.append(strTmp, 0, 2);
+		strTmp = String.format("%X", combineCode2);
+		builder.append(strTmp, 0, 1).append("0");
+		//计算校验码
+		int checkCode = (0XA5 + 0X0F + 0X01 + cmdCode + parameter1 + parameter2 + (combineCode2 & 0XF0)) % 0X100;
+		strTmp = String.format("%02X", checkCode);
+		builder.append(strTmp, 0, 2);
+		return builder.toString();
+	}
+
+	/**
+	 * 云台控制，支持方向与缩放控制
+	 * 
+	 * @param device  	控制设备
+	 * @param channelId	预览通道
+	 * @param leftRight	镜头左移右移 0:停止 1:左移 2:右移
+     * @param upDown	镜头上移下移 0:停止 1:上移 2:下移
+     * @param inOut		镜头放大缩小 0:停止 1:缩小 2:放大
+     * @param moveSpeed	镜头移动速度
+     * @param zoomSpeed	镜头缩放速度
+	 */
+	@Override
+	public boolean ptzCmd(Device device, String channelId, int leftRight, int upDown, int inOut, int moveSpeed,
+			int zoomSpeed) {
+		try {
+			String cmdStr= cmdString(leftRight, upDown, inOut, moveSpeed, zoomSpeed);
+			StringBuffer ptzXml = new StringBuffer(200);
+			ptzXml.append("<?xml version=\"1.0\" ?>\r\n");
+			ptzXml.append("<Control>\r\n");
+			ptzXml.append("<CmdType>DeviceControl</CmdType>\r\n");
+			ptzXml.append("<SN>" + (int)((Math.random()*9+1)*100000) + "</SN>\r\n");
+			ptzXml.append("<DeviceID>" + channelId + "</DeviceID>\r\n");
+			ptzXml.append("<PTZCmd>" + cmdStr + "</PTZCmd>\r\n");
+			ptzXml.append("<Info>\r\n");
+			ptzXml.append("</Info>\r\n");
+			ptzXml.append("</Control>\r\n");
+			
+			String tm = Long.toString(System.currentTimeMillis());
+
+			CallIdHeader callIdHeader = device.getTransport().equals("TCP") ? tcpSipProvider.getNewCallId()
+					: udpSipProvider.getNewCallId();
+
+			Request request = headerProvider.createMessageRequest(device, ptzXml.toString(), "z9hG4bK-ViaPtz-" + tm, "FromPtz" + tm, null, callIdHeader);
+			
+			transmitRequest(device, request);
+			return true;
+		} catch (SipException | ParseException | InvalidArgumentException e) {
+			e.printStackTrace();
+		} 
+		return false;
+	}
+
+	/**
+	 * 前端控制，包括PTZ指令、FI指令、预置位指令、巡航指令、扫描指令和辅助开关指令
+	 * 
+	 * @param device  		控制设备
+	 * @param channelId		预览通道
+	 * @param cmdCode		指令码
+     * @param parameter1	数据1
+     * @param parameter2	数据2
+     * @param combineCode2	组合码2
+	 */
+	@Override
+	public boolean frontEndCmd(Device device, String channelId, int cmdCode, int parameter1, int parameter2, int combineCode2) {
+		try {
+			String cmdStr= frontEndCmdString(cmdCode, parameter1, parameter2, combineCode2);
+			logger.debug("控制字符串：" + cmdStr);
+			StringBuffer ptzXml = new StringBuffer(200);
+			ptzXml.append("<?xml version=\"1.0\" ?>\r\n");
+			ptzXml.append("<Control>\r\n");
+			ptzXml.append("<CmdType>DeviceControl</CmdType>\r\n");
+			ptzXml.append("<SN>" + (int)((Math.random()*9+1)*100000) + "</SN>\r\n");
+			ptzXml.append("<DeviceID>" + channelId + "</DeviceID>\r\n");
+			ptzXml.append("<PTZCmd>" + cmdStr + "</PTZCmd>\r\n");
+			ptzXml.append("<Info>\r\n");
+			ptzXml.append("</Info>\r\n");
+			ptzXml.append("</Control>\r\n");
+			
+			String tm = Long.toString(System.currentTimeMillis());
+
+			CallIdHeader callIdHeader = device.getTransport().equals("TCP") ? tcpSipProvider.getNewCallId()
+					: udpSipProvider.getNewCallId();
+
+			Request request = headerProvider.createMessageRequest(device, ptzXml.toString(), "z9hG4bK-ViaPtz-" + tm, "FromPtz" + tm, null, callIdHeader);
+			transmitRequest(device, request);
+			return true;
+		} catch (SipException | ParseException | InvalidArgumentException e) {
+			e.printStackTrace();
+		} 
+		return false;
+	}
+
+	/**
+	 * 前端控制指令（用于转发上级指令）
+	 * @param device		控制设备
+	 * @param channelId		预览通道
+	 * @param cmdString		前端控制指令串
+	 */
+	@Override
+	public boolean fronEndCmd(Device device, String channelId, String cmdString) {
+		try {
+			StringBuffer ptzXml = new StringBuffer(200);
+			ptzXml.append("<?xml version=\"1.0\" ?>\r\n");
+			ptzXml.append("<Control>\r\n");
+			ptzXml.append("<CmdType>DeviceControl</CmdType>\r\n");
+			ptzXml.append("<SN>" + (int)((Math.random()*9+1)*100000) + "</SN>\r\n");
+			ptzXml.append("<DeviceID>" + channelId + "</DeviceID>\r\n");
+			ptzXml.append("<PTZCmd>" + cmdString + "</PTZCmd>\r\n");
+			ptzXml.append("<Info>\r\n");
+			ptzXml.append("</Info>\r\n");
+			ptzXml.append("</Control>\r\n");
+			
+			String tm = Long.toString(System.currentTimeMillis());
+
+			CallIdHeader callIdHeader = device.getTransport().equals("TCP") ? tcpSipProvider.getNewCallId()
+					: udpSipProvider.getNewCallId();
+
+			Request request = headerProvider.createMessageRequest(device, ptzXml.toString(), "z9hG4bK-ViaPtz-" + tm, "FromPtz" + tm, null, callIdHeader);
+			transmitRequest(device, request);
+			return true;
+		} catch (SipException | ParseException | InvalidArgumentException e) {
+			e.printStackTrace();
+		} 
+		return false;
+	}
+	
+	 /**
+	 * 	请求预览视频流
+	  * @param device  视频设备
+	  * @param channelId  预览通道
+	  * @param event hook订阅
+	  * @param errorEvent sip错误订阅
+	  */
+	@Override
+	public void playStreamCmd(MediaServerItem mediaServerItem, SSRCInfo ssrcInfo, Device device, String channelId, ZLMHttpHookSubscribe.Event event, SipSubscribe.Event errorEvent) {
+		String streamId = ssrcInfo.getStream();
+		try {
+			if (device == null) return;
+			String streamMode = device.getStreamMode().toUpperCase();
+
+			logger.info("{} 分配的ZLM为: {} [{}:{}]", streamId, mediaServerItem.getId(), mediaServerItem.getIp(), ssrcInfo.getPort());
+			// 添加订阅
+			JSONObject subscribeKey = new JSONObject();
+			subscribeKey.put("app", "rtp");
+			subscribeKey.put("stream", streamId);
+			subscribeKey.put("regist", true);
+			subscribeKey.put("mediaServerId", mediaServerItem.getId());
+			subscribe.addSubscribe(ZLMHttpHookSubscribe.HookType.on_stream_changed, subscribeKey,
+					(MediaServerItem mediaServerItemInUse, JSONObject json)->{
+				if (userSetup.isWaitTrack() && json.getJSONArray("tracks") == null) return;
+				if (event != null) {
+					event.response(mediaServerItemInUse, json);
+				}
+
+//				subscribe.removeSubscribe(ZLMHttpHookSubscribe.HookType.on_stream_changed, subscribeKey);
+			});
+			//
+			StringBuffer content = new StringBuffer(200);
+			content.append("v=0\r\n");
+			content.append("o="+ sipConfig.getId()+" 0 0 IN IP4 "+ mediaServerItem.getSdpIp() +"\r\n");
+			content.append("s=Play\r\n");
+			content.append("c=IN IP4 "+ mediaServerItem.getSdpIp() +"\r\n");
+			content.append("t=0 0\r\n");
+
+			if (userSetup.isSeniorSdp()) {
+				if("TCP-PASSIVE".equals(streamMode)) {
+					content.append("m=video "+ ssrcInfo.getPort() +" TCP/RTP/AVP 96 126 125 99 34 98 97\r\n");
+				}else if ("TCP-ACTIVE".equals(streamMode)) {
+					content.append("m=video "+ ssrcInfo.getPort() +" TCP/RTP/AVP 96 126 125 99 34 98 97\r\n");
+				}else if("UDP".equals(streamMode)) {
+					content.append("m=video "+ ssrcInfo.getPort() +" RTP/AVP 96 126 125 99 34 98 97\r\n");
+				}
+				content.append("a=recvonly\r\n");
+				content.append("a=rtpmap:96 PS/90000\r\n");
+				content.append("a=fmtp:126 profile-level-id=42e01e\r\n");
+				content.append("a=rtpmap:126 H264/90000\r\n");
+				content.append("a=rtpmap:125 H264S/90000\r\n");
+				content.append("a=fmtp:125 profile-level-id=42e01e\r\n");
+				content.append("a=rtpmap:99 MP4V-ES/90000\r\n");
+				content.append("a=fmtp:99 profile-level-id=3\r\n");
+				content.append("a=rtpmap:98 H264/90000\r\n");
+				content.append("a=rtpmap:97 MPEG4/90000\r\n");
+				if("TCP-PASSIVE".equals(streamMode)){ // tcp被动模式
+					content.append("a=setup:passive\r\n");
+					content.append("a=connection:new\r\n");
+				}else if ("TCP-ACTIVE".equals(streamMode)) { // tcp主动模式
+					content.append("a=setup:active\r\n");
+					content.append("a=connection:new\r\n");
+				}
+			}else {
+				if("TCP-PASSIVE".equals(streamMode)) {
+					content.append("m=video "+ ssrcInfo.getPort() +" TCP/RTP/AVP 96 98 97\r\n");
+				}else if ("TCP-ACTIVE".equals(streamMode)) {
+					content.append("m=video "+ ssrcInfo.getPort() +" TCP/RTP/AVP 96 98 97\r\n");
+				}else if("UDP".equals(streamMode)) {
+					content.append("m=video "+ ssrcInfo.getPort() +" RTP/AVP 96 98 97\r\n");
+				}
+				content.append("a=recvonly\r\n");
+				content.append("a=rtpmap:96 PS/90000\r\n");
+				content.append("a=rtpmap:98 H264/90000\r\n");
+				content.append("a=rtpmap:97 MPEG4/90000\r\n");
+				if ("TCP-PASSIVE".equals(streamMode)) { // tcp被动模式
+					content.append("a=setup:passive\r\n");
+					content.append("a=connection:new\r\n");
+				} else if ("TCP-ACTIVE".equals(streamMode)) { // tcp主动模式
+					content.append("a=setup:active\r\n");
+					content.append("a=connection:new\r\n");
+				}
+			}
+
+			content.append("y="+ssrcInfo.getSsrc()+"\r\n");//ssrc
+			// f字段:f= v/编码格式/分辨率/帧率/码率类型/码率大小a/编码格式/码率大小/采样率
+//			content.append("f=v/2/5/25/1/4000a/1/8/1" + "\r\n"); // 未发现支持此特性的设备
+
+			String tm = Long.toString(System.currentTimeMillis());
+
+			CallIdHeader callIdHeader = device.getTransport().equals("TCP") ? tcpSipProvider.getNewCallId()
+					: udpSipProvider.getNewCallId();
+
+			Request request = headerProvider.createInviteRequest(device, channelId, content.toString(), null, "FromInvt" + tm, null, ssrcInfo.getSsrc(), callIdHeader);
+
+			transmitRequest(device, request, (e -> {
+				streamSession.remove(device.getDeviceId(), channelId, ssrcInfo.getStream());
+				mediaServerService.releaseSsrc(mediaServerItem, ssrcInfo.getSsrc());
+				errorEvent.response(e);
+			}), e ->{
+				// 这里为例避免一个通道的点播只有一个callID这个参数使用一个固定值
+				streamSession.put(device.getDeviceId(), channelId ,"play", streamId, ssrcInfo.getSsrc(), mediaServerItem.getId(), ((ResponseEvent)e.event).getClientTransaction());
+				streamSession.put(device.getDeviceId(), channelId ,"play", e.dialog);
+			});
+
+			
+		} catch ( SipException | ParseException | InvalidArgumentException e) {
+			e.printStackTrace();
+		}
+	}
+	
+	/**
+	 * 请求回放视频流
+	 * 
+	 * @param device  视频设备
+	 * @param channelId  预览通道
+	 * @param startTime 开始时间,格式要求：yyyy-MM-dd HH:mm:ss
+	 * @param endTime 结束时间,格式要求：yyyy-MM-dd HH:mm:ss
+	 */ 
+	@Override
+	public void playbackStreamCmd(MediaServerItem mediaServerItem, SSRCInfo ssrcInfo, Device device, String channelId, String startTime, String endTime, ZLMHttpHookSubscribe.Event event
+			, SipSubscribe.Event errorEvent) {
+		try {
+
+			logger.info("{} 分配的ZLM为: {} [{}:{}]", ssrcInfo.getStream(), mediaServerItem.getId(), mediaServerItem.getIp(), ssrcInfo.getPort());
+
+			// 添加订阅
+			JSONObject subscribeKey = new JSONObject();
+			subscribeKey.put("app", "rtp");
+			subscribeKey.put("stream", ssrcInfo.getStream());
+			subscribeKey.put("regist", true);
+			subscribeKey.put("schema", "rtmp");
+			subscribeKey.put("mediaServerId", mediaServerItem.getId());
+			logger.debug("录像回放添加订阅，订阅内容：" + subscribeKey.toString());
+			subscribe.addSubscribe(ZLMHttpHookSubscribe.HookType.on_stream_changed, subscribeKey,
+					(MediaServerItem mediaServerItemInUse, JSONObject json)->{
+						System.out.println(344444);
+				if (userSetup.isWaitTrack() && json.getJSONArray("tracks") == null) return;
+				if (event != null) {
+					event.response(mediaServerItemInUse, json);
+				}
+			});
+
+			StringBuffer content = new StringBuffer(200);
+	        content.append("v=0\r\n");
+	        content.append("o="+sipConfig.getId()+" 0 0 IN IP4 " + mediaServerItem.getSdpIp() + "\r\n");
+	        content.append("s=Playback\r\n");
+	        content.append("u="+channelId+":0\r\n");
+	        content.append("c=IN IP4 "+mediaServerItem.getSdpIp()+"\r\n");
+	        content.append("t="+DateUtil.yyyy_MM_dd_HH_mm_ssToTimestamp(startTime)+" "
+					+DateUtil.yyyy_MM_dd_HH_mm_ssToTimestamp(endTime) +"\r\n");
+
+			String streamMode = device.getStreamMode().toUpperCase();
+
+			if (userSetup.isSeniorSdp()) {
+				if("TCP-PASSIVE".equals(streamMode)) {
+					content.append("m=video "+ ssrcInfo.getPort() +" TCP/RTP/AVP 96 126 125 99 34 98 97\r\n");
+				}else if ("TCP-ACTIVE".equals(streamMode)) {
+					content.append("m=video "+ ssrcInfo.getPort() +" TCP/RTP/AVP 96 126 125 99 34 98 97\r\n");
+				}else if("UDP".equals(streamMode)) {
+					content.append("m=video "+ ssrcInfo.getPort() +" RTP/AVP 96 126 125 99 34 98 97\r\n");
+				}
+				content.append("a=recvonly\r\n");
+				content.append("a=rtpmap:96 PS/90000\r\n");
+				content.append("a=fmtp:126 profile-level-id=42e01e\r\n");
+				content.append("a=rtpmap:126 H264/90000\r\n");
+				content.append("a=rtpmap:125 H264S/90000\r\n");
+				content.append("a=fmtp:125 profile-level-id=42e01e\r\n");
+				content.append("a=rtpmap:99 MP4V-ES/90000\r\n");
+				content.append("a=fmtp:99 profile-level-id=3\r\n");
+				content.append("a=rtpmap:98 H264/90000\r\n");
+				content.append("a=rtpmap:97 MPEG4/90000\r\n");
+				if("TCP-PASSIVE".equals(streamMode)){ // tcp被动模式
+					content.append("a=setup:passive\r\n");
+					content.append("a=connection:new\r\n");
+				}else if ("TCP-ACTIVE".equals(streamMode)) { // tcp主动模式
+					content.append("a=setup:active\r\n");
+					content.append("a=connection:new\r\n");
+				}
+			}else {
+				if("TCP-PASSIVE".equals(streamMode)) {
+					content.append("m=video "+ ssrcInfo.getPort() +" TCP/RTP/AVP 96 98 97\r\n");
+				}else if ("TCP-ACTIVE".equals(streamMode)) {
+					content.append("m=video "+ ssrcInfo.getPort() +" TCP/RTP/AVP 96 98 97\r\n");
+				}else if("UDP".equals(streamMode)) {
+					content.append("m=video "+ ssrcInfo.getPort() +" RTP/AVP 96 98 97\r\n");
+				}
+				content.append("a=recvonly\r\n");
+				content.append("a=rtpmap:96 PS/90000\r\n");
+				content.append("a=rtpmap:98 H264/90000\r\n");
+				content.append("a=rtpmap:97 MPEG4/90000\r\n");
+				if("TCP-PASSIVE".equals(streamMode)){ // tcp被动模式
+					content.append("a=setup:passive\r\n");
+					content.append("a=connection:new\r\n");
+				}else if ("TCP-ACTIVE".equals(streamMode)) { // tcp主动模式
+					content.append("a=setup:active\r\n");
+					content.append("a=connection:new\r\n");
+				}
+			}
+
+	        content.append("y=" + ssrcInfo.getSsrc() + "\r\n");//ssrc
+	        
+			String tm = Long.toString(System.currentTimeMillis());
+
+			CallIdHeader callIdHeader = device.getTransport().equals("TCP") ? tcpSipProvider.getNewCallId()
+					: udpSipProvider.getNewCallId();
+
+	        Request request = headerProvider.createPlaybackInviteRequest(device, channelId, content.toString(), null, "fromplybck" + tm, null, callIdHeader, ssrcInfo.getSsrc());
+
+	        transmitRequest(device, request, errorEvent, okEvent -> {
+				ResponseEvent responseEvent = (ResponseEvent) okEvent.event;
+	        	streamSession.put(device.getDeviceId(), channelId, callIdHeader.getCallId(), ssrcInfo.getStream(), ssrcInfo.getSsrc(), mediaServerItem.getId(), responseEvent.getClientTransaction());
+				streamSession.put(device.getDeviceId(), channelId, callIdHeader.getCallId(), okEvent.dialog);
+			});
+		} catch ( SipException | ParseException | InvalidArgumentException e) {
+			e.printStackTrace();
+		}
+	}
+
+	/**
+	 * 请求历史媒体下载
+	 * 
+	 * @param device  视频设备
+	 * @param channelId  预览通道
+	 * @param startTime 开始时间,格式要求：yyyy-MM-dd HH:mm:ss
+	 * @param endTime 结束时间,格式要求：yyyy-MM-dd HH:mm:ss
+	 * @param downloadSpeed 下载倍速参数
+	 */ 
+	@Override
+	public void downloadStreamCmd(MediaServerItem mediaServerItem, SSRCInfo ssrcInfo, Device device, String channelId, String startTime, String endTime, String downloadSpeed, ZLMHttpHookSubscribe.Event event
+			, SipSubscribe.Event errorEvent) {
+		try {
+			logger.info("{} 分配的ZLM为: {} [{}:{}]", ssrcInfo.getStream(), mediaServerItem.getId(), mediaServerItem.getIp(), ssrcInfo.getPort());
+
+			// 添加订阅
+			JSONObject subscribeKey = new JSONObject();
+			subscribeKey.put("app", "rtp");
+			subscribeKey.put("stream", ssrcInfo.getStream());
+			subscribeKey.put("regist", true);
+			subscribeKey.put("mediaServerId", mediaServerItem.getId());
+			logger.debug("录像回放添加订阅，订阅内容：" + subscribeKey.toString());
+			subscribe.addSubscribe(ZLMHttpHookSubscribe.HookType.on_stream_changed, subscribeKey,
+					(MediaServerItem mediaServerItemInUse, JSONObject json)->{
+				if (userSetup.isWaitTrack() && json.getJSONArray("tracks") == null) return;
+				event.response(mediaServerItemInUse, json);
+				subscribe.removeSubscribe(ZLMHttpHookSubscribe.HookType.on_stream_changed, subscribeKey);
+			});
+
+			StringBuffer content = new StringBuffer(200);
+	        content.append("v=0\r\n");
+	        content.append("o="+sipConfig.getId()+" 0 0 IN IP4 " + mediaServerItem.getSdpIp() + "\r\n");
+	        content.append("s=Download\r\n");
+	        content.append("u="+channelId+":0\r\n");
+	        content.append("c=IN IP4 "+mediaServerItem.getSdpIp()+"\r\n");
+	        content.append("t="+DateUtil.yyyy_MM_dd_HH_mm_ssToTimestamp(startTime)+" "
+					+DateUtil.yyyy_MM_dd_HH_mm_ssToTimestamp(endTime) +"\r\n");
+
+
+
+			String streamMode = device.getStreamMode().toUpperCase();
+
+			if (userSetup.isSeniorSdp()) {
+				if("TCP-PASSIVE".equals(streamMode)) {
+					content.append("m=video "+ ssrcInfo.getPort() +" TCP/RTP/AVP 96 126 125 99 34 98 97\r\n");
+				}else if ("TCP-ACTIVE".equals(streamMode)) {
+					content.append("m=video "+ ssrcInfo.getPort() +" TCP/RTP/AVP 96 126 125 99 34 98 97\r\n");
+				}else if("UDP".equals(streamMode)) {
+					content.append("m=video "+ ssrcInfo.getPort() +" RTP/AVP 96 126 125 99 34 98 97\r\n");
+				}
+				content.append("a=recvonly\r\n");
+				content.append("a=rtpmap:96 PS/90000\r\n");
+				content.append("a=fmtp:126 profile-level-id=42e01e\r\n");
+				content.append("a=rtpmap:126 H264/90000\r\n");
+				content.append("a=rtpmap:125 H264S/90000\r\n");
+				content.append("a=fmtp:125 profile-level-id=42e01e\r\n");
+				content.append("a=rtpmap:99 MP4V-ES/90000\r\n");
+				content.append("a=fmtp:99 profile-level-id=3\r\n");
+				content.append("a=rtpmap:98 H264/90000\r\n");
+				content.append("a=rtpmap:97 MPEG4/90000\r\n");
+				if("TCP-PASSIVE".equals(streamMode)){ // tcp被动模式
+					content.append("a=setup:passive\r\n");
+					content.append("a=connection:new\r\n");
+				}else if ("TCP-ACTIVE".equals(streamMode)) { // tcp主动模式
+					content.append("a=setup:active\r\n");
+					content.append("a=connection:new\r\n");
+				}
+			}else {
+				if("TCP-PASSIVE".equals(streamMode)) {
+					content.append("m=video "+ ssrcInfo.getPort() +" TCP/RTP/AVP 96 98 97\r\n");
+				}else if ("TCP-ACTIVE".equals(streamMode)) {
+					content.append("m=video "+ ssrcInfo.getPort() +" TCP/RTP/AVP 96 98 97\r\n");
+				}else if("UDP".equals(streamMode)) {
+					content.append("m=video "+ ssrcInfo.getPort() +" RTP/AVP 96 98 97\r\n");
+				}
+				content.append("a=recvonly\r\n");
+				content.append("a=rtpmap:96 PS/90000\r\n");
+				content.append("a=rtpmap:98 H264/90000\r\n");
+				content.append("a=rtpmap:97 MPEG4/90000\r\n");
+				if("TCP-PASSIVE".equals(streamMode)){ // tcp被动模式
+					content.append("a=setup:passive\r\n");
+					content.append("a=connection:new\r\n");
+				}else if ("TCP-ACTIVE".equals(streamMode)) { // tcp主动模式
+					content.append("a=setup:active\r\n");
+					content.append("a=connection:new\r\n");
+				}
+			}
+			content.append("a=downloadspeed:" + downloadSpeed + "\r\n");
+
+	        content.append("y=" + ssrcInfo.getSsrc() + "\r\n");//ssrc
+	        
+			String tm = Long.toString(System.currentTimeMillis());
+
+			CallIdHeader callIdHeader = device.getTransport().equals("TCP") ? tcpSipProvider.getNewCallId()
+					: udpSipProvider.getNewCallId();
+
+	        Request request = headerProvider.createPlaybackInviteRequest(device, channelId, content.toString(), null, "fromplybck" + tm, null, callIdHeader, ssrcInfo.getSsrc());
+
+	        ClientTransaction transaction = transmitRequest(device, request, errorEvent);
+	        streamSession.put(device.getDeviceId(), channelId, callIdHeader.getCallId(), ssrcInfo.getStream(), ssrcInfo.getSsrc(), mediaServerItem.getId(), transaction);
+	        streamSession.put(device.getDeviceId(), channelId, callIdHeader.getCallId(), ssrcInfo.getStream(), ssrcInfo.getSsrc(), mediaServerItem.getId(), transaction);
+
+		} catch ( SipException | ParseException | InvalidArgumentException e) {
+			e.printStackTrace();
+		}
+	}
+
+	/**
+	 * 视频流停止, 不使用回调
+	 */
+	@Override
+	public void streamByeCmd(String deviceId, String channelId, String stream) {
+		streamByeCmd(deviceId, channelId, stream, null);
+	}
+
+	/**
+	 * 视频流停止
+	 */
+	@Override
+	public void streamByeCmd(String deviceId, String channelId, String stream, SipSubscribe.Event okEvent) {
+		try {
+			ClientTransaction transaction = streamSession.getTransactionByStream(deviceId, channelId, stream);
+			if (transaction == null) {
+				logger.warn("[ {} -> {}]停止视频流的时候发现事务已丢失", deviceId, channelId);
+				SipSubscribe.EventResult<Object> eventResult = new SipSubscribe.EventResult<>();
+				if (okEvent != null) {
+					okEvent.response(eventResult);
+				}
+				return;
+			}
+			SIPDialog dialog = streamSession.getDialogByStream(deviceId, channelId, stream);
+			if (dialog == null) {
+				logger.warn("[ {} -> {}]停止视频流的时候发现对话已丢失", deviceId, channelId);
+				return;
+			}
+			SipStack sipStack = udpSipProvider.getSipStack();
+			SIPDialog sipDialog = ((SipStackImpl) sipStack).putDialog(dialog);
+			if (dialog != sipDialog) {
+				dialog = sipDialog;
+			}else {
+				dialog.setSipProvider(udpSipProvider);
+				try {
+					Field sipStackField = SIPDialog.class.getDeclaredField("sipStack");
+					sipStackField.setAccessible(true);
+					sipStackField.set(dialog, sipStack);
+					Field eventListenersField = SIPDialog.class.getDeclaredField("eventListeners");
+					eventListenersField.setAccessible(true);
+					eventListenersField.set(dialog, new HashSet<>());
+				} catch (NoSuchFieldException | IllegalAccessException e) {
+					e.printStackTrace();
+				}
+			}
+
+			Request byeRequest = dialog.createRequest(Request.BYE);
+			SipURI byeURI = (SipURI) byeRequest.getRequestURI();
+			SIPRequest request = (SIPRequest)transaction.getRequest();
+			byeURI.setHost(request.getRemoteAddress().getHostName());
+			byeURI.setPort(request.getRemotePort());
+			ViaHeader viaHeader = (ViaHeader) byeRequest.getHeader(ViaHeader.NAME);
+			String protocol = viaHeader.getTransport().toUpperCase();
+			ClientTransaction clientTransaction = null;
+			if("TCP".equals(protocol)) {
+				clientTransaction = tcpSipProvider.getNewClientTransaction(byeRequest);
+			} else if("UDP".equals(protocol)) {
+				clientTransaction = udpSipProvider.getNewClientTransaction(byeRequest);
+			}
+
+			CallIdHeader callIdHeader = (CallIdHeader) byeRequest.getHeader(CallIdHeader.NAME);
+			if (okEvent != null) {
+				sipSubscribe.addOkSubscribe(callIdHeader.getCallId(), okEvent);
+			}
+
+			dialog.sendRequest(clientTransaction);
+
+			SsrcTransaction ssrcTransaction = streamSession.getSsrcTransaction(deviceId, channelId, callIdHeader.getCallId(), null);
+			if (ssrcTransaction != null) {
+				MediaServerItem mediaServerItem = mediaServerService.getOne(ssrcTransaction.getMediaServerId());
+				mediaServerService.releaseSsrc(mediaServerItem, ssrcTransaction.getSsrc());
+				mediaServerService.closeRTPServer(deviceId, channelId, ssrcTransaction.getStream());
+				streamSession.remove(deviceId, channelId, ssrcTransaction.getStream());
+			}
+		} catch (SipException | ParseException e) {
+			e.printStackTrace();
+		}
+	}
+
+	/**
+	 * 语音广播
+	 * 
+	 * @param device  视频设备
+	 * @param channelId  预览通道
+	 */
+	@Override
+	public boolean audioBroadcastCmd(Device device, String channelId) {
+		// 改为新的实现
+		return false;
+	}
+
+	/**
+	 * 语音广播
+	 * 
+	 * @param device  视频设备
+	 */
+	@Override
+	public boolean audioBroadcastCmd(Device device) {
+		try {
+			StringBuffer broadcastXml = new StringBuffer(200);
+			broadcastXml.append("<?xml version=\"1.0\" ?>\r\n");
+			broadcastXml.append("<Notify>\r\n");
+			broadcastXml.append("<CmdType>Broadcast</CmdType>\r\n");
+			broadcastXml.append("<SN>" + (int)((Math.random()*9+1)*100000) + "</SN>\r\n");
+			broadcastXml.append("<SourceID>" + sipConfig.getId() + "</SourceID>\r\n");
+			broadcastXml.append("<TargetID>" + device.getDeviceId() + "</TargetID>\r\n");
+			broadcastXml.append("</Notify>\r\n");
+			
+			String tm = Long.toString(System.currentTimeMillis());
+			
+			CallIdHeader callIdHeader = device.getTransport().equals("TCP") ? tcpSipProvider.getNewCallId()
+					: udpSipProvider.getNewCallId();
+								
+			Request request = headerProvider.createMessageRequest(device, broadcastXml.toString(), "z9hG4bK-ViaBcst-" + tm, "FromBcst" + tm, null, callIdHeader);
+			transmitRequest(device, request);
+			return true;
+		} catch (SipException | ParseException | InvalidArgumentException e) {
+			e.printStackTrace();
+		} 
+		return false;
+	}
+	@Override
+	public void audioBroadcastCmd(Device device, SipSubscribe.Event errorEvent) {
+		try {
+			StringBuffer broadcastXml = new StringBuffer(200);
+			broadcastXml.append("<?xml version=\"1.0\" ?>\r\n");
+			broadcastXml.append("<Notify>\r\n");
+			broadcastXml.append("<CmdType>Broadcast</CmdType>\r\n");
+			broadcastXml.append("<SN>" + (int)((Math.random()*9+1)*100000) + "</SN>\r\n");
+			broadcastXml.append("<SourceID>" + sipConfig.getId() + "</SourceID>\r\n");
+			broadcastXml.append("<TargetID>" + device.getDeviceId() + "</TargetID>\r\n");
+			broadcastXml.append("</Notify>\r\n");
+			
+			String tm = Long.toString(System.currentTimeMillis());
+
+			CallIdHeader callIdHeader = device.getTransport().equals("TCP") ? tcpSipProvider.getNewCallId()
+					: udpSipProvider.getNewCallId();
+								
+			Request request = headerProvider.createMessageRequest(device, broadcastXml.toString(), "z9hG4bK-ViaBcst-" + tm, "FromBcst" + tm, null, callIdHeader);
+			transmitRequest(device, request, errorEvent);
+		} catch (SipException | ParseException | InvalidArgumentException e) {
+			e.printStackTrace();
+		} 
+	} 
+	
+	
+	/**
+	 * 音视频录像控制
+	 * 
+	 * @param device		视频设备
+	 * @param channelId  	预览通道
+	 * @param recordCmdStr	录像命令：Record / StopRecord
+	 */  
+	@Override
+	public boolean recordCmd(Device device, String channelId, String recordCmdStr, SipSubscribe.Event errorEvent) {
+		try {
+			StringBuffer cmdXml = new StringBuffer(200);
+			cmdXml.append("<?xml version=\"1.0\" ?>\r\n");
+			cmdXml.append("<Control>\r\n");
+			cmdXml.append("<CmdType>DeviceControl</CmdType>\r\n");
+			cmdXml.append("<SN>" + (int)((Math.random()*9+1)*100000) + "</SN>\r\n");
+			if (StringUtils.isEmpty(channelId)) {
+				cmdXml.append("<DeviceID>" + device.getDeviceId() + "</DeviceID>\r\n");
+			} else {
+				cmdXml.append("<DeviceID>" + channelId + "</DeviceID>\r\n");
+			}
+			cmdXml.append("<RecordCmd>" + recordCmdStr + "</RecordCmd>\r\n");
+			cmdXml.append("</Control>\r\n");
+			
+			String tm = Long.toString(System.currentTimeMillis());
+
+			CallIdHeader callIdHeader = device.getTransport().equals("TCP") ? tcpSipProvider.getNewCallId()
+					: udpSipProvider.getNewCallId();
+
+			Request request = headerProvider.createMessageRequest(device, cmdXml.toString(), null, "FromRecord" + tm, null, callIdHeader);
+			transmitRequest(device, request, errorEvent);
+			return true;
+		} catch (SipException | ParseException | InvalidArgumentException e) {
+			e.printStackTrace();
+			return false;
+		} 
+	}
+
+	/**
+	 * 远程启动控制命令
+	 * 
+	 * @param device	视频设备
+	 */
+	@Override
+	public boolean teleBootCmd(Device device) {
+		try {
+			StringBuffer cmdXml = new StringBuffer(200);
+			cmdXml.append("<?xml version=\"1.0\" ?>\r\n");
+			cmdXml.append("<Control>\r\n");
+			cmdXml.append("<CmdType>DeviceControl</CmdType>\r\n");
+			cmdXml.append("<SN>" + (int)((Math.random()*9+1)*100000) + "</SN>\r\n");
+			cmdXml.append("<DeviceID>" + device.getDeviceId() + "</DeviceID>\r\n");
+			cmdXml.append("<TeleBoot>Boot</TeleBoot>\r\n");
+			cmdXml.append("</Control>\r\n");
+			
+			String tm = Long.toString(System.currentTimeMillis());
+
+			CallIdHeader callIdHeader = device.getTransport().equals("TCP") ? tcpSipProvider.getNewCallId()
+					: udpSipProvider.getNewCallId();
+
+			Request request = headerProvider.createMessageRequest(device, cmdXml.toString(), null, "FromBoot" + tm, null, callIdHeader);
+			transmitRequest(device, request);
+			return true;
+		} catch (SipException | ParseException | InvalidArgumentException e) {
+			e.printStackTrace();
+			return false;
+		} 
+	}
+	
+	/**
+	 * 报警布防/撤防命令
+	 * 
+	 * @param device  		视频设备
+	 * @param guardCmdStr	"SetGuard"/"ResetGuard"
+	 */
+	@Override
+	public boolean guardCmd(Device device, String guardCmdStr, SipSubscribe.Event errorEvent) {
+		try {
+			StringBuffer cmdXml = new StringBuffer(200);
+			cmdXml.append("<?xml version=\"1.0\" ?>\r\n");
+			cmdXml.append("<Control>\r\n");
+			cmdXml.append("<CmdType>DeviceControl</CmdType>\r\n");
+			cmdXml.append("<SN>" + (int)((Math.random()*9+1)*100000) + "</SN>\r\n");
+			cmdXml.append("<DeviceID>" + device.getDeviceId() + "</DeviceID>\r\n");
+			cmdXml.append("<GuardCmd>" + guardCmdStr + "</GuardCmd>\r\n");
+			cmdXml.append("</Control>\r\n");
+			
+			String tm = Long.toString(System.currentTimeMillis());
+
+			CallIdHeader callIdHeader = device.getTransport().equals("TCP") ? tcpSipProvider.getNewCallId()
+					: udpSipProvider.getNewCallId();
+
+			Request request = headerProvider.createMessageRequest(device, cmdXml.toString(), null, "FromGuard" + tm, null, callIdHeader);
+			transmitRequest(device, request, errorEvent);
+			return true;
+		} catch (SipException | ParseException | InvalidArgumentException e) {
+			e.printStackTrace();
+			return false;
+		} 
+	}
+
+	/**
+	 * 报警复位命令
+	 * 
+	 * @param device  视频设备
+	 */  
+	@Override
+	public boolean alarmCmd(Device device, String alarmMethod, String alarmType, SipSubscribe.Event errorEvent) {
+		try {
+			StringBuffer cmdXml = new StringBuffer(200);
+			cmdXml.append("<?xml version=\"1.0\" ?>\r\n");
+			cmdXml.append("<Control>\r\n");
+			cmdXml.append("<CmdType>DeviceControl</CmdType>\r\n");
+			cmdXml.append("<SN>" + (int)((Math.random()*9+1)*100000) + "</SN>\r\n");
+			cmdXml.append("<DeviceID>" + device.getDeviceId() + "</DeviceID>\r\n");
+			cmdXml.append("<AlarmCmd>ResetAlarm</AlarmCmd>\r\n");
+			if (!StringUtils.isEmpty(alarmMethod) || !StringUtils.isEmpty(alarmType)) {
+				cmdXml.append("<Info>\r\n");
+			}
+			if (!StringUtils.isEmpty(alarmMethod)) {
+				cmdXml.append("<AlarmMethod>" + alarmMethod + "</AlarmMethod>\r\n");
+			}
+			if (!StringUtils.isEmpty(alarmType)) {
+				cmdXml.append("<AlarmType>" + alarmType + "</AlarmType>\r\n");
+			}
+			if (!StringUtils.isEmpty(alarmMethod) || !StringUtils.isEmpty(alarmType)) {
+				cmdXml.append("</Info>\r\n");
+			}
+			cmdXml.append("</Control>\r\n");
+			
+			String tm = Long.toString(System.currentTimeMillis());
+
+			CallIdHeader callIdHeader = device.getTransport().equals("TCP") ? tcpSipProvider.getNewCallId()
+					: udpSipProvider.getNewCallId();
+
+			Request request = headerProvider.createMessageRequest(device, cmdXml.toString(), null, "FromAlarm" + tm, null, callIdHeader);
+			transmitRequest(device, request, errorEvent);
+			return true;
+		} catch (SipException | ParseException | InvalidArgumentException e) {
+			e.printStackTrace();
+			return false;
+		} 
+	}
+
+	/**
+	 * 强制关键帧命令,设备收到此命令应立刻发送一个IDR帧
+	 * 
+	 * @param device  视频设备
+	 * @param channelId  预览通道
+	 */ 
+	@Override
+	public boolean iFrameCmd(Device device, String channelId) {
+		try {
+			StringBuffer cmdXml = new StringBuffer(200);
+			cmdXml.append("<?xml version=\"1.0\" ?>\r\n");
+			cmdXml.append("<Control>\r\n");
+			cmdXml.append("<CmdType>DeviceControl</CmdType>\r\n");
+			cmdXml.append("<SN>" + (int)((Math.random()*9+1)*100000) + "</SN>\r\n");
+			if (StringUtils.isEmpty(channelId)) {
+				cmdXml.append("<DeviceID>" + device.getDeviceId() + "</DeviceID>\r\n");
+			} else {
+				cmdXml.append("<DeviceID>" + channelId + "</DeviceID>\r\n");
+			}
+			cmdXml.append("<IFameCmd>Send</IFameCmd>\r\n");
+			cmdXml.append("</Control>\r\n");
+			
+			String tm = Long.toString(System.currentTimeMillis());
+
+			CallIdHeader callIdHeader = device.getTransport().equals("TCP") ? tcpSipProvider.getNewCallId()
+					: udpSipProvider.getNewCallId();
+
+			Request request = headerProvider.createMessageRequest(device, cmdXml.toString(), null, "FromBoot" + tm, null, callIdHeader);
+			transmitRequest(device, request);
+			return true;
+		} catch (SipException | ParseException | InvalidArgumentException e) {
+			e.printStackTrace();
+			return false;
+		} 
+	}
+
+	/**
+	 * 看守位控制命令
+	 * 
+	 * @param device		视频设备
+	 * @param enabled		看守位使能：1 = 开启，0 = 关闭
+	 * @param resetTime		自动归位时间间隔，开启看守位时使用，单位:秒(s)
+	 * @param presetIndex	调用预置位编号，开启看守位时使用，取值范围0~255
+	 */  
+	@Override
+	public boolean homePositionCmd(Device device, String channelId, String enabled, String resetTime, String presetIndex, SipSubscribe.Event errorEvent) {
+		try {
+			StringBuffer cmdXml = new StringBuffer(200);
+			cmdXml.append("<?xml version=\"1.0\" ?>\r\n");
+			cmdXml.append("<Control>\r\n");
+			cmdXml.append("<CmdType>DeviceControl</CmdType>\r\n");
+			cmdXml.append("<SN>" + (int)((Math.random()*9+1)*100000) + "</SN>\r\n");
+			if (StringUtils.isEmpty(channelId)) {
+				cmdXml.append("<DeviceID>" + device.getDeviceId() + "</DeviceID>\r\n");
+			} else {
+				cmdXml.append("<DeviceID>" + channelId + "</DeviceID>\r\n");
+			}
+			cmdXml.append("<HomePosition>\r\n");
+			if (NumericUtil.isInteger(enabled) && (!enabled.equals("0"))) {
+				cmdXml.append("<Enabled>1</Enabled>\r\n");
+				if (NumericUtil.isInteger(resetTime)) {
+					cmdXml.append("<ResetTime>" + resetTime + "</ResetTime>\r\n");
+				} else {
+					cmdXml.append("<ResetTime>0</ResetTime>\r\n");
+				}
+				if (NumericUtil.isInteger(presetIndex)) {
+					cmdXml.append("<PresetIndex>" + presetIndex + "</PresetIndex>\r\n");
+				} else {
+					cmdXml.append("<PresetIndex>0</PresetIndex>\r\n");
+				}
+			} else {
+				cmdXml.append("<Enabled>0</Enabled>\r\n");
+			}
+			cmdXml.append("</HomePosition>\r\n");
+			cmdXml.append("</Control>\r\n");
+			
+			String tm = Long.toString(System.currentTimeMillis());
+
+			CallIdHeader callIdHeader = device.getTransport().equals("TCP") ? tcpSipProvider.getNewCallId()
+					: udpSipProvider.getNewCallId();
+
+			Request request = headerProvider.createMessageRequest(device, cmdXml.toString(), null, "FromGuard" + tm, null, callIdHeader);
+			transmitRequest(device, request, errorEvent);
+			return true;
+		} catch (SipException | ParseException | InvalidArgumentException e) {
+			e.printStackTrace();
+			return false;
+		} 
+	}
+
+	/**
+	 * 设备配置命令
+	 * 
+	 * @param device  视频设备
+	 */  
+	@Override
+	public boolean deviceConfigCmd(Device device) {
+		// TODO Auto-generated method stub
+		return false;
+	}
+
+	/**
+	 * 设备配置命令：basicParam
+	 * 
+	 * @param device  			视频设备
+	 * @param channelId			通道编码（可选）
+	 * @param name				设备/通道名称（可选）
+	 * @param expiration		注册过期时间（可选）
+	 * @param heartBeatInterval	心跳间隔时间（可选）
+	 * @param heartBeatCount	心跳超时次数（可选）
+	 */  
+	@Override
+	public boolean deviceBasicConfigCmd(Device device, String channelId, String name, String expiration, 
+										String heartBeatInterval, String heartBeatCount, SipSubscribe.Event errorEvent) {
+		try {
+			StringBuffer cmdXml = new StringBuffer(200);
+			cmdXml.append("<?xml version=\"1.0\" ?>\r\n");
+			cmdXml.append("<Control>\r\n");
+			cmdXml.append("<CmdType>DeviceConfig</CmdType>\r\n");
+			cmdXml.append("<SN>" + (int)((Math.random()*9+1)*100000) + "</SN>\r\n");
+			if (StringUtils.isEmpty(channelId)) {
+				cmdXml.append("<DeviceID>" + device.getDeviceId() + "</DeviceID>\r\n");
+			} else {
+				cmdXml.append("<DeviceID>" + channelId + "</DeviceID>\r\n");
+			}
+			cmdXml.append("<BasicParam>\r\n");
+			if (!StringUtils.isEmpty(name)) {
+				cmdXml.append("<Name>" + name + "</Name>\r\n");
+			}
+			if (NumericUtil.isInteger(expiration)) {
+				if (Integer.valueOf(expiration) > 0) {
+					cmdXml.append("<Expiration>" + expiration + "</Expiration>\r\n");
+				}
+			}
+			if (NumericUtil.isInteger(heartBeatInterval)) {
+				if (Integer.valueOf(heartBeatInterval) > 0) {
+					cmdXml.append("<HeartBeatInterval>" + heartBeatInterval + "</HeartBeatInterval>\r\n");
+				}
+			}
+			if (NumericUtil.isInteger(heartBeatCount)) {
+				if (Integer.valueOf(heartBeatCount) > 0) {
+					cmdXml.append("<HeartBeatCount>" + heartBeatCount + "</HeartBeatCount>\r\n");
+				}
+			}
+			cmdXml.append("</BasicParam>\r\n");
+			cmdXml.append("</Control>\r\n");
+			
+			String tm = Long.toString(System.currentTimeMillis());
+
+			CallIdHeader callIdHeader = device.getTransport().equals("TCP") ? tcpSipProvider.getNewCallId()
+					: udpSipProvider.getNewCallId();
+
+			Request request = headerProvider.createMessageRequest(device, cmdXml.toString(), null, "FromConfig" + tm, null, callIdHeader);
+			transmitRequest(device, request, errorEvent);
+			return true;
+		} catch (SipException | ParseException | InvalidArgumentException e) {
+			e.printStackTrace();
+			return false;
+		} 
+	}
+
+	/**
+	 * 查询设备状态
+	 * 
+	 * @param device 视频设备
+	 */  
+	@Override
+	public boolean deviceStatusQuery(Device device, SipSubscribe.Event errorEvent) {
+		try {
+			StringBuffer catalogXml = new StringBuffer(200);
+			catalogXml.append("<?xml version=\"1.0\" encoding=\"GB2312\"?>\r\n");
+			catalogXml.append("<Query>\r\n");
+			catalogXml.append("<CmdType>DeviceStatus</CmdType>\r\n");
+			catalogXml.append("<SN>" + (int)((Math.random()*9+1)*100000) + "</SN>\r\n");
+			catalogXml.append("<DeviceID>" + device.getDeviceId() + "</DeviceID>\r\n");
+			catalogXml.append("</Query>\r\n");
+			
+			String tm = Long.toString(System.currentTimeMillis());
+
+			CallIdHeader callIdHeader = device.getTransport().equals("TCP") ? tcpSipProvider.getNewCallId()
+					: udpSipProvider.getNewCallId();
+
+			Request request = headerProvider.createMessageRequest(device, catalogXml.toString(), null, "FromStatus" + tm, null, callIdHeader);
+
+			transmitRequest(device, request, errorEvent);
+			return true;
+			
+		} catch (SipException | ParseException | InvalidArgumentException e) {
+			e.printStackTrace();
+			return false;
+		}
+	}
+
+	/**
+	 * 查询设备信息
+	 * 
+	 * @param device 视频设备
+	 */  
+	@Override
+	public boolean deviceInfoQuery(Device device) {
+		try {
+			StringBuffer catalogXml = new StringBuffer(200);
+			catalogXml.append("<?xml version=\"1.0\" encoding=\"GB2312\"?>\r\n");
+			catalogXml.append("<Query>\r\n");
+			catalogXml.append("<CmdType>DeviceInfo</CmdType>\r\n");
+			catalogXml.append("<SN>" + (int)((Math.random()*9+1)*100000) + "</SN>\r\n");
+			catalogXml.append("<DeviceID>" + device.getDeviceId() + "</DeviceID>\r\n");
+			catalogXml.append("</Query>\r\n");
+			
+			String tm = Long.toString(System.currentTimeMillis());
+
+			CallIdHeader callIdHeader = device.getTransport().equals("TCP") ? tcpSipProvider.getNewCallId()
+					: udpSipProvider.getNewCallId();
+
+			Request request = headerProvider.createMessageRequest(device, catalogXml.toString(), "z9hG4bK-ViaDeviceInfo-" + tm, "FromDev" + tm, null, callIdHeader);
+
+			transmitRequest(device, request);
+			
+		} catch (SipException | ParseException | InvalidArgumentException e) {
+			e.printStackTrace();
+			return false;
+		}
+		return true;
+	}
+
+	/**
+	 * 查询目录列表
+	 * 
+	 * @param device 视频设备
+	 */ 
+	@Override
+	public boolean catalogQuery(Device device, SipSubscribe.Event errorEvent) {
+		// 清空通道
+//		storager.cleanChannelsForDevice(device.getDeviceId());
+		try {
+			StringBuffer catalogXml = new StringBuffer(200);
+			catalogXml.append("<?xml version=\"1.0\" encoding=\"GB2312\"?>\r\n");
+			catalogXml.append("<Query>\r\n");
+			catalogXml.append("<CmdType>Catalog</CmdType>\r\n");
+			catalogXml.append("<SN>" + (int)((Math.random()*9+1)*100000) + "</SN>\r\n");
+			catalogXml.append("<DeviceID>" + device.getDeviceId() + "</DeviceID>\r\n");
+			catalogXml.append("</Query>\r\n");
+			
+			String tm = Long.toString(System.currentTimeMillis());
+
+			CallIdHeader callIdHeader = device.getTransport().equals("TCP") ? tcpSipProvider.getNewCallId()
+					: udpSipProvider.getNewCallId();
+
+			Request request = headerProvider.createMessageRequest(device, catalogXml.toString(), "z9hG4bK-ViaCatalog-" + tm, "FromCat" + tm, null, callIdHeader);
+
+			transmitRequest(device, request, errorEvent);
+		} catch (SipException | ParseException | InvalidArgumentException e) {
+			e.printStackTrace();
+			return false;
+		}
+		return true;
+	}
+
+	/**
+	 * 查询录像信息
+	 * 
+	 * @param device 视频设备
+	 * @param startTime 开始时间,格式要求：yyyy-MM-dd HH:mm:ss
+	 * @param endTime 结束时间,格式要求：yyyy-MM-dd HH:mm:ss
+	 */  
+	@Override
+	public boolean recordInfoQuery(Device device, String channelId, String startTime, String endTime, int sn, Integer secrecy, String type, SipSubscribe.Event okEvent, SipSubscribe.Event errorEvent) {
+		if (secrecy == null) {
+			secrecy = 0;
+		}
+		if (type == null) {
+			type = "all";
+		}
+		try {
+			StringBuffer recordInfoXml = new StringBuffer(200);
+			recordInfoXml.append("<?xml version=\"1.0\" encoding=\"GB2312\"?>\r\n");
+			recordInfoXml.append("<Query>\r\n");
+			recordInfoXml.append("<CmdType>RecordInfo</CmdType>\r\n");
+			recordInfoXml.append("<SN>" + sn + "</SN>\r\n");
+			recordInfoXml.append("<DeviceID>" + channelId + "</DeviceID>\r\n");
+			if (startTime != null) {
+				recordInfoXml.append("<StartTime>" + DateUtil.yyyy_MM_dd_HH_mm_ssToISO8601(startTime) + "</StartTime>\r\n");
+			}
+			if (endTime != null) {
+				recordInfoXml.append("<EndTime>" + DateUtil.yyyy_MM_dd_HH_mm_ssToISO8601(endTime) + "</EndTime>\r\n");
+			}
+			if (secrecy != null) {
+				recordInfoXml.append("<Secrecy> "+ secrecy + " </Secrecy>\r\n");
+			}
+			if (type != null) {
+				// 大华NVR要求必须增加一个值为all的文本元素节点Type
+				recordInfoXml.append("<Type>" + type+"</Type>\r\n");
+			}
+			recordInfoXml.append("</Query>\r\n");
+			
+			String tm = Long.toString(System.currentTimeMillis());
+
+			CallIdHeader callIdHeader = device.getTransport().equals("TCP") ? tcpSipProvider.getNewCallId()
+					: udpSipProvider.getNewCallId();
+
+			Request request = headerProvider.createMessageRequest(device, recordInfoXml.toString(),
+					"z9hG4bK-ViaRecordInfo-" + tm, "fromRec" + tm, null, callIdHeader);
+
+			transmitRequest(device, request, errorEvent, okEvent);
+		} catch (SipException | ParseException | InvalidArgumentException e) {
+			e.printStackTrace();
+			return false;
+		}
+		return true;
+	}
+
+	/**
+	 * 查询报警信息
+	 * 
+	 * @param device		视频设备
+	 * @param startPriority	报警起始级别（可选）
+	 * @param endPriority	报警终止级别（可选）
+	 * @param alarmMethod	报警方式条件（可选）
+	 * @param alarmType		报警类型
+	 * @param startTime		报警发生起始时间（可选）
+	 * @param endTime		报警发生终止时间（可选）
+	 * @return				true = 命令发送成功
+	 */
+	@Override
+	public boolean alarmInfoQuery(Device device, String startPriority, String endPriority, String alarmMethod, String alarmType,
+								 String startTime, String endTime, SipSubscribe.Event errorEvent) {
+		try {
+			StringBuffer cmdXml = new StringBuffer(200);
+			cmdXml.append("<?xml version=\"1.0\" ?>\r\n");
+			cmdXml.append("<Query>\r\n");
+			cmdXml.append("<CmdType>Alarm</CmdType>\r\n");
+			cmdXml.append("<SN>" + (int)((Math.random()*9+1)*100000) + "</SN>\r\n");
+			cmdXml.append("<DeviceID>" + device.getDeviceId() + "</DeviceID>\r\n");
+			if (!StringUtils.isEmpty(startPriority)) {
+				cmdXml.append("<StartAlarmPriority>" + startPriority + "</StartAlarmPriority>\r\n");
+			}
+			if (!StringUtils.isEmpty(endPriority)) {
+				cmdXml.append("<EndAlarmPriority>" + endPriority + "</EndAlarmPriority>\r\n");
+			}
+			if (!StringUtils.isEmpty(alarmMethod)) {
+				cmdXml.append("<AlarmMethod>" + alarmMethod + "</AlarmMethod>\r\n");
+			}
+			if (!StringUtils.isEmpty(alarmType)) {
+				cmdXml.append("<AlarmType>" + alarmType + "</AlarmType>\r\n");
+			}
+			if (!StringUtils.isEmpty(startTime)) {
+				cmdXml.append("<StartAlarmTime>" + startTime + "</StartAlarmTime>\r\n");
+			}
+			if (!StringUtils.isEmpty(endTime)) {
+				cmdXml.append("<EndAlarmTime>" + endTime + "</EndAlarmTime>\r\n");
+			}
+			cmdXml.append("</Query>\r\n");
+			
+			String tm = Long.toString(System.currentTimeMillis());
+
+			CallIdHeader callIdHeader = device.getTransport().equals("TCP") ? tcpSipProvider.getNewCallId()
+					: udpSipProvider.getNewCallId();
+
+			Request request = headerProvider.createMessageRequest(device, cmdXml.toString(), null, "FromAlarm" + tm, null, callIdHeader);
+			transmitRequest(device, request, errorEvent);
+			return true;
+		} catch (SipException | ParseException | InvalidArgumentException e) {
+			e.printStackTrace();
+			return false;
+		} 
+	}
+
+	/**
+	 * 查询设备配置
+	 * 
+	 * @param device 		视频设备
+	 * @param channelId		通道编码（可选）
+	 * @param configType	配置类型：
+	 */
+	@Override
+	public boolean deviceConfigQuery(Device device, String channelId, String configType,  SipSubscribe.Event errorEvent) {
+		try {
+			StringBuffer cmdXml = new StringBuffer(200);
+			cmdXml.append("<?xml version=\"1.0\" ?>\r\n");
+			cmdXml.append("<Query>\r\n");
+			cmdXml.append("<CmdType>ConfigDownload</CmdType>\r\n");
+			cmdXml.append("<SN>" + (int)((Math.random()*9+1)*100000) + "</SN>\r\n");
+			if (StringUtils.isEmpty(channelId)) {
+				cmdXml.append("<DeviceID>" + device.getDeviceId() + "</DeviceID>\r\n");
+			} else {
+				cmdXml.append("<DeviceID>" + channelId + "</DeviceID>\r\n");
+			}
+			cmdXml.append("<ConfigType>" + configType + "</ConfigType>\r\n");
+			cmdXml.append("</Query>\r\n");
+			
+			String tm = Long.toString(System.currentTimeMillis());
+
+			CallIdHeader callIdHeader = device.getTransport().equals("TCP") ? tcpSipProvider.getNewCallId()
+					: udpSipProvider.getNewCallId();
+
+			Request request = headerProvider.createMessageRequest(device, cmdXml.toString(), null, "FromConfig" + tm, null, callIdHeader);
+			transmitRequest(device, request, errorEvent);
+			return true;
+		} catch (SipException | ParseException | InvalidArgumentException e) {
+			e.printStackTrace();
+			return false;
+		} 
+	}
+
+	/**
+	 * 查询设备预置位置
+	 * 
+	 * @param device 视频设备
+	 */  
+	@Override
+	public boolean presetQuery(Device device, String channelId, SipSubscribe.Event errorEvent) {
+		try {
+			StringBuffer cmdXml = new StringBuffer(200);
+			cmdXml.append("<?xml version=\"1.0\" ?>\r\n");
+			cmdXml.append("<Query>\r\n");
+			cmdXml.append("<CmdType>PresetQuery</CmdType>\r\n");
+			cmdXml.append("<SN>" + (int)((Math.random()*9+1)*100000) + "</SN>\r\n");
+			if (StringUtils.isEmpty(channelId)) {
+				cmdXml.append("<DeviceID>" + device.getDeviceId() + "</DeviceID>\r\n");
+			} else {
+				cmdXml.append("<DeviceID>" + channelId + "</DeviceID>\r\n");
+			}
+			cmdXml.append("</Query>\r\n");
+			
+			String tm = Long.toString(System.currentTimeMillis());
+
+			CallIdHeader callIdHeader = device.getTransport().equals("TCP") ? tcpSipProvider.getNewCallId()
+					: udpSipProvider.getNewCallId();
+
+			Request request = headerProvider.createMessageRequest(device, cmdXml.toString(), null, "FromConfig" + tm, null, callIdHeader);
+			transmitRequest(device, request, errorEvent);
+			return true;
+		} catch (SipException | ParseException | InvalidArgumentException e) {
+			e.printStackTrace();
+			return false;
+		} 
+	}
+
+	/**
+	 * 查询移动设备位置数据
+	 * 
+	 * @param device 视频设备
+	 */  
+	@Override
+	public boolean mobilePostitionQuery(Device device, SipSubscribe.Event errorEvent) {
+		try {
+			StringBuffer mobilePostitionXml = new StringBuffer(200);
+			mobilePostitionXml.append("<?xml version=\"1.0\" encoding=\"GB2312\"?>\r\n");
+			mobilePostitionXml.append("<Query>\r\n");
+			mobilePostitionXml.append("<CmdType>MobilePosition</CmdType>\r\n");
+			mobilePostitionXml.append("<SN>" + (int)((Math.random()*9+1)*100000) + "</SN>\r\n");
+			mobilePostitionXml.append("<DeviceID>" + device.getDeviceId() + "</DeviceID>\r\n");
+			mobilePostitionXml.append("<Interval>60</Interval>\r\n");
+			mobilePostitionXml.append("</Query>\r\n");
+			
+			String tm = Long.toString(System.currentTimeMillis());
+
+			CallIdHeader callIdHeader = device.getTransport().equals("TCP") ? tcpSipProvider.getNewCallId()
+					: udpSipProvider.getNewCallId();
+
+			Request request = headerProvider.createMessageRequest(device, mobilePostitionXml.toString(), "z9hG4bK-viaPos-" + tm, "fromTagPos" + tm, null, callIdHeader);
+
+			transmitRequest(device, request, errorEvent);
+			
+		} catch (SipException | ParseException | InvalidArgumentException e) {
+			e.printStackTrace();
+			return false;
+		}
+		return true;
+	}
+
+	/**
+	 * 订阅、取消订阅移动位置
+	 * 
+	 * @param device	视频设备
+	 * @param expires	订阅超时时间
+	 * @param interval	上报时间间隔
+	 * @return			true = 命令发送成功
+	 */
+	public boolean mobilePositionSubscribe(Device device, int expires, int interval) {
+		try {
+			StringBuffer subscribePostitionXml = new StringBuffer(200);
+			subscribePostitionXml.append("<?xml version=\"1.0\" encoding=\"GB2312\"?>\r\n");
+			subscribePostitionXml.append("<Query>\r\n");
+			subscribePostitionXml.append("<CmdType>MobilePosition</CmdType>\r\n");
+			subscribePostitionXml.append("<SN>" + (int)((Math.random()*9+1)*100000) + "</SN>\r\n");
+			subscribePostitionXml.append("<DeviceID>" + device.getDeviceId() + "</DeviceID>\r\n");
+			if (expires > 0) {
+				subscribePostitionXml.append("<Interval>" + String.valueOf(interval) + "</Interval>\r\n");
+			}
+			subscribePostitionXml.append("</Query>\r\n");
+
+			String tm = Long.toString(System.currentTimeMillis());
+
+			CallIdHeader callIdHeader = device.getTransport().equals("TCP") ? tcpSipProvider.getNewCallId()
+					: udpSipProvider.getNewCallId();
+
+			Request request = headerProvider.createSubscribeRequest(device, subscribePostitionXml.toString(), "z9hG4bK-viaPos-" + tm, "fromTagPos" + tm, null, expires, "presence" ,callIdHeader); //Position;id=" + tm.substring(tm.length() - 4));
+			transmitRequest(device, request);
+
+			return true;
+
+		} catch ( NumberFormatException | ParseException | InvalidArgumentException	| SipException e) {
+			e.printStackTrace();
+			return false;
+		}
+	}
+
+	/**
+	 * 订阅、取消订阅报警信息
+	 * 
+	 * @param device		视频设备
+	 * @param expires		订阅过期时间（0 = 取消订阅）
+	 * @param startPriority	报警起始级别（可选）
+	 * @param endPriority	报警终止级别（可选）
+	 * @param alarmMethod	报警方式条件（可选）
+	 * @param alarmType		报警类型
+	 * @param startTime		报警发生起始时间（可选）
+	 * @param endTime		报警发生终止时间（可选）
+	 * @return				true = 命令发送成功
+	 */
+	public boolean alarmSubscribe(Device device, int expires, String startPriority, String endPriority, String alarmMethod, String alarmType, String startTime, String endTime) {
+		try {
+			StringBuffer cmdXml = new StringBuffer(200);
+			cmdXml.append("<?xml version=\"1.0\" encoding=\"GB2312\"?>\r\n");
+			cmdXml.append("<Query>\r\n");
+			cmdXml.append("<CmdType>Alarm</CmdType>\r\n");
+			cmdXml.append("<SN>" + (int)((Math.random()*9+1)*100000) + "</SN>\r\n");
+			cmdXml.append("<DeviceID>" + device.getDeviceId() + "</DeviceID>\r\n");
+			if (!StringUtils.isEmpty(startPriority)) {
+				cmdXml.append("<StartAlarmPriority>" + startPriority + "</StartAlarmPriority>\r\n");
+			}
+			if (!StringUtils.isEmpty(endPriority)) {
+				cmdXml.append("<EndAlarmPriority>" + endPriority + "</EndAlarmPriority>\r\n");
+			}
+			if (!StringUtils.isEmpty(alarmMethod)) {
+				cmdXml.append("<AlarmMethod>" + alarmMethod + "</AlarmMethod>\r\n");
+			}
+			if (!StringUtils.isEmpty(alarmType)) {
+				cmdXml.append("<AlarmType>" + alarmType + "</AlarmType>\r\n");
+			}
+			if (!StringUtils.isEmpty(startTime)) {
+				cmdXml.append("<StartAlarmTime>" + startTime + "</StartAlarmTime>\r\n");
+			}
+			if (!StringUtils.isEmpty(endTime)) {
+				cmdXml.append("<EndAlarmTime>" + endTime + "</EndAlarmTime>\r\n");
+			}
+			cmdXml.append("</Query>\r\n");
+
+			String tm = Long.toString(System.currentTimeMillis());
+
+			CallIdHeader callIdHeader = device.getTransport().equals("TCP") ? tcpSipProvider.getNewCallId()
+					: udpSipProvider.getNewCallId();
+
+			Request request = headerProvider.createSubscribeRequest(device, cmdXml.toString(), "z9hG4bK-viaPos-" + tm, "fromTagPos" + tm, null, expires, "presence" , callIdHeader);
+			transmitRequest(device, request);
+
+			return true;
+
+		} catch ( NumberFormatException | ParseException | InvalidArgumentException	| SipException e) {
+			e.printStackTrace();
+			return false;
+		}
+	}
+
+	@Override
+	public boolean catalogSubscribe(Device device, SipSubscribe.Event okEvent, SipSubscribe.Event errorEvent) {
+		try {
+			StringBuffer cmdXml = new StringBuffer(200);
+			cmdXml.append("<?xml version=\"1.0\" encoding=\"GB2312\"?>\r\n");
+			cmdXml.append("<Query>\r\n");
+			cmdXml.append("<CmdType>Catalog</CmdType>\r\n");
+			cmdXml.append("<SN>" + (int)((Math.random()*9+1)*100000) + "</SN>\r\n");
+			cmdXml.append("<DeviceID>" + device.getDeviceId() + "</DeviceID>\r\n");
+			cmdXml.append("</Query>\r\n");
+
+			String tm = Long.toString(System.currentTimeMillis());
+
+			CallIdHeader callIdHeader = device.getTransport().equals("TCP") ? tcpSipProvider.getNewCallId()
+					: udpSipProvider.getNewCallId();
+
+			// 有效时间默认为60秒以上
+			Request request = headerProvider.createSubscribeRequest(device, cmdXml.toString(), "z9hG4bK-viaPos-" + tm,
+					"fromTagPos" + tm, null, device.getSubscribeCycleForCatalog() + 60, "Catalog" ,
+					callIdHeader);
+			transmitRequest(device, request, errorEvent, okEvent);
+
+			return true;
+
+		} catch ( NumberFormatException | ParseException | InvalidArgumentException	| SipException e) {
+			e.printStackTrace();
+			return false;
+		}
+	}
+
+	@Override
+	public boolean dragZoomCmd(Device device, String channelId, String cmdString) {
+		try {
+			StringBuffer dragXml = new StringBuffer(200);
+			dragXml.append("<?xml version=\"1.0\" ?>\r\n");
+			dragXml.append("<Control>\r\n");
+			dragXml.append("<CmdType>DeviceControl</CmdType>\r\n");
+			dragXml.append("<SN>" + (int) ((Math.random() * 9 + 1) * 100000) + "</SN>\r\n");
+			if (StringUtils.isEmpty(channelId)) {
+				dragXml.append("<DeviceID>" + device.getDeviceId() + "</DeviceID>\r\n");
+			} else {
+				dragXml.append("<DeviceID>" + channelId + "</DeviceID>\r\n");
+			}
+			dragXml.append(cmdString);
+			dragXml.append("</Control>\r\n");
+			String tm = Long.toString(System.currentTimeMillis());
+			CallIdHeader callIdHeader = device.getTransport().equals("TCP") ? tcpSipProvider.getNewCallId()
+					: udpSipProvider.getNewCallId();
+			Request request = headerProvider.createMessageRequest(device, dragXml.toString(), "z9hG4bK-ViaPtz-" + tm, "FromPtz" + tm, null, callIdHeader);
+			logger.debug("拉框信令： " + request.toString());
+			transmitRequest(device, request);
+			return true;
+		} catch (SipException | ParseException | InvalidArgumentException e) {
+			e.printStackTrace();
+		}
+		return false;
+	}
+
+
+	private ClientTransaction transmitRequest(Device device, Request request) throws SipException {
+		return transmitRequest(device, request, null, null);
+	}
+
+	private ClientTransaction transmitRequest(Device device, Request request, SipSubscribe.Event errorEvent) throws SipException {
+		return transmitRequest(device, request, errorEvent, null);
+	}
+
+	private ClientTransaction transmitRequest(Device device, Request request, SipSubscribe.Event errorEvent , SipSubscribe.Event okEvent) throws SipException {
+		ClientTransaction clientTransaction = null;
+		if("TCP".equals(device.getTransport())) {
+			clientTransaction = tcpSipProvider.getNewClientTransaction(request);
+		} else if("UDP".equals(device.getTransport())) {
+			clientTransaction = udpSipProvider.getNewClientTransaction(request);
+		}
+
+		CallIdHeader callIdHeader = (CallIdHeader)request.getHeader(CallIdHeader.NAME);
+		// 添加错误订阅
+		if (errorEvent != null) {
+			sipSubscribe.addErrorSubscribe(callIdHeader.getCallId(), (eventResult -> {
+				errorEvent.response(eventResult);
+				sipSubscribe.removeErrorSubscribe(eventResult.callId);
+			}));
+		}
+		// 添加订阅
+		if (okEvent != null) {
+			sipSubscribe.addOkSubscribe(callIdHeader.getCallId(), eventResult ->{
+				okEvent.response(eventResult);
+				sipSubscribe.removeOkSubscribe(eventResult.callId);
+			});
+		}
+
+		clientTransaction.sendRequest();
+		return clientTransaction;
+	}
+
+	/**
+	 * 回放暂停
+	 */
+	@Override
+	public void playPauseCmd(Device device, StreamInfo streamInfo) {
+		try {
+			Long cseq = redisCatchStorage.getCSEQ(Request.INFO);
+			StringBuffer content = new StringBuffer(200);
+			content.append("PAUSE RTSP/1.0\r\n");
+			content.append("CSeq: " + cseq + "\r\n");
+			content.append("PauseTime: now\r\n");
+			Request request = headerProvider.createInfoRequest(device, streamInfo, content.toString(), cseq);
+			if (request == null) {
+				return;
+			}
+			logger.info(request.toString());
+			ClientTransaction clientTransaction = null;
+			if ("TCP".equals(device.getTransport())) {
+				clientTransaction = tcpSipProvider.getNewClientTransaction(request);
+			} else if ("UDP".equals(device.getTransport())) {
+				clientTransaction = udpSipProvider.getNewClientTransaction(request);
+			}
+			if (clientTransaction != null) {
+				clientTransaction.sendRequest();
+			}
+
+		} catch (SipException | ParseException | InvalidArgumentException e) {
+			e.printStackTrace();
+		}
+	}
+
+	/**
+	 * 回放恢复
+	 */
+	@Override
+	public void playResumeCmd(Device device, StreamInfo streamInfo) {
+		try {
+			Long cseq = redisCatchStorage.getCSEQ(Request.INFO);
+			StringBuffer content = new StringBuffer(200);
+			content.append("PLAY RTSP/1.0\r\n");
+			content.append("CSeq: " + cseq + "\r\n");
+			content.append("Range: npt=now-\r\n");
+			Request request = headerProvider.createInfoRequest(device, streamInfo, content.toString(), cseq);
+			if (request == null) return;
+			logger.info(request.toString());
+			ClientTransaction clientTransaction = null;
+			if ("TCP".equals(device.getTransport())) {
+				clientTransaction = tcpSipProvider.getNewClientTransaction(request);
+			} else if ("UDP".equals(device.getTransport())) {
+				clientTransaction = udpSipProvider.getNewClientTransaction(request);
+			}
+
+			clientTransaction.sendRequest();
+
+		} catch (SipException | ParseException | InvalidArgumentException e) {
+			e.printStackTrace();
+		}
+	}
+
+	/**
+	 * 回放拖动播放
+	 */
+	@Override
+	public void playSeekCmd(Device device, StreamInfo streamInfo, long seekTime) {
+		try {
+			Long cseq = redisCatchStorage.getCSEQ(Request.INFO);
+			StringBuffer content = new StringBuffer(200);
+			content.append("PLAY RTSP/1.0\r\n");
+			content.append("CSeq: " + cseq + "\r\n");
+			content.append("Range: npt=" + Math.abs(seekTime) + "-\r\n");
+
+			Request request = headerProvider.createInfoRequest(device, streamInfo, content.toString(), cseq);
+			if (request == null) return;
+			logger.info(request.toString());
+			ClientTransaction clientTransaction = null;
+			if ("TCP".equals(device.getTransport())) {
+				clientTransaction = tcpSipProvider.getNewClientTransaction(request);
+			} else if ("UDP".equals(device.getTransport())) {
+				clientTransaction = udpSipProvider.getNewClientTransaction(request);
+			}
+
+			clientTransaction.sendRequest();
+
+		} catch (SipException | ParseException | InvalidArgumentException e) {
+			e.printStackTrace();
+		}
+	}
+
+	/**
+	 * 回放倍速播放
+	 */
+	@Override
+	public void playSpeedCmd(Device device, StreamInfo streamInfo, Double speed) {
+		try {
+			Long cseq = redisCatchStorage.getCSEQ(Request.INFO);
+			StringBuffer content = new StringBuffer(200);
+			content.append("PLAY RTSP/1.0\r\n");
+			content.append("CSeq: " + cseq + "\r\n");
+			content.append("Scale: " + String.format("%.1f",speed) + "\r\n");
+			Request request = headerProvider.createInfoRequest(device, streamInfo, content.toString(), cseq);
+			if (request == null) return;
+			logger.info(request.toString());
+			ClientTransaction clientTransaction = null;
+			if ("TCP".equals(device.getTransport())) {
+				clientTransaction = tcpSipProvider.getNewClientTransaction(request);
+			} else if ("UDP".equals(device.getTransport())) {
+				clientTransaction = udpSipProvider.getNewClientTransaction(request);
+			}
+
+			clientTransaction.sendRequest();
+
+		} catch (SipException | ParseException | InvalidArgumentException e) {
+			e.printStackTrace();
+		}
+	}
+}