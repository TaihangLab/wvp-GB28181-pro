package com.genersoft.iot.vmp.gb28181.transmit.cmd;

import com.genersoft.iot.vmp.conf.exception.SsrcTransactionNotFoundException;
import com.genersoft.iot.vmp.gb28181.bean.*;
import com.genersoft.iot.vmp.gb28181.event.SipSubscribe;
import com.genersoft.iot.vmp.media.zlm.ZlmHttpHookSubscribe;
import com.genersoft.iot.vmp.media.zlm.dto.MediaServerItem;
import com.genersoft.iot.vmp.service.bean.GPSMsgInfo;
import com.genersoft.iot.vmp.service.bean.SSRCInfo;

import javax.sip.InvalidArgumentException;
import javax.sip.SipException;
import javax.sip.header.WWWAuthenticateHeader;
import java.text.ParseException;
import java.util.List;

public interface ISIPCommanderForPlatform {

    /**
     * 向上级平台注册
     *
     * @param parentPlatform
     * @return
     */
<<<<<<< HEAD
    void register(ParentPlatform parentPlatform, SipSubscribe.Event errorEvent, SipSubscribe.Event okEvent)
            throws InvalidArgumentException, ParseException, SipException;

    void register(ParentPlatform parentPlatform, String callId, WWWAuthenticateHeader www,
                  SipSubscribe.Event errorEvent, SipSubscribe.Event okEvent, boolean registerAgain, boolean isRegister)
            throws SipException, InvalidArgumentException, ParseException;
=======
    void register(ParentPlatform parentPlatform, SipSubscribe.Event errorEvent , SipSubscribe.Event okEvent) throws InvalidArgumentException, ParseException, SipException;

    void register(ParentPlatform parentPlatform, SipTransactionInfo sipTransactionInfo, SipSubscribe.Event errorEvent , SipSubscribe.Event okEvent) throws InvalidArgumentException, ParseException, SipException;
    void register(ParentPlatform parentPlatform, SipTransactionInfo sipTransactionInfo, WWWAuthenticateHeader www, SipSubscribe.Event errorEvent , SipSubscribe.Event okEvent, boolean registerAgain, boolean isRegister) throws SipException, InvalidArgumentException, ParseException;
>>>>>>> 053cd130

    /**
     * 向上级平台注销
     *
     * @param parentPlatform
     * @return
     */
<<<<<<< HEAD
    void unregister(ParentPlatform parentPlatform, SipSubscribe.Event errorEvent, SipSubscribe.Event okEvent)
            throws InvalidArgumentException, ParseException, SipException;
=======
    void unregister(ParentPlatform parentPlatform, SipTransactionInfo sipTransactionInfo, SipSubscribe.Event errorEvent , SipSubscribe.Event okEvent) throws InvalidArgumentException, ParseException, SipException;
>>>>>>> 053cd130


    /**
     * 向上级平发送心跳信息
     *
     * @param parentPlatform
     * @return callId(作为接受回复的判定)
     */
    String keepalive(ParentPlatform parentPlatform, SipSubscribe.Event errorEvent, SipSubscribe.Event okEvent)
            throws SipException, InvalidArgumentException, ParseException;


    /**
     * 向上级回复通道信息
     *
     * @param channel        通道信息
     * @param parentPlatform 平台信息
     * @param sn
     * @param fromTag
     * @param size
     * @return
     */
    void catalogQuery(DeviceChannel channel, ParentPlatform parentPlatform, String sn, String fromTag, int size)
            throws SipException, InvalidArgumentException, ParseException;

    void catalogQuery(List<DeviceChannel> channels, ParentPlatform parentPlatform, String sn, String fromTag)
            throws InvalidArgumentException, ParseException, SipException;

    /**
     * 向上级回复DeviceInfo查询信息
     *
     * @param parentPlatform 平台信息
     * @param sn SN
     * @param fromTag FROM头的tag信息
     * @return
     */
    void deviceInfoResponse(ParentPlatform parentPlatform,Device device, String sn, String fromTag) throws SipException, InvalidArgumentException, ParseException;

    /**
     * 向上级回复DeviceStatus查询信息
     *
     * @param parentPlatform 平台信息
     * @param sn
     * @param fromTag
     * @return
     */
    void deviceStatusResponse(ParentPlatform parentPlatform,String channelId, String sn, String fromTag,int status) throws SipException, InvalidArgumentException, ParseException ;

    /**
     * 向上级回复移动位置订阅消息
     *
     * @param parentPlatform 平台信息
     * @param gpsMsgInfo     GPS信息
     * @param subscribeInfo  订阅相关的信息
     * @return
     */
    void sendNotifyMobilePosition(ParentPlatform parentPlatform, GPSMsgInfo gpsMsgInfo, SubscribeInfo subscribeInfo)
            throws InvalidArgumentException, ParseException, NoSuchFieldException, SipException, IllegalAccessException;

    /**
     * 向上级回复报警消息
     *
     * @param parentPlatform 平台信息
     * @param deviceAlarm    报警信息信息
     * @return
     */
    void sendAlarmMessage(ParentPlatform parentPlatform, DeviceAlarm deviceAlarm) throws SipException, InvalidArgumentException, ParseException;

    /**
     * 回复catalog事件-增加/更新
     *
     * @param parentPlatform
     * @param deviceChannels
     */
    void sendNotifyForCatalogAddOrUpdate(String type, ParentPlatform parentPlatform, List<DeviceChannel> deviceChannels, SubscribeInfo subscribeInfo, Integer index) throws InvalidArgumentException, ParseException, NoSuchFieldException, SipException, IllegalAccessException;

    /**
     * 回复catalog事件-删除
     *
     * @param parentPlatform
     * @param deviceChannels
     */
    void sendNotifyForCatalogOther(String type, ParentPlatform parentPlatform, List<DeviceChannel> deviceChannels,
                                   SubscribeInfo subscribeInfo, Integer index) throws InvalidArgumentException,
            ParseException, NoSuchFieldException, SipException, IllegalAccessException;

    /**
     * 回复recordInfo
     *
     * @param deviceChannel  通道信息
     * @param parentPlatform 平台信息
     * @param fromTag        fromTag
     * @param recordInfo     录像信息
     */
    void recordInfo(DeviceChannel deviceChannel, ParentPlatform parentPlatform, String fromTag, RecordInfo recordInfo)
            throws SipException, InvalidArgumentException, ParseException;

    /**
     * 录像播放推送完成时发送MediaStatus消息
     *
     * @param platform
     * @param sendRtpItem
     * @return
     */
    void sendMediaStatusNotify(ParentPlatform platform, SendRtpItem sendRtpItem) throws SipException, InvalidArgumentException, ParseException;

    /**
     * 向发起点播的上级回复bye
     *
     * @param platform 平台信息
     * @param callId   callId
     */
    void streamByeCmd(ParentPlatform platform, String callId) throws SipException, InvalidArgumentException, ParseException;

    void streamByeCmd(ParentPlatform platform, SendRtpItem sendRtpItem) throws SipException, InvalidArgumentException, ParseException;

    void streamByeCmd(ParentPlatform platform, String channelId, String stream, String callId, SipSubscribe.Event okEvent) throws InvalidArgumentException, SipException, ParseException, SsrcTransactionNotFoundException;

    void broadcastInviteCmd(ParentPlatform platform, String channelId, MediaServerItem mediaServerItem,
                            SSRCInfo ssrcInfo, ZlmHttpHookSubscribe.Event event, SipSubscribe.Event okEvent,
                            SipSubscribe.Event errorEvent) throws ParseException, SipException, InvalidArgumentException;

    void broadcastResultCmd(ParentPlatform platform, DeviceChannel deviceChannel, String sn, boolean result, SipSubscribe.Event errorEvent,  SipSubscribe.Event okEvent) throws InvalidArgumentException, SipException, ParseException;
}<|MERGE_RESOLUTION|>--- conflicted
+++ resolved
@@ -22,19 +22,10 @@
      * @param parentPlatform
      * @return
      */
-<<<<<<< HEAD
-    void register(ParentPlatform parentPlatform, SipSubscribe.Event errorEvent, SipSubscribe.Event okEvent)
-            throws InvalidArgumentException, ParseException, SipException;
-
-    void register(ParentPlatform parentPlatform, String callId, WWWAuthenticateHeader www,
-                  SipSubscribe.Event errorEvent, SipSubscribe.Event okEvent, boolean registerAgain, boolean isRegister)
-            throws SipException, InvalidArgumentException, ParseException;
-=======
     void register(ParentPlatform parentPlatform, SipSubscribe.Event errorEvent , SipSubscribe.Event okEvent) throws InvalidArgumentException, ParseException, SipException;
 
     void register(ParentPlatform parentPlatform, SipTransactionInfo sipTransactionInfo, SipSubscribe.Event errorEvent , SipSubscribe.Event okEvent) throws InvalidArgumentException, ParseException, SipException;
     void register(ParentPlatform parentPlatform, SipTransactionInfo sipTransactionInfo, WWWAuthenticateHeader www, SipSubscribe.Event errorEvent , SipSubscribe.Event okEvent, boolean registerAgain, boolean isRegister) throws SipException, InvalidArgumentException, ParseException;
->>>>>>> 053cd130
 
     /**
      * 向上级平台注销
@@ -42,12 +33,7 @@
      * @param parentPlatform
      * @return
      */
-<<<<<<< HEAD
-    void unregister(ParentPlatform parentPlatform, SipSubscribe.Event errorEvent, SipSubscribe.Event okEvent)
-            throws InvalidArgumentException, ParseException, SipException;
-=======
     void unregister(ParentPlatform parentPlatform, SipTransactionInfo sipTransactionInfo, SipSubscribe.Event errorEvent , SipSubscribe.Event okEvent) throws InvalidArgumentException, ParseException, SipException;
->>>>>>> 053cd130
 
 
     /**
