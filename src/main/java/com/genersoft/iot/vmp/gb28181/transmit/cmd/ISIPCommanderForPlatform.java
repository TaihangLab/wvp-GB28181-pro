--- conflicted
+++ resolved
@@ -80,11 +80,7 @@
      * @param fromTag
      * @return
      */
-<<<<<<< HEAD
-    void deviceStatusResponse(ParentPlatform parentPlatform,String channelId, String sn, String fromTag,int status) throws SipException, InvalidArgumentException, ParseException ;
-=======
     void deviceStatusResponse(ParentPlatform parentPlatform,String channelId, String sn, String fromTag,boolean status) throws SipException, InvalidArgumentException, ParseException;
->>>>>>> fec69c71
 
     /**
      * 向上级回复移动位置订阅消息
