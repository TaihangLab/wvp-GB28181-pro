--- conflicted
+++ resolved
@@ -73,12 +73,7 @@
      * @param fromTag FROM头的tag信息
      * @return
      */
-<<<<<<< HEAD
-    void deviceInfoResponse(ParentPlatform parentPlatform, String sn, String fromTag)
-            throws SipException, InvalidArgumentException, ParseException;
-=======
     void deviceInfoResponse(ParentPlatform parentPlatform,Device device, String sn, String fromTag) throws SipException, InvalidArgumentException, ParseException;
->>>>>>> f2c62105
 
     /**
      * 向上级回复DeviceStatus查询信息
