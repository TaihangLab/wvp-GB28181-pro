--- conflicted
+++ resolved
@@ -20,14 +20,8 @@
     @Insert(" <script>" +
             "INSERT INTO wvp_device_channel (" +
             "gb_device_id," +
-<<<<<<< HEAD
-            " <if test='streamProxyId != null' > stream_proxy_id,</if>" +
-            " <if test='streamPushId != null' > stream_push_id,</if>" +
-            " <if test='jtChannelId != null' > jt_channel_id,</if>" +
-=======
             "data_type," +
             "data_device_id," +
->>>>>>> 4af1e385
             "create_time," +
             "update_time," +
             "gb_name," +
@@ -65,14 +59,8 @@
             "gb_svc_time_support_mode ) " +
             "VALUES (" +
             "#{gbDeviceId}, " +
-<<<<<<< HEAD
-            " <if test='streamProxyId != null' > #{streamProxyId},</if>" +
-            " <if test='streamPushId != null' > #{streamPushId},</if>" +
-            " <if test='jtChannelId != null' > #{jtChannelId},</if>" +
-=======
             "#{dataType}, " +
             "#{dataDeviceId}, " +
->>>>>>> 4af1e385
             "#{createTime}, " +
             "#{updateTime}, " +
             "#{gbName}, " +
@@ -180,14 +168,8 @@
     @Insert(" <script>" +
             "INSERT INTO wvp_device_channel (" +
             "gb_device_id," +
-<<<<<<< HEAD
-            "stream_proxy_id, " +
-            "stream_push_id," +
-            "jt_channel_id," +
-=======
             "data_type, " +
             "data_device_id," +
->>>>>>> 4af1e385
             "create_time," +
             "update_time," +
             "gb_name," +
@@ -225,11 +207,7 @@
             "gb_svc_time_support_mode ) " +
             "VALUES" +
             "<foreach collection='commonGBChannels' index='index' item='item' separator=','> " +
-<<<<<<< HEAD
-            "(#{item.gbDeviceId}, #{item.streamProxyId}, #{item.streamPushId}, #{item.jtChannelId},#{item.createTime},#{item.updateTime}," +
-=======
             "(#{item.gbDeviceId}, #{item.dataType}, #{item.dataDeviceId},#{item.createTime},#{item.updateTime}," +
->>>>>>> 4af1e385
             "#{item.gbName},#{item.gbManufacturer}, #{item.gbModel}," +
             "#{item.gbOwner},#{item.gbCivilCode},#{item.gbBlock}, #{item.gbAddress}, #{item.gbParental}, #{item.gbParentId},#{item.gbSafetyWay}, " +
             "#{item.gbRegisterWay},#{item.gbCertNum},#{item.gbCertifiable},#{item.gbErrCode},#{item.gbEndTime}, #{item.gbSecrecy},#{item.gbIpAddress}," +
