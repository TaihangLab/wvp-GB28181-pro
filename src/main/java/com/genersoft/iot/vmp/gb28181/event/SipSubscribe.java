--- conflicted
+++ resolved
@@ -77,8 +77,10 @@
         dialogTerminated,
         // 设备未找到
         deviceNotFoundEvent,
-        // 设备未找到
-        cmdSendFailEvent
+        // 消息发送失败
+        cmdSendFailEvent,
+        // 消息发送失败
+        failedToGetPort
     }
 
     public static class EventResult<EventObject>{
@@ -88,13 +90,7 @@
         public String callId;
         public EventObject event;
 
-<<<<<<< HEAD
-        public EventResult(int statusCode, String msg) {
-            this.statusCode = statusCode;
-            this.msg = msg;
-=======
         public EventResult() {
->>>>>>> 512b0cc8
         }
 
         public EventResult(EventObject event) {
