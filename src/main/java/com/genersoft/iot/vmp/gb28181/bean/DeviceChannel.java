--- conflicted
+++ resolved
@@ -246,7 +246,6 @@
 	@Schema(description = "GPS的更新时间")
 	private String gpsTime;
 
-<<<<<<< HEAD
 	/**
 	 * 是否同步国标通用信息, true时自动同步信息到国标通用信息，false手动维护通用信息，不做同步
 	 */
@@ -258,11 +257,10 @@
 	 */
 	@Schema(description = "国标通用信息ID")
 	private int commonGbChannelId;
-=======
+
 	@Schema(description = "码流标识，优先级高于设备中码流标识，" +
 			"用于选择码流时组成码流标识。默认为null，不设置。可选值: stream/streamnumber/streamprofile/streamMode")
 	private String streamIdentification;
->>>>>>> bd4598e6
 
 	public int getId() {
 		return id;
@@ -593,7 +591,6 @@
 		this.gpsTime = gpsTime;
 	}
 
-<<<<<<< HEAD
 	public boolean isSyncToCommonGbChannel() {
 		return syncToCommonGbChannel;
 	}
@@ -608,13 +605,13 @@
 
 	public void setCommonGbChannelId(int commonGbChannelId) {
 		this.commonGbChannelId = commonGbChannelId;
-=======
+	}
+
 	public String getStreamIdentification() {
 		return streamIdentification;
 	}
 
 	public void setStreamIdentification(String streamIdentification) {
 		this.streamIdentification = streamIdentification;
->>>>>>> bd4598e6
 	}
 }