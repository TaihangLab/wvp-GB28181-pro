package com.genersoft.iot.vmp.gb28181.transmit;

import com.genersoft.iot.vmp.conf.SipConfig;
import com.genersoft.iot.vmp.gb28181.SipLayer;
import com.genersoft.iot.vmp.gb28181.bean.SipTransactionInfo;
import com.genersoft.iot.vmp.gb28181.event.SipSubscribe;
import com.genersoft.iot.vmp.gb28181.event.sip.SipEvent;
import com.genersoft.iot.vmp.gb28181.utils.SipUtils;
import com.genersoft.iot.vmp.utils.GitUtil;
import gov.nist.javax.sip.SipProviderImpl;
import gov.nist.javax.sip.address.SipUri;
import gov.nist.javax.sip.message.SIPRequest;
import gov.nist.javax.sip.message.SIPResponse;
import lombok.extern.slf4j.Slf4j;
import org.springframework.beans.factory.annotation.Autowired;
import org.springframework.stereotype.Component;
import org.springframework.util.ObjectUtils;

import javax.sip.SipException;
import javax.sip.header.*;
import javax.sip.message.Message;
import javax.sip.message.Request;
import javax.sip.message.Response;
import java.text.ParseException;

/**
 * 发送SIP消息
 *
 * @author lin
 */
@Slf4j
@Component
public class SIPSender {

    @Autowired
    private SipLayer sipLayer;

    @Autowired
    private GitUtil gitUtil;

    @Autowired
    private SipSubscribe sipSubscribe;

    @Autowired
    private SipConfig sipConfig;

    public void transmitRequest(String ip, Message message) throws SipException, ParseException {
        transmitRequest(ip, message, null, null, null);
    }

    public void transmitRequest(String ip, Message message, SipSubscribe.Event errorEvent) throws SipException, ParseException {
        transmitRequest(ip, message, errorEvent, null, null);
    }

    public void transmitRequest(String ip, Message message, SipSubscribe.Event errorEvent, SipSubscribe.Event okEvent) throws SipException {
        transmitRequest(ip, message, errorEvent, okEvent, null);
    }

    public void transmitRequest(String ip, Message message, SipSubscribe.Event errorEvent, SipSubscribe.Event okEvent, Long timeout) throws SipException {
        ViaHeader viaHeader = (ViaHeader) message.getHeader(ViaHeader.NAME);
        String transport = "UDP";
        if (viaHeader == null) {
            log.warn("[消息头缺失]： ViaHeader， 使用默认的UDP方式处理数据");
        } else {
            transport = viaHeader.getTransport();
        }
        if (message.getHeader(UserAgentHeader.NAME) == null) {
            try {
                message.addHeader(SipUtils.createUserAgentHeader(gitUtil));
            } catch (ParseException e) {
                log.error("添加UserAgentHeader失败", e);
            }
        }

        CallIdHeader callIdHeader = (CallIdHeader) message.getHeader(CallIdHeader.NAME);
        CSeqHeader cSeqHeader = (CSeqHeader) message.getHeader(CSeqHeader.NAME);
        String key = callIdHeader.getCallId() + cSeqHeader.getSeqNumber();
        if (okEvent != null || errorEvent != null) {
<<<<<<< HEAD
=======
            CallIdHeader callIdHeader = (CallIdHeader) message.getHeader(CallIdHeader.NAME);
            CSeqHeader cSeqHeader = (CSeqHeader) message.getHeader(CSeqHeader.NAME);
            FromHeader fromHeader = (FromHeader) message.getHeader(FromHeader.NAME);
            String key = callIdHeader.getCallId() + cSeqHeader.getSeqNumber();
>>>>>>> 243f7f62
            SipEvent sipEvent = SipEvent.getInstance(key, eventResult -> {
                sipSubscribe.removeSubscribe(key);
                if(okEvent != null) {
                    okEvent.response(eventResult);
                }
            }, (eventResult -> {
                sipSubscribe.removeSubscribe(key);
                if (errorEvent != null) {
                    errorEvent.response(eventResult);
                }
            }), timeout == null ? sipConfig.getTimeout() : timeout);
            SipTransactionInfo sipTransactionInfo = new SipTransactionInfo();
            sipTransactionInfo.setFromTag(fromHeader.getTag());
            sipTransactionInfo.setCallId(callIdHeader.getCallId());

            if (message instanceof SIPResponse) {
                SIPResponse response = (SIPResponse) message;
                sipTransactionInfo.setToTag(response.getToHeader().getTag());
                sipTransactionInfo.setViaBranch(response.getTopmostViaHeader().getBranch());
            }else if (message instanceof SIPRequest) {
                SIPRequest request = (SIPRequest) message;
                sipTransactionInfo.setViaBranch(request.getTopmostViaHeader().getBranch());
                SipUri sipUri = (SipUri)request.getRequestLine().getUri();
                sipTransactionInfo.setUser(sipUri.getUser());
            }



            ExpiresHeader expiresHeader = (ExpiresHeader) message.getHeader(ExpiresHeader.NAME);
            if (expiresHeader != null) {
                sipTransactionInfo.setExpires(expiresHeader.getExpires());
            }
            sipEvent.setSipTransactionInfo(sipTransactionInfo);
            sipSubscribe.addSubscribe(key, sipEvent);
        }
        try {
            if ("TCP".equals(transport)) {
                SipProviderImpl tcpSipProvider = sipLayer.getTcpSipProvider(ip);
                if (tcpSipProvider == null) {
                    log.error("[发送信息失败] 未找到tcp://{}的监听信息", ip);
                    return;
                }
                if (message instanceof Request) {
                    tcpSipProvider.sendRequest((Request) message);
                } else if (message instanceof Response) {
                    tcpSipProvider.sendResponse((Response) message);
                }

            } else if ("UDP".equals(transport)) {
                SipProviderImpl sipProvider = sipLayer.getUdpSipProvider(ip);
                if (sipProvider == null) {
                    log.error("[发送信息失败] 未找到udp://{}的监听信息", ip);
                    return;
                }
                if (message instanceof Request) {
                    sipProvider.sendRequest((Request) message);
                } else if (message instanceof Response) {
                    sipProvider.sendResponse((Response) message);
                }
            }
        }catch (SipException e) {
            sipSubscribe.removeSubscribe(key);
            throw e;
        }
    }

    public CallIdHeader getNewCallIdHeader(String ip, String transport) {
        if (ObjectUtils.isEmpty(transport)) {
            return sipLayer.getUdpSipProvider().getNewCallId();
        }
        SipProviderImpl sipProvider;
        if (ObjectUtils.isEmpty(ip)) {
            sipProvider = transport.equalsIgnoreCase("TCP") ? sipLayer.getTcpSipProvider()
                    : sipLayer.getUdpSipProvider();
        } else {
            sipProvider = transport.equalsIgnoreCase("TCP") ? sipLayer.getTcpSipProvider(ip)
                    : sipLayer.getUdpSipProvider(ip);
        }

        if (sipProvider == null) {
            sipProvider = sipLayer.getUdpSipProvider();
        }

        if (sipProvider != null) {
            return sipProvider.getNewCallId();
        } else {
            log.warn("[新建CallIdHeader失败]， ip={}, transport={}", ip, transport);
            return null;
        }
    }


}<|MERGE_RESOLUTION|>--- conflicted
+++ resolved
@@ -72,17 +72,12 @@
             }
         }
 
-        CallIdHeader callIdHeader = (CallIdHeader) message.getHeader(CallIdHeader.NAME);
-        CSeqHeader cSeqHeader = (CSeqHeader) message.getHeader(CSeqHeader.NAME);
-        String key = callIdHeader.getCallId() + cSeqHeader.getSeqNumber();
         if (okEvent != null || errorEvent != null) {
-<<<<<<< HEAD
-=======
             CallIdHeader callIdHeader = (CallIdHeader) message.getHeader(CallIdHeader.NAME);
             CSeqHeader cSeqHeader = (CSeqHeader) message.getHeader(CSeqHeader.NAME);
             FromHeader fromHeader = (FromHeader) message.getHeader(FromHeader.NAME);
             String key = callIdHeader.getCallId() + cSeqHeader.getSeqNumber();
->>>>>>> 243f7f62
+
             SipEvent sipEvent = SipEvent.getInstance(key, eventResult -> {
                 sipSubscribe.removeSubscribe(key);
                 if(okEvent != null) {
