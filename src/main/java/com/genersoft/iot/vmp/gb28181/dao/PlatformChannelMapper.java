package com.genersoft.iot.vmp.gb28181.dao;

import com.genersoft.iot.vmp.gb28181.bean.*;
import org.apache.ibatis.annotations.*;
import org.springframework.stereotype.Repository;

import java.util.Collection;
import java.util.List;
import java.util.Set;

@Mapper
@Repository
public interface PlatformChannelMapper {


    @Insert("<script> "+
            "INSERT INTO wvp_platform_channel (platform_id, device_channel_id) VALUES" +
            "<foreach collection='channelList'  item='item' separator=','>" +
            " (#{platformId}, #{item.gbId} )" +
            "</foreach>" +
            "</script>")
    int addChannels(@Param("platformId") Integer platformId, @Param("channelList") List<CommonGBChannel> channelList);

    @Delete("<script> "+
            "DELETE from wvp_platform_channel WHERE device_channel_id in " +
            "( select  temp.device_channel_id from " +
            "(select pgc.device_channel_id from wvp_platform_channel pgc " +
            "left join wvp_device_channel dc on dc.id = pgc.device_channel_id where dc.channel_type = 0 and dc.device_id  =#{deviceId} " +
            ") temp)" +
            "</script>")
    int delChannelForDeviceId(String deviceId);

    @Select("select d.*\n" +
            "from wvp_platform_channel pgc\n" +
            "         left join wvp_device_channel dc on dc.id = pgc.device_channel_id\n" +
            "         left join wvp_device d on dc.device_id = d.device_id\n" +
            "where  dc.channel_type = 0 and dc.channel_id = #{channelId} and pgc.platform_id=#{platformId}")
    List<Device> queryDeviceByPlatformIdAndChannelId(@Param("platformId") String platformId, @Param("channelId") String channelId);

    @Select("<script> " +
            " SELECT " +
            " wp.* " +
            " FROM " +
            " wvp_platform wp " +
            " left join wvp_platform_channel wpgc on " +
            " wp.id = wpgc.platform_id " +
            " WHERE " +
            " wpgc.device_channel_id = #{channelId} and wp.status = true " +
            " AND wp.server_gb_id in " +
            "<foreach collection='platforms' item='item'  open='(' separator=',' close=')' > #{item}</foreach>" +
            "</script> ")
    List<Platform> queryPlatFormListForGBWithGBId(@Param("channelId") Integer channelId, List<String> platforms);

    @Select("select dc.channel_id, dc.device_id,dc.name,d.manufacturer,d.model,d.firmware\n" +
            "from wvp_platform_channel pgc\n" +
            "         left join wvp_device_channel dc on dc.id = pgc.device_channel_id\n" +
            "         left join wvp_device d on dc.device_id = d.device_id\n" +
            "where dc.channel_type = 0 and dc.channel_id = #{channelId} and pgc.platform_id=#{platformId}")
    List<Device> queryDeviceInfoByPlatformIdAndChannelId(@Param("platformId") String platformId, @Param("channelId") String channelId);

    @Select(" SELECT wp.* from wvp_platform_channel pgc " +
            " left join wvp_device_channel dc on dc.id = pgc.device_channel_id " +
            " left join  wvp_platform wp on wp.id = pgc.platform_id" +
            " WHERE  dc.channel_type = 0 and dc.device_id=#{channelId}")
    List<Platform> queryParentPlatformByChannelId(@Param("channelId") String channelId);

    @Select("<script>" +
            " select " +
            "    wpgc.id ,\n" +
            "    wdc.id as gb_id,\n" +
<<<<<<< HEAD
            "    wdc.device_db_id as gb_device_db_id,\n" +
            "    wdc.stream_push_id,\n" +
            "    wdc.stream_proxy_id,\n" +
            "    wdc.jt_channel_id,\n" +
=======
            "    wdc.data_type ,\n" +
            "    wdc.data_device_id,\n" +
>>>>>>> 4af1e385
            "    wdc.create_time,\n" +
            "    wdc.update_time,\n" +
            "    wpgc.custom_device_id, \n" +
            "    wpgc.custom_name, \n" +
            "    wpgc.custom_manufacturer, \n" +
            "    wpgc.custom_model, \n" +
            "    wpgc.custom_owner, \n" +
            "    wpgc.custom_civil_code,\n" +
            "    wpgc.custom_block, \n" +
            "    wpgc.custom_address,\n" +
            "    wpgc.custom_parental, \n" +
            "    wpgc.custom_parent_id, \n" +
            "    wpgc.custom_safety_way, \n" +
            "    wpgc.custom_register_way, \n" +
            "    wpgc.custom_cert_num, \n" +
            "    wpgc.custom_certifiable, \n" +
            "    wpgc.custom_err_code, \n" +
            "    wpgc.custom_end_time, \n" +
            "    wpgc.custom_secrecy, \n" +
            "    wpgc.custom_ip_address, \n" +
            "    wpgc.custom_port, \n" +
            "    wpgc.custom_password, \n" +
            "    wpgc.custom_status, \n" +
            "    wpgc.custom_longitude, \n" +
            "    wpgc.custom_latitude, \n" +
            "    wpgc.custom_ptz_type, \n" +
            "    wpgc.custom_position_type, \n" +
            "    wpgc.custom_room_type, \n" +
            "    wpgc.custom_use_type, \n" +
            "    wpgc.custom_supply_light_type, \n" +
            "    wpgc.custom_direction_type, \n" +
            "    wpgc.custom_resolution, \n" +
            "    wpgc.custom_business_group_id, \n" +
            "    wpgc.custom_download_speed, \n" +
            "    wpgc.custom_svc_space_support_mod,\n" +
            "    wpgc.custom_svc_time_support_mode," +
            "    coalesce( wdc.gb_device_id, wdc.device_id) as gb_device_id,\n" +
            "    coalesce( wdc.gb_name, wdc.name) as gb_name,\n" +
            "    coalesce( wdc.gb_manufacturer, wdc.manufacturer) as gb_manufacturer,\n" +
            "    coalesce( wdc.gb_model, wdc.model) as gb_model,\n" +
            "    coalesce( wdc.gb_owner, wdc.owner) as gb_owner,\n" +
            "    coalesce( wdc.gb_civil_code, wdc.civil_code) as gb_civil_code,\n" +
            "    coalesce( wdc.gb_block, wdc.block) as gb_block,\n" +
            "    coalesce( wdc.gb_address, wdc.address) as gb_address,\n" +
            "    coalesce( wdc.gb_parental, wdc.parental) as gb_parental,\n" +
            "    coalesce( wdc.gb_parent_id, wdc.parent_id) as gb_parent_id,\n" +
            "    coalesce( wdc.gb_safety_way, wdc.safety_way) as gb_safety_way,\n" +
            "    coalesce( wdc.gb_register_way, wdc.register_way) as gb_register_way,\n" +
            "    coalesce( wdc.gb_cert_num, wdc.cert_num) as gb_cert_num,\n" +
            "    coalesce( wdc.gb_certifiable, wdc.certifiable) as gb_certifiable,\n" +
            "    coalesce( wdc.gb_err_code, wdc.err_code) as gb_err_code,\n" +
            "    coalesce( wdc.gb_end_time, wdc.end_time) as gb_end_time,\n" +
            "    coalesce( wdc.gb_secrecy, wdc.secrecy) as gb_secrecy,\n" +
            "    coalesce( wdc.gb_ip_address, wdc.ip_address) as gb_ip_address,\n" +
            "    coalesce( wdc.gb_port, wdc.port) as gb_port,\n" +
            "    coalesce( wdc.gb_password, wdc.password) as gb_password,\n" +
            "    coalesce( wdc.gb_status, wdc.status) as gb_status,\n" +
            "    coalesce( wdc.gb_longitude, wdc.longitude) as gb_longitude,\n" +
            "    coalesce( wdc.gb_latitude, wdc.latitude) as gb_latitude,\n" +
            "    coalesce( wdc.gb_ptz_type, wdc.ptz_type) as gb_ptz_type,\n" +
            "    coalesce( wdc.gb_position_type, wdc.position_type) as gb_position_type,\n" +
            "    coalesce( wdc.gb_room_type, wdc.room_type) as gb_room_type,\n" +
            "    coalesce( wdc.gb_use_type, wdc.use_type) as gb_use_type,\n" +
            "    coalesce( wdc.gb_supply_light_type, wdc.supply_light_type) as gb_supply_light_type,\n" +
            "    coalesce( wdc.gb_direction_type, wdc.direction_type) as gb_direction_type,\n" +
            "    coalesce( wdc.gb_resolution, wdc.resolution) as gb_resolution,\n" +
            "    coalesce( wdc.gb_business_group_id, wdc.business_group_id) as gb_business_group_id,\n" +
            "    coalesce( wdc.gb_download_speed, wdc.download_speed) as gb_download_speed,\n" +
            "    coalesce( wdc.gb_svc_space_support_mod, wdc.svc_space_support_mod) as gb_svc_space_support_mod,\n" +
            "    coalesce( wdc.gb_svc_time_support_mode, wdc.svc_time_support_mode) as gb_svc_time_support_mode, \n" +
            "    wpgc.platform_id " +
            " from wvp_device_channel wdc" +
            " left join wvp_platform_channel wpgc on wdc.id = wpgc.device_channel_id and wpgc.platform_id = #{platformId}" +
            " where wdc.channel_type = 0 " +
            " <if test='query != null'> " +
            " AND (coalesce(wdc.gb_device_id, wdc.device_id) LIKE concat('%',#{query},'%') OR wpgc.custom_device_id LIKE concat('%',#{query},'%') " +
            "      OR coalesce(wdc.gb_name, wdc.name)  LIKE concat('%',#{query},'%') OR wpgc.custom_name LIKE concat('%',#{query},'%'))</if> " +
            " <if test='online == true'> AND coalesce(wpgc.status, wdc.gb_status, wdc.status) = 'ON'</if> " +
            " <if test='online == false'> AND coalesce(wpgc.status, wdc.gb_status, wdc.status) = 'OFF'</if> " +
            " <if test='hasShare == true'> AND wpgc.platform_id = #{platformId}</if> " +
            " <if test='hasShare == false'> AND wpgc.platform_id is null</if> " +
<<<<<<< HEAD
            " <if test='channelType == 0'> AND wdc.device_db_id is not null</if> " +
            " <if test='channelType == 1'> AND wdc.stream_push_id is not null</if> " +
            " <if test='channelType == 2'> AND wdc.stream_proxy_id is not null</if> " +
            " <if test='channelType == 4'> AND wdc.jt_channel_id is not null</if> " +
=======
            " <if test='dataType != null'> AND wdc.data_type = #{dataType}</if> " +
>>>>>>> 4af1e385
            "</script>")
    List<PlatformChannel> queryForPlatformForWebList(@Param("platformId") Integer platformId, @Param("query") String query,
                                                     @Param("dataType") Integer dataType, @Param("online") Boolean online,
                                                     @Param("hasShare") Boolean hasShare);

    @Select("select\n" +
            "    wdc.id as gb_id,\n" +
<<<<<<< HEAD
            "    wdc.device_db_id as gb_device_db_id,\n" +
            "    wdc.stream_push_id,\n" +
            "    wdc.stream_proxy_id,\n" +
            "    wdc.jt_channel_id,\n" +
=======
            "    wdc.data_type,\n" +
            "    wdc.data_device_id,\n" +
>>>>>>> 4af1e385
            "    wdc.create_time,\n" +
            "    wdc.update_time,\n" +
            "    coalesce(wpgc.custom_device_id, wdc.gb_device_id, wdc.device_id) as gb_device_id,\n" +
            "    coalesce(wpgc.custom_name, wdc.gb_name, wdc.name) as gb_name,\n" +
            "    coalesce(wpgc.custom_manufacturer, wdc.gb_manufacturer, wdc.manufacturer) as gb_manufacturer,\n" +
            "    coalesce(wpgc.custom_model, wdc.gb_model, wdc.model) as gb_model,\n" +
            "    coalesce(wpgc.custom_owner, wdc.gb_owner, wdc.owner) as gb_owner,\n" +
            "    coalesce(wpgc.custom_civil_code, wdc.gb_civil_code, wdc.civil_code) as gb_civil_code,\n" +
            "    coalesce(wpgc.custom_block, wdc.gb_block, wdc.block) as gb_block,\n" +
            "    coalesce(wpgc.custom_address, wdc.gb_address, wdc.address) as gb_address,\n" +
            "    coalesce(wpgc.custom_parental, wdc.gb_parental, wdc.parental) as gb_parental,\n" +
            "    coalesce(wpgc.custom_parent_id, wdc.gb_parent_id, wdc.parent_id) as gb_parent_id,\n" +
            "    coalesce(wpgc.custom_safety_way, wdc.gb_safety_way, wdc.safety_way) as gb_safety_way,\n" +
            "    coalesce(wpgc.custom_register_way, wdc.gb_register_way, wdc.register_way) as gb_register_way,\n" +
            "    coalesce(wpgc.custom_cert_num, wdc.gb_cert_num, wdc.cert_num) as gb_cert_num,\n" +
            "    coalesce(wpgc.custom_certifiable, wdc.gb_certifiable, wdc.certifiable) as gb_certifiable,\n" +
            "    coalesce(wpgc.custom_err_code, wdc.gb_err_code, wdc.err_code) as gb_err_code,\n" +
            "    coalesce(wpgc.custom_end_time, wdc.gb_end_time, wdc.end_time) as gb_end_time,\n" +
            "    coalesce(wpgc.custom_secrecy, wdc.gb_secrecy, wdc.secrecy) as gb_secrecy,\n" +
            "    coalesce(wpgc.custom_ip_address, wdc.gb_ip_address, wdc.ip_address) as gb_ip_address,\n" +
            "    coalesce(wpgc.custom_port, wdc.gb_port, wdc.port) as gb_port,\n" +
            "    coalesce(wpgc.custom_password, wdc.gb_password, wdc.password) as gb_password,\n" +
            "    coalesce(wpgc.custom_status, wdc.gb_status, wdc.status) as gb_status,\n" +
            "    coalesce(wpgc.custom_longitude, wdc.gb_longitude, wdc.longitude) as gb_longitude,\n" +
            "    coalesce(wpgc.custom_latitude, wdc.gb_latitude, wdc.latitude) as gb_latitude,\n" +
            "    coalesce(wpgc.custom_ptz_type, wdc.gb_ptz_type, wdc.ptz_type) as gb_ptz_type,\n" +
            "    coalesce(wpgc.custom_position_type, wdc.gb_position_type, wdc.position_type) as gb_position_type,\n" +
            "    coalesce(wpgc.custom_room_type, wdc.gb_room_type, wdc.room_type) as gb_room_type,\n" +
            "    coalesce(wpgc.custom_use_type, wdc.gb_use_type, wdc.use_type) as gb_use_type,\n" +
            "    coalesce(wpgc.custom_supply_light_type, wdc.gb_supply_light_type, wdc.supply_light_type) as gb_supply_light_type,\n" +
            "    coalesce(wpgc.custom_direction_type, wdc.gb_direction_type, wdc.direction_type) as gb_direction_type,\n" +
            "    coalesce(wpgc.custom_resolution, wdc.gb_resolution, wdc.resolution) as gb_resolution,\n" +
            "    coalesce(wpgc.custom_business_group_id, wdc.gb_business_group_id, wdc.business_group_id) as gb_business_group_id,\n" +
            "    coalesce(wpgc.custom_download_speed, wdc.gb_download_speed, wdc.download_speed) as gb_download_speed,\n" +
            "    coalesce(wpgc.custom_svc_space_support_mod, wdc.gb_svc_space_support_mod, wdc.svc_space_support_mod) as gb_svc_space_support_mod,\n" +
            "    coalesce(wpgc.custom_svc_time_support_mode, wdc.gb_svc_time_support_mode, wdc.svc_time_support_mode) as gb_svc_time_support_mode\n" +
            " from wvp_device_channel wdc" +
            " left join wvp_platform_channel wpgc on wdc.id = wpgc.device_channel_id" +
            " where wdc.channel_type = 0 and wpgc.platform_id = #{platformId} and coalesce(wpgc.custom_device_id, wdc.gb_device_id, wdc.device_id) = #{channelDeviceId} order by wdc.id "

    )
    List<CommonGBChannel> queryOneWithPlatform(@Param("platformId") Integer platformId, @Param("channelDeviceId") String channelDeviceId);


    @Select("<script>" +
            " select " +
            "    wdc.id as gb_id,\n" +
<<<<<<< HEAD
            "    wdc.device_db_id as gb_device_db_id,\n" +
            "    wdc.stream_push_id,\n" +
            "    wdc.stream_proxy_id,\n" +
            "    wdc.jt_channel_id,\n" +
=======
            "    wdc.data_type,\n" +
            "    wdc.data_device_id,\n" +
>>>>>>> 4af1e385
            "    wdc.create_time,\n" +
            "    wdc.update_time,\n" +
            "    coalesce(wpgc.custom_device_id, wdc.gb_device_id, wdc.device_id) as gb_device_id,\n" +
            "    coalesce(wpgc.custom_name, wdc.gb_name, wdc.name) as gb_name,\n" +
            "    coalesce(wpgc.custom_manufacturer, wdc.gb_manufacturer, wdc.manufacturer) as gb_manufacturer,\n" +
            "    coalesce(wpgc.custom_model, wdc.gb_model, wdc.model) as gb_model,\n" +
            "    coalesce(wpgc.custom_owner, wdc.gb_owner, wdc.owner) as gb_owner,\n" +
            "    coalesce(wpgc.custom_civil_code, wdc.gb_civil_code, wdc.civil_code) as gb_civil_code,\n" +
            "    coalesce(wpgc.custom_block, wdc.gb_block, wdc.block) as gb_block,\n" +
            "    coalesce(wpgc.custom_address, wdc.gb_address, wdc.address) as gb_address,\n" +
            "    coalesce(wpgc.custom_parental, wdc.gb_parental, wdc.parental) as gb_parental,\n" +
            "    coalesce(wpgc.custom_parent_id, wdc.gb_parent_id, wdc.parent_id) as gb_parent_id,\n" +
            "    coalesce(wpgc.custom_safety_way, wdc.gb_safety_way, wdc.safety_way) as gb_safety_way,\n" +
            "    coalesce(wpgc.custom_register_way, wdc.gb_register_way, wdc.register_way) as gb_register_way,\n" +
            "    coalesce(wpgc.custom_cert_num, wdc.gb_cert_num, wdc.cert_num) as gb_cert_num,\n" +
            "    coalesce(wpgc.custom_certifiable, wdc.gb_certifiable, wdc.certifiable) as gb_certifiable,\n" +
            "    coalesce(wpgc.custom_err_code, wdc.gb_err_code, wdc.err_code) as gb_err_code,\n" +
            "    coalesce(wpgc.custom_end_time, wdc.gb_end_time, wdc.end_time) as gb_end_time,\n" +
            "    coalesce(wpgc.custom_secrecy, wdc.gb_secrecy, wdc.secrecy) as gb_secrecy,\n" +
            "    coalesce(wpgc.custom_ip_address, wdc.gb_ip_address, wdc.ip_address) as gb_ip_address,\n" +
            "    coalesce(wpgc.custom_port, wdc.gb_port, wdc.port) as gb_port,\n" +
            "    coalesce(wpgc.custom_password, wdc.gb_password, wdc.password) as gb_password,\n" +
            "    coalesce(wpgc.custom_status, wdc.gb_status, wdc.status) as gb_status,\n" +
            "    coalesce(wpgc.custom_longitude, wdc.gb_longitude, wdc.longitude) as gb_longitude,\n" +
            "    coalesce(wpgc.custom_latitude, wdc.gb_latitude, wdc.latitude) as gb_latitude,\n" +
            "    coalesce(wpgc.custom_ptz_type, wdc.gb_ptz_type, wdc.ptz_type) as gb_ptz_type,\n" +
            "    coalesce(wpgc.custom_position_type, wdc.gb_position_type, wdc.position_type) as gb_position_type,\n" +
            "    coalesce(wpgc.custom_room_type, wdc.gb_room_type, wdc.room_type) as gb_room_type,\n" +
            "    coalesce(wpgc.custom_use_type, wdc.gb_use_type, wdc.use_type) as gb_use_type,\n" +
            "    coalesce(wpgc.custom_supply_light_type, wdc.gb_supply_light_type, wdc.supply_light_type) as gb_supply_light_type,\n" +
            "    coalesce(wpgc.custom_direction_type, wdc.gb_direction_type, wdc.direction_type) as gb_direction_type,\n" +
            "    coalesce(wpgc.custom_resolution, wdc.gb_resolution, wdc.resolution) as gb_resolution,\n" +
            "    coalesce(wpgc.custom_business_group_id, wdc.gb_business_group_id, wdc.business_group_id) as gb_business_group_id,\n" +
            "    coalesce(wpgc.custom_download_speed, wdc.gb_download_speed, wdc.download_speed) as gb_download_speed,\n" +
            "    coalesce(wpgc.custom_svc_space_support_mod, wdc.gb_svc_space_support_mod, wdc.svc_space_support_mod) as gb_svc_space_support_mod,\n" +
            "    coalesce(wpgc.custom_svc_time_support_mode, wdc.gb_svc_time_support_mode, wdc.svc_time_support_mode) as gb_svc_time_support_mode\n" +
            " from wvp_device_channel wdc" +
            " left join wvp_platform_channel wpgc on wdc.id = wpgc.device_channel_id and wpgc.platform_id = #{platformId}" +
            " where wdc.channel_type = 0 and wpgc.platform_id is null" +
            "<if test='channelIds != null'> AND wdc.id in " +
            "<foreach item='item' index='index' collection='channelIds' open='(' separator=',' close=')'> #{item} </foreach> " +
            "</if>" +
            "</script>")
    List<CommonGBChannel> queryNotShare(@Param("platformId") Integer platformId, List<Integer> channelIds);

    @Select("<script>" +
            " select " +
            "    wdc.id as gb_id,\n" +
<<<<<<< HEAD
            "    wdc.device_db_id as gb_device_db_id,\n" +
            "    wdc.stream_push_id,\n" +
            "    wdc.stream_proxy_id,\n" +
            "    wdc.jt_channel_id,\n" +
=======
            "    wdc.data_type,\n" +
            "    wdc.data_device_id,\n" +
>>>>>>> 4af1e385
            "    wdc.create_time,\n" +
            "    wdc.update_time,\n" +
            "    coalesce(wpgc.custom_device_id, wdc.gb_device_id, wdc.device_id) as gb_device_id,\n" +
            "    coalesce(wpgc.custom_name, wdc.gb_name, wdc.name) as gb_name,\n" +
            "    coalesce(wpgc.custom_manufacturer, wdc.gb_manufacturer, wdc.manufacturer) as gb_manufacturer,\n" +
            "    coalesce(wpgc.custom_model, wdc.gb_model, wdc.model) as gb_model,\n" +
            "    coalesce(wpgc.custom_owner, wdc.gb_owner, wdc.owner) as gb_owner,\n" +
            "    coalesce(wpgc.custom_civil_code, wdc.gb_civil_code, wdc.civil_code) as gb_civil_code,\n" +
            "    coalesce(wpgc.custom_block, wdc.gb_block, wdc.block) as gb_block,\n" +
            "    coalesce(wpgc.custom_address, wdc.gb_address, wdc.address) as gb_address,\n" +
            "    coalesce(wpgc.custom_parental, wdc.gb_parental, wdc.parental) as gb_parental,\n" +
            "    coalesce(wpgc.custom_parent_id, wdc.gb_parent_id, wdc.parent_id) as gb_parent_id,\n" +
            "    coalesce(wpgc.custom_safety_way, wdc.gb_safety_way, wdc.safety_way) as gb_safety_way,\n" +
            "    coalesce(wpgc.custom_register_way, wdc.gb_register_way, wdc.register_way) as gb_register_way,\n" +
            "    coalesce(wpgc.custom_cert_num, wdc.gb_cert_num, wdc.cert_num) as gb_cert_num,\n" +
            "    coalesce(wpgc.custom_certifiable, wdc.gb_certifiable, wdc.certifiable) as gb_certifiable,\n" +
            "    coalesce(wpgc.custom_err_code, wdc.gb_err_code, wdc.err_code) as gb_err_code,\n" +
            "    coalesce(wpgc.custom_end_time, wdc.gb_end_time, wdc.end_time) as gb_end_time,\n" +
            "    coalesce(wpgc.custom_secrecy, wdc.gb_secrecy, wdc.secrecy) as gb_secrecy,\n" +
            "    coalesce(wpgc.custom_ip_address, wdc.gb_ip_address, wdc.ip_address) as gb_ip_address,\n" +
            "    coalesce(wpgc.custom_port, wdc.gb_port, wdc.port) as gb_port,\n" +
            "    coalesce(wpgc.custom_password, wdc.gb_password, wdc.password) as gb_password,\n" +
            "    coalesce(wpgc.custom_status, wdc.gb_status, wdc.status) as gb_status,\n" +
            "    coalesce(wpgc.custom_longitude, wdc.gb_longitude, wdc.longitude) as gb_longitude,\n" +
            "    coalesce(wpgc.custom_latitude, wdc.gb_latitude, wdc.latitude) as gb_latitude,\n" +
            "    coalesce(wpgc.custom_ptz_type, wdc.gb_ptz_type, wdc.ptz_type) as gb_ptz_type,\n" +
            "    coalesce(wpgc.custom_position_type, wdc.gb_position_type, wdc.position_type) as gb_position_type,\n" +
            "    coalesce(wpgc.custom_room_type, wdc.gb_room_type, wdc.room_type) as gb_room_type,\n" +
            "    coalesce(wpgc.custom_use_type, wdc.gb_use_type, wdc.use_type) as gb_use_type,\n" +
            "    coalesce(wpgc.custom_supply_light_type, wdc.gb_supply_light_type, wdc.supply_light_type) as gb_supply_light_type,\n" +
            "    coalesce(wpgc.custom_direction_type, wdc.gb_direction_type, wdc.direction_type) as gb_direction_type,\n" +
            "    coalesce(wpgc.custom_resolution, wdc.gb_resolution, wdc.resolution) as gb_resolution,\n" +
            "    coalesce(wpgc.custom_business_group_id, wdc.gb_business_group_id, wdc.business_group_id) as gb_business_group_id,\n" +
            "    coalesce(wpgc.custom_download_speed, wdc.gb_download_speed, wdc.download_speed) as gb_download_speed,\n" +
            "    coalesce(wpgc.custom_svc_space_support_mod, wdc.gb_svc_space_support_mod, wdc.svc_space_support_mod) as gb_svc_space_support_mod,\n" +
            "    coalesce(wpgc.custom_svc_time_support_mode, wdc.gb_svc_time_support_mode, wdc.svc_time_support_mode) as gb_svc_time_support_mode\n" +
            " from wvp_device_channel wdc" +
            " left join wvp_platform_channel wpgc on wdc.id = wpgc.device_channel_id" +
            " where wdc.channel_type = 0 and wpgc.platform_id = #{platformId}" +
            "<if test='channelIds != null'> AND wdc.id in " +
            "   <foreach item='item' index='index' collection='channelIds' open='(' separator=',' close=')'>" +
            "   #{item} " +
            "   </foreach> " +
            "</if>" +
            " order by wdc.id" +
            "</script>")
    List<CommonGBChannel> queryShare(@Param("platformId") Integer platformId, List<Integer> channelIds);

    @Delete("<script> " +
            "DELETE from wvp_platform_channel WHERE platform_id=#{platformId} " +
            "<if test='channelList != null'> AND device_channel_id in " +
            "   <foreach item='item' index='index' collection='channelList' open='(' separator=',' close=')'>" +
            "   #{item.gbId} " +
            "   </foreach> " +
            "</if>" +
            "</script>")
    int removeChannelsWithPlatform(@Param("platformId") Integer platformId, List<CommonGBChannel> channelList);

    @Delete("<script> " +
            "DELETE from wvp_platform_channel WHERE " +
            "<if test='channelList != null'> AND device_channel_id in " +
            "   <foreach item='item' index='index' collection='channelList' open='(' separator=',' close=')'>" +
            "   #{item.gbId} " +
            "   </foreach> " +
            "</if>" +
            "</script>")
    int removeChannels(List<CommonGBChannel> channelList);

    @Insert("<script> "+
            "INSERT INTO wvp_platform_group (platform_id, group_id) VALUES " +
            "<foreach collection='groupListNotShare'  item='item' separator=','>" +
            " (#{platformId}, #{item.id} )" +
            "</foreach>" +
            "</script>")
    int addPlatformGroup(Collection<Group> groupListNotShare, @Param("platformId") Integer platformId);

    @Insert("<script> "+
            "INSERT INTO wvp_platform_region (platform_id, region_id) VALUES " +
            "<foreach collection='regionListNotShare'  item='item' separator=','>" +
            " (#{platformId}, #{item.id} )" +
            "</foreach>" +
            "</script>")
    int addPlatformRegion(List<Region> regionListNotShare, @Param("platformId") Integer platformId);

    @Delete("<script> "+
            "DELETE from wvp_platform_group WHERE platform_id=#{platformId} AND group_id in" +
            "<foreach collection='groupList'  item='item'  open='(' separator=',' close=')' > #{item.id}</foreach>" +
            "</script>")
    int removePlatformGroup(List<Group> groupList, @Param("platformId") Integer platformId);

    @Delete("<script> "+
            "DELETE from wvp_platform_group WHERE platform_id=#{platformId} AND group_id  =#{id}" +
            "</script>")
    void removePlatformGroupById(@Param("id") int id, @Param("platformId") Integer platformId);

    @Delete("<script> "+
            "DELETE from wvp_platform_region WHERE platform_id=#{platformId} AND region_id  =#{id}" +
            "</script>")
    void removePlatformRegionById(@Param("id") int id, @Param("platformId") Integer platformId);

    @Select(" <script>" +
            " SELECT wcg.* " +
            " from wvp_common_group wcg" +
            " left join wvp_platform_group wpg on wpg.group_id = wcg.id and wpg.platform_id = #{platformId}" +
            " where wpg.platform_id IS NOT NULL and wcg.parent_id = #{parentId} " +
            " </script>")
    Set<Group> queryShareChildrenGroup(@Param("parentId") Integer parentId, @Param("platformId") Integer platformId);

    @Select(" <script>" +
            " SELECT wcr.* " +
            " from wvp_common_region wcr" +
            " left join wvp_platform_region wpr on wpr.region_id = wcr.id and wpr.platform_id = #{platformId}" +
            " where wpr.platform_id IS NOT NULL and wcr.parent_device_id = #{parentId} " +
            " </script>")
    Set<Region> queryShareChildrenRegion(@Param("parentId") String parentId, @Param("platformId") Integer platformId);

    @Select(" <script>" +
            " SELECT wcg.* " +
            " from wvp_common_group wcg" +
            " left join wvp_platform_group wpg on wpg.group_id = wcg.id and wpg.platform_id = #{platformId}" +
            " where wpg.platform_id is not null and wcg.id in " +
            "<foreach collection='groupSet'  item='item'  open='(' separator=',' close=')' > #{item.parentId}</foreach>" +
            " </script>")
    Set<Group> queryShareParentGroupByGroupSet(Set<Group> groupSet, @Param("platformId") Integer platformId);

    @Select(" <script>" +
            " SELECT wcr.* " +
            " from wvp_common_region wcr" +
            " left join wvp_platform_region wpr on wpr.region_id = wcr.id and wpr.platform_id = #{platformId}" +
            " where wpr.platform_id is not null and wcr.id in " +
            "<foreach collection='regionSet'  item='item'  open='(' separator=',' close=')' > #{item.parentId}</foreach>" +
            " </script>")
    Set<Region> queryShareParentRegionByRegionSet(Set<Region> regionSet, @Param("platformId") Integer platformId);

    @Select("<script> " +
            " SELECT " +
            " pp.* " +
            " FROM " +
            " wvp_platform pp " +
            " left join wvp_platform_channel pgc on " +
            " pp.id = pgc.platform_id " +
            " left join wvp_device_channel dc on " +
            " dc.id = pgc.device_channel_id " +
            " WHERE " +
            "  pgc.device_channel_id IN" +
            "<foreach collection='ids' item='item'  open='(' separator=',' close=')' > #{item}</foreach>" +
            "</script> ")
    List<Platform> queryPlatFormListByChannelList(Collection<Integer> ids);

    @Select("<script> " +
            " SELECT " +
            " pp.* " +
            " FROM " +
            " wvp_platform pp " +
            " left join wvp_platform_channel pgc on " +
            " pp.id = pgc.platform_id " +
            " left join wvp_device_channel dc on " +
            " dc.id = pgc.device_channel_id " +
            " WHERE " +
            "  pgc.device_channel_id = #{channelId}" +
            "</script> ")
    List<Platform> queryPlatFormListByChannelId(@Param("channelId") int channelId);

    @Delete("<script> "+
            "DELETE from wvp_platform_channel WHERE platform_id=#{platformId}" +
            "</script>")
    void removeChannelsByPlatformId(@Param("platformId") Integer platformId);

    @Delete("<script> "+
            "DELETE from wvp_platform_group WHERE platform_id=#{platformId}" +
            "</script>")
    void removePlatformGroupsByPlatformId(@Param("platformId") Integer platformId);

    @Delete("<script> "+
            "DELETE from wvp_platform_region WHERE platform_id=#{platformId}" +
            "</script>")
    void removePlatformRegionByPlatformId(@Param("platformId") Integer platformId);

    @Update(value = {" <script>" +
            " UPDATE wvp_platform_channel " +
            " SET custom_device_id =#{customDeviceId}" +
            " ,custom_name =#{customName}" +
            " ,custom_manufacturer =#{customManufacturer}" +
            " ,custom_model =#{customModel}" +
            " ,custom_owner =#{customOwner}" +
            " ,custom_civil_code =#{customCivilCode}" +
            " ,custom_block =#{customBlock}" +
            " ,custom_address =#{customAddress}" +
            " ,custom_parental =#{customParental}" +
            " ,custom_parent_id =#{customParentId}" +
            " ,custom_safety_way =#{customSafetyWay}" +
            " ,custom_register_way =#{customRegisterWay}" +
            " ,custom_cert_num =#{customCertNum}" +
            " ,custom_certifiable =#{customCertifiable}" +
            " ,custom_err_code =#{customErrCode}" +
            " ,custom_end_time =#{customEndTime}" +
            " ,custom_secrecy =#{customSecrecy}" +
            " ,custom_ip_address =#{customIpAddress}" +
            " ,custom_port =#{customPort}" +
            " ,custom_password =#{customPassword}" +
            " ,custom_status =#{customStatus}" +
            " ,custom_longitude =#{customLongitude}" +
            " ,custom_latitude =#{customLatitude}" +
            " ,custom_ptz_type =#{customPtzType}" +
            " ,custom_position_type =#{customPositionType}" +
            " ,custom_room_type =#{customRoomType}" +
            " ,custom_use_type =#{customUseType}" +
            " ,custom_supply_light_type =#{customSupplyLightType}" +
            " ,custom_direction_type =#{customDirectionType}" +
            " ,custom_resolution =#{customResolution}" +
            " ,custom_business_group_id =#{customBusinessGroupId}" +
            " ,custom_download_speed =#{customDownloadSpeed}" +
            " ,custom_svc_space_support_mod =#{customSvcSpaceSupportMod}" +
            " ,custom_svc_time_support_mode = #{customSvcTimeSupportMode}" +
            " WHERE id = #{id}"+
            " </script>"})
    void updateCustomChannel(PlatformChannel channel);


    @Select("<script>" +
            " select " +
            "    wdc.id as gb_id,\n" +
<<<<<<< HEAD
            "    wdc.device_db_id as gb_device_db_id,\n" +
            "    wdc.stream_push_id,\n" +
            "    wdc.stream_proxy_id,\n" +
            "    wdc.jt_channel_id,\n" +
=======
            "    wdc.data_type,\n" +
            "    wdc.data_device_id,\n" +
>>>>>>> 4af1e385
            "    wdc.create_time,\n" +
            "    wdc.update_time,\n" +
            "    coalesce(wpgc.custom_device_id, wdc.gb_device_id, wdc.device_id) as gb_device_id,\n" +
            "    coalesce(wpgc.custom_name, wdc.gb_name, wdc.name) as gb_name,\n" +
            "    coalesce(wpgc.custom_manufacturer, wdc.gb_manufacturer, wdc.manufacturer) as gb_manufacturer,\n" +
            "    coalesce(wpgc.custom_model, wdc.gb_model, wdc.model) as gb_model,\n" +
            "    coalesce(wpgc.custom_owner, wdc.gb_owner, wdc.owner) as gb_owner,\n" +
            "    coalesce(wpgc.custom_civil_code, wdc.gb_civil_code, wdc.civil_code) as gb_civil_code,\n" +
            "    coalesce(wpgc.custom_block, wdc.gb_block, wdc.block) as gb_block,\n" +
            "    coalesce(wpgc.custom_address, wdc.gb_address, wdc.address) as gb_address,\n" +
            "    coalesce(wpgc.custom_parental, wdc.gb_parental, wdc.parental) as gb_parental,\n" +
            "    coalesce(wpgc.custom_parent_id, wdc.gb_parent_id, wdc.parent_id) as gb_parent_id,\n" +
            "    coalesce(wpgc.custom_safety_way, wdc.gb_safety_way, wdc.safety_way) as gb_safety_way,\n" +
            "    coalesce(wpgc.custom_register_way, wdc.gb_register_way, wdc.register_way) as gb_register_way,\n" +
            "    coalesce(wpgc.custom_cert_num, wdc.gb_cert_num, wdc.cert_num) as gb_cert_num,\n" +
            "    coalesce(wpgc.custom_certifiable, wdc.gb_certifiable, wdc.certifiable) as gb_certifiable,\n" +
            "    coalesce(wpgc.custom_err_code, wdc.gb_err_code, wdc.err_code) as gb_err_code,\n" +
            "    coalesce(wpgc.custom_end_time, wdc.gb_end_time, wdc.end_time) as gb_end_time,\n" +
            "    coalesce(wpgc.custom_secrecy, wdc.gb_secrecy, wdc.secrecy) as gb_secrecy,\n" +
            "    coalesce(wpgc.custom_ip_address, wdc.gb_ip_address, wdc.ip_address) as gb_ip_address,\n" +
            "    coalesce(wpgc.custom_port, wdc.gb_port, wdc.port) as gb_port,\n" +
            "    coalesce(wpgc.custom_password, wdc.gb_password, wdc.password) as gb_password,\n" +
            "    coalesce(wpgc.custom_status, wdc.gb_status, wdc.status) as gb_status,\n" +
            "    coalesce(wpgc.custom_longitude, wdc.gb_longitude, wdc.longitude) as gb_longitude,\n" +
            "    coalesce(wpgc.custom_latitude, wdc.gb_latitude, wdc.latitude) as gb_latitude,\n" +
            "    coalesce(wpgc.custom_ptz_type, wdc.gb_ptz_type, wdc.ptz_type) as gb_ptz_type,\n" +
            "    coalesce(wpgc.custom_position_type, wdc.gb_position_type, wdc.position_type) as gb_position_type,\n" +
            "    coalesce(wpgc.custom_room_type, wdc.gb_room_type, wdc.room_type) as gb_room_type,\n" +
            "    coalesce(wpgc.custom_use_type, wdc.gb_use_type, wdc.use_type) as gb_use_type,\n" +
            "    coalesce(wpgc.custom_supply_light_type, wdc.gb_supply_light_type, wdc.supply_light_type) as gb_supply_light_type,\n" +
            "    coalesce(wpgc.custom_direction_type, wdc.gb_direction_type, wdc.direction_type) as gb_direction_type,\n" +
            "    coalesce(wpgc.custom_resolution, wdc.gb_resolution, wdc.resolution) as gb_resolution,\n" +
            "    coalesce(wpgc.custom_business_group_id, wdc.gb_business_group_id, wdc.business_group_id) as gb_business_group_id,\n" +
            "    coalesce(wpgc.custom_download_speed, wdc.gb_download_speed, wdc.download_speed) as gb_download_speed,\n" +
            "    coalesce(wpgc.custom_svc_space_support_mod, wdc.gb_svc_space_support_mod, wdc.svc_space_support_mod) as gb_svc_space_support_mod,\n" +
            "    coalesce(wpgc.custom_svc_time_support_mode, wdc.gb_svc_time_support_mode, wdc.svc_time_support_mode) as gb_svc_time_support_mode\n" +
            " from wvp_device_channel wdc" +
            " left join wvp_platform_channel wpgc on wdc.id = wpgc.device_channel_id" +
            " where wdc.channel_type = 0 and wpgc.platform_id = #{platformId} and wdc.id = #{gbId}" +
            "</script>")
    CommonGBChannel queryShareChannel(@Param("platformId") int platformId, @Param("gbId") int gbId);


    @Select(" <script>" +
            " SELECT wcg.* " +
            " from wvp_common_group wcg" +
            " left join wvp_platform_group wpg on wpg.group_id = wcg.id " +
            " where wpg.platform_id = #{platformId}" +
            " order by wcg.id DESC" +
            " </script>")
    Set<Group> queryShareGroup(@Param("platformId") Integer platformId);

    @Select(" <script>" +
            " SELECT wcr.* " +
            " from wvp_common_region wcr" +
            " left join wvp_platform_region wpr on wpr.region_id = wcr.id " +
            " where wpr.platform_id = #{platformId}" +
            " order by wcr.id DESC" +
            " </script>")
    Set<Region> queryShareRegion(Integer id);
}<|MERGE_RESOLUTION|>--- conflicted
+++ resolved
@@ -68,15 +68,8 @@
             " select " +
             "    wpgc.id ,\n" +
             "    wdc.id as gb_id,\n" +
-<<<<<<< HEAD
-            "    wdc.device_db_id as gb_device_db_id,\n" +
-            "    wdc.stream_push_id,\n" +
-            "    wdc.stream_proxy_id,\n" +
-            "    wdc.jt_channel_id,\n" +
-=======
             "    wdc.data_type ,\n" +
             "    wdc.data_device_id,\n" +
->>>>>>> 4af1e385
             "    wdc.create_time,\n" +
             "    wdc.update_time,\n" +
             "    wpgc.custom_device_id, \n" +
@@ -158,14 +151,7 @@
             " <if test='online == false'> AND coalesce(wpgc.status, wdc.gb_status, wdc.status) = 'OFF'</if> " +
             " <if test='hasShare == true'> AND wpgc.platform_id = #{platformId}</if> " +
             " <if test='hasShare == false'> AND wpgc.platform_id is null</if> " +
-<<<<<<< HEAD
-            " <if test='channelType == 0'> AND wdc.device_db_id is not null</if> " +
-            " <if test='channelType == 1'> AND wdc.stream_push_id is not null</if> " +
-            " <if test='channelType == 2'> AND wdc.stream_proxy_id is not null</if> " +
-            " <if test='channelType == 4'> AND wdc.jt_channel_id is not null</if> " +
-=======
             " <if test='dataType != null'> AND wdc.data_type = #{dataType}</if> " +
->>>>>>> 4af1e385
             "</script>")
     List<PlatformChannel> queryForPlatformForWebList(@Param("platformId") Integer platformId, @Param("query") String query,
                                                      @Param("dataType") Integer dataType, @Param("online") Boolean online,
@@ -173,15 +159,8 @@
 
     @Select("select\n" +
             "    wdc.id as gb_id,\n" +
-<<<<<<< HEAD
-            "    wdc.device_db_id as gb_device_db_id,\n" +
-            "    wdc.stream_push_id,\n" +
-            "    wdc.stream_proxy_id,\n" +
-            "    wdc.jt_channel_id,\n" +
-=======
             "    wdc.data_type,\n" +
             "    wdc.data_device_id,\n" +
->>>>>>> 4af1e385
             "    wdc.create_time,\n" +
             "    wdc.update_time,\n" +
             "    coalesce(wpgc.custom_device_id, wdc.gb_device_id, wdc.device_id) as gb_device_id,\n" +
@@ -229,15 +208,8 @@
     @Select("<script>" +
             " select " +
             "    wdc.id as gb_id,\n" +
-<<<<<<< HEAD
-            "    wdc.device_db_id as gb_device_db_id,\n" +
-            "    wdc.stream_push_id,\n" +
-            "    wdc.stream_proxy_id,\n" +
-            "    wdc.jt_channel_id,\n" +
-=======
             "    wdc.data_type,\n" +
             "    wdc.data_device_id,\n" +
->>>>>>> 4af1e385
             "    wdc.create_time,\n" +
             "    wdc.update_time,\n" +
             "    coalesce(wpgc.custom_device_id, wdc.gb_device_id, wdc.device_id) as gb_device_id,\n" +
@@ -286,15 +258,8 @@
     @Select("<script>" +
             " select " +
             "    wdc.id as gb_id,\n" +
-<<<<<<< HEAD
-            "    wdc.device_db_id as gb_device_db_id,\n" +
-            "    wdc.stream_push_id,\n" +
-            "    wdc.stream_proxy_id,\n" +
-            "    wdc.jt_channel_id,\n" +
-=======
             "    wdc.data_type,\n" +
             "    wdc.data_device_id,\n" +
->>>>>>> 4af1e385
             "    wdc.create_time,\n" +
             "    wdc.update_time,\n" +
             "    coalesce(wpgc.custom_device_id, wdc.gb_device_id, wdc.device_id) as gb_device_id,\n" +
@@ -517,15 +482,8 @@
     @Select("<script>" +
             " select " +
             "    wdc.id as gb_id,\n" +
-<<<<<<< HEAD
-            "    wdc.device_db_id as gb_device_db_id,\n" +
-            "    wdc.stream_push_id,\n" +
-            "    wdc.stream_proxy_id,\n" +
-            "    wdc.jt_channel_id,\n" +
-=======
             "    wdc.data_type,\n" +
             "    wdc.data_device_id,\n" +
->>>>>>> 4af1e385
             "    wdc.create_time,\n" +
             "    wdc.update_time,\n" +
             "    coalesce(wpgc.custom_device_id, wdc.gb_device_id, wdc.device_id) as gb_device_id,\n" +
