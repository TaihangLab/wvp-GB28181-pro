package com.genersoft.iot.vmp.gb28181.transmit.event.request.impl;

import com.alibaba.fastjson2.JSON;
import com.alibaba.fastjson2.JSONObject;
import com.genersoft.iot.vmp.common.StreamInfo;
import com.genersoft.iot.vmp.conf.DynamicTask;
import com.genersoft.iot.vmp.conf.UserSetting;
import com.genersoft.iot.vmp.gb28181.bean.*;
import com.genersoft.iot.vmp.gb28181.session.SSRCFactory;
import com.genersoft.iot.vmp.gb28181.transmit.SIPProcessorObserver;
import com.genersoft.iot.vmp.gb28181.transmit.SIPSender;
import com.genersoft.iot.vmp.gb28181.transmit.cmd.impl.SIPCommanderFroPlatform;
import com.genersoft.iot.vmp.gb28181.transmit.event.request.ISIPRequestProcessor;
import com.genersoft.iot.vmp.gb28181.transmit.event.request.SIPRequestProcessorParent;
import com.genersoft.iot.vmp.gb28181.utils.SipUtils;
import com.genersoft.iot.vmp.media.zlm.ZLMMediaListManager;
import com.genersoft.iot.vmp.media.zlm.ZLMServerFactory;
import com.genersoft.iot.vmp.media.zlm.ZlmHttpHookSubscribe;
import com.genersoft.iot.vmp.media.zlm.dto.*;
import com.genersoft.iot.vmp.media.zlm.dto.hook.OnStreamChangedHookParam;
import com.genersoft.iot.vmp.service.IMediaServerService;
import com.genersoft.iot.vmp.service.IPlayService;
import com.genersoft.iot.vmp.service.IStreamProxyService;
import com.genersoft.iot.vmp.service.IStreamPushService;
import com.genersoft.iot.vmp.service.bean.ErrorCallback;
import com.genersoft.iot.vmp.service.bean.InviteErrorCode;
import com.genersoft.iot.vmp.service.bean.MessageForPushChannel;
import com.genersoft.iot.vmp.service.bean.SSRCInfo;
import com.genersoft.iot.vmp.service.redisMsg.RedisGbPlayMsgListener;
import com.genersoft.iot.vmp.service.redisMsg.RedisPushStreamResponseListener;
import com.genersoft.iot.vmp.storager.IRedisCatchStorage;
import com.genersoft.iot.vmp.storager.IVideoManagerStorage;
import com.genersoft.iot.vmp.utils.DateUtil;
import gov.nist.javax.sdp.TimeDescriptionImpl;
import gov.nist.javax.sdp.fields.TimeField;
import gov.nist.javax.sip.message.SIPRequest;
import gov.nist.javax.sip.message.SIPResponse;
import org.slf4j.Logger;
import org.slf4j.LoggerFactory;
import org.springframework.beans.factory.InitializingBean;
import org.springframework.beans.factory.annotation.Autowired;
import org.springframework.stereotype.Component;

import javax.sdp.*;
import javax.sip.InvalidArgumentException;
import javax.sip.RequestEvent;
import javax.sip.SipException;
import javax.sip.header.CallIdHeader;
import javax.sip.message.Response;
import java.text.ParseException;
import java.time.Instant;
import java.util.HashMap;
import java.util.Map;
import java.util.Random;
import java.util.Vector;

/**
 * SIP命令类型： INVITE请求
 */
@SuppressWarnings("rawtypes")
@Component
public class InviteRequestProcessor extends SIPRequestProcessorParent implements InitializingBean, ISIPRequestProcessor {

    private final static Logger logger = LoggerFactory.getLogger(InviteRequestProcessor.class);

    private final String method = "INVITE";

    @Autowired
    private SIPCommanderFroPlatform cmderFroPlatform;

    @Autowired
    private IVideoManagerStorage storager;

    @Autowired
    private IStreamPushService streamPushService;
    @Autowired
    private IStreamProxyService streamProxyService;

    @Autowired
    private IRedisCatchStorage redisCatchStorage;

    @Autowired
    private SSRCFactory ssrcFactory;

    @Autowired
    private DynamicTask dynamicTask;

    @Autowired
    private RedisPushStreamResponseListener redisPushStreamResponseListener;

    @Autowired
    private IPlayService playService;

    @Autowired
    private SIPSender sipSender;

    @Autowired
    private ZLMServerFactory zlmServerFactory;

    @Autowired
    private IMediaServerService mediaServerService;

    @Autowired
    private ZlmHttpHookSubscribe zlmHttpHookSubscribe;

    @Autowired
    private SIPProcessorObserver sipProcessorObserver;

    @Autowired
    private UserSetting userSetting;

    @Autowired
    private ZLMMediaListManager mediaListManager;


    @Autowired
    private RedisGbPlayMsgListener redisGbPlayMsgListener;


    @Override
    public void afterPropertiesSet() throws Exception {
        // 添加消息处理的订阅
        sipProcessorObserver.addRequestProcessor(method, this);
    }

    /**
     * 处理invite请求
     *
     * @param evt 请求消息
     */
    @Override
    public void process(RequestEvent evt) {
        //  Invite Request消息实现，此消息一般为级联消息，上级给下级发送请求视频指令
        try {
            SIPRequest request = (SIPRequest)evt.getRequest();
            String channelId = SipUtils.getChannelIdFromRequest(request);
            String requesterId = SipUtils.getUserIdFromFromHeader(request);
            CallIdHeader callIdHeader = (CallIdHeader) request.getHeader(CallIdHeader.NAME);
            if (requesterId == null || channelId == null) {
                logger.info("无法从FromHeader的Address中获取到平台id，返回400");
                // 参数不全， 发400，请求错误
                try {
                    responseAck(request, Response.BAD_REQUEST);
                } catch (SipException | InvalidArgumentException | ParseException e) {
                    logger.error("[命令发送失败] invite BAD_REQUEST: {}", e.getMessage());
                }
                return;
            }


            // 查询请求是否来自上级平台\设备
            ParentPlatform platform = storager.queryParentPlatByServerGBId(requesterId);
            if (platform == null) {
                inviteFromDeviceHandle(request, requesterId);

            } else {
                // 查询平台下是否有该通道
                DeviceChannel channel = storager.queryChannelInParentPlatform(requesterId, channelId);
                GbStream gbStream = storager.queryStreamInParentPlatform(requesterId, channelId);
                PlatformCatalog catalog = storager.getCatalog(requesterId, channelId);

                MediaServerItem mediaServerItem = null;
                StreamPushItem streamPushItem = null;
                StreamProxyItem proxyByAppAndStream =null;
                // 不是通道可能是直播流
                if (channel != null && gbStream == null) {
                    // 通道存在，发100，TRYING
                    try {
                        responseAck(request, Response.TRYING);
                    } catch (SipException | InvalidArgumentException | ParseException e) {
                        logger.error("[命令发送失败] invite TRYING: {}", e.getMessage());
                    }
                } else if (channel == null && gbStream != null) {

                    String mediaServerId = gbStream.getMediaServerId();
                    mediaServerItem = mediaServerService.getOne(mediaServerId);
                    if (mediaServerItem == null) {
                        if ("proxy".equals(gbStream.getStreamType())) {
                            logger.info("[ app={}, stream={} ]找不到zlm {}，返回410", gbStream.getApp(), gbStream.getStream(), mediaServerId);
                            try {
                                responseAck(request, Response.GONE);
                            } catch (SipException | InvalidArgumentException | ParseException e) {
                                logger.error("[命令发送失败] invite GONE: {}", e.getMessage());
                            }
                            return;
                        } else {
                            streamPushItem = streamPushService.getPush(gbStream.getApp(), gbStream.getStream());
                            if (streamPushItem != null) {
                                mediaServerItem = mediaServerService.getOne(streamPushItem.getMediaServerId());
                            }
                            if (mediaServerItem == null) {
                                mediaServerItem = mediaServerService.getDefaultMediaServer();
                            }
                        }
                    } else {
                        if ("push".equals(gbStream.getStreamType())) {
                            streamPushItem = streamPushService.getPush(gbStream.getApp(), gbStream.getStream());
                            if (streamPushItem == null) {
                                logger.info("[ app={}, stream={} ]找不到zlm {}，返回410", gbStream.getApp(), gbStream.getStream(), mediaServerId);
                                try {
                                    responseAck(request, Response.GONE);
                                } catch (SipException | InvalidArgumentException | ParseException e) {
                                    logger.error("[命令发送失败] invite GONE: {}", e.getMessage());
                                }
                                return;
                            }
                        }else if("proxy".equals(gbStream.getStreamType())){
                            proxyByAppAndStream = streamProxyService.getStreamProxyByAppAndStream(gbStream.getApp(), gbStream.getStream());
                            if (proxyByAppAndStream == null) {
                                logger.info("[ app={}, stream={} ]找不到zlm {}，返回410", gbStream.getApp(), gbStream.getStream(), mediaServerId);
                                try {
                                    responseAck(request, Response.GONE);
                                } catch (SipException | InvalidArgumentException | ParseException e) {
                                    logger.error("[命令发送失败] invite GONE: {}", e.getMessage());
                                }
                                return;
                            }
                        }
                    }
                    try {
                        responseAck(request, Response.CALL_IS_BEING_FORWARDED);
                    } catch (SipException | InvalidArgumentException | ParseException e) {
                        logger.error("[命令发送失败] invite CALL_IS_BEING_FORWARDED: {}", e.getMessage());
                    }
                } else if (catalog != null) {
                    try {
                        // 目录不支持点播
                        responseAck(request, Response.BAD_REQUEST, "catalog channel can not play");
                    } catch (SipException | InvalidArgumentException | ParseException e) {
                        logger.error("[命令发送失败] invite 目录不支持点播: {}", e.getMessage());
                    }
                    return;
                } else {
                    logger.info("通道不存在，返回404: {}", channelId);
                    try {
                        // 通道不存在，发404，资源不存在
                        responseAck(request, Response.NOT_FOUND);
                    } catch (SipException | InvalidArgumentException | ParseException e) {
                        logger.error("[命令发送失败] invite 通道不存在: {}", e.getMessage());
                    }
                    return;
                }
                // 解析sdp消息, 使用jainsip 自带的sdp解析方式
                String contentString = new String(request.getRawContent());

                Gb28181Sdp gb28181Sdp = SipUtils.parseSDP(contentString);
                SessionDescription sdp = gb28181Sdp.getBaseSdb();
                String sessionName = sdp.getSessionName().getValue();

                Long startTime = null;
                Long stopTime = null;
                Instant start = null;
                Instant end = null;
                if (sdp.getTimeDescriptions(false) != null && sdp.getTimeDescriptions(false).size() > 0) {
                    TimeDescriptionImpl timeDescription = (TimeDescriptionImpl) (sdp.getTimeDescriptions(false).get(0));
                    TimeField startTimeFiled = (TimeField) timeDescription.getTime();
                    startTime = startTimeFiled.getStartTime();
                    stopTime = startTimeFiled.getStopTime();

                    start = Instant.ofEpochSecond(startTime);
                    end = Instant.ofEpochSecond(stopTime);
                }
                //  获取支持的格式
                Vector mediaDescriptions = sdp.getMediaDescriptions(true);
                // 查看是否支持PS 负载96
                //String ip = null;
                int port = -1;
                boolean mediaTransmissionTCP = false;
                Boolean tcpActive = null;
                for (Object description : mediaDescriptions) {
                    MediaDescription mediaDescription = (MediaDescription) description;
                    Media media = mediaDescription.getMedia();

                    Vector mediaFormats = media.getMediaFormats(false);
                    if (mediaFormats.contains("96")) {
                        port = media.getMediaPort();
                        //String mediaType = media.getMediaType();
                        String protocol = media.getProtocol();

                        // 区分TCP发流还是udp， 当前默认udp
                        if ("TCP/RTP/AVP".equalsIgnoreCase(protocol)) {
                            String setup = mediaDescription.getAttribute("setup");
                            if (setup != null) {
                                mediaTransmissionTCP = true;
                                if ("active".equalsIgnoreCase(setup)) {
                                    tcpActive = true;
                                } else if ("passive".equalsIgnoreCase(setup)) {
                                    tcpActive = false;
                                }
                            }
                        }
                        break;
                    }
                }
                if (port == -1) {
                    logger.info("不支持的媒体格式，返回415");
                    // 回复不支持的格式
                    try {
                        // 不支持的格式，发415
                        responseAck(request, Response.UNSUPPORTED_MEDIA_TYPE);
                    } catch (SipException | InvalidArgumentException | ParseException e) {
                        logger.error("[命令发送失败] invite 不支持的格式: {}", e.getMessage());
                    }
                    return;
                }
                String username = sdp.getOrigin().getUsername();
                String addressStr = sdp.getConnection().getAddress();


                Device device = null;
                // 通过 channel 和 gbStream 是否为null 值判断来源是直播流合适国标
                if (channel != null) {
                    device = storager.queryVideoDeviceByPlatformIdAndChannelId(requesterId, channelId);
                    if (device == null) {
                        logger.warn("点播平台{}的通道{}时未找到设备信息", requesterId, channel);
                        try {
                            responseAck(request, Response.SERVER_INTERNAL_ERROR);
                        } catch (SipException | InvalidArgumentException | ParseException e) {
                            logger.error("[命令发送失败] invite 未找到设备信息: {}", e.getMessage());
                        }
                        return;
                    }
                    mediaServerItem = playService.getNewMediaServerItem(device);
                    if (mediaServerItem == null) {
                        logger.warn("未找到可用的zlm");
                        try {
                            responseAck(request, Response.BUSY_HERE);
                        } catch (SipException | InvalidArgumentException | ParseException e) {
                            logger.error("[命令发送失败] invite BUSY_HERE: {}", e.getMessage());
                        }
                        return;
                    }

                    String ssrc;
                    if (userSetting.getUseCustomSsrcForParentInvite() || gb28181Sdp.getSsrc() == null) {
                        // 上级平台点播时不使用上级平台指定的ssrc，使用自定义的ssrc，参考国标文档-点播外域设备媒体流SSRC处理方式
                        ssrc = "Play".equalsIgnoreCase(sessionName) ? ssrcFactory.getPlaySsrc(mediaServerItem.getId()) : ssrcFactory.getPlayBackSsrc(mediaServerItem.getId());
                    }else {
                        ssrc = gb28181Sdp.getSsrc();
                    }
                    String streamTypeStr = null;
                    if (mediaTransmissionTCP) {
                        if (tcpActive) {
                            streamTypeStr = "TCP-ACTIVE";
                        }else {
                            streamTypeStr = "TCP-PASSIVE";
                        }
                    }else {
                        streamTypeStr = "UDP";
                    }
                    logger.info("[上级Invite] {}, 平台：{}， 通道：{}, 收流地址：{}:{}，收流方式：{}, ssrc：{}", sessionName, username, channelId, addressStr, port, streamTypeStr, ssrc);
                    SendRtpItem sendRtpItem = zlmServerFactory.createSendRtpItem(mediaServerItem, addressStr, port, ssrc, requesterId,
                            device.getDeviceId(), channelId, mediaTransmissionTCP, platform.isRtcp());

                    if (tcpActive != null) {
                        sendRtpItem.setTcpActive(tcpActive);
                    }
                    if (sendRtpItem == null) {
                        logger.warn("服务器端口资源不足");
                        try {
                            responseAck(request, Response.BUSY_HERE);
                        } catch (SipException | InvalidArgumentException | ParseException e) {
                            logger.error("[命令发送失败] invite 服务器端口资源不足: {}", e.getMessage());
                        }
                        return;
                    }
                    sendRtpItem.setCallId(callIdHeader.getCallId());
                    sendRtpItem.setPlayType("Play".equalsIgnoreCase(sessionName) ? InviteStreamType.PLAY : InviteStreamType.PLAYBACK);

                    Long finalStartTime = startTime;
                    Long finalStopTime = stopTime;
                    ErrorCallback<Object> hookEvent = (code, msg, data) -> {
                        StreamInfo streamInfo = (StreamInfo)data;
                        MediaServerItem mediaServerItemInUSe = mediaServerService.getOne(streamInfo.getMediaServerId());
                        logger.info("[上级Invite]下级已经开始推流。 回复200OK(SDP)， {}/{}", streamInfo.getApp(), streamInfo.getStream());
                        //     * 0 等待设备推流上来
                        //     * 1 下级已经推流，等待上级平台回复ack
                        //     * 2 推流中
                        sendRtpItem.setStatus(1);
                        redisCatchStorage.updateSendRTPSever(sendRtpItem);

                        StringBuffer content = new StringBuffer(200);
                        content.append("v=0\r\n");
                        content.append("o=" + channelId + " 0 0 IN IP4 " + mediaServerItemInUSe.getSdpIp() + "\r\n");
                        content.append("s=" + sessionName + "\r\n");
                        content.append("c=IN IP4 " + mediaServerItemInUSe.getSdpIp() + "\r\n");
                        if ("Playback".equalsIgnoreCase(sessionName)) {
                            content.append("t=" + finalStartTime + " " + finalStopTime + "\r\n");
                        } else {
                            content.append("t=0 0\r\n");
                        }
                        int localPort = sendRtpItem.getLocalPort();
                        if (localPort == 0) {
                            // 非严格模式端口不统一, 增加兼容性，修改为一个不为0的端口
                            localPort = new Random().nextInt(65535) + 1;
                        }
                        content.append("m=video " + localPort + " RTP/AVP 96\r\n");
                        content.append("a=sendonly\r\n");
                        content.append("a=rtpmap:96 PS/90000\r\n");
                        content.append("y=" + sendRtpItem.getSsrc() + "\r\n");
                        content.append("f=\r\n");


                        try {
                            // 超时未收到Ack应该回复bye,当前等待时间为10秒
                            dynamicTask.startDelay(callIdHeader.getCallId(), () -> {
                                logger.info("Ack 等待超时");
                                mediaServerService.releaseSsrc(mediaServerItemInUSe.getId(), sendRtpItem.getSsrc());
                                // 回复bye
                                try {
                                    cmderFroPlatform.streamByeCmd(platform, callIdHeader.getCallId());
                                } catch (SipException | InvalidArgumentException | ParseException e) {
                                    logger.error("[命令发送失败] 国标级联 发送BYE: {}", e.getMessage());
                                }
                            }, 60 * 1000);
                            responseSdpAck(request, content.toString(), platform);
                            // tcp主动模式，回复sdp后开启监听
                            if (sendRtpItem.isTcpActive()) {
                                MediaServerItem mediaInfo = mediaServerService.getOne(sendRtpItem.getMediaServerId());
                                Map<String, Object> param = new HashMap<>(12);
                                param.put("vhost","__defaultVhost__");
                                param.put("app",sendRtpItem.getApp());
                                param.put("stream",sendRtpItem.getStreamId());
                                param.put("ssrc", sendRtpItem.getSsrc());
                                if (!sendRtpItem.isTcpActive()) {
                                    param.put("dst_url",sendRtpItem.getIp());
                                    param.put("dst_port", sendRtpItem.getPort());
                                }
                                String is_Udp = sendRtpItem.isTcp() ? "0" : "1";
                                param.put("is_udp", is_Udp);
                                param.put("src_port", localPort);
                                param.put("pt", sendRtpItem.getPt());
                                param.put("use_ps", sendRtpItem.isUsePs() ? "1" : "0");
                                param.put("only_audio", sendRtpItem.isOnlyAudio() ? "1" : "0");
                                if (!sendRtpItem.isTcp()) {
                                    // 开启rtcp保活
                                    param.put("udp_rtcp_timeout", sendRtpItem.isRtcp()? "1":"0");
                                }
                                JSONObject startSendRtpStreamResult = zlmServerFactory.startSendRtpStreamForPassive(mediaInfo, param);
                                if (startSendRtpStreamResult != null) {
                                    startSendRtpStreamHand(evt, sendRtpItem, null, startSendRtpStreamResult, param, callIdHeader);
                                }
                            }
                        } catch (SipException | InvalidArgumentException | ParseException e) {
                            logger.error("[命令发送失败] 国标级联 回复SdpAck", e);
                        }
                    };
                    ErrorCallback<Object> errorEvent = ((statusCode, msg, data) -> {
                        // 未知错误。直接转发设备点播的错误
                        try {
                            if (statusCode > 0) {
                                Response response = getMessageFactory().createResponse(statusCode, evt.getRequest());
                                sipSender.transmitRequest(request.getLocalAddress().getHostAddress(), response);
                            }
                        } catch (ParseException | SipException  e) {
                            logger.error("未处理的异常 ", e);
                        }
                    });
                    sendRtpItem.setApp("rtp");
                    if ("Playback".equalsIgnoreCase(sessionName)) {
                        sendRtpItem.setPlayType(InviteStreamType.PLAYBACK);
                        String startTimeStr = DateUtil.urlFormatter.format(start);
                        String endTimeStr = DateUtil.urlFormatter.format(end);
                        String stream = device.getDeviceId() + "_" + channelId + "_" + startTimeStr + "_" + endTimeStr;
                        SSRCInfo ssrcInfo = mediaServerService.openRTPServer(mediaServerItem, stream, null, device.isSsrcCheck(), true, 0, false, device.getStreamModeForParam());
                        sendRtpItem.setStreamId(ssrcInfo.getStream());
                        // 写入redis， 超时时回复
                        redisCatchStorage.updateSendRTPSever(sendRtpItem);
                        playService.playBack(mediaServerItem, ssrcInfo, device.getDeviceId(), channelId, DateUtil.formatter.format(start),
                                DateUtil.formatter.format(end),
                                (code, msg, data) -> {
                                    if (code == InviteErrorCode.SUCCESS.getCode()){
                                        hookEvent.run(code, msg, data);
                                    }else if (code == InviteErrorCode.ERROR_FOR_SIGNALLING_TIMEOUT.getCode() || code == InviteErrorCode.ERROR_FOR_STREAM_TIMEOUT.getCode()){
                                        logger.info("[录像回放]超时, 用户：{}， 通道：{}", username, channelId);
                                        redisCatchStorage.deleteSendRTPServer(platform.getServerGBId(), channelId, callIdHeader.getCallId(), null);
                                        errorEvent.run(code, msg, data);
                                    }else {
                                        errorEvent.run(code, msg, data);
                                    }
                                });
<<<<<<< HEAD
                    }else if ("Download".equalsIgnoreCase(sessionName)) {
                        // 获取指定的下载速度
                        Vector sdpMediaDescriptions = sdp.getMediaDescriptions(true);
                        MediaDescription mediaDescription = null;
                        String downloadSpeed = "1";
                        if (sdpMediaDescriptions.size() > 0) {
                            mediaDescription = (MediaDescription)sdpMediaDescriptions.get(0);
                        }
                        if (mediaDescription != null) {
                            downloadSpeed = mediaDescription.getAttribute("downloadspeed");
                        }

                        sendRtpItem.setPlayType(InviteStreamType.DOWNLOAD);
                        SSRCInfo ssrcInfo = mediaServerService.openRTPServer(mediaServerItem, null, null, device.isSsrcCheck(), true, 0, false, device.getStreamModeForParam());
                        sendRtpItem.setStreamId(ssrcInfo.getStream());
                        // 写入redis， 超时时回复
                        redisCatchStorage.updateSendRTPSever(sendRtpItem);
                        playService.download(mediaServerItem, ssrcInfo, device.getDeviceId(), channelId, DateUtil.formatter.format(start),
                                DateUtil.formatter.format(end), Integer.parseInt(downloadSpeed),
                                (code, msg, data) -> {
                                    if (code == InviteErrorCode.SUCCESS.getCode()){
                                        hookEvent.run(code, msg, data);
                                    }else if (code == InviteErrorCode.ERROR_FOR_SIGNALLING_TIMEOUT.getCode() || code == InviteErrorCode.ERROR_FOR_STREAM_TIMEOUT.getCode()){
                                        logger.info("[录像下载]超时, 用户：{}， 通道：{}", username, channelId);
                                        redisCatchStorage.deleteSendRTPServer(platform.getServerGBId(), channelId, callIdHeader.getCallId(), null);
                                        errorEvent.run(code, msg, data);
                                    }else {
                                        errorEvent.run(code, msg, data);
                                    }
                                });
                    }else {

                        SSRCInfo ssrcInfo = playService.play(mediaServerItem, device.getDeviceId(), channelId, ssrc, ((code, msg, data) -> {
                            if (code == InviteErrorCode.SUCCESS.getCode()){
                                hookEvent.run(code, msg, data);
                            }else if (code == InviteErrorCode.ERROR_FOR_SIGNALLING_TIMEOUT.getCode() || code == InviteErrorCode.ERROR_FOR_STREAM_TIMEOUT.getCode()){
                                logger.info("[上级点播]超时, 用户：{}， 通道：{}", username, channelId);
                                redisCatchStorage.deleteSendRTPServer(platform.getServerGBId(), channelId, callIdHeader.getCallId(), null);
                                errorEvent.run(code, msg, data);
                            }else {
                                errorEvent.run(code, msg, data);
                            }
                        }));
                        sendRtpItem.setPlayType(InviteStreamType.PLAY);
                        String streamId = String.format("%s_%s", device.getDeviceId(), channelId);
                        sendRtpItem.setStreamId(streamId);
                        sendRtpItem.setSsrc(ssrcInfo.getSsrc());
                        redisCatchStorage.updateSendRTPSever(sendRtpItem);

=======
                    } else {
                        sendRtpItem.setPlayType(InviteStreamType.PLAY);
//                        SsrcTransaction playTransaction = sessionManager.getSsrcTransaction(device.getDeviceId(), channelId, "play", null);
                        StreamInfo streamInfo = redisCatchStorage.queryPlayByDevice(device.getDeviceId(), channelId);
                        if (streamInfo != null) {
                            Boolean streamReady = zlmrtpServerFactory.isStreamReady(mediaServerItem, streamInfo.getApp(), streamInfo.getStream());
                            if (!streamReady) {
                                redisCatchStorage.stopPlay(streamInfo);
                                storager.stopPlay(streamInfo.getDeviceID(), streamInfo.getChannelId());
                                streamInfo = null;
                            }
                        }
                        if (streamInfo == null) {
                            String streamId = null;
                            if (mediaServerItem.isRtpEnable()) {
                                streamId = String.format("%s_%s", device.getDeviceId(), channelId);
                            }
                            SSRCInfo ssrcInfo = mediaServerService.openRTPServer(mediaServerItem, streamId, null, device.isSsrcCheck(), false, 0, false, device.getStreamModeForParam());
                            logger.info(JSONObject.toJSONString(ssrcInfo));
                            sendRtpItem.setStreamId(ssrcInfo.getStream());
                            sendRtpItem.setSsrc(ssrc);

                            // 写入redis， 超时时回复
                            redisCatchStorage.updateSendRTPSever(sendRtpItem);
                            MediaServerItem finalMediaServerItem = mediaServerItem;
                            playService.play(mediaServerItem, ssrcInfo, device, channelId, hookEvent, errorEvent, (code, msg) -> {
                                logger.info("[上级点播]超时, 用户：{}， 通道：{}", username, channelId);
                                redisCatchStorage.deleteSendRTPServer(platform.getServerGBId(), channelId, callIdHeader.getCallId(), null);
                            });
                        } else {
                            // 当前系统作为下级平台使用，当上级平台点播时不携带ssrc时，并且设备在当前系统中已经点播了。这个时候需要重新给生成一个ssrc，不使用默认的"0000000000"。
                            sendRtpItem.setSsrc(ssrc);
                            sendRtpItem.setStreamId(streamInfo.getStream());
                            // 写入redis， 超时时回复
                            redisCatchStorage.updateSendRTPSever(sendRtpItem);
                            JSONObject jsonObject = new JSONObject();
                            jsonObject.put("app", sendRtpItem.getApp());
                            jsonObject.put("stream", sendRtpItem.getStreamId());
                            hookEvent.response(mediaServerItem, jsonObject);
                        }
>>>>>>> 23ce5526
                    }
                } else if (gbStream != null) {

                    String ssrc;
                    if (userSetting.getUseCustomSsrcForParentInvite() || gb28181Sdp.getSsrc() == null) {
                        // 上级平台点播时不使用上级平台指定的ssrc，使用自定义的ssrc，参考国标文档-点播外域设备媒体流SSRC处理方式
                        ssrc = "Play".equalsIgnoreCase(sessionName) ? ssrcFactory.getPlaySsrc(mediaServerItem.getId()) : ssrcFactory.getPlayBackSsrc(mediaServerItem.getId());
                    }else {
                        ssrc = gb28181Sdp.getSsrc();
                    }

                    if("push".equals(gbStream.getStreamType())) {
                        if (streamPushItem != null && streamPushItem.isPushIng()) {
                            // 推流状态
                            pushStream(evt, request, gbStream, streamPushItem, platform, callIdHeader, mediaServerItem, port, tcpActive,
                                    mediaTransmissionTCP, channelId, addressStr, ssrc, requesterId);
                        } else {
                            // 未推流 拉起
                            notifyStreamOnline(evt, request,gbStream, streamPushItem, platform, callIdHeader, mediaServerItem, port, tcpActive,
                                    mediaTransmissionTCP, channelId, addressStr, ssrc, requesterId);
                        }
                    }else if ("proxy".equals(gbStream.getStreamType())){
                        if (null != proxyByAppAndStream) {
                            if(proxyByAppAndStream.isStatus()){
                                pushProxyStream(evt, request, gbStream,  platform, callIdHeader, mediaServerItem, port, tcpActive,
                                        mediaTransmissionTCP, channelId, addressStr, ssrc, requesterId);
                            }else{
                                //开启代理拉流
                                notifyStreamOnline(evt, request,gbStream, null, platform, callIdHeader, mediaServerItem, port, tcpActive,
                                        mediaTransmissionTCP, channelId, addressStr, ssrc, requesterId);
                            }
                        }


                    }
                }
            }
        } catch (SdpParseException e) {
            logger.error("sdp解析错误", e);
        } catch (SdpException e) {
            logger.error("未处理的异常 ", e);
        }
    }

    private void startSendRtpStreamHand(RequestEvent evt, SendRtpItem sendRtpItem, ParentPlatform parentPlatform,
                                        JSONObject jsonObject, Map<String, Object> param, CallIdHeader callIdHeader) {
        if (jsonObject == null) {
            logger.error("下级TCP被动启动监听失败: 请检查ZLM服务");
        } else if (jsonObject.getInteger("code") == 0) {
            logger.info("调用ZLM-TCP被动推流接口, 结果： {}",  jsonObject);
            logger.info("启动监听TCP被动推流成功[ {}/{} ]，{}->{}:{}, " ,param.get("app"), param.get("stream"), jsonObject.getString("local_port"), param.get("dst_url"), param.get("dst_port"));
        } else {
            logger.error("启动监听TCP被动推流失败: {}, 参数：{}",jsonObject.getString("msg"), JSON.toJSONString(param));
        }
    }

    /**
     * 安排推流
     */
    private void pushProxyStream(RequestEvent evt, SIPRequest request, GbStream gbStream, ParentPlatform platform,
                            CallIdHeader callIdHeader, MediaServerItem mediaServerItem,
                            int port, Boolean tcpActive, boolean mediaTransmissionTCP,
                            String channelId, String addressStr, String ssrc, String requesterId) {
            Boolean streamReady = zlmServerFactory.isStreamReady(mediaServerItem, gbStream.getApp(), gbStream.getStream());
            if (streamReady != null && streamReady) {
                // 自平台内容
                SendRtpItem sendRtpItem = zlmServerFactory.createSendRtpItem(mediaServerItem, addressStr, port, ssrc, requesterId,
                        gbStream.getApp(), gbStream.getStream(), channelId, mediaTransmissionTCP, platform.isRtcp());

                if (sendRtpItem == null) {
                    logger.warn("服务器端口资源不足");
                    try {
                        responseAck(request, Response.BUSY_HERE);
                    } catch (SipException | InvalidArgumentException | ParseException e) {
                        logger.error("[命令发送失败] invite 服务器端口资源不足: {}", e.getMessage());
                    }
                    return;
                }
                if (tcpActive != null) {
                    sendRtpItem.setTcpActive(tcpActive);
                }
                sendRtpItem.setPlayType(InviteStreamType.PUSH);
                // 写入redis， 超时时回复
                sendRtpItem.setStatus(1);
                sendRtpItem.setCallId(callIdHeader.getCallId());
                sendRtpItem.setFromTag(request.getFromTag());

                SIPResponse response = sendStreamAck(mediaServerItem, request, sendRtpItem, platform, evt);
                if (response != null) {
                    sendRtpItem.setToTag(response.getToTag());
                }
                redisCatchStorage.updateSendRTPSever(sendRtpItem);

        }

    }
    private void pushStream(RequestEvent evt, SIPRequest request, GbStream gbStream, StreamPushItem streamPushItem, ParentPlatform platform,
                            CallIdHeader callIdHeader, MediaServerItem mediaServerItem,
                            int port, Boolean tcpActive, boolean mediaTransmissionTCP,
                            String channelId, String addressStr, String ssrc, String requesterId) {
        // 推流
        if (streamPushItem.isSelf()) {
            Boolean streamReady = zlmServerFactory.isStreamReady(mediaServerItem, gbStream.getApp(), gbStream.getStream());
            if (streamReady != null && streamReady) {
                // 自平台内容
                SendRtpItem sendRtpItem = zlmServerFactory.createSendRtpItem(mediaServerItem, addressStr, port, ssrc, requesterId,
                        gbStream.getApp(), gbStream.getStream(), channelId, mediaTransmissionTCP, platform.isRtcp());

                if (sendRtpItem == null) {
                    logger.warn("服务器端口资源不足");
                    try {
                        responseAck(request, Response.BUSY_HERE);
                    } catch (SipException | InvalidArgumentException | ParseException e) {
                        logger.error("[命令发送失败] invite 服务器端口资源不足: {}", e.getMessage());
                    }
                    return;
                }
                if (tcpActive != null) {
                    sendRtpItem.setTcpActive(tcpActive);
                }
                sendRtpItem.setPlayType(InviteStreamType.PUSH);
                // 写入redis， 超时时回复
                sendRtpItem.setStatus(1);
                sendRtpItem.setCallId(callIdHeader.getCallId());

                sendRtpItem.setFromTag(request.getFromTag());
                SIPResponse response = sendStreamAck(mediaServerItem, request, sendRtpItem, platform, evt);
                if (response != null) {
                    sendRtpItem.setToTag(response.getToTag());
                }

                redisCatchStorage.updateSendRTPSever(sendRtpItem);

            } else {
                // 不在线 拉起
                notifyStreamOnline(evt, request,gbStream, streamPushItem, platform, callIdHeader, mediaServerItem, port, tcpActive,
                        mediaTransmissionTCP, channelId, addressStr, ssrc, requesterId);
            }

        } else {
            // 其他平台内容
            otherWvpPushStream(evt, request, gbStream, streamPushItem, platform, callIdHeader, mediaServerItem, port, tcpActive,
                    mediaTransmissionTCP, channelId, addressStr, ssrc, requesterId);
        }
    }
    /**
     * 通知流上线
     */
    private void notifyStreamOnline(RequestEvent evt, SIPRequest request, GbStream gbStream, StreamPushItem streamPushItem, ParentPlatform platform,
                                    CallIdHeader callIdHeader, MediaServerItem mediaServerItem,
                                    int port, Boolean tcpActive, boolean mediaTransmissionTCP,
                                    String channelId, String addressStr, String ssrc, String requesterId) {
        if ("proxy".equals(gbStream.getStreamType())) {
            // TODO 控制启用以使设备上线
            logger.info("[ app={}, stream={} ]通道未推流，启用流后开始推流", gbStream.getApp(), gbStream.getStream());
            // 监听流上线
            HookSubscribeForStreamChange hookSubscribe = HookSubscribeFactory.on_stream_changed(gbStream.getApp(), gbStream.getStream(), true, "rtsp", mediaServerItem.getId());
            zlmHttpHookSubscribe.addSubscribe(hookSubscribe, (mediaServerItemInUSe, hookParam) -> {
                OnStreamChangedHookParam streamChangedHookParam = (OnStreamChangedHookParam)hookParam;
                logger.info("[上级点播]拉流代理已经就绪， {}/{}", streamChangedHookParam.getApp(), streamChangedHookParam.getStream());
                dynamicTask.stop(callIdHeader.getCallId());
                pushProxyStream(evt, request, gbStream,  platform, callIdHeader, mediaServerItem, port, tcpActive,
                        mediaTransmissionTCP, channelId, addressStr, ssrc, requesterId);
            });
            dynamicTask.startDelay(callIdHeader.getCallId(), () -> {
                logger.info("[ app={}, stream={} ] 等待拉流代理流超时", gbStream.getApp(), gbStream.getStream());
                zlmHttpHookSubscribe.removeSubscribe(hookSubscribe);
            }, userSetting.getPlatformPlayTimeout());
            boolean start = streamProxyService.start(gbStream.getApp(), gbStream.getStream());
            if (!start) {
                try {
                    responseAck(request, Response.BUSY_HERE, "channel [" + gbStream.getGbId() + "] offline");
                } catch (SipException | InvalidArgumentException | ParseException e) {
                    logger.error("[命令发送失败] invite 通道未推流: {}", e.getMessage());
                }
                zlmHttpHookSubscribe.removeSubscribe(hookSubscribe);
                dynamicTask.stop(callIdHeader.getCallId());
            }



        } else if ("push".equals(gbStream.getStreamType())) {
            if (!platform.isStartOfflinePush()) {
                // 平台设置中关闭了拉起离线的推流则直接回复
                try {
                    logger.info("[上级点播] 失败，推流设备未推流，channel: {}, app: {}, stream: {}", gbStream.getGbId(), gbStream.getApp(), gbStream.getStream());
                    responseAck(request, Response.TEMPORARILY_UNAVAILABLE, "channel stream not pushing");
                } catch (SipException | InvalidArgumentException | ParseException e) {
                    logger.error("[命令发送失败] invite 通道未推流: {}", e.getMessage());
                }
                return;
            }
            // 发送redis消息以使设备上线
            logger.info("[ app={}, stream={} ]通道未推流，发送redis信息控制设备开始推流", gbStream.getApp(), gbStream.getStream());

            MessageForPushChannel messageForPushChannel = MessageForPushChannel.getInstance(1,
                    gbStream.getApp(), gbStream.getStream(), gbStream.getGbId(), gbStream.getPlatformId(),
                    platform.getName(), null, gbStream.getMediaServerId());
            redisCatchStorage.sendStreamPushRequestedMsg(messageForPushChannel);
            // 设置超时
            dynamicTask.startDelay(callIdHeader.getCallId(), () -> {
                logger.info("[ app={}, stream={} ] 等待设备开始推流超时", gbStream.getApp(), gbStream.getStream());
                try {
                    mediaListManager.removedChannelOnlineEventLister(gbStream.getApp(), gbStream.getStream());
                    responseAck(request, Response.REQUEST_TIMEOUT); // 超时
                } catch (SipException e) {
                    logger.error("未处理的异常 ", e);
                } catch (InvalidArgumentException e) {
                    logger.error("未处理的异常 ", e);
                } catch (ParseException e) {
                    logger.error("未处理的异常 ", e);
                }
            }, userSetting.getPlatformPlayTimeout());
            // 添加监听
            int finalPort = port;
            Boolean finalTcpActive = tcpActive;

            // 添加在本机上线的通知
            mediaListManager.addChannelOnlineEventLister(gbStream.getApp(), gbStream.getStream(), (app, stream, serverId) -> {
                dynamicTask.stop(callIdHeader.getCallId());
                if (serverId.equals(userSetting.getServerId())) {
                    SendRtpItem sendRtpItem = zlmServerFactory.createSendRtpItem(mediaServerItem, addressStr, finalPort, ssrc, requesterId,
                            app, stream, channelId, mediaTransmissionTCP, platform.isRtcp());

                    if (sendRtpItem == null) {
                        logger.warn("上级点时创建sendRTPItem失败，可能是服务器端口资源不足");
                        try {
                            responseAck(request, Response.BUSY_HERE);
                        } catch (SipException e) {
                            logger.error("未处理的异常 ", e);
                        } catch (InvalidArgumentException e) {
                            logger.error("未处理的异常 ", e);
                        } catch (ParseException e) {
                            logger.error("未处理的异常 ", e);
                        }
                        return;
                    }
                    if (finalTcpActive != null) {
                        sendRtpItem.setTcpActive(finalTcpActive);
                    }
                    sendRtpItem.setPlayType(InviteStreamType.PUSH);
                    // 写入redis， 超时时回复
                    sendRtpItem.setStatus(1);
                    sendRtpItem.setCallId(callIdHeader.getCallId());

                    sendRtpItem.setFromTag(request.getFromTag());
                    SIPResponse response = sendStreamAck(mediaServerItem, request, sendRtpItem, platform, evt);
                    if (response != null) {
                        sendRtpItem.setToTag(response.getToTag());
                    }
                    redisCatchStorage.updateSendRTPSever(sendRtpItem);
                } else {
                    // 其他平台内容
                    otherWvpPushStream(evt, request, gbStream, streamPushItem, platform, callIdHeader, mediaServerItem, port, tcpActive,
                            mediaTransmissionTCP, channelId, addressStr, ssrc, requesterId);
                }
            });

            // 添加回复的拒绝或者错误的通知
            redisPushStreamResponseListener.addEvent(gbStream.getApp(), gbStream.getStream(), response -> {
                if (response.getCode() != 0) {
                    dynamicTask.stop(callIdHeader.getCallId());
                    mediaListManager.removedChannelOnlineEventLister(gbStream.getApp(), gbStream.getStream());
                    try {
                        responseAck(request, Response.TEMPORARILY_UNAVAILABLE, response.getMsg());
                    } catch (SipException | InvalidArgumentException | ParseException e) {
                        logger.error("[命令发送失败] 国标级联 点播回复: {}", e.getMessage());
                    }
                }
            });
        }
    }

    /**
     * 来自其他wvp的推流
     */
    private void otherWvpPushStream(RequestEvent evt, SIPRequest request, GbStream gbStream, StreamPushItem streamPushItem, ParentPlatform platform,
                                    CallIdHeader callIdHeader, MediaServerItem mediaServerItem,
                                    int port, Boolean tcpActive, boolean mediaTransmissionTCP,
                                    String channelId, String addressStr, String ssrc, String requesterId) {
        logger.info("[级联点播]直播流来自其他平台，发送redis消息");
        // 发送redis消息
        redisGbPlayMsgListener.sendMsg(streamPushItem.getServerId(), streamPushItem.getMediaServerId(),
                streamPushItem.getApp(), streamPushItem.getStream(), addressStr, port, ssrc, requesterId,
                channelId, mediaTransmissionTCP, platform.isRtcp(),null, responseSendItemMsg -> {
                    SendRtpItem sendRtpItem = responseSendItemMsg.getSendRtpItem();
                    if (sendRtpItem == null || responseSendItemMsg.getMediaServerItem() == null) {
                        logger.warn("服务器端口资源不足");
                        try {
                            responseAck(request, Response.BUSY_HERE);
                        } catch (SipException e) {
                            logger.error("未处理的异常 ", e);
                        } catch (InvalidArgumentException e) {
                            logger.error("未处理的异常 ", e);
                        } catch (ParseException e) {
                            logger.error("未处理的异常 ", e);
                        }
                        return;
                    }
                    // 收到sendItem
                    if (tcpActive != null) {
                        sendRtpItem.setTcpActive(tcpActive);
                    }
                    sendRtpItem.setPlayType(InviteStreamType.PUSH);
                    // 写入redis， 超时时回复
                    sendRtpItem.setStatus(1);
                    sendRtpItem.setCallId(callIdHeader.getCallId());

                    sendRtpItem.setFromTag(request.getFromTag());
                    SIPResponse response = sendStreamAck(responseSendItemMsg.getMediaServerItem(), request,sendRtpItem, platform, evt);
                    if (response != null) {
                        sendRtpItem.setToTag(response.getToTag());
                    }
                    redisCatchStorage.updateSendRTPSever(sendRtpItem);
                }, (wvpResult) -> {

                    // 错误
                    if (wvpResult.getCode() == RedisGbPlayMsgListener.ERROR_CODE_OFFLINE) {
                        // 离线
                        // 查询是否在本机上线了
                        StreamPushItem currentStreamPushItem = streamPushService.getPush(streamPushItem.getApp(), streamPushItem.getStream());
                        if (currentStreamPushItem.isPushIng()) {
                            // 在线状态
                            pushStream(evt, request, gbStream, streamPushItem, platform, callIdHeader, mediaServerItem, port, tcpActive,
                                    mediaTransmissionTCP, channelId, addressStr, ssrc, requesterId);

                        } else {
                            // 不在线 拉起
                            notifyStreamOnline(evt, request, gbStream, streamPushItem, platform, callIdHeader, mediaServerItem, port, tcpActive,
                                    mediaTransmissionTCP, channelId, addressStr, ssrc, requesterId);
                        }
                    }
                    try {
                        responseAck(request, Response.BUSY_HERE);
                    } catch (InvalidArgumentException | ParseException | SipException e) {
                        logger.error("[命令发送失败] 国标级联 点播回复 BUSY_HERE: {}", e.getMessage());
                    }
                });
    }

    public SIPResponse sendStreamAck(MediaServerItem mediaServerItem, SIPRequest request, SendRtpItem sendRtpItem, ParentPlatform platform, RequestEvent evt) {

        StringBuffer content = new StringBuffer(200);
        content.append("v=0\r\n");
        content.append("o=" + sendRtpItem.getChannelId() + " 0 0 IN IP4 " + mediaServerItem.getSdpIp() + "\r\n");
        content.append("s=Play\r\n");
        content.append("c=IN IP4 " + mediaServerItem.getSdpIp() + "\r\n");
        content.append("t=0 0\r\n");
        // 非严格模式端口不统一, 增加兼容性，修改为一个不为0的端口
        int localPort = sendRtpItem.getLocalPort();
        if(localPort == 0)
        {
            localPort = new Random().nextInt(65535) + 1;
        }
        content.append("m=video " + localPort + " RTP/AVP 96\r\n");
        content.append("a=sendonly\r\n");
        content.append("a=rtpmap:96 PS/90000\r\n");
        if (sendRtpItem.isTcp()) {
            content.append("a=connection:new\r\n");
            if (!sendRtpItem.isTcpActive()) {
                content.append("a=setup:active\r\n");
            } else {
                content.append("a=setup:passive\r\n");
            }
        }
        content.append("y=" + sendRtpItem.getSsrc() + "\r\n");
        content.append("f=\r\n");

        try {
            return responseSdpAck(request, content.toString(), platform);
        } catch (SipException e) {
            logger.error("未处理的异常 ", e);
        } catch (InvalidArgumentException e) {
            logger.error("未处理的异常 ", e);
        } catch (ParseException e) {
            logger.error("未处理的异常 ", e);
        }
        return null;
    }

    public void inviteFromDeviceHandle(SIPRequest request, String requesterId) {

        // 非上级平台请求，查询是否设备请求（通常为接收语音广播的设备）
        Device device = redisCatchStorage.getDevice(requesterId);
        if (device != null) {
            logger.info("收到设备" + requesterId + "的语音广播Invite请求");
            try {
                responseAck(request, Response.TRYING);
            } catch (SipException | InvalidArgumentException | ParseException e) {
                logger.error("[命令发送失败] invite BAD_REQUEST: {}", e.getMessage());
            }
            String contentString = new String(request.getRawContent());
            // jainSip不支持y=字段， 移除移除以解析。
            String ssrc = "0000000404";

            try {
                Gb28181Sdp gb28181Sdp = SipUtils.parseSDP(contentString);
                SessionDescription sdp = gb28181Sdp.getBaseSdb();
                //  获取支持的格式
                Vector mediaDescriptions = sdp.getMediaDescriptions(true);
                // 查看是否支持PS 负载96
                int port = -1;
                //boolean recvonly = false;
                boolean mediaTransmissionTCP = false;
                Boolean tcpActive = null;
                for (int i = 0; i < mediaDescriptions.size(); i++) {
                    MediaDescription mediaDescription = (MediaDescription) mediaDescriptions.get(i);
                    Media media = mediaDescription.getMedia();

                    Vector mediaFormats = media.getMediaFormats(false);
                    if (mediaFormats.contains("8")) {
                        port = media.getMediaPort();
                        String protocol = media.getProtocol();
                        // 区分TCP发流还是udp， 当前默认udp
                        if ("TCP/RTP/AVP".equals(protocol)) {
                            String setup = mediaDescription.getAttribute("setup");
                            if (setup != null) {
                                mediaTransmissionTCP = true;
                                if ("active".equals(setup)) {
                                    tcpActive = true;
                                } else if ("passive".equals(setup)) {
                                    tcpActive = false;
                                }
                            }
                        }
                        break;
                    }
                }
                if (port == -1) {
                    logger.info("不支持的媒体格式，返回415");
                    // 回复不支持的格式
                    try {
                        responseAck(request, Response.UNSUPPORTED_MEDIA_TYPE); // 不支持的格式，发415
                    } catch (SipException | InvalidArgumentException | ParseException e) {
                        logger.error("[命令发送失败] invite 不支持的媒体格式，返回415， {}", e.getMessage());
                    }
                    return;
                }
                String username = sdp.getOrigin().getUsername();
                String addressStr = sdp.getConnection().getAddress();
                logger.info("设备{}请求语音流，地址：{}:{}，ssrc：{}", username, addressStr, port, ssrc);
            } catch (SdpException e) {
                logger.error("[SDP解析异常]", e);
            }



        } else {
            logger.warn("来自无效设备/平台的请求");
            try {
                responseAck(request, Response.BAD_REQUEST);; // 不支持的格式，发415
            } catch (SipException | InvalidArgumentException | ParseException e) {
                logger.error("[命令发送失败] invite 来自无效设备/平台的请求， {}", e.getMessage());
            }
        }
    }
}<|MERGE_RESOLUTION|>--- conflicted
+++ resolved
@@ -479,63 +479,13 @@
                                         errorEvent.run(code, msg, data);
                                     }
                                 });
-<<<<<<< HEAD
-                    }else if ("Download".equalsIgnoreCase(sessionName)) {
-                        // 获取指定的下载速度
-                        Vector sdpMediaDescriptions = sdp.getMediaDescriptions(true);
-                        MediaDescription mediaDescription = null;
-                        String downloadSpeed = "1";
-                        if (sdpMediaDescriptions.size() > 0) {
-                            mediaDescription = (MediaDescription)sdpMediaDescriptions.get(0);
-                        }
-                        if (mediaDescription != null) {
-                            downloadSpeed = mediaDescription.getAttribute("downloadspeed");
-                        }
-
-                        sendRtpItem.setPlayType(InviteStreamType.DOWNLOAD);
-                        SSRCInfo ssrcInfo = mediaServerService.openRTPServer(mediaServerItem, null, null, device.isSsrcCheck(), true, 0, false, device.getStreamModeForParam());
-                        sendRtpItem.setStreamId(ssrcInfo.getStream());
-                        // 写入redis， 超时时回复
-                        redisCatchStorage.updateSendRTPSever(sendRtpItem);
-                        playService.download(mediaServerItem, ssrcInfo, device.getDeviceId(), channelId, DateUtil.formatter.format(start),
-                                DateUtil.formatter.format(end), Integer.parseInt(downloadSpeed),
-                                (code, msg, data) -> {
-                                    if (code == InviteErrorCode.SUCCESS.getCode()){
-                                        hookEvent.run(code, msg, data);
-                                    }else if (code == InviteErrorCode.ERROR_FOR_SIGNALLING_TIMEOUT.getCode() || code == InviteErrorCode.ERROR_FOR_STREAM_TIMEOUT.getCode()){
-                                        logger.info("[录像下载]超时, 用户：{}， 通道：{}", username, channelId);
-                                        redisCatchStorage.deleteSendRTPServer(platform.getServerGBId(), channelId, callIdHeader.getCallId(), null);
-                                        errorEvent.run(code, msg, data);
-                                    }else {
-                                        errorEvent.run(code, msg, data);
-                                    }
-                                });
-                    }else {
-
-                        SSRCInfo ssrcInfo = playService.play(mediaServerItem, device.getDeviceId(), channelId, ssrc, ((code, msg, data) -> {
-                            if (code == InviteErrorCode.SUCCESS.getCode()){
-                                hookEvent.run(code, msg, data);
-                            }else if (code == InviteErrorCode.ERROR_FOR_SIGNALLING_TIMEOUT.getCode() || code == InviteErrorCode.ERROR_FOR_STREAM_TIMEOUT.getCode()){
-                                logger.info("[上级点播]超时, 用户：{}， 通道：{}", username, channelId);
-                                redisCatchStorage.deleteSendRTPServer(platform.getServerGBId(), channelId, callIdHeader.getCallId(), null);
-                                errorEvent.run(code, msg, data);
-                            }else {
-                                errorEvent.run(code, msg, data);
-                            }
-                        }));
+                    } else {
                         sendRtpItem.setPlayType(InviteStreamType.PLAY);
-                        String streamId = String.format("%s_%s", device.getDeviceId(), channelId);
-                        sendRtpItem.setStreamId(streamId);
-                        sendRtpItem.setSsrc(ssrcInfo.getSsrc());
-                        redisCatchStorage.updateSendRTPSever(sendRtpItem);
-
-=======
-                    } else {
                         sendRtpItem.setPlayType(InviteStreamType.PLAY);
 //                        SsrcTransaction playTransaction = sessionManager.getSsrcTransaction(device.getDeviceId(), channelId, "play", null);
                         StreamInfo streamInfo = redisCatchStorage.queryPlayByDevice(device.getDeviceId(), channelId);
                         if (streamInfo != null) {
-                            Boolean streamReady = zlmrtpServerFactory.isStreamReady(mediaServerItem, streamInfo.getApp(), streamInfo.getStream());
+                            Boolean streamReady = zlmServerFactory.isStreamReady(mediaServerItem, streamInfo.getApp(), streamInfo.getStream());
                             if (!streamReady) {
                                 redisCatchStorage.stopPlay(streamInfo);
                                 storager.stopPlay(streamInfo.getDeviceID(), streamInfo.getChannelId());
@@ -562,7 +512,7 @@
                         } else {
                             // 当前系统作为下级平台使用，当上级平台点播时不携带ssrc时，并且设备在当前系统中已经点播了。这个时候需要重新给生成一个ssrc，不使用默认的"0000000000"。
                             sendRtpItem.setSsrc(ssrc);
-                            sendRtpItem.setStreamId(streamInfo.getStream());
+                            sendRtpItem.setStreamId(playTransaction.getStream());
                             // 写入redis， 超时时回复
                             redisCatchStorage.updateSendRTPSever(sendRtpItem);
                             JSONObject jsonObject = new JSONObject();
@@ -570,7 +520,6 @@
                             jsonObject.put("stream", sendRtpItem.getStreamId());
                             hookEvent.response(mediaServerItem, jsonObject);
                         }
->>>>>>> 23ce5526
                     }
                 } else if (gbStream != null) {
 
