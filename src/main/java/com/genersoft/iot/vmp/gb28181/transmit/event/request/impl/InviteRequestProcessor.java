--- conflicted
+++ resolved
@@ -30,12 +30,12 @@
 import com.genersoft.iot.vmp.service.IStreamPushService;
 import com.genersoft.iot.vmp.service.bean.MessageForPushChannel;
 import com.genersoft.iot.vmp.service.bean.SSRCInfo;
+import com.genersoft.iot.vmp.service.impl.RedisGbPlayMsgListener;
 import com.genersoft.iot.vmp.service.redisMsg.RedisGbPlayMsgListener;
 import com.genersoft.iot.vmp.service.redisMsg.RedisPushStreamResponseListener;
 import com.genersoft.iot.vmp.storager.IRedisCatchStorage;
 import com.genersoft.iot.vmp.storager.IVideoManagerStorage;
 import com.genersoft.iot.vmp.utils.DateUtil;
-<<<<<<< HEAD
 import com.genersoft.iot.vmp.utils.SerializeUtils;
 import com.genersoft.iot.vmp.vmanager.bean.AudioBroadcastResult;
 import com.genersoft.iot.vmp.vmanager.bean.WVPResult;
@@ -43,12 +43,8 @@
 import gov.nist.javax.sdp.fields.TimeField;
 import gov.nist.javax.sip.message.SIPRequest;
 import gov.nist.javax.sip.stack.SIPDialog;
-=======
-import gov.nist.javax.sdp.TimeDescriptionImpl;
-import gov.nist.javax.sdp.fields.TimeField;
 import gov.nist.javax.sip.message.SIPRequest;
 import gov.nist.javax.sip.message.SIPResponse;
->>>>>>> a574ff09
 import org.slf4j.Logger;
 import org.slf4j.LoggerFactory;
 import org.springframework.beans.factory.InitializingBean;
@@ -178,11 +174,7 @@
             // 查询请求是否来自上级平台\设备
             ParentPlatform platform = storager.queryParentPlatByServerGBId(requesterId);
             if (platform == null) {
-<<<<<<< HEAD
-                inviteFromDeviceHandle(evt, requesterId, channelId);
-=======
                 inviteFromDeviceHandle(serverTransaction, requesterId);
->>>>>>> a574ff09
             } else {
                 // 查询平台下是否有该通道
                 DeviceChannel channel = storager.queryChannelInParentPlatform(requesterId, channelId);
@@ -827,24 +819,17 @@
         return null;
     }
 
-<<<<<<< HEAD
-    public void inviteFromDeviceHandle(RequestEvent evt, String requesterId, String channelId) throws InvalidArgumentException, ParseException, SipException, SdpException {
+    public void inviteFromDeviceHandle(ServerTransaction serverTransaction, String requesterId, String channelId) throws InvalidArgumentException, ParseException, SipException, SdpException {
 
         // 非上级平台请求，查询是否设备请求（通常为接收语音广播的设备）
         Device device = redisCatchStorage.getDevice(requesterId);
         AudioBroadcastCatch audioBroadcastCatch = audioBroadcastManager.get(requesterId, channelId);
         if (audioBroadcastCatch == null) {
             logger.warn("来自设备的Invite请求非语音广播，已忽略，requesterId： {}/{}", requesterId, channelId);
-            responseAck(evt, Response.FORBIDDEN);
+            responseAck(serverTransaction, Response.FORBIDDEN);
             return;
         }
-        Request request = evt.getRequest();
-=======
-    public void inviteFromDeviceHandle(ServerTransaction serverTransaction, String requesterId) throws InvalidArgumentException, ParseException, SipException, SdpException {
-
-        // 非上级平台请求，查询是否设备请求（通常为接收语音广播的设备）
-        Device device = redisCatchStorage.getDevice(requesterId);
->>>>>>> a574ff09
+        Request request = serverTransaction.getRequest();
         if (device != null) {
             logger.info("收到设备" + requesterId + "的语音广播Invite请求");
             responseAck(serverTransaction, Response.TRYING);
@@ -906,7 +891,7 @@
             MediaServerItem mediaServerItem = playService.getNewMediaServerItem(device);
             if (mediaServerItem == null) {
                 logger.warn("未找到可用的zlm");
-                responseAck(evt, Response.BUSY_HERE);
+                responseAck(serverTransaction, Response.BUSY_HERE);
                 return;
             }
             SendRtpItem sendRtpItem = zlmrtpServerFactory.createSendRtpItem(mediaServerItem, addressStr, port, ssrc, requesterId,
@@ -914,7 +899,7 @@
                     mediaTransmissionTCP);
             if (sendRtpItem == null) {
                 logger.warn("服务器端口资源不足");
-                responseAck(evt, Response.BUSY_HERE);
+                responseAck(serverTransaction, Response.BUSY_HERE);
                 return;
             }
             sendRtpItem.setTcp(mediaTransmissionTCP);
@@ -1028,19 +1013,13 @@
                                 parentPlatform.setServerPort(device.getPort());
                                 parentPlatform.setServerGBId(device.getDeviceId());
 
-                                responseSdpAck(evt, content.toString(), parentPlatform);
+                                responseSdpAck(serverTransaction, content.toString(), parentPlatform);
                                 Dialog dialog = evt.getDialog();
                                 audioBroadcastCatch.setDialog((SIPDialog) dialog);
                                 audioBroadcastCatch.setRequest((SIPRequest) request);
                                 audioBroadcastManager.update(audioBroadcastCatch);
-                            } catch (SipException e) {
-                                throw new RuntimeException(e);
-                            } catch (InvalidArgumentException e) {
-                                throw new RuntimeException(e);
-                            } catch (ParseException e) {
-                                throw new RuntimeException(e);
-                            } catch (SdpParseException e) {
-                                throw new RuntimeException(e);
+                            } catch (SipException | InvalidArgumentException | ParseException | SdpParseException e) {
+                                logger.error("[命令发送失败] 语音对讲: {}", e.getMessage());
                             }
                         });
 //            }
