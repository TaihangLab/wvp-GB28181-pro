package com.genersoft.iot.vmp.gb28181.transmit.event.request.impl;

import com.alibaba.fastjson2.JSONObject;
import com.genersoft.iot.vmp.conf.DynamicTask;
import com.genersoft.iot.vmp.conf.SipConfig;
import com.genersoft.iot.vmp.conf.UserSetting;
import com.genersoft.iot.vmp.conf.exception.SsrcTransactionNotFoundException;
import com.genersoft.iot.vmp.gb28181.bean.*;
import com.genersoft.iot.vmp.gb28181.event.SipSubscribe;
import com.genersoft.iot.vmp.gb28181.session.AudioBroadcastManager;
import com.genersoft.iot.vmp.gb28181.session.VideoStreamSessionManager;
import com.genersoft.iot.vmp.gb28181.transmit.SIPProcessorObserver;
<<<<<<< HEAD
import com.genersoft.iot.vmp.gb28181.transmit.callback.DeferredResultHolder;
import com.genersoft.iot.vmp.gb28181.transmit.callback.RequestMessage;
import com.genersoft.iot.vmp.gb28181.transmit.cmd.ISIPCommander;
import com.genersoft.iot.vmp.gb28181.transmit.cmd.ISIPCommanderForPlatform;
import com.genersoft.iot.vmp.gb28181.transmit.cmd.impl.SIPCommander;
=======
import com.genersoft.iot.vmp.gb28181.transmit.SIPSender;
import com.genersoft.iot.vmp.gb28181.transmit.cmd.impl.SIPCommanderFroPlatform;
>>>>>>> a53dce38
import com.genersoft.iot.vmp.gb28181.transmit.event.request.ISIPRequestProcessor;
import com.genersoft.iot.vmp.gb28181.transmit.event.request.SIPRequestProcessorParent;
import com.genersoft.iot.vmp.gb28181.utils.SipUtils;
import com.genersoft.iot.vmp.media.zlm.ZLMMediaListManager;
import com.genersoft.iot.vmp.media.zlm.ZLMRESTfulUtils;
import com.genersoft.iot.vmp.media.zlm.ZLMRTPServerFactory;
import com.genersoft.iot.vmp.media.zlm.ZlmHttpHookSubscribe;
import com.genersoft.iot.vmp.media.zlm.dto.*;
import com.genersoft.iot.vmp.service.IMediaServerService;
import com.genersoft.iot.vmp.service.IMediaService;
import com.genersoft.iot.vmp.service.IPlayService;
import com.genersoft.iot.vmp.service.IStreamProxyService;
import com.genersoft.iot.vmp.service.IStreamPushService;
import com.genersoft.iot.vmp.service.bean.MessageForPushChannel;
import com.genersoft.iot.vmp.service.bean.SSRCInfo;
import com.genersoft.iot.vmp.service.redisMsg.RedisGbPlayMsgListener;
import com.genersoft.iot.vmp.service.redisMsg.RedisPushStreamResponseListener;
import com.genersoft.iot.vmp.storager.IRedisCatchStorage;
import com.genersoft.iot.vmp.storager.IVideoManagerStorage;
import com.genersoft.iot.vmp.utils.DateUtil;
import com.genersoft.iot.vmp.vmanager.bean.AudioBroadcastResult;
import com.genersoft.iot.vmp.vmanager.bean.WVPResult;
import gov.nist.javax.sdp.TimeDescriptionImpl;
import gov.nist.javax.sdp.fields.TimeField;
import gov.nist.javax.sip.message.SIPRequest;
import gov.nist.javax.sip.message.SIPResponse;
import org.slf4j.Logger;
import org.slf4j.LoggerFactory;
import org.springframework.beans.factory.InitializingBean;
import org.springframework.beans.factory.annotation.Autowired;
import org.springframework.stereotype.Component;

import javax.sdp.*;
import javax.sip.InvalidArgumentException;
import javax.sip.RequestEvent;
import javax.sip.SipException;
import javax.sip.header.CallIdHeader;
import javax.sip.message.Response;
import java.text.ParseException;
import java.time.Instant;
import java.util.Random;
import java.util.Vector;

/**
 * SIP命令类型： INVITE请求
 */
@SuppressWarnings("rawtypes")
@Component
public class InviteRequestProcessor extends SIPRequestProcessorParent implements InitializingBean, ISIPRequestProcessor {

    private final static Logger logger = LoggerFactory.getLogger(InviteRequestProcessor.class);

    private final String method = "INVITE";

    @Autowired
    private ISIPCommanderForPlatform cmderFroPlatform;

    @Autowired
    private IVideoManagerStorage storager;

    @Autowired
    private IStreamPushService streamPushService;

    @Autowired
    private IStreamProxyService streamProxyService;

    @Autowired
    private IRedisCatchStorage redisCatchStorage;

    @Autowired
    private DynamicTask dynamicTask;

    @Autowired
    private RedisPushStreamResponseListener redisPushStreamResponseListener;

    @Autowired
    private IPlayService playService;

    @Autowired
    private SIPSender sipSender;

	@Autowired
	private AudioBroadcastManager audioBroadcastManager;

    @Autowired
    private ZLMRTPServerFactory zlmrtpServerFactory;

    @Autowired
    private IMediaServerService mediaServerService;

    @Autowired
    private IMediaService mediaService;

	@Autowired
	private ZLMRESTfulUtils zlmresTfulUtils;

    @Autowired
    private ZlmHttpHookSubscribe zlmHttpHookSubscribe;

    @Autowired
    private SIPProcessorObserver sipProcessorObserver;

    @Autowired
    private VideoStreamSessionManager sessionManager;

    @Autowired
    private UserSetting userSetting;

    @Autowired
    private ZLMMediaListManager mediaListManager;

	@Autowired
	private DeferredResultHolder resultHolder;

	@Autowired
	private ZlmHttpHookSubscribe subscribe;

	@Autowired
	private SipConfig config;



    @Autowired
    private RedisGbPlayMsgListener redisGbPlayMsgListener;


    @Override
    public void afterPropertiesSet() throws Exception {
        // 添加消息处理的订阅
        sipProcessorObserver.addRequestProcessor(method, this);
    }

    /**
     * 处理invite请求
     *
     * @param evt 请求消息
     */
    @Override
    public void process(RequestEvent evt) {
        //  Invite Request消息实现，此消息一般为级联消息，上级给下级发送请求视频指令
        try {
            SIPRequest request = (SIPRequest)evt.getRequest();
            String channelId = SipUtils.getChannelIdFromRequest(request);
            String requesterId = SipUtils.getUserIdFromFromHeader(request);
            CallIdHeader callIdHeader = (CallIdHeader) request.getHeader(CallIdHeader.NAME);
<<<<<<< HEAD
            ServerTransaction serverTransaction = getServerTransaction(evt);
            if (requesterId == null) {
                logger.info("无法从FromHeader的Address中获取到平台/设备id，返回400");
=======
            if (requesterId == null || channelId == null) {
                logger.info("无法从FromHeader的Address中获取到平台id，返回400");
>>>>>>> a53dce38
                // 参数不全， 发400，请求错误
                try {
                    responseAck(request, Response.BAD_REQUEST);
                } catch (SipException | InvalidArgumentException | ParseException e) {
                    logger.error("[命令发送失败] invite BAD_REQUEST: {}", e.getMessage());
                }
                return;
            }
            String ssrc = null;
            SessionDescription sdp = null;
            String ssrcDefault = "0000000000";
            if (channelId == null) {
                // 解析sdp消息, 使用jainsip 自带的sdp解析方式
                String contentString = new String(request.getRawContent());

                // jainSip不支持y=字段， 移除以解析。
                int ssrcIndex = contentString.indexOf("y=");

                if (ssrcIndex >= 0) {
                    //ssrc规定长度为10个字节，不取余下长度以避免后续还有“f=”字段
                    ssrc = contentString.substring(ssrcIndex + 2, ssrcIndex + 12);
                    String substring = contentString.substring(0, contentString.indexOf("y="));
                    sdp = SdpFactory.getInstance().createSessionDescription(substring);
                } else {
                    ssrc = ssrcDefault;
                    sdp = SdpFactory.getInstance().createSessionDescription(contentString);
                }
                channelId = sdp.getOrigin().getUsername();
            }


            // 查询请求是否来自上级平台\设备
            ParentPlatform platform = storager.queryParentPlatByServerGBId(requesterId);
            if (platform == null) {
<<<<<<< HEAD
                inviteFromDeviceHandle(serverTransaction, requesterId, channelId);
=======
                inviteFromDeviceHandle(request, requesterId);

>>>>>>> a53dce38
            } else {
                // 查询平台下是否有该通道
                DeviceChannel channel = storager.queryChannelInParentPlatform(requesterId, channelId);
                GbStream gbStream = storager.queryStreamInParentPlatform(requesterId, channelId);
                PlatformCatalog catalog = storager.getCatalog(channelId);

                MediaServerItem mediaServerItem = null;
                StreamPushItem streamPushItem = null;
                StreamProxyItem proxyByAppAndStream =null;
                // 不是通道可能是直播流
                if (channel != null && gbStream == null) {
                    // 通道存在，发100，TRYING
                    try {
                        responseAck(request, Response.TRYING);
                    } catch (SipException | InvalidArgumentException | ParseException e) {
                        logger.error("[命令发送失败] invite TRYING: {}", e.getMessage());
                    }
                } else if (channel == null && gbStream != null) {

                    String mediaServerId = gbStream.getMediaServerId();
                    mediaServerItem = mediaServerService.getOne(mediaServerId);
                    if (mediaServerItem == null) {
                        if ("proxy".equals(gbStream.getStreamType())) {
                            logger.info("[ app={}, stream={} ]找不到zlm {}，返回410", gbStream.getApp(), gbStream.getStream(), mediaServerId);
                            try {
                                responseAck(request, Response.GONE);
                            } catch (SipException | InvalidArgumentException | ParseException e) {
                                logger.error("[命令发送失败] invite GONE: {}", e.getMessage());
                            }
                            return;
                        } else {
                            streamPushItem = streamPushService.getPush(gbStream.getApp(), gbStream.getStream());
                            if (streamPushItem == null || streamPushItem.getServerId().equals(userSetting.getServerId())) {
                                logger.info("[ app={}, stream={} ]找不到zlm {}，返回410", gbStream.getApp(), gbStream.getStream(), mediaServerId);
                                try {
                                    responseAck(request, Response.GONE);
                                } catch (SipException | InvalidArgumentException | ParseException e) {
                                    logger.error("[命令发送失败] invite GONE: {}", e.getMessage());
                                }
                                return;
                            }
                        }
                    } else {
                        if ("push".equals(gbStream.getStreamType())) {
                            streamPushItem = streamPushService.getPush(gbStream.getApp(), gbStream.getStream());
                            if (streamPushItem == null) {
                                logger.info("[ app={}, stream={} ]找不到zlm {}，返回410", gbStream.getApp(), gbStream.getStream(), mediaServerId);
                                try {
                                    responseAck(request, Response.GONE);
                                } catch (SipException | InvalidArgumentException | ParseException e) {
                                    logger.error("[命令发送失败] invite GONE: {}", e.getMessage());
                                }
                                return;
                            }
                        }else if("proxy".equals(gbStream.getStreamType())){
                            proxyByAppAndStream = streamProxyService.getStreamProxyByAppAndStream(gbStream.getApp(), gbStream.getStream());
                            if (proxyByAppAndStream == null) {
                                logger.info("[ app={}, stream={} ]找不到zlm {}，返回410", gbStream.getApp(), gbStream.getStream(), mediaServerId);
                                try {
                                    responseAck(request, Response.GONE);
                                } catch (SipException | InvalidArgumentException | ParseException e) {
                                    logger.error("[命令发送失败] invite GONE: {}", e.getMessage());
                                }
                                return;
                            }
                        }
                    }
                    try {
                        responseAck(request, Response.CALL_IS_BEING_FORWARDED);
                    } catch (SipException | InvalidArgumentException | ParseException e) {
                        logger.error("[命令发送失败] invite CALL_IS_BEING_FORWARDED: {}", e.getMessage());
                    }
                } else if (catalog != null) {
                    try {
                        // 目录不支持点播
                        responseAck(request, Response.BAD_REQUEST, "catalog channel can not play");
                    } catch (SipException | InvalidArgumentException | ParseException e) {
                        logger.error("[命令发送失败] invite 目录不支持点播: {}", e.getMessage());
                    }
                    return;
                } else {
                    logger.info("通道不存在，返回404");
                    try {
                        // 通道不存在，发404，资源不存在
                        responseAck(request, Response.NOT_FOUND);
                    } catch (SipException | InvalidArgumentException | ParseException e) {
                        logger.error("[命令发送失败] invite 通道不存在: {}", e.getMessage());
                    }
                    return;
                }
                if (sdp == null || ssrc == null) {
                    // 解析sdp消息, 使用jainsip 自带的sdp解析方式
                    String contentString = new String(request.getRawContent());

                    // jainSip不支持y=字段， 移除以解析。
                    int ssrcIndex = contentString.indexOf("y=");
                    if (ssrcIndex >= 0) {
                        //ssrc规定长度为10个字节，不取余下长度以避免后续还有“f=”字段
                        ssrc = contentString.substring(ssrcIndex + 2, ssrcIndex + 12);
                        String substring = contentString.substring(0, contentString.indexOf("y="));
                        sdp = SdpFactory.getInstance().createSessionDescription(substring);
                    } else {
                        ssrc = ssrcDefault;
                        sdp = SdpFactory.getInstance().createSessionDescription(contentString);
                    }
                }

                String sessionName = sdp.getSessionName().getValue();

                Long startTime = null;
                Long stopTime = null;
                Instant start = null;
                Instant end = null;
                if (sdp.getTimeDescriptions(false) != null && sdp.getTimeDescriptions(false).size() > 0) {
                    TimeDescriptionImpl timeDescription = (TimeDescriptionImpl) (sdp.getTimeDescriptions(false).get(0));
                    TimeField startTimeFiled = (TimeField) timeDescription.getTime();
                    startTime = startTimeFiled.getStartTime();
                    stopTime = startTimeFiled.getStopTime();

                    start = Instant.ofEpochSecond(startTime);
                    end = Instant.ofEpochSecond(stopTime);
                }
                //  获取支持的格式
                Vector mediaDescriptions = sdp.getMediaDescriptions(true);
                // 查看是否支持PS 负载96
                //String ip = null;
                int port = -1;
                boolean mediaTransmissionTCP = false;
                Boolean tcpActive = null;
                for (Object description : mediaDescriptions) {
                    MediaDescription mediaDescription = (MediaDescription) description;
                    Media media = mediaDescription.getMedia();

                    Vector mediaFormats = media.getMediaFormats(false);
                    if (mediaFormats.contains("96")) {
                        port = media.getMediaPort();
                        //String mediaType = media.getMediaType();
                        String protocol = media.getProtocol();

                        // 区分TCP发流还是udp， 当前默认udp
                        if ("TCP/RTP/AVP".equalsIgnoreCase(protocol)) {
                            String setup = mediaDescription.getAttribute("setup");
                            if (setup != null) {
                                mediaTransmissionTCP = true;
                                if ("active".equalsIgnoreCase(setup)) {
                                    tcpActive = true;
                                } else if ("passive".equalsIgnoreCase(setup)) {
                                    tcpActive = false;
                                }
                            }
                        }
                        break;
                    }
                }
                if (port == -1) {
                    logger.info("不支持的媒体格式，返回415");
                    // 回复不支持的格式
                    try {
                        // 不支持的格式，发415
                        responseAck(request, Response.UNSUPPORTED_MEDIA_TYPE);
                    } catch (SipException | InvalidArgumentException | ParseException e) {
                        logger.error("[命令发送失败] invite 不支持的格式: {}", e.getMessage());
                    }
                    return;
                }
                String username = sdp.getOrigin().getUsername();
                String addressStr = sdp.getOrigin().getAddress();

                logger.info("[上级点播]用户：{}， 通道：{}, 地址：{}:{}， ssrc：{}", username, channelId, addressStr, port, ssrc);
                Device device = null;
                // 通过 channel 和 gbStream 是否为null 值判断来源是直播流合适国标
                if (channel != null) {
                    device = storager.queryVideoDeviceByPlatformIdAndChannelId(requesterId, channelId);
                    if (device == null) {
                        logger.warn("点播平台{}的通道{}时未找到设备信息", requesterId, channel);
                        try {
                            responseAck(request, Response.SERVER_INTERNAL_ERROR);
                        } catch (SipException | InvalidArgumentException | ParseException e) {
                            logger.error("[命令发送失败] invite 未找到设备信息: {}", e.getMessage());
                        }
                        return;
                    }
                    mediaServerItem = playService.getNewMediaServerItem(device);
                    if (mediaServerItem == null) {
                        logger.warn("未找到可用的zlm");
                        try {
                            responseAck(request, Response.BUSY_HERE);
                        } catch (SipException | InvalidArgumentException | ParseException e) {
                            logger.error("[命令发送失败] invite BUSY_HERE: {}", e.getMessage());
                        }
                        return;
                    }
                    SendRtpItem sendRtpItem = zlmrtpServerFactory.createSendRtpItem(mediaServerItem, addressStr, port, ssrc, requesterId,
                            device.getDeviceId(), channelId,
                            mediaTransmissionTCP);

                    if (tcpActive != null) {
                        sendRtpItem.setTcpActive(tcpActive);
                    }
                    if (sendRtpItem == null) {
                        logger.warn("服务器端口资源不足");
                        try {
                            responseAck(request, Response.BUSY_HERE);
                        } catch (SipException | InvalidArgumentException | ParseException e) {
                            logger.error("[命令发送失败] invite 服务器端口资源不足: {}", e.getMessage());
                        }
                        return;
                    }
                    sendRtpItem.setCallId(callIdHeader.getCallId());
                    sendRtpItem.setPlayType("Play".equalsIgnoreCase(sessionName) ? InviteStreamType.PLAY : InviteStreamType.PLAYBACK);

                    Long finalStartTime = startTime;
                    Long finalStopTime = stopTime;
                    String finalChannelId = channelId;
                    ZlmHttpHookSubscribe.Event hookEvent = (mediaServerItemInUSe, responseJSON) -> {
                        String app = responseJSON.getString("app");
                        String stream = responseJSON.getString("stream");
                        logger.info("[上级点播]下级已经开始推流。 回复200OK(SDP)， {}/{}", app, stream);
                        //     * 0 等待设备推流上来
                        //     * 1 下级已经推流，等待上级平台回复ack
                        //     * 2 推流中
                        sendRtpItem.setStatus(1);
                        redisCatchStorage.updateSendRTPSever(sendRtpItem);

                        StringBuffer content = new StringBuffer(200);
                        content.append("v=0\r\n");
                        content.append("o=" + finalChannelId + " 0 0 IN IP4 " + mediaServerItemInUSe.getSdpIp() + "\r\n");
                        content.append("s=" + sessionName + "\r\n");
                        content.append("c=IN IP4 " + mediaServerItemInUSe.getSdpIp() + "\r\n");
                        if ("Playback".equalsIgnoreCase(sessionName)) {
                            content.append("t=" + finalStartTime + " " + finalStopTime + "\r\n");
                        } else {
                            content.append("t=0 0\r\n");
                        }
                        int localPort = sendRtpItem.getLocalPort();
                        if (localPort == 0) {
                            // 非严格模式端口不统一, 增加兼容性，修改为一个不为0的端口
                            localPort = new Random().nextInt(65535) + 1;
                        }
                        content.append("m=video " + localPort + " RTP/AVP 96\r\n");
                        content.append("a=sendonly\r\n");
                        content.append("a=rtpmap:96 PS/90000\r\n");
                        content.append("y=" + sendRtpItem.getSsrc() + "\r\n");
                        content.append("f=\r\n");

                        try {
                            // 超时未收到Ack应该回复bye,当前等待时间为10秒
                            dynamicTask.startDelay(callIdHeader.getCallId(), () -> {
                                logger.info("Ack 等待超时");
                                mediaServerService.releaseSsrc(mediaServerItemInUSe.getId(), sendRtpItem.getSsrc());
                                // 回复bye
                                try {
                                    cmderFroPlatform.streamByeCmd(platform, callIdHeader.getCallId());
                                } catch (SipException | InvalidArgumentException | ParseException e) {
                                    logger.error("[命令发送失败] 国标级联 发送BYE: {}", e.getMessage());
                                }
                            }, 60 * 1000);
                            responseSdpAck(request, content.toString(), platform);

                        } catch (SipException e) {
                            e.printStackTrace();
                        } catch (InvalidArgumentException e) {
                            e.printStackTrace();
                        } catch (ParseException e) {
                            e.printStackTrace();
                        }
                    };
                    SipSubscribe.Event errorEvent = ((event) -> {
                        // 未知错误。直接转发设备点播的错误
                        try {
                            Response response = getMessageFactory().createResponse(event.statusCode, evt.getRequest());
<<<<<<< HEAD
                            serverTransaction.sendResponse(response);
                            System.out.println("未知错误。直接转发设备点播的错误");
                            if (serverTransaction.getDialog() != null) {
                                serverTransaction.getDialog().delete();
                            }
                            serverTransaction.getDialog().delete();

                        } catch (ParseException | SipException | InvalidArgumentException e) {
=======
                            sipSender.transmitRequest(request.getLocalAddress().getHostAddress(), response);
                        } catch (ParseException | SipException  e) {
>>>>>>> a53dce38
                            e.printStackTrace();
                        }
                    });
                    sendRtpItem.setApp("rtp");
                    if ("Playback".equalsIgnoreCase(sessionName)) {
                        sendRtpItem.setPlayType(InviteStreamType.PLAYBACK);
                        SSRCInfo ssrcInfo = mediaServerService.openRTPServer(mediaServerItem, null, device.isSsrcCheck(), true);
                        sendRtpItem.setStreamId(ssrcInfo.getStream());
                        // 写入redis， 超时时回复
                        redisCatchStorage.updateSendRTPSever(sendRtpItem);
                        playService.playBack(mediaServerItem, ssrcInfo, device.getDeviceId(), channelId, DateUtil.formatter.format(start),
                                DateUtil.formatter.format(end), null, result -> {
                                    if (result.getCode() != 0) {
                                        logger.warn("录像回放失败");
                                        if (result.getEvent() != null) {
                                            errorEvent.response(result.getEvent());
                                        }
                                        redisCatchStorage.deleteSendRTPServer(platform.getServerGBId(), finalChannelId, callIdHeader.getCallId(), null);
                                        try {
                                            responseAck(request, Response.REQUEST_TIMEOUT);
                                        } catch (SipException | InvalidArgumentException | ParseException e) {
                                            logger.error("[命令发送失败] 国标级联 录像回放 发送REQUEST_TIMEOUT: {}", e.getMessage());
                                        }
                                    } else {
                                        if (result.getMediaServerItem() != null) {
                                            hookEvent.response(result.getMediaServerItem(), result.getResponse());
                                        }
                                    }
                                });
                    } else {
                        sendRtpItem.setPlayType(InviteStreamType.PLAY);
                        SsrcTransaction playTransaction = sessionManager.getSsrcTransaction(device.getDeviceId(), channelId, "play", null);
                        if (playTransaction != null) {
                            Boolean streamReady = zlmrtpServerFactory.isStreamReady(mediaServerItem, "rtp", playTransaction.getStream());
                            if (!streamReady) {
                                boolean hasRtpServer = mediaServerService.checkRtpServer(mediaServerItem, "rtp", playTransaction.getStream());
                                if (hasRtpServer) {
                                    logger.info("[上级点播]已经开启rtpServer但是尚未收到流，开启监听流的到来");
                                    HookSubscribeForStreamChange hookSubscribe = HookSubscribeFactory.on_stream_changed("rtp", playTransaction.getStream(), true, "rtsp", mediaServerItem.getId());
                                    zlmHttpHookSubscribe.addSubscribe(hookSubscribe, hookEvent);
                                }else {
                                    playTransaction = null;
                                }
                            }
                        }
                        if (playTransaction == null) {
                            String streamId = null;
                            if (mediaServerItem.isRtpEnable()) {
                                streamId = String.format("%s_%s", device.getDeviceId(), channelId);
                            }
                            SSRCInfo ssrcInfo = mediaServerService.openRTPServer(mediaServerItem, streamId, null, device.isSsrcCheck(), false);
                            logger.info(JSONObject.toJSONString(ssrcInfo));
                            sendRtpItem.setStreamId(ssrcInfo.getStream());
                            sendRtpItem.setSsrc(ssrc.equals(ssrcDefault) ? ssrcInfo.getSsrc() : ssrc);

                            // 写入redis， 超时时回复
                            redisCatchStorage.updateSendRTPSever(sendRtpItem);
                            MediaServerItem finalMediaServerItem = mediaServerItem;
                            playService.play(mediaServerItem, ssrcInfo, device, channelId, hookEvent, errorEvent, (code, msg) -> {
<<<<<<< HEAD
                                logger.info("[上级点播]超时, 用户：{}， 通道：{}", username, finalChannelId);
                                redisCatchStorage.deleteSendRTPServer(platform.getServerGBId(), finalChannelId, callIdHeader.getCallId(), null);
                            }, null);
=======
                                logger.info("[上级点播]超时, 用户：{}， 通道：{}", username, channelId);
                                redisCatchStorage.deleteSendRTPServer(platform.getServerGBId(), channelId, callIdHeader.getCallId(), null);
                            });
>>>>>>> a53dce38
                        } else {
                            sendRtpItem.setStreamId(playTransaction.getStream());
                            // 写入redis， 超时时回复
                            redisCatchStorage.updateSendRTPSever(sendRtpItem);
                            JSONObject jsonObject = new JSONObject();
                            jsonObject.put("app", sendRtpItem.getApp());
                            jsonObject.put("stream", sendRtpItem.getStreamId());
                            hookEvent.response(mediaServerItem, jsonObject);
                        }
                    }
                } else if (gbStream != null) {
                    if("push".equals(gbStream.getStreamType())) {
                        if (streamPushItem != null && streamPushItem.isPushIng()) {
                            // 推流状态
                            pushStream(evt, request, gbStream, streamPushItem, platform, callIdHeader, mediaServerItem, port, tcpActive,
                                    mediaTransmissionTCP, channelId, addressStr, ssrc, requesterId);
                        } else {
                            // 未推流 拉起
                            notifyStreamOnline(evt, request,gbStream, streamPushItem, platform, callIdHeader, mediaServerItem, port, tcpActive,
                                    mediaTransmissionTCP, channelId, addressStr, ssrc, requesterId);
                        }
                    }else if ("proxy".equals(gbStream.getStreamType())){
                        if (null != proxyByAppAndStream) {
                            if(proxyByAppAndStream.isStatus()){
                                pushProxyStream(evt, request, gbStream,  platform, callIdHeader, mediaServerItem, port, tcpActive,
                                        mediaTransmissionTCP, channelId, addressStr, ssrc, requesterId);
                            }else{
                                //开启代理拉流
                                notifyStreamOnline(evt, request,gbStream, null, platform, callIdHeader, mediaServerItem, port, tcpActive,
                                        mediaTransmissionTCP, channelId, addressStr, ssrc, requesterId);
                            }
                        }


                    }
                }
            }
        } catch (SdpParseException e) {
            logger.error("sdp解析错误", e);
        } catch (SdpException e) {
            e.printStackTrace();
        }
    }

    /**
     * 安排推流
     */
    private void pushProxyStream(RequestEvent evt, SIPRequest request, GbStream gbStream, ParentPlatform platform,
                            CallIdHeader callIdHeader, MediaServerItem mediaServerItem,
                            int port, Boolean tcpActive, boolean mediaTransmissionTCP,
                            String channelId, String addressStr, String ssrc, String requesterId) {
            Boolean streamReady = zlmrtpServerFactory.isStreamReady(mediaServerItem, gbStream.getApp(), gbStream.getStream());
            if (streamReady) {
                // 自平台内容
                SendRtpItem sendRtpItem = zlmrtpServerFactory.createSendRtpItem(mediaServerItem, addressStr, port, ssrc, requesterId,
                        gbStream.getApp(), gbStream.getStream(), channelId,
                        mediaTransmissionTCP);

                if (sendRtpItem == null) {
                    logger.warn("服务器端口资源不足");
                    try {
                        responseAck(request, Response.BUSY_HERE);
                    } catch (SipException | InvalidArgumentException | ParseException e) {
                        logger.error("[命令发送失败] invite 服务器端口资源不足: {}", e.getMessage());
                    }
                    return;
                }
                if (tcpActive != null) {
                    sendRtpItem.setTcpActive(tcpActive);
                }
                sendRtpItem.setPlayType(InviteStreamType.PUSH);
                // 写入redis， 超时时回复
                sendRtpItem.setStatus(1);
                sendRtpItem.setCallId(callIdHeader.getCallId());
                sendRtpItem.setFromTag(request.getFromTag());

                SIPResponse response = sendStreamAck(mediaServerItem, request, sendRtpItem, platform, evt);
                if (response != null) {
                    sendRtpItem.setToTag(response.getToTag());
                }
                redisCatchStorage.updateSendRTPSever(sendRtpItem);

        }

    }
    private void pushStream(RequestEvent evt, SIPRequest request, GbStream gbStream, StreamPushItem streamPushItem, ParentPlatform platform,
                            CallIdHeader callIdHeader, MediaServerItem mediaServerItem,
                            int port, Boolean tcpActive, boolean mediaTransmissionTCP,
                            String channelId, String addressStr, String ssrc, String requesterId) {
        // 推流
        if (streamPushItem.isSelf()) {
            Boolean streamReady = zlmrtpServerFactory.isStreamReady(mediaServerItem, gbStream.getApp(), gbStream.getStream());
            if (streamReady) {
                // 自平台内容
                SendRtpItem sendRtpItem = zlmrtpServerFactory.createSendRtpItem(mediaServerItem, addressStr, port, ssrc, requesterId,
                        gbStream.getApp(), gbStream.getStream(), channelId,
                        mediaTransmissionTCP);

                if (sendRtpItem == null) {
                    logger.warn("服务器端口资源不足");
                    try {
                        responseAck(request, Response.BUSY_HERE);
                    } catch (SipException | InvalidArgumentException | ParseException e) {
                        logger.error("[命令发送失败] invite 服务器端口资源不足: {}", e.getMessage());
                    }
                    return;
                }
                if (tcpActive != null) {
                    sendRtpItem.setTcpActive(tcpActive);
                }
                sendRtpItem.setPlayType(InviteStreamType.PUSH);
                // 写入redis， 超时时回复
                sendRtpItem.setStatus(1);
                sendRtpItem.setCallId(callIdHeader.getCallId());

                sendRtpItem.setFromTag(request.getFromTag());
                SIPResponse response = sendStreamAck(mediaServerItem, request, sendRtpItem, platform, evt);
                if (response != null) {
                    sendRtpItem.setToTag(response.getToTag());
                }

                redisCatchStorage.updateSendRTPSever(sendRtpItem);

            } else {
                // 不在线 拉起
                notifyStreamOnline(evt, request,gbStream, streamPushItem, platform, callIdHeader, mediaServerItem, port, tcpActive,
                        mediaTransmissionTCP, channelId, addressStr, ssrc, requesterId);
            }

        } else {
            // 其他平台内容
            otherWvpPushStream(evt, request, gbStream, streamPushItem, platform, callIdHeader, mediaServerItem, port, tcpActive,
                    mediaTransmissionTCP, channelId, addressStr, ssrc, requesterId);
        }
    }
    /**
     * 通知流上线
     */
    private void notifyStreamOnline(RequestEvent evt, SIPRequest request, GbStream gbStream, StreamPushItem streamPushItem, ParentPlatform platform,
                                    CallIdHeader callIdHeader, MediaServerItem mediaServerItem,
                                    int port, Boolean tcpActive, boolean mediaTransmissionTCP,
                                    String channelId, String addressStr, String ssrc, String requesterId) {
        if ("proxy".equals(gbStream.getStreamType())) {
            // TODO 控制启用以使设备上线
            logger.info("[ app={}, stream={} ]通道未推流，启用流后开始推流", gbStream.getApp(), gbStream.getStream());
            // 监听流上线
            HookSubscribeForStreamChange hookSubscribe = HookSubscribeFactory.on_stream_changed(gbStream.getApp(), gbStream.getStream(), true, "rtsp", mediaServerItem.getId());
            zlmHttpHookSubscribe.addSubscribe(hookSubscribe, (mediaServerItemInUSe, responseJSON) -> {
                String app = responseJSON.getString("app");
                String stream = responseJSON.getString("stream");
                logger.info("[上级点播]拉流代理已经就绪， {}/{}", app, stream);
                dynamicTask.stop(callIdHeader.getCallId());
                pushProxyStream(evt, request, gbStream,  platform, callIdHeader, mediaServerItem, port, tcpActive,
                        mediaTransmissionTCP, channelId, addressStr, ssrc, requesterId);
            });
            dynamicTask.startDelay(callIdHeader.getCallId(), () -> {
                logger.info("[ app={}, stream={} ] 等待拉流代理流超时", gbStream.getApp(), gbStream.getStream());
                zlmHttpHookSubscribe.removeSubscribe(hookSubscribe);
            }, userSetting.getPlatformPlayTimeout());
            boolean start = streamProxyService.start(gbStream.getApp(), gbStream.getStream());
            if (!start) {
                try {
                    responseAck(request, Response.BUSY_HERE, "channel [" + gbStream.getGbId() + "] offline");
                } catch (SipException | InvalidArgumentException | ParseException e) {
                    logger.error("[命令发送失败] invite 通道未推流: {}", e.getMessage());
                }
                zlmHttpHookSubscribe.removeSubscribe(hookSubscribe);
                dynamicTask.stop(callIdHeader.getCallId());
            }



        } else if ("push".equals(gbStream.getStreamType())) {
            if (!platform.isStartOfflinePush()) {
                // 平台设置中关闭了拉起离线的推流则直接回复
                try {
                    logger.info("[上级点播] 失败，推流设备未推流，channel: {}, app: {}, stream: {}", gbStream.getGbId(), gbStream.getApp(), gbStream.getStream());
                    responseAck(request, Response.TEMPORARILY_UNAVAILABLE, "channel stream not pushing");
                } catch (SipException | InvalidArgumentException | ParseException e) {
                    logger.error("[命令发送失败] invite 通道未推流: {}", e.getMessage());
                }
                return;
            }
            // 发送redis消息以使设备上线
            logger.info("[ app={}, stream={} ]通道未推流，发送redis信息控制设备开始推流", gbStream.getApp(), gbStream.getStream());

            MessageForPushChannel messageForPushChannel = MessageForPushChannel.getInstance(1,
                    gbStream.getApp(), gbStream.getStream(), gbStream.getGbId(), gbStream.getPlatformId(),
                    platform.getName(), null, gbStream.getMediaServerId());
            redisCatchStorage.sendStreamPushRequestedMsg(messageForPushChannel);
            // 设置超时
            dynamicTask.startDelay(callIdHeader.getCallId(), () -> {
                logger.info("[ app={}, stream={} ] 等待设备开始推流超时", gbStream.getApp(), gbStream.getStream());
                try {
                    mediaListManager.removedChannelOnlineEventLister(gbStream.getApp(), gbStream.getStream());
                    responseAck(request, Response.REQUEST_TIMEOUT); // 超时
                } catch (SipException e) {
                    e.printStackTrace();
                } catch (InvalidArgumentException e) {
                    e.printStackTrace();
                } catch (ParseException e) {
                    e.printStackTrace();
                }
            }, userSetting.getPlatformPlayTimeout());
            // 添加监听
            int finalPort = port;
            Boolean finalTcpActive = tcpActive;

            // 添加在本机上线的通知
            mediaListManager.addChannelOnlineEventLister(gbStream.getApp(), gbStream.getStream(), (app, stream, serverId) -> {
                dynamicTask.stop(callIdHeader.getCallId());
                if (serverId.equals(userSetting.getServerId())) {
                    SendRtpItem sendRtpItem = zlmrtpServerFactory.createSendRtpItem(mediaServerItem, addressStr, finalPort, ssrc, requesterId,
                            app, stream, channelId, mediaTransmissionTCP);

                    if (sendRtpItem == null) {
                        logger.warn("上级点时创建sendRTPItem失败，可能是服务器端口资源不足");
                        try {
                            responseAck(request, Response.BUSY_HERE);
                        } catch (SipException e) {
                            e.printStackTrace();
                        } catch (InvalidArgumentException e) {
                            e.printStackTrace();
                        } catch (ParseException e) {
                            e.printStackTrace();
                        }
                        return;
                    }
                    if (finalTcpActive != null) {
                        sendRtpItem.setTcpActive(finalTcpActive);
                    }
                    sendRtpItem.setPlayType(InviteStreamType.PUSH);
                    // 写入redis， 超时时回复
                    sendRtpItem.setStatus(1);
                    sendRtpItem.setCallId(callIdHeader.getCallId());

                    sendRtpItem.setFromTag(request.getFromTag());
                    SIPResponse response = sendStreamAck(mediaServerItem, request, sendRtpItem, platform, evt);
                    if (response != null) {
                        sendRtpItem.setToTag(response.getToTag());
                    }
                    redisCatchStorage.updateSendRTPSever(sendRtpItem);
                } else {
                    // 其他平台内容
                    otherWvpPushStream(evt, request, gbStream, streamPushItem, platform, callIdHeader, mediaServerItem, port, tcpActive,
                            mediaTransmissionTCP, channelId, addressStr, ssrc, requesterId);
                }
            });

            // 添加回复的拒绝或者错误的通知
            redisPushStreamResponseListener.addEvent(gbStream.getApp(), gbStream.getStream(), response -> {
                if (response.getCode() != 0) {
                    dynamicTask.stop(callIdHeader.getCallId());
                    mediaListManager.removedChannelOnlineEventLister(gbStream.getApp(), gbStream.getStream());
                    try {
                        responseAck(request, Response.TEMPORARILY_UNAVAILABLE, response.getMsg());
                    } catch (SipException | InvalidArgumentException | ParseException e) {
                        logger.error("[命令发送失败] 国标级联 点播回复: {}", e.getMessage());
                    }
                }
            });
        }
    }

    /**
     * 来自其他wvp的推流
     */
    private void otherWvpPushStream(RequestEvent evt, SIPRequest request, GbStream gbStream, StreamPushItem streamPushItem, ParentPlatform platform,
                                    CallIdHeader callIdHeader, MediaServerItem mediaServerItem,
                                    int port, Boolean tcpActive, boolean mediaTransmissionTCP,
                                    String channelId, String addressStr, String ssrc, String requesterId) {
        logger.info("[级联点播]直播流来自其他平台，发送redis消息");
        // 发送redis消息
        redisGbPlayMsgListener.sendMsg(streamPushItem.getServerId(), streamPushItem.getMediaServerId(),
                streamPushItem.getApp(), streamPushItem.getStream(), addressStr, port, ssrc, requesterId,
                channelId, mediaTransmissionTCP, null, responseSendItemMsg -> {
                    SendRtpItem sendRtpItem = responseSendItemMsg.getSendRtpItem();
                    if (sendRtpItem == null || responseSendItemMsg.getMediaServerItem() == null) {
                        logger.warn("服务器端口资源不足");
                        try {
                            responseAck(request, Response.BUSY_HERE);
                        } catch (SipException e) {
                            e.printStackTrace();
                        } catch (InvalidArgumentException e) {
                            e.printStackTrace();
                        } catch (ParseException e) {
                            e.printStackTrace();
                        }
                        return;
                    }
                    // 收到sendItem
                    if (tcpActive != null) {
                        sendRtpItem.setTcpActive(tcpActive);
                    }
                    sendRtpItem.setPlayType(InviteStreamType.PUSH);
                    // 写入redis， 超时时回复
                    sendRtpItem.setStatus(1);
                    sendRtpItem.setCallId(callIdHeader.getCallId());

                    sendRtpItem.setFromTag(request.getFromTag());
                    SIPResponse response = sendStreamAck(responseSendItemMsg.getMediaServerItem(), request,sendRtpItem, platform, evt);
                    if (response != null) {
                        sendRtpItem.setToTag(response.getToTag());
                    }
                    redisCatchStorage.updateSendRTPSever(sendRtpItem);
                }, (wvpResult) -> {

                    // 错误
                    if (wvpResult.getCode() == RedisGbPlayMsgListener.ERROR_CODE_OFFLINE) {
                        // 离线
                        // 查询是否在本机上线了
                        StreamPushItem currentStreamPushItem = streamPushService.getPush(streamPushItem.getApp(), streamPushItem.getStream());
                        if (currentStreamPushItem.isPushIng()) {
                            // 在线状态
                            pushStream(evt, request, gbStream, streamPushItem, platform, callIdHeader, mediaServerItem, port, tcpActive,
                                    mediaTransmissionTCP, channelId, addressStr, ssrc, requesterId);

                        } else {
                            // 不在线 拉起
                            notifyStreamOnline(evt, request, gbStream, streamPushItem, platform, callIdHeader, mediaServerItem, port, tcpActive,
                                    mediaTransmissionTCP, channelId, addressStr, ssrc, requesterId);
                        }
                    }
                    try {
                        responseAck(request, Response.BUSY_HERE);
                    } catch (InvalidArgumentException | ParseException | SipException e) {
                        logger.error("[命令发送失败] 国标级联 点播回复 BUSY_HERE: {}", e.getMessage());
                    }
                });
    }

    public SIPResponse sendStreamAck(MediaServerItem mediaServerItem, SIPRequest request, SendRtpItem sendRtpItem, ParentPlatform platform, RequestEvent evt) {

        StringBuffer content = new StringBuffer(200);
        content.append("v=0\r\n");
        content.append("o=" + sendRtpItem.getChannelId() + " 0 0 IN IP4 " + mediaServerItem.getSdpIp() + "\r\n");
        content.append("s=Play\r\n");
        content.append("c=IN IP4 " + mediaServerItem.getSdpIp() + "\r\n");
        content.append("t=0 0\r\n");
        content.append("m=video " + sendRtpItem.getLocalPort() + " RTP/AVP 96\r\n");
        content.append("a=sendonly\r\n");
        content.append("a=rtpmap:96 PS/90000\r\n");
        if (sendRtpItem.isTcp()) {
            content.append("a=connection:new\r\n");
            if (!sendRtpItem.isTcpActive()) {
                content.append("a=setup:active\r\n");
            } else {
                content.append("a=setup:passive\r\n");
            }
        }
        content.append("y=" + sendRtpItem.getSsrc() + "\r\n");
        content.append("f=\r\n");

        try {
            return responseSdpAck(request, content.toString(), platform);
        } catch (SipException e) {
            e.printStackTrace();
        } catch (InvalidArgumentException e) {
            e.printStackTrace();
        } catch (ParseException e) {
            e.printStackTrace();
        }
        return null;
    }

<<<<<<< HEAD
    public void inviteFromDeviceHandle(ServerTransaction serverTransaction, String requesterId, String channelId) {
=======
    public void inviteFromDeviceHandle(SIPRequest request, String requesterId) {

>>>>>>> a53dce38
        // 非上级平台请求，查询是否设备请求（通常为接收语音广播的设备）
        Device device = redisCatchStorage.getDevice(requesterId);
        AudioBroadcastCatch audioBroadcastCatch = audioBroadcastManager.get(requesterId, channelId);
        if (audioBroadcastCatch == null) {
            logger.warn("来自设备的Invite请求非语音广播，已忽略，requesterId： {}/{}", requesterId, channelId);
            try {
                responseAck(serverTransaction, Response.FORBIDDEN);
            } catch (SipException | InvalidArgumentException | ParseException e) {
                logger.error("[命令发送失败] 来自设备的Invite请求非语音广播 FORBIDDEN: {}", e.getMessage());
            }
            return;
        }
        Request request = serverTransaction.getRequest();
        if (device != null) {
            logger.info("收到设备" + requesterId + "的语音广播Invite请求");
            try {
                responseAck(request, Response.TRYING);
            } catch (SipException | InvalidArgumentException | ParseException e) {
                logger.error("[命令发送失败] invite BAD_REQUEST: {}", e.getMessage());
            }
            String contentString = new String(request.getRawContent());
            // jainSip不支持y=字段， 移除移除以解析。
            String substring = contentString;
            String ssrc = "0000000404";
            int ssrcIndex = contentString.indexOf("y=");
            if (ssrcIndex > 0) {
                substring = contentString.substring(0, ssrcIndex);
                ssrc = contentString.substring(ssrcIndex + 2, ssrcIndex + 12).trim();
            }
            ssrcIndex = substring.indexOf("f=");
            if (ssrcIndex > 0) {
                substring = contentString.substring(0, ssrcIndex);
            }
            try {
                SessionDescription sdp = SdpFactory.getInstance().createSessionDescription(substring);

                //  获取支持的格式
                Vector mediaDescriptions = sdp.getMediaDescriptions(true);

                // 查看是否支持PS 负载96
                int port = -1;
                boolean mediaTransmissionTCP = false;
                Boolean tcpActive = null;
                for (int i = 0; i < mediaDescriptions.size(); i++) {
                    MediaDescription mediaDescription = (MediaDescription)mediaDescriptions.get(i);
                    Media media = mediaDescription.getMedia();

                    Vector mediaFormats = media.getMediaFormats(false);
                    if (mediaFormats.contains("8")) {
                        port = media.getMediaPort();
                        String protocol = media.getProtocol();
                        // 区分TCP发流还是udp， 当前默认udp
                        if ("TCP/RTP/AVP".equals(protocol)) {
                            String setup = mediaDescription.getAttribute("setup");
                            if (setup != null) {
                                mediaTransmissionTCP = true;
                                if ("active".equals(setup)) {
                                    tcpActive = true;
                                } else if ("passive".equals(setup)) {
                                    tcpActive = false;
                                }
                            }
                        }
                        break;
                    }
                }
                if (port == -1) {
                    logger.info("不支持的媒体格式，返回415");
                    // 回复不支持的格式
                    try {
                        responseAck(request, Response.UNSUPPORTED_MEDIA_TYPE); // 不支持的格式，发415
                    } catch (SipException | InvalidArgumentException | ParseException e) {
                        logger.error("[命令发送失败] invite 不支持的媒体格式: {}", e.getMessage());
                    }
                    return;
                }
                String addressStr = sdp.getOrigin().getAddress();
                logger.info("设备{}请求语音流，地址：{}:{}，ssrc：{}", requesterId, addressStr, port, ssrc);

                MediaServerItem mediaServerItem = playService.getNewMediaServerItem(device);
                if (mediaServerItem == null) {
                    logger.warn("未找到可用的zlm");
                    try {
                        responseAck(serverTransaction, Response.BUSY_HERE);
                    } catch (SipException | InvalidArgumentException | ParseException e) {
                        logger.error("[命令发送失败] invite 未找到可用的zlm: {}", e.getMessage());
                    }
                    return;
                }
                SendRtpItem sendRtpItem = zlmrtpServerFactory.createSendRtpItem(mediaServerItem, addressStr, port, ssrc, requesterId,
                        device.getDeviceId(), audioBroadcastCatch.getChannelId(),
                        mediaTransmissionTCP);
                if (sendRtpItem == null) {
                    logger.warn("服务器端口资源不足");
                    try {
                        responseAck(serverTransaction, Response.BUSY_HERE);
                    } catch (SipException | InvalidArgumentException | ParseException e) {
                        logger.error("[命令发送失败] invite 服务器端口资源不足: {}", e.getMessage());
                    }
                    return;
                }
                sendRtpItem.setTcp(mediaTransmissionTCP);
                if (tcpActive != null) {
                    sendRtpItem.setTcpActive(tcpActive);
                }
                String app = "broadcast";
                String stream = device.getDeviceId() + "_" + audioBroadcastCatch.getChannelId();

                CallIdHeader callIdHeader = (CallIdHeader) request.getHeader(CallIdHeader.NAME);
                sendRtpItem.setPlayType(InviteStreamType.PLAY);
                sendRtpItem.setCallId(callIdHeader.getCallId());
                sendRtpItem.setPlatformId(requesterId);
                sendRtpItem.setStatus(1);
                sendRtpItem.setApp(app);
                sendRtpItem.setStreamId(stream);
                sendRtpItem.setPt(8);
                sendRtpItem.setUsePs(false);
                sendRtpItem.setOnlyAudio(true);
                redisCatchStorage.updateSendRTPSever(sendRtpItem);

                Boolean streamReady = zlmrtpServerFactory.isStreamReady(mediaServerItem, app, stream);
                if (streamReady) {
                    sendOk(device, sendRtpItem, sdp, serverTransaction, mediaServerItem, mediaTransmissionTCP, ssrc);
                }else {
                    logger.warn("[语音通话]， 未发现待推送的流,app={},stream={}", app, stream);
                    playService.stopAudioBroadcast(device.getDeviceId(), audioBroadcastCatch.getChannelId());
                }
            } catch (SdpException e) {
                logger.error("[SDP解析异常]", e);
            }
        } else {
            logger.warn("来自无效设备/平台的请求");
            try {
                responseAck(request, Response.BAD_REQUEST);; // 不支持的格式，发415
            } catch (SipException | InvalidArgumentException | ParseException e) {
                logger.error("[命令发送失败] invite 来自无效设备/平台的请求， {}", e.getMessage());
            }
        }
    }

    void sendOk(Device device, SendRtpItem sendRtpItem, SessionDescription sdp, ServerTransaction serverTransaction,  MediaServerItem mediaServerItem, boolean mediaTransmissionTCP, String ssrc){
        try {
            sendRtpItem.setStatus(2);
            redisCatchStorage.updateSendRTPSever(sendRtpItem);
            StringBuffer content = new StringBuffer(200);
            content.append("v=0\r\n");
            content.append("o="+ config.getId() +" "+ sdp.getOrigin().getSessionId() +" " + sdp.getOrigin().getSessionVersion()  + " IN IP4 "+mediaServerItem.getSdpIp()+"\r\n");
            content.append("s=Play\r\n");
            content.append("c=IN IP4 "+mediaServerItem.getSdpIp()+"\r\n");
            content.append("t=0 0\r\n");

            if (mediaTransmissionTCP) {
                content.append("m=audio "+ sendRtpItem.getLocalPort()+" TCP/RTP/AVP 8\r\n");
            }else {
                content.append("m=audio "+ sendRtpItem.getLocalPort()+" RTP/AVP 8\r\n");
            }

            content.append("a=rtpmap:8 PCMA/8000/1\r\n");

            content.append("a=sendonly\r\n");
            if (sendRtpItem.isTcp()) {
                content.append("a=connection:new\r\n");
                if (!sendRtpItem.isTcpActive()) {
                    content.append("a=setup:active\r\n");
                }else {
                    content.append("a=setup:passive\r\n");
                }
            }
            content.append("y="+ ssrc + "\r\n");
            content.append("f=v/////a/1/8/1\r\n");

            ParentPlatform parentPlatform = new ParentPlatform();
            parentPlatform.setServerIP(device.getIp());
            parentPlatform.setServerPort(device.getPort());
            parentPlatform.setServerGBId(device.getDeviceId());

            SIPResponse sipResponse = responseSdpAck(serverTransaction, content.toString(), parentPlatform);

            AudioBroadcastCatch audioBroadcastCatch = audioBroadcastManager.get(device.getDeviceId(), sendRtpItem.getChannelId());

            audioBroadcastCatch.setStatus(AudioBroadcastCatchStatus.Ok);
            audioBroadcastCatch.setSipTransactionInfoByRequset(sipResponse);
            audioBroadcastManager.update(audioBroadcastCatch);
        } catch (SipException | InvalidArgumentException | ParseException | SdpParseException e) {
            logger.error("[命令发送失败] 语音对讲 回复200OK（SDP）: {}", e.getMessage());
        }
    }
}<|MERGE_RESOLUTION|>--- conflicted
+++ resolved
@@ -10,16 +10,13 @@
 import com.genersoft.iot.vmp.gb28181.session.AudioBroadcastManager;
 import com.genersoft.iot.vmp.gb28181.session.VideoStreamSessionManager;
 import com.genersoft.iot.vmp.gb28181.transmit.SIPProcessorObserver;
-<<<<<<< HEAD
 import com.genersoft.iot.vmp.gb28181.transmit.callback.DeferredResultHolder;
 import com.genersoft.iot.vmp.gb28181.transmit.callback.RequestMessage;
 import com.genersoft.iot.vmp.gb28181.transmit.cmd.ISIPCommander;
 import com.genersoft.iot.vmp.gb28181.transmit.cmd.ISIPCommanderForPlatform;
 import com.genersoft.iot.vmp.gb28181.transmit.cmd.impl.SIPCommander;
-=======
 import com.genersoft.iot.vmp.gb28181.transmit.SIPSender;
 import com.genersoft.iot.vmp.gb28181.transmit.cmd.impl.SIPCommanderFroPlatform;
->>>>>>> a53dce38
 import com.genersoft.iot.vmp.gb28181.transmit.event.request.ISIPRequestProcessor;
 import com.genersoft.iot.vmp.gb28181.transmit.event.request.SIPRequestProcessorParent;
 import com.genersoft.iot.vmp.gb28181.utils.SipUtils;
@@ -165,14 +162,8 @@
             String channelId = SipUtils.getChannelIdFromRequest(request);
             String requesterId = SipUtils.getUserIdFromFromHeader(request);
             CallIdHeader callIdHeader = (CallIdHeader) request.getHeader(CallIdHeader.NAME);
-<<<<<<< HEAD
-            ServerTransaction serverTransaction = getServerTransaction(evt);
-            if (requesterId == null) {
-                logger.info("无法从FromHeader的Address中获取到平台/设备id，返回400");
-=======
             if (requesterId == null || channelId == null) {
                 logger.info("无法从FromHeader的Address中获取到平台id，返回400");
->>>>>>> a53dce38
                 // 参数不全， 发400，请求错误
                 try {
                     responseAck(request, Response.BAD_REQUEST);
@@ -207,12 +198,8 @@
             // 查询请求是否来自上级平台\设备
             ParentPlatform platform = storager.queryParentPlatByServerGBId(requesterId);
             if (platform == null) {
-<<<<<<< HEAD
-                inviteFromDeviceHandle(serverTransaction, requesterId, channelId);
-=======
-                inviteFromDeviceHandle(request, requesterId);
-
->>>>>>> a53dce38
+                inviteFromDeviceHandle(request, requesterId, channelId);
+
             } else {
                 // 查询平台下是否有该通道
                 DeviceChannel channel = storager.queryChannelInParentPlatform(requesterId, channelId);
@@ -484,19 +471,8 @@
                         // 未知错误。直接转发设备点播的错误
                         try {
                             Response response = getMessageFactory().createResponse(event.statusCode, evt.getRequest());
-<<<<<<< HEAD
-                            serverTransaction.sendResponse(response);
-                            System.out.println("未知错误。直接转发设备点播的错误");
-                            if (serverTransaction.getDialog() != null) {
-                                serverTransaction.getDialog().delete();
-                            }
-                            serverTransaction.getDialog().delete();
-
-                        } catch (ParseException | SipException | InvalidArgumentException e) {
-=======
                             sipSender.transmitRequest(request.getLocalAddress().getHostAddress(), response);
                         } catch (ParseException | SipException  e) {
->>>>>>> a53dce38
                             e.printStackTrace();
                         }
                     });
@@ -556,15 +532,9 @@
                             redisCatchStorage.updateSendRTPSever(sendRtpItem);
                             MediaServerItem finalMediaServerItem = mediaServerItem;
                             playService.play(mediaServerItem, ssrcInfo, device, channelId, hookEvent, errorEvent, (code, msg) -> {
-<<<<<<< HEAD
-                                logger.info("[上级点播]超时, 用户：{}， 通道：{}", username, finalChannelId);
-                                redisCatchStorage.deleteSendRTPServer(platform.getServerGBId(), finalChannelId, callIdHeader.getCallId(), null);
-                            }, null);
-=======
                                 logger.info("[上级点播]超时, 用户：{}， 通道：{}", username, channelId);
                                 redisCatchStorage.deleteSendRTPServer(platform.getServerGBId(), channelId, callIdHeader.getCallId(), null);
                             });
->>>>>>> a53dce38
                         } else {
                             sendRtpItem.setStreamId(playTransaction.getStream());
                             // 写入redis， 超时时回复
@@ -930,12 +900,8 @@
         return null;
     }
 
-<<<<<<< HEAD
-    public void inviteFromDeviceHandle(ServerTransaction serverTransaction, String requesterId, String channelId) {
-=======
-    public void inviteFromDeviceHandle(SIPRequest request, String requesterId) {
-
->>>>>>> a53dce38
+    public void inviteFromDeviceHandle(SIPRequest request, String requesterId, String channelId) {
+
         // 非上级平台请求，查询是否设备请求（通常为接收语音广播的设备）
         Device device = redisCatchStorage.getDevice(requesterId);
         AudioBroadcastCatch audioBroadcastCatch = audioBroadcastManager.get(requesterId, channelId);
