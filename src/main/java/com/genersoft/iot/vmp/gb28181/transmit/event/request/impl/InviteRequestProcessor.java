package com.genersoft.iot.vmp.gb28181.transmit.event.request.impl;

import com.genersoft.iot.vmp.common.VideoManagerConstants;
import com.genersoft.iot.vmp.common.StreamInfo;
import com.genersoft.iot.vmp.conf.DynamicTask;
import com.genersoft.iot.vmp.conf.SipConfig;
import com.genersoft.iot.vmp.conf.UserSetting;
import com.genersoft.iot.vmp.gb28181.bean.*;
import com.genersoft.iot.vmp.gb28181.session.AudioBroadcastManager;
import com.genersoft.iot.vmp.gb28181.session.VideoStreamSessionManager;
import com.genersoft.iot.vmp.gb28181.session.SSRCFactory;
import com.genersoft.iot.vmp.gb28181.transmit.SIPProcessorObserver;
import com.genersoft.iot.vmp.gb28181.transmit.SIPSender;
import com.genersoft.iot.vmp.gb28181.transmit.callback.DeferredResultHolder;
import com.genersoft.iot.vmp.gb28181.transmit.cmd.ISIPCommander;
import com.genersoft.iot.vmp.gb28181.transmit.cmd.ISIPCommanderForPlatform;
import com.genersoft.iot.vmp.gb28181.transmit.event.request.ISIPRequestProcessor;
import com.genersoft.iot.vmp.gb28181.transmit.event.request.SIPRequestProcessorParent;
import com.genersoft.iot.vmp.gb28181.utils.SipUtils;
import com.genersoft.iot.vmp.media.zlm.ZLMMediaListManager;
import com.genersoft.iot.vmp.media.zlm.ZLMRESTfulUtils;
import com.genersoft.iot.vmp.media.zlm.ZLMRTPServerFactory;
import com.genersoft.iot.vmp.media.zlm.ZlmHttpHookSubscribe;
import com.genersoft.iot.vmp.media.zlm.dto.*;
import com.genersoft.iot.vmp.media.zlm.dto.hook.OnStreamChangedHookParam;
import com.genersoft.iot.vmp.service.IMediaServerService;
import com.genersoft.iot.vmp.service.IPlayService;
import com.genersoft.iot.vmp.service.IStreamProxyService;
import com.genersoft.iot.vmp.service.IStreamPushService;
import com.genersoft.iot.vmp.service.bean.ErrorCallback;
import com.genersoft.iot.vmp.service.bean.InviteErrorCode;
import com.genersoft.iot.vmp.service.bean.MessageForPushChannel;
import com.genersoft.iot.vmp.service.bean.SSRCInfo;
import com.genersoft.iot.vmp.service.redisMsg.RedisGbPlayMsgListener;
import com.genersoft.iot.vmp.service.redisMsg.RedisPushStreamResponseListener;
import com.genersoft.iot.vmp.storager.IRedisCatchStorage;
import com.genersoft.iot.vmp.storager.IVideoManagerStorage;
import com.genersoft.iot.vmp.utils.DateUtil;
import gov.nist.javax.sdp.TimeDescriptionImpl;
import gov.nist.javax.sdp.fields.TimeField;
import gov.nist.javax.sip.message.SIPRequest;
import gov.nist.javax.sip.message.SIPResponse;
import org.slf4j.Logger;
import org.slf4j.LoggerFactory;
import org.springframework.beans.factory.InitializingBean;
import org.springframework.beans.factory.annotation.Autowired;
import org.springframework.stereotype.Component;

import javax.sdp.*;
import javax.sip.InvalidArgumentException;
import javax.sip.RequestEvent;
import javax.sip.SipException;
import javax.sip.header.CallIdHeader;
import javax.sip.message.Response;
import java.text.ParseException;
import java.time.Instant;
import java.util.Random;
import java.util.Vector;

/**
 * SIP命令类型： INVITE请求
 */
@SuppressWarnings("rawtypes")
@Component
public class InviteRequestProcessor extends SIPRequestProcessorParent implements InitializingBean, ISIPRequestProcessor {

    private final static Logger logger = LoggerFactory.getLogger(InviteRequestProcessor.class);

    private final String method = "INVITE";

    @Autowired
    private ISIPCommanderForPlatform cmderFroPlatform;

    @Autowired
    private IVideoManagerStorage storager;

    @Autowired
    private IStreamPushService streamPushService;

    @Autowired
    private IStreamProxyService streamProxyService;

    @Autowired
    private IRedisCatchStorage redisCatchStorage;

    @Autowired
    private SSRCFactory ssrcFactory;

    @Autowired
    private DynamicTask dynamicTask;

    @Autowired
    private RedisPushStreamResponseListener redisPushStreamResponseListener;

    @Autowired
    private IPlayService playService;

    @Autowired
    private SIPSender sipSender;

    @Autowired
    private AudioBroadcastManager audioBroadcastManager;

    @Autowired
    private ZLMRTPServerFactory zlmrtpServerFactory;

    @Autowired
    private IMediaServerService mediaServerService;

    @Autowired
    private ISIPCommander commander;

    @Autowired
    private ZLMRESTfulUtils zlmresTfulUtils;

    @Autowired
    private ZlmHttpHookSubscribe zlmHttpHookSubscribe;

    @Autowired
    private SIPProcessorObserver sipProcessorObserver;

    @Autowired
    private UserSetting userSetting;

    @Autowired
    private ZLMMediaListManager mediaListManager;

    @Autowired
    private DeferredResultHolder resultHolder;

    @Autowired
    private ZlmHttpHookSubscribe subscribe;

    @Autowired
    private SipConfig config;

    @Autowired
    private VideoStreamSessionManager streamSession;


    @Autowired
    private RedisGbPlayMsgListener redisGbPlayMsgListener;


    @Override
    public void afterPropertiesSet() throws Exception {
        // 添加消息处理的订阅
        sipProcessorObserver.addRequestProcessor(method, this);
    }

    /**
     * 处理invite请求
     *
     * @param evt 请求消息
     */
    @Override
    public void process(RequestEvent evt) {
        //  Invite Request消息实现，此消息一般为级联消息，上级给下级发送请求视频指令
        try {
            SIPRequest request = (SIPRequest) evt.getRequest();
            String channelId = SipUtils.getChannelIdFromRequest(request);
            String requesterId = SipUtils.getUserIdFromFromHeader(request);
            CallIdHeader callIdHeader = (CallIdHeader) request.getHeader(CallIdHeader.NAME);
            if (requesterId == null || channelId == null) {
                logger.info("无法从FromHeader的Address中获取到平台id，返回400");
                // 参数不全， 发400，请求错误
                try {
                    responseAck(request, Response.BAD_REQUEST);
                } catch (SipException | InvalidArgumentException | ParseException e) {
                    logger.error("[命令发送失败] invite BAD_REQUEST: {}", e.getMessage());
                }
                return;
            }


            // 查询请求是否来自上级平台\设备
            ParentPlatform platform = storager.queryParentPlatByServerGBId(requesterId);
            if (platform == null) {
                inviteFromDeviceHandle(request, requesterId, channelId);

            } else {
                // 查询平台下是否有该通道
                DeviceChannel channel = storager.queryChannelInParentPlatform(requesterId, channelId);
                GbStream gbStream = storager.queryStreamInParentPlatform(requesterId, channelId);
                PlatformCatalog catalog = storager.getCatalog(channelId);

                MediaServerItem mediaServerItem = null;
                StreamPushItem streamPushItem = null;
                StreamProxyItem proxyByAppAndStream = null;
                // 不是通道可能是直播流
                if (channel != null && gbStream == null) {
                    // 通道存在，发100，TRYING
                    try {
                        responseAck(request, Response.TRYING);
                    } catch (SipException | InvalidArgumentException | ParseException e) {
                        logger.error("[命令发送失败] invite TRYING: {}", e.getMessage());
                    }
                } else if (channel == null && gbStream != null) {

                    String mediaServerId = gbStream.getMediaServerId();
                    mediaServerItem = mediaServerService.getOne(mediaServerId);
                    if (mediaServerItem == null) {
                        if ("proxy".equals(gbStream.getStreamType())) {
                            logger.info("[ app={}, stream={} ]找不到zlm {}，返回410", gbStream.getApp(), gbStream.getStream(), mediaServerId);
                            try {
                                responseAck(request, Response.GONE);
                            } catch (SipException | InvalidArgumentException | ParseException e) {
                                logger.error("[命令发送失败] invite GONE: {}", e.getMessage());
                            }
                            return;
                        } else {
                            streamPushItem = streamPushService.getPush(gbStream.getApp(), gbStream.getStream());
                            if (streamPushItem == null || streamPushItem.getServerId().equals(userSetting.getServerId())) {
                                logger.info("[ app={}, stream={} ]找不到zlm {}，返回410", gbStream.getApp(), gbStream.getStream(), mediaServerId);
                                try {
                                    responseAck(request, Response.GONE);
                                } catch (SipException | InvalidArgumentException | ParseException e) {
                                    logger.error("[命令发送失败] invite GONE: {}", e.getMessage());
                                }
                                return;
                            }else {
                                 // TODO 可能漏回复消息
                            }
                        }
                    } else {
                        if ("push".equals(gbStream.getStreamType())) {
                            streamPushItem = streamPushService.getPush(gbStream.getApp(), gbStream.getStream());
                            if (streamPushItem == null) {
                                logger.info("[ app={}, stream={} ]找不到zlm {}，返回410", gbStream.getApp(), gbStream.getStream(), mediaServerId);
                                try {
                                    responseAck(request, Response.GONE);
                                } catch (SipException | InvalidArgumentException | ParseException e) {
                                    logger.error("[命令发送失败] invite GONE: {}", e.getMessage());
                                }
                                return;
                            }
                        } else if ("proxy".equals(gbStream.getStreamType())) {
                            proxyByAppAndStream = streamProxyService.getStreamProxyByAppAndStream(gbStream.getApp(), gbStream.getStream());
                            if (proxyByAppAndStream == null) {
                                logger.info("[ app={}, stream={} ]找不到zlm {}，返回410", gbStream.getApp(), gbStream.getStream(), mediaServerId);
                                try {
                                    responseAck(request, Response.GONE);
                                } catch (SipException | InvalidArgumentException | ParseException e) {
                                    logger.error("[命令发送失败] invite GONE: {}", e.getMessage());
                                }
                                return;
                            }
                        }
                    }
                    try {
                        responseAck(request, Response.CALL_IS_BEING_FORWARDED);
                    } catch (SipException | InvalidArgumentException | ParseException e) {
                        logger.error("[命令发送失败] invite CALL_IS_BEING_FORWARDED: {}", e.getMessage());
                    }
                } else if (catalog != null) {
                    try {
                        // 目录不支持点播
                        responseAck(request, Response.BAD_REQUEST, "catalog channel can not play");
                    } catch (SipException | InvalidArgumentException | ParseException e) {
                        logger.error("[命令发送失败] invite 目录不支持点播: {}", e.getMessage());
                    }
                    return;
                } else {
                    logger.info("通道不存在，返回404: {}", channelId);
                    try {
                        // 通道不存在，发404，资源不存在
                        responseAck(request, Response.NOT_FOUND);
                    } catch (SipException | InvalidArgumentException | ParseException e) {
                        logger.error("[命令发送失败] invite 通道不存在: {}", e.getMessage());
                    }
                    return;
                }
                // 解析sdp消息, 使用jainsip 自带的sdp解析方式
                String contentString = new String(request.getRawContent());

                Gb28181Sdp gb28181Sdp = SipUtils.parseSDP(contentString);
                SessionDescription sdp = gb28181Sdp.getBaseSdb();
                String sessionName = sdp.getSessionName().getValue();

                Long startTime = null;
                Long stopTime = null;
                Instant start = null;
                Instant end = null;
                if (sdp.getTimeDescriptions(false) != null && sdp.getTimeDescriptions(false).size() > 0) {
                    TimeDescriptionImpl timeDescription = (TimeDescriptionImpl) (sdp.getTimeDescriptions(false).get(0));
                    TimeField startTimeFiled = (TimeField) timeDescription.getTime();
                    startTime = startTimeFiled.getStartTime();
                    stopTime = startTimeFiled.getStopTime();

                    start = Instant.ofEpochSecond(startTime);
                    end = Instant.ofEpochSecond(stopTime);
                }
                //  获取支持的格式
                Vector mediaDescriptions = sdp.getMediaDescriptions(true);
                // 查看是否支持PS 负载96
                //String ip = null;
                int port = -1;
                boolean mediaTransmissionTCP = false;
                Boolean tcpActive = null;
                for (Object description : mediaDescriptions) {
                    MediaDescription mediaDescription = (MediaDescription) description;
                    Media media = mediaDescription.getMedia();

                    Vector mediaFormats = media.getMediaFormats(false);
                    if (mediaFormats.contains("96")) {
                        port = media.getMediaPort();
                        //String mediaType = media.getMediaType();
                        String protocol = media.getProtocol();

                        // 区分TCP发流还是udp， 当前默认udp
                        if ("TCP/RTP/AVP".equalsIgnoreCase(protocol)) {
                            String setup = mediaDescription.getAttribute("setup");
                            if (setup != null) {
                                mediaTransmissionTCP = true;
                                if ("active".equalsIgnoreCase(setup)) {
                                    tcpActive = true;
                                } else if ("passive".equalsIgnoreCase(setup)) {
                                    tcpActive = false;
                                }
                            }
                        }
                        break;
                    }
                }
                if (port == -1) {
                    logger.info("不支持的媒体格式，返回415");
                    // 回复不支持的格式
                    try {
                        // 不支持的格式，发415
                        responseAck(request, Response.UNSUPPORTED_MEDIA_TYPE);
                    } catch (SipException | InvalidArgumentException | ParseException e) {
                        logger.error("[命令发送失败] invite 不支持的格式: {}", e.getMessage());
                    }
                    return;
                }
                String username = sdp.getOrigin().getUsername();
                String addressStr = sdp.getConnection().getAddress();


                Device device = null;
                // 通过 channel 和 gbStream 是否为null 值判断来源是直播流合适国标
                if (channel != null) {
                    device = storager.queryVideoDeviceByPlatformIdAndChannelId(requesterId, channelId);
                    if (device == null) {
                        logger.warn("点播平台{}的通道{}时未找到设备信息", requesterId, channel);
                        try {
                            responseAck(request, Response.SERVER_INTERNAL_ERROR);
                        } catch (SipException | InvalidArgumentException | ParseException e) {
                            logger.error("[命令发送失败] invite 未找到设备信息: {}", e.getMessage());
                        }
                        return;
                    }
                    mediaServerItem = playService.getNewMediaServerItem(device);
                    if (mediaServerItem == null) {
                        logger.warn("未找到可用的zlm");
                        try {
                            responseAck(request, Response.BUSY_HERE);
                        } catch (SipException | InvalidArgumentException | ParseException e) {
                            logger.error("[命令发送失败] invite BUSY_HERE: {}", e.getMessage());
                        }
                        return;
                    }

                    String ssrc;
                    if (userSetting.getUseCustomSsrcForParentInvite() || gb28181Sdp.getSsrc() == null) {
                        // 上级平台点播时不使用上级平台指定的ssrc，使用自定义的ssrc，参考国标文档-点播外域设备媒体流SSRC处理方式
                        ssrc = "Play".equalsIgnoreCase(sessionName) ? ssrcFactory.getPlaySsrc(mediaServerItem.getId()) : ssrcFactory.getPlayBackSsrc(mediaServerItem.getId());
<<<<<<< HEAD
                    } else {
                        ssrc = contentString.substring(ssrcIndex + 2, ssrcIndex + 12);
=======
                    }else {
                        ssrc = gb28181Sdp.getSsrc();
>>>>>>> fec69c71
                    }
                    String streamTypeStr = null;
                    if (mediaTransmissionTCP) {
                        if (tcpActive) {
                            streamTypeStr = "TCP-ACTIVE";
                        } else {
                            streamTypeStr = "TCP-PASSIVE";
                        }
                    } else {
                        streamTypeStr = "UDP";
                    }
                    logger.info("[上级Invite] {}, 平台：{}， 通道：{}, 收流地址：{}:{}，收流方式：{}, ssrc：{}", sessionName, username, channelId, addressStr, port, streamTypeStr, ssrc);
                    SendRtpItem sendRtpItem = zlmrtpServerFactory.createSendRtpItem(mediaServerItem, addressStr, port, ssrc, requesterId,
                            device.getDeviceId(), channelId, mediaTransmissionTCP, platform.isRtcp());

                    if (tcpActive != null) {
                        sendRtpItem.setTcpActive(tcpActive);
                    }
                    if (sendRtpItem == null) {
                        logger.warn("服务器端口资源不足");
                        try {
                            responseAck(request, Response.BUSY_HERE);
                        } catch (SipException | InvalidArgumentException | ParseException e) {
                            logger.error("[命令发送失败] invite 服务器端口资源不足: {}", e.getMessage());
                        }
                        return;
                    }
                    sendRtpItem.setCallId(callIdHeader.getCallId());
                    sendRtpItem.setPlayType("Play".equalsIgnoreCase(sessionName) ? InviteStreamType.PLAY : InviteStreamType.PLAYBACK);

                    Long finalStartTime = startTime;
                    Long finalStopTime = stopTime;
<<<<<<< HEAD
                    InviteErrorCallback<Object> hookEvent = (code, msg, data) -> {
                        StreamInfo streamInfo = (StreamInfo) data;
=======
                    ErrorCallback<Object> hookEvent = (code, msg, data) -> {
                        StreamInfo streamInfo = (StreamInfo)data;
>>>>>>> fec69c71
                        MediaServerItem mediaServerItemInUSe = mediaServerService.getOne(streamInfo.getMediaServerId());
                        logger.info("[上级Invite]下级已经开始推流。 回复200OK(SDP)， {}/{}", streamInfo.getApp(), streamInfo.getStream());
                        //     * 0 等待设备推流上来
                        //     * 1 下级已经推流，等待上级平台回复ack
                        //     * 2 推流中
                        sendRtpItem.setStatus(1);
                        redisCatchStorage.updateSendRTPSever(sendRtpItem);

                        StringBuffer content = new StringBuffer(200);
                        content.append("v=0\r\n");
                        content.append("o=" + channelId + " 0 0 IN IP4 " + mediaServerItemInUSe.getSdpIp() + "\r\n");
                        content.append("s=" + sessionName + "\r\n");
                        content.append("c=IN IP4 " + mediaServerItemInUSe.getSdpIp() + "\r\n");
                        if ("Playback".equalsIgnoreCase(sessionName)) {
                            content.append("t=" + finalStartTime + " " + finalStopTime + "\r\n");
                        } else {
                            content.append("t=0 0\r\n");
                        }
                        int localPort = sendRtpItem.getLocalPort();
                        if (localPort == 0) {
                            // 非严格模式端口不统一, 增加兼容性，修改为一个不为0的端口
                            localPort = new Random().nextInt(65535) + 1;
                        }
                        content.append("m=video " + localPort + " RTP/AVP 96\r\n");
                        content.append("a=sendonly\r\n");
                        content.append("a=rtpmap:96 PS/90000\r\n");
                        content.append("y=" + sendRtpItem.getSsrc() + "\r\n");
                        content.append("f=\r\n");

                        try {
                            // 超时未收到Ack应该回复bye,当前等待时间为10秒
                            if (userSetting.getPushStreamAfterAck()) {
                                dynamicTask.startDelay(callIdHeader.getCallId(), () -> {
                                    logger.info("Ack 等待超时");
                                    mediaServerService.releaseSsrc(mediaServerItemInUSe.getId(), sendRtpItem.getSsrc());
                                    // 回复bye
                                    try {
                                        cmderFroPlatform.streamByeCmd(platform, callIdHeader.getCallId());
                                    } catch (SipException | InvalidArgumentException | ParseException e) {
                                        logger.error("[命令发送失败] 国标级联 发送BYE: {}", e.getMessage());
                                    }
                                }, 60 * 1000);
                            }

                            SIPResponse sipResponse = responseSdpAck(request, content.toString(), platform);
                            if (!userSetting.getPushStreamAfterAck()) {
                                playService.startPushStream(sendRtpItem, sipResponse, platform, request.getCallIdHeader());
                            }
                        } catch (SipException | InvalidArgumentException | ParseException e) {
                            logger.error("[命令发送失败] 国标级联 回复SdpAck", e);
                        }
                    };
                    ErrorCallback<Object> errorEvent = ((statusCode, msg, data) -> {
                        // 未知错误。直接转发设备点播的错误
                        try {
                            if (statusCode > 0) {
                                Response response = getMessageFactory().createResponse(statusCode, evt.getRequest());
                                sipSender.transmitRequest(request.getLocalAddress().getHostAddress(), response);
                            }
                        } catch (ParseException | SipException e) {
                            logger.error("未处理的异常 ", e);
                        }
                    });
                    sendRtpItem.setApp("rtp");
                    if ("Playback".equalsIgnoreCase(sessionName)) {
                        sendRtpItem.setPlayType(InviteStreamType.PLAYBACK);
                        SSRCInfo ssrcInfo = mediaServerService.openRTPServer(mediaServerItem, null, null, device.isSsrcCheck(), true, 0, false, false, device.getStreamModeForParam());
                        sendRtpItem.setStream(ssrcInfo.getStream());
                        // 写入redis， 超时时回复
                        redisCatchStorage.updateSendRTPSever(sendRtpItem);
                        playService.playBack(mediaServerItem, ssrcInfo, device.getDeviceId(), channelId, DateUtil.formatter.format(start),
                                DateUtil.formatter.format(end),
                                (code, msg, data) -> {
                                    if (code == InviteErrorCode.SUCCESS.getCode()) {
                                        hookEvent.run(code, msg, data);
                                    } else if (code == InviteErrorCode.ERROR_FOR_SIGNALLING_TIMEOUT.getCode() || code == InviteErrorCode.ERROR_FOR_STREAM_TIMEOUT.getCode()) {
                                        logger.info("[录像回放]超时, 用户：{}， 通道：{}", username, channelId);
                                        redisCatchStorage.deleteSendRTPServer(platform.getServerGBId(), channelId, callIdHeader.getCallId(), null);
                                        errorEvent.run(code, msg, data);
                                    } else {
                                        errorEvent.run(code, msg, data);
                                    }
                                });
                    } else if ("Download".equalsIgnoreCase(sessionName)) {
                        // 获取指定的下载速度
                        Vector sdpMediaDescriptions = sdp.getMediaDescriptions(true);
                        MediaDescription mediaDescription = null;
                        String downloadSpeed = "1";
                        if (sdpMediaDescriptions.size() > 0) {
                            mediaDescription = (MediaDescription) sdpMediaDescriptions.get(0);
                        }
                        if (mediaDescription != null) {
                            downloadSpeed = mediaDescription.getAttribute("downloadspeed");
                        }

                        sendRtpItem.setPlayType(InviteStreamType.DOWNLOAD);
                        SSRCInfo ssrcInfo = mediaServerService.openRTPServer(mediaServerItem, null, null, device.isSsrcCheck(), true, 0, false, false, device.getStreamModeForParam());
                        sendRtpItem.setStream(ssrcInfo.getStream());
                        // 写入redis， 超时时回复
                        redisCatchStorage.updateSendRTPSever(sendRtpItem);
                        playService.download(mediaServerItem, ssrcInfo, device.getDeviceId(), channelId, DateUtil.formatter.format(start),
                                DateUtil.formatter.format(end), Integer.parseInt(downloadSpeed),
                                (code, msg, data) -> {
                                    if (code == InviteErrorCode.SUCCESS.getCode()) {
                                        hookEvent.run(code, msg, data);
                                    } else if (code == InviteErrorCode.ERROR_FOR_SIGNALLING_TIMEOUT.getCode() || code == InviteErrorCode.ERROR_FOR_STREAM_TIMEOUT.getCode()) {
                                        logger.info("[录像下载]超时, 用户：{}， 通道：{}", username, channelId);
                                        redisCatchStorage.deleteSendRTPServer(platform.getServerGBId(), channelId, callIdHeader.getCallId(), null);
                                        errorEvent.run(code, msg, data);
                                    } else {
                                        errorEvent.run(code, msg, data);
                                    }
                                });
                    } else {
                        sendRtpItem.setPlayType(InviteStreamType.PLAY);
                        String streamId = null;
                        if (mediaServerItem.isRtpEnable()) {
                            streamId = String.format("%s_%s", device.getDeviceId(), channelId);
                        } else {
                            streamId = String.format("%08x", Integer.parseInt(ssrc)).toUpperCase();
                        }
                        sendRtpItem.setStream(streamId);
                        redisCatchStorage.updateSendRTPSever(sendRtpItem);
                        playService.play(mediaServerItem, device.getDeviceId(), channelId, ((code, msg, data) -> {
                            if (code == InviteErrorCode.SUCCESS.getCode()) {
                                hookEvent.run(code, msg, data);
                            } else if (code == InviteErrorCode.ERROR_FOR_SIGNALLING_TIMEOUT.getCode() || code == InviteErrorCode.ERROR_FOR_STREAM_TIMEOUT.getCode()) {
                                logger.info("[上级点播]超时, 用户：{}， 通道：{}", username, channelId);
                                redisCatchStorage.deleteSendRTPServer(platform.getServerGBId(), channelId, callIdHeader.getCallId(), null);
                                errorEvent.run(code, msg, data);
                            } else {
                                errorEvent.run(code, msg, data);
                            }
                        }));

                    }
                } else if (gbStream != null) {

                    String ssrc;
                    if (userSetting.getUseCustomSsrcForParentInvite() || gb28181Sdp.getSsrc() == null) {
                        // 上级平台点播时不使用上级平台指定的ssrc，使用自定义的ssrc，参考国标文档-点播外域设备媒体流SSRC处理方式
                        ssrc = "Play".equalsIgnoreCase(sessionName) ? ssrcFactory.getPlaySsrc(mediaServerItem.getId()) : ssrcFactory.getPlayBackSsrc(mediaServerItem.getId());
<<<<<<< HEAD
                    } else {
                        ssrc = contentString.substring(ssrcIndex + 2, ssrcIndex + 12);
=======
                    }else {
                        ssrc = gb28181Sdp.getSsrc();
>>>>>>> fec69c71
                    }

                    if ("push".equals(gbStream.getStreamType())) {
                        if (streamPushItem != null && streamPushItem.isPushIng()) {
                            // 推流状态
                            pushStream(evt, request, gbStream, streamPushItem, platform, callIdHeader, mediaServerItem, port, tcpActive,
                                    mediaTransmissionTCP, channelId, addressStr, ssrc, requesterId);
                        } else {
                            // 未推流 拉起
                            notifyStreamOnline(evt, request, gbStream, streamPushItem, platform, callIdHeader, mediaServerItem, port, tcpActive,
                                    mediaTransmissionTCP, channelId, addressStr, ssrc, requesterId);
                        }
                    } else if ("proxy".equals(gbStream.getStreamType())) {
                        if (null != proxyByAppAndStream) {
                            if (proxyByAppAndStream.isStatus()) {
                                pushProxyStream(evt, request, gbStream, platform, callIdHeader, mediaServerItem, port, tcpActive,
                                        mediaTransmissionTCP, channelId, addressStr, ssrc, requesterId);
                            } else {
                                //开启代理拉流
                                notifyStreamOnline(evt, request, gbStream, null, platform, callIdHeader, mediaServerItem, port, tcpActive,
                                        mediaTransmissionTCP, channelId, addressStr, ssrc, requesterId);
                            }
                        }


                    }
                }
            }
        } catch (SdpParseException e) {
            logger.error("sdp解析错误", e);
        } catch (SdpException e) {
            logger.error("未处理的异常 ", e);
        }
    }

    /**
     * 安排推流
     */
    private void pushProxyStream(RequestEvent evt, SIPRequest request, GbStream gbStream, ParentPlatform platform,
                                 CallIdHeader callIdHeader, MediaServerItem mediaServerItem,
                                 int port, Boolean tcpActive, boolean mediaTransmissionTCP,
                                 String channelId, String addressStr, String ssrc, String requesterId) {
        Boolean streamReady = zlmrtpServerFactory.isStreamReady(mediaServerItem, gbStream.getApp(), gbStream.getStream());
        if (streamReady != null && streamReady) {
            // 自平台内容
            SendRtpItem sendRtpItem = zlmrtpServerFactory.createSendRtpItem(mediaServerItem, addressStr, port, ssrc, requesterId,
                    gbStream.getApp(), gbStream.getStream(), channelId, mediaTransmissionTCP, platform.isRtcp());

            if (sendRtpItem == null) {
                logger.warn("服务器端口资源不足");
                try {
                    responseAck(request, Response.BUSY_HERE);
                } catch (SipException | InvalidArgumentException | ParseException e) {
                    logger.error("[命令发送失败] invite 服务器端口资源不足: {}", e.getMessage());
                }
                return;
            }
            if (tcpActive != null) {
                sendRtpItem.setTcpActive(tcpActive);
            }
            sendRtpItem.setPlayType(InviteStreamType.PUSH);
            // 写入redis， 超时时回复
            sendRtpItem.setStatus(1);
            sendRtpItem.setCallId(callIdHeader.getCallId());
            sendRtpItem.setFromTag(request.getFromTag());

            SIPResponse response = sendStreamAck(mediaServerItem, request, sendRtpItem, platform, evt);
            if (response != null) {
                sendRtpItem.setToTag(response.getToTag());
            }
            redisCatchStorage.updateSendRTPSever(sendRtpItem);

        }

    }

    private void pushStream(RequestEvent evt, SIPRequest request, GbStream gbStream, StreamPushItem streamPushItem, ParentPlatform platform,
                            CallIdHeader callIdHeader, MediaServerItem mediaServerItem,
                            int port, Boolean tcpActive, boolean mediaTransmissionTCP,
                            String channelId, String addressStr, String ssrc, String requesterId) {
        // 推流
        if (streamPushItem.isSelf()) {
            Boolean streamReady = zlmrtpServerFactory.isStreamReady(mediaServerItem, gbStream.getApp(), gbStream.getStream());
            if (streamReady != null && streamReady) {
                // 自平台内容
                SendRtpItem sendRtpItem = zlmrtpServerFactory.createSendRtpItem(mediaServerItem, addressStr, port, ssrc, requesterId,
                        gbStream.getApp(), gbStream.getStream(), channelId, mediaTransmissionTCP, platform.isRtcp());

                if (sendRtpItem == null) {
                    logger.warn("服务器端口资源不足");
                    try {
                        responseAck(request, Response.BUSY_HERE);
                    } catch (SipException | InvalidArgumentException | ParseException e) {
                        logger.error("[命令发送失败] invite 服务器端口资源不足: {}", e.getMessage());
                    }
                    return;
                }
                if (tcpActive != null) {
                    sendRtpItem.setTcpActive(tcpActive);
                }
                sendRtpItem.setPlayType(InviteStreamType.PUSH);
                // 写入redis， 超时时回复
                sendRtpItem.setStatus(1);
                sendRtpItem.setCallId(callIdHeader.getCallId());

                sendRtpItem.setFromTag(request.getFromTag());
                SIPResponse response = sendStreamAck(mediaServerItem, request, sendRtpItem, platform, evt);
                if (response != null) {
                    sendRtpItem.setToTag(response.getToTag());
                }

                redisCatchStorage.updateSendRTPSever(sendRtpItem);

            } else {
                // 不在线 拉起
                notifyStreamOnline(evt, request, gbStream, streamPushItem, platform, callIdHeader, mediaServerItem, port, tcpActive,
                        mediaTransmissionTCP, channelId, addressStr, ssrc, requesterId);
            }

        } else {
            // 其他平台内容
            otherWvpPushStream(evt, request, gbStream, streamPushItem, platform, callIdHeader, mediaServerItem, port, tcpActive,
                    mediaTransmissionTCP, channelId, addressStr, ssrc, requesterId);
        }
    }

    /**
     * 通知流上线
     */
    private void notifyStreamOnline(RequestEvent evt, SIPRequest request, GbStream gbStream, StreamPushItem streamPushItem, ParentPlatform platform,
                                    CallIdHeader callIdHeader, MediaServerItem mediaServerItem,
                                    int port, Boolean tcpActive, boolean mediaTransmissionTCP,
                                    String channelId, String addressStr, String ssrc, String requesterId) {
        if ("proxy".equals(gbStream.getStreamType())) {
            // TODO 控制启用以使设备上线
            logger.info("[ app={}, stream={} ]通道未推流，启用流后开始推流", gbStream.getApp(), gbStream.getStream());
            // 监听流上线
            HookSubscribeForStreamChange hookSubscribe = HookSubscribeFactory.on_stream_changed(gbStream.getApp(), gbStream.getStream(), true, "rtsp", mediaServerItem.getId());
            zlmHttpHookSubscribe.addSubscribe(hookSubscribe, (mediaServerItemInUSe, hookParam) -> {
                OnStreamChangedHookParam streamChangedHookParam = (OnStreamChangedHookParam)hookParam;
                logger.info("[上级点播]拉流代理已经就绪， {}/{}", streamChangedHookParam.getApp(), streamChangedHookParam.getStream());
                dynamicTask.stop(callIdHeader.getCallId());
                pushProxyStream(evt, request, gbStream, platform, callIdHeader, mediaServerItem, port, tcpActive,
                        mediaTransmissionTCP, channelId, addressStr, ssrc, requesterId);
            });
            dynamicTask.startDelay(callIdHeader.getCallId(), () -> {
                logger.info("[ app={}, stream={} ] 等待拉流代理流超时", gbStream.getApp(), gbStream.getStream());
                zlmHttpHookSubscribe.removeSubscribe(hookSubscribe);
            }, userSetting.getPlatformPlayTimeout());
            boolean start = streamProxyService.start(gbStream.getApp(), gbStream.getStream());
            if (!start) {
                try {
                    responseAck(request, Response.BUSY_HERE, "channel [" + gbStream.getGbId() + "] offline");
                } catch (SipException | InvalidArgumentException | ParseException e) {
                    logger.error("[命令发送失败] invite 通道未推流: {}", e.getMessage());
                }
                zlmHttpHookSubscribe.removeSubscribe(hookSubscribe);
                dynamicTask.stop(callIdHeader.getCallId());
            }


        } else if ("push".equals(gbStream.getStreamType())) {
            if (!platform.isStartOfflinePush()) {
                // 平台设置中关闭了拉起离线的推流则直接回复
                try {
                    logger.info("[上级点播] 失败，推流设备未推流，channel: {}, app: {}, stream: {}", gbStream.getGbId(), gbStream.getApp(), gbStream.getStream());
                    responseAck(request, Response.TEMPORARILY_UNAVAILABLE, "channel stream not pushing");
                } catch (SipException | InvalidArgumentException | ParseException e) {
                    logger.error("[命令发送失败] invite 通道未推流: {}", e.getMessage());
                }
                return;
            }
            // 发送redis消息以使设备上线
            logger.info("[ app={}, stream={} ]通道未推流，发送redis信息控制设备开始推流", gbStream.getApp(), gbStream.getStream());

            MessageForPushChannel messageForPushChannel = MessageForPushChannel.getInstance(1,
                    gbStream.getApp(), gbStream.getStream(), gbStream.getGbId(), gbStream.getPlatformId(),
                    platform.getName(), null, gbStream.getMediaServerId());
            redisCatchStorage.sendStreamPushRequestedMsg(messageForPushChannel);
            // 设置超时
            dynamicTask.startDelay(callIdHeader.getCallId(), () -> {
                logger.info("[ app={}, stream={} ] 等待设备开始推流超时", gbStream.getApp(), gbStream.getStream());
                try {
                    mediaListManager.removedChannelOnlineEventLister(gbStream.getApp(), gbStream.getStream());
                    responseAck(request, Response.REQUEST_TIMEOUT); // 超时
                } catch (SipException e) {
                    logger.error("未处理的异常 ", e);
                } catch (InvalidArgumentException e) {
                    logger.error("未处理的异常 ", e);
                } catch (ParseException e) {
                    logger.error("未处理的异常 ", e);
                }
            }, userSetting.getPlatformPlayTimeout());
            // 添加监听
            int finalPort = port;
            Boolean finalTcpActive = tcpActive;

            // 添加在本机上线的通知
            mediaListManager.addChannelOnlineEventLister(gbStream.getApp(), gbStream.getStream(), (app, stream, serverId) -> {
                dynamicTask.stop(callIdHeader.getCallId());
                if (serverId.equals(userSetting.getServerId())) {
                    SendRtpItem sendRtpItem = zlmrtpServerFactory.createSendRtpItem(mediaServerItem, addressStr, finalPort, ssrc, requesterId,
                            app, stream, channelId, mediaTransmissionTCP, platform.isRtcp());

                    if (sendRtpItem == null) {
                        logger.warn("上级点时创建sendRTPItem失败，可能是服务器端口资源不足");
                        try {
                            responseAck(request, Response.BUSY_HERE);
                        } catch (SipException e) {
                            logger.error("未处理的异常 ", e);
                        } catch (InvalidArgumentException e) {
                            logger.error("未处理的异常 ", e);
                        } catch (ParseException e) {
                            logger.error("未处理的异常 ", e);
                        }
                        return;
                    }
                    if (finalTcpActive != null) {
                        sendRtpItem.setTcpActive(finalTcpActive);
                    }
                    sendRtpItem.setPlayType(InviteStreamType.PUSH);
                    // 写入redis， 超时时回复
                    sendRtpItem.setStatus(1);
                    sendRtpItem.setCallId(callIdHeader.getCallId());

                    sendRtpItem.setFromTag(request.getFromTag());
                    SIPResponse response = sendStreamAck(mediaServerItem, request, sendRtpItem, platform, evt);
                    if (response != null) {
                        sendRtpItem.setToTag(response.getToTag());
                    }
                    redisCatchStorage.updateSendRTPSever(sendRtpItem);
                } else {
                    // 其他平台内容
                    otherWvpPushStream(evt, request, gbStream, streamPushItem, platform, callIdHeader, mediaServerItem, port, tcpActive,
                            mediaTransmissionTCP, channelId, addressStr, ssrc, requesterId);
                }
            });

            // 添加回复的拒绝或者错误的通知
            redisPushStreamResponseListener.addEvent(gbStream.getApp(), gbStream.getStream(), response -> {
                if (response.getCode() != 0) {
                    dynamicTask.stop(callIdHeader.getCallId());
                    mediaListManager.removedChannelOnlineEventLister(gbStream.getApp(), gbStream.getStream());
                    try {
                        responseAck(request, Response.TEMPORARILY_UNAVAILABLE, response.getMsg());
                    } catch (SipException | InvalidArgumentException | ParseException e) {
                        logger.error("[命令发送失败] 国标级联 点播回复: {}", e.getMessage());
                    }
                }
            });
        }
    }

    /**
     * 来自其他wvp的推流
     */
    private void otherWvpPushStream(RequestEvent evt, SIPRequest request, GbStream gbStream, StreamPushItem streamPushItem, ParentPlatform platform,
                                    CallIdHeader callIdHeader, MediaServerItem mediaServerItem,
                                    int port, Boolean tcpActive, boolean mediaTransmissionTCP,
                                    String channelId, String addressStr, String ssrc, String requesterId) {
        logger.info("[级联点播]直播流来自其他平台，发送redis消息");
        // 发送redis消息
        redisGbPlayMsgListener.sendMsg(streamPushItem.getServerId(), streamPushItem.getMediaServerId(),
                streamPushItem.getApp(), streamPushItem.getStream(), addressStr, port, ssrc, requesterId,
                channelId, mediaTransmissionTCP, platform.isRtcp(), null, responseSendItemMsg -> {
                    SendRtpItem sendRtpItem = responseSendItemMsg.getSendRtpItem();
                    if (sendRtpItem == null || responseSendItemMsg.getMediaServerItem() == null) {
                        logger.warn("服务器端口资源不足");
                        try {
                            responseAck(request, Response.BUSY_HERE);
                        } catch (SipException e) {
                            logger.error("未处理的异常 ", e);
                        } catch (InvalidArgumentException e) {
                            logger.error("未处理的异常 ", e);
                        } catch (ParseException e) {
                            logger.error("未处理的异常 ", e);
                        }
                        return;
                    }
                    // 收到sendItem
                    if (tcpActive != null) {
                        sendRtpItem.setTcpActive(tcpActive);
                    }
                    sendRtpItem.setPlayType(InviteStreamType.PUSH);
                    // 写入redis， 超时时回复
                    sendRtpItem.setStatus(1);
                    sendRtpItem.setCallId(callIdHeader.getCallId());

                    sendRtpItem.setFromTag(request.getFromTag());
                    SIPResponse response = sendStreamAck(responseSendItemMsg.getMediaServerItem(), request, sendRtpItem, platform, evt);
                    if (response != null) {
                        sendRtpItem.setToTag(response.getToTag());
                    }
                    redisCatchStorage.updateSendRTPSever(sendRtpItem);
                }, (wvpResult) -> {

                    // 错误
                    if (wvpResult.getCode() == RedisGbPlayMsgListener.ERROR_CODE_OFFLINE) {
                        // 离线
                        // 查询是否在本机上线了
                        StreamPushItem currentStreamPushItem = streamPushService.getPush(streamPushItem.getApp(), streamPushItem.getStream());
                        if (currentStreamPushItem.isPushIng()) {
                            // 在线状态
                            pushStream(evt, request, gbStream, streamPushItem, platform, callIdHeader, mediaServerItem, port, tcpActive,
                                    mediaTransmissionTCP, channelId, addressStr, ssrc, requesterId);

                        } else {
                            // 不在线 拉起
                            notifyStreamOnline(evt, request, gbStream, streamPushItem, platform, callIdHeader, mediaServerItem, port, tcpActive,
                                    mediaTransmissionTCP, channelId, addressStr, ssrc, requesterId);
                        }
                    }
                    try {
                        responseAck(request, Response.BUSY_HERE);
                    } catch (InvalidArgumentException | ParseException | SipException e) {
                        logger.error("[命令发送失败] 国标级联 点播回复 BUSY_HERE: {}", e.getMessage());
                    }
                });
    }

    public SIPResponse sendStreamAck(MediaServerItem mediaServerItem, SIPRequest request, SendRtpItem sendRtpItem, ParentPlatform platform, RequestEvent evt) {

        StringBuffer content = new StringBuffer(200);
        content.append("v=0\r\n");
        content.append("o=" + sendRtpItem.getChannelId() + " 0 0 IN IP4 " + mediaServerItem.getSdpIp() + "\r\n");
        content.append("s=Play\r\n");
        content.append("c=IN IP4 " + mediaServerItem.getSdpIp() + "\r\n");
        content.append("t=0 0\r\n");
        // 非严格模式端口不统一, 增加兼容性，修改为一个不为0的端口
        int localPort = sendRtpItem.getLocalPort();
        if (localPort == 0) {
            localPort = new Random().nextInt(65535) + 1;
        }
        content.append("m=video " + localPort + " RTP/AVP 96\r\n");
        content.append("a=sendonly\r\n");
        content.append("a=rtpmap:96 PS/90000\r\n");
        if (sendRtpItem.isTcp()) {
            content.append("a=connection:new\r\n");
            if (!sendRtpItem.isTcpActive()) {
                content.append("a=setup:active\r\n");
            } else {
                content.append("a=setup:passive\r\n");
            }
        }
        content.append("y=" + sendRtpItem.getSsrc() + "\r\n");
        content.append("f=\r\n");

        try {
            SIPResponse sipResponse = responseSdpAck(request, content.toString(), platform);
            if (!userSetting.getPushStreamAfterAck()) {
                playService.startPushStream(sendRtpItem, sipResponse, platform, request.getCallIdHeader());
            }
            return sipResponse;
        } catch (SipException e) {
            logger.error("未处理的异常 ", e);
        } catch (InvalidArgumentException e) {
            logger.error("未处理的异常 ", e);
        } catch (ParseException e) {
            logger.error("未处理的异常 ", e);
        }
        return null;
    }

    public void inviteFromDeviceHandle(SIPRequest request, String requesterId, String channelId) {

        String realChannelId = null;

        // 非上级平台请求，查询是否设备请求（通常为接收语音广播的设备）
        Device device = redisCatchStorage.getDevice(requesterId);
        // 判断requesterId是设备还是通道
        if (device == null) {
            device = storager.queryVideoDeviceByChannelId(requesterId);
            realChannelId = requesterId;
        }else {
            realChannelId = channelId;
        }
        if (device == null) {
            // 检查channelID是否可用
            device = redisCatchStorage.getDevice(channelId);
            if (device == null) {
                device = storager.queryVideoDeviceByChannelId(channelId);
                realChannelId = channelId;
            }
        }

        if (device == null) {
            logger.warn("来自设备的Invite请求，无法从请求信息中确定所属设备，已忽略，requesterId： {}/{}", requesterId, channelId);
            try {
                responseAck(request, Response.FORBIDDEN);
            } catch (SipException | InvalidArgumentException | ParseException e) {
                logger.error("[命令发送失败] 来自设备的Invite请求，无法从请求信息中确定所属设备 FORBIDDEN: {}", e.getMessage());
            }
            return;
        }

        AudioBroadcastCatch broadcastCatch = audioBroadcastManager.get(device.getDeviceId(), realChannelId);
        if (broadcastCatch == null) {
            logger.warn("来自设备的Invite请求非语音广播，已忽略，requesterId： {}/{}", requesterId, channelId);
            try {
                responseAck(request, Response.FORBIDDEN);
            } catch (SipException | InvalidArgumentException | ParseException e) {
                logger.error("[命令发送失败] 来自设备的Invite请求非语音广播 FORBIDDEN: {}", e.getMessage());
            }
            return;
        }
        if (device != null) {
            logger.info("收到设备" + requesterId + "的语音广播Invite请求");
            String key = VideoManagerConstants.BROADCAST_WAITE_INVITE + device.getDeviceId() + broadcastCatch.getChannelId();
            dynamicTask.stop(key);
            try {
                responseAck(request, Response.TRYING);
            } catch (SipException | InvalidArgumentException | ParseException e) {
                logger.error("[命令发送失败] invite BAD_REQUEST: {}", e.getMessage());
                playService.stopAudioBroadcast(device.getDeviceId(), broadcastCatch.getChannelId());
                return;
            }
            String contentString = new String(request.getRawContent());
            // jainSip不支持y=字段， 移除移除以解析。
            String ssrc = "0000000404";
<<<<<<< HEAD
            int ssrcIndex = contentString.indexOf("y=");
            if (ssrcIndex > 0) {
                substring = contentString.substring(0, ssrcIndex);
                ssrc = contentString.substring(ssrcIndex + 2, ssrcIndex + 12).trim();
            }
            ssrcIndex = substring.indexOf("f=");
            if (ssrcIndex > 0) {
                substring = contentString.substring(0, ssrcIndex);
            }
            try {
                SessionDescription sdp = SdpFactory.getInstance().createSessionDescription(substring);

=======

            try {
                Gb28181Sdp gb28181Sdp = SipUtils.parseSDP(contentString);
                SessionDescription sdp = gb28181Sdp.getBaseSdb();
>>>>>>> fec69c71
                //  获取支持的格式
                Vector mediaDescriptions = sdp.getMediaDescriptions(true);

                // 查看是否支持PS 负载96
                int port = -1;
                boolean mediaTransmissionTCP = false;
                Boolean tcpActive = null;
                for (int i = 0; i < mediaDescriptions.size(); i++) {
                    MediaDescription mediaDescription = (MediaDescription) mediaDescriptions.get(i);
                    Media media = mediaDescription.getMedia();

                    Vector mediaFormats = media.getMediaFormats(false);
                    if (mediaFormats.contains("8")) {
                        port = media.getMediaPort();
                        String protocol = media.getProtocol();
                        // 区分TCP发流还是udp， 当前默认udp
                        if ("TCP/RTP/AVP".equals(protocol)) {
                            String setup = mediaDescription.getAttribute("setup");
                            if (setup != null) {
                                mediaTransmissionTCP = true;
                                if ("active".equals(setup)) {
                                    tcpActive = true;
                                } else if ("passive".equals(setup)) {
                                    tcpActive = false;
                                }
                            }
                        }
                        break;
                    }
                }
                if (port == -1) {
                    logger.info("不支持的媒体格式，返回415");
                    // 回复不支持的格式
                    try {
                        responseAck(request, Response.UNSUPPORTED_MEDIA_TYPE); // 不支持的格式，发415
                    } catch (SipException | InvalidArgumentException | ParseException e) {
                        logger.error("[命令发送失败] invite 不支持的媒体格式: {}", e.getMessage());
                        playService.stopAudioBroadcast(device.getDeviceId(), broadcastCatch.getChannelId());
                        return;
                    }
                    return;
                }
                String addressStr = sdp.getOrigin().getAddress();
                logger.info("设备{}请求语音流，地址：{}:{}，ssrc：{}, {}", requesterId, addressStr, port, ssrc,
                        mediaTransmissionTCP ? (tcpActive ? "TCP主动" : "TCP被动") : "UDP");

                MediaServerItem mediaServerItem = broadcastCatch.getMediaServerItem();
                if (mediaServerItem == null) {
                    logger.warn("未找到语音喊话使用的zlm");
                    try {
                        responseAck(request, Response.BUSY_HERE);
                    } catch (SipException | InvalidArgumentException | ParseException e) {
                        logger.error("[命令发送失败] invite 未找到可用的zlm: {}", e.getMessage());
                        playService.stopAudioBroadcast(device.getDeviceId(), broadcastCatch.getChannelId());
                    }
                    return;
                }
                logger.info("设备{}请求语音流， 收流地址：{}:{}，ssrc：{}, {}, 对讲方式：{}", requesterId, addressStr, port, ssrc,
                        mediaTransmissionTCP ? (tcpActive ? "TCP主动" : "TCP被动") : "UDP", sdp.getSessionName().getValue());

                SendRtpItem sendRtpItem = zlmrtpServerFactory.createSendRtpItem(mediaServerItem, addressStr, port, ssrc, requesterId,
                        device.getDeviceId(), broadcastCatch.getChannelId(),
                        mediaTransmissionTCP, false);

                if (sendRtpItem == null) {
                    logger.warn("服务器端口资源不足");
                    try {
                        responseAck(request, Response.BUSY_HERE);
                    } catch (SipException | InvalidArgumentException | ParseException e) {
                        logger.error("[命令发送失败] invite 服务器端口资源不足: {}", e.getMessage());
                        playService.stopAudioBroadcast(device.getDeviceId(), broadcastCatch.getChannelId());
                        return;
                    }
                    return;
                }


                CallIdHeader callIdHeader = (CallIdHeader) request.getHeader(CallIdHeader.NAME);
                sendRtpItem.setPlayType(InviteStreamType.BROADCAST);
                sendRtpItem.setCallId(callIdHeader.getCallId());
                sendRtpItem.setPlatformId(requesterId);
                sendRtpItem.setStatus(1);
                sendRtpItem.setApp(broadcastCatch.getApp());
                sendRtpItem.setStream(broadcastCatch.getStream());
                sendRtpItem.setPt(8);
                sendRtpItem.setUsePs(false);
                sendRtpItem.setRtcp(false);
                sendRtpItem.setOnlyAudio(true);
                sendRtpItem.setTcp(mediaTransmissionTCP);
                if (tcpActive != null) {
                    sendRtpItem.setTcpActive(tcpActive);
                }

                redisCatchStorage.updateSendRTPSever(sendRtpItem);

                Boolean streamReady = zlmrtpServerFactory.isStreamReady(mediaServerItem, broadcastCatch.getApp(), broadcastCatch.getStream());
                if (streamReady) {
                    sendOk(device, sendRtpItem, sdp, request, mediaServerItem, mediaTransmissionTCP, ssrc);
                } else {
                    logger.warn("[语音通话]， 未发现待推送的流,app={},stream={}", broadcastCatch.getApp(), broadcastCatch.getStream());
                    try {
                        responseAck(request, Response.GONE);
                    } catch (SipException | InvalidArgumentException | ParseException e) {
                        logger.error("[命令发送失败] 语音通话 回复410失败， {}", e.getMessage());
                        return;
                    }
                    playService.stopAudioBroadcast(device.getDeviceId(), broadcastCatch.getChannelId());
                }
            } catch (SdpException e) {
                logger.error("[SDP解析异常]", e);
                playService.stopAudioBroadcast(device.getDeviceId(), broadcastCatch.getChannelId());
            }
        } else {
            logger.warn("来自无效设备/平台的请求");
            try {
                responseAck(request, Response.BAD_REQUEST);
                ; // 不支持的格式，发415
            } catch (SipException | InvalidArgumentException | ParseException e) {
                logger.error("[命令发送失败] invite 来自无效设备/平台的请求， {}", e.getMessage());
            }
        }
    }

    SIPResponse sendOk(Device device, SendRtpItem sendRtpItem, SessionDescription sdp, SIPRequest request, MediaServerItem mediaServerItem, boolean mediaTransmissionTCP, String ssrc) {
        SIPResponse sipResponse = null;
        try {
            sendRtpItem.setStatus(2);
            redisCatchStorage.updateSendRTPSever(sendRtpItem);
            StringBuffer content = new StringBuffer(200);
            content.append("v=0\r\n");
            content.append("o=" + config.getId() + " " + sdp.getOrigin().getSessionId() + " " + sdp.getOrigin().getSessionVersion() + " IN IP4 " + mediaServerItem.getSdpIp() + "\r\n");
            content.append("s=Play\r\n");
            content.append("c=IN IP4 " + mediaServerItem.getSdpIp() + "\r\n");
            content.append("t=0 0\r\n");

            if (mediaTransmissionTCP) {
                content.append("m=audio " + sendRtpItem.getLocalPort() + " TCP/RTP/AVP 8\r\n");
            } else {
                content.append("m=audio " + sendRtpItem.getLocalPort() + " RTP/AVP 8\r\n");
            }

            content.append("a=rtpmap:8 PCMA/8000/1\r\n");

            content.append("a=sendonly\r\n");
            if (sendRtpItem.isTcp()) {
                content.append("a=connection:new\r\n");
                if (!sendRtpItem.isTcpActive()) {
                    content.append("a=setup:active\r\n");
                } else {
                    content.append("a=setup:passive\r\n");
                }
            }
            content.append("y=" + ssrc + "\r\n");
            content.append("f=v/////a/1/8/1\r\n");

            ParentPlatform parentPlatform = new ParentPlatform();
            parentPlatform.setServerIP(device.getIp());
            parentPlatform.setServerPort(device.getPort());
            parentPlatform.setServerGBId(device.getDeviceId());

            sipResponse = responseSdpAck(request, content.toString(), parentPlatform);

            AudioBroadcastCatch audioBroadcastCatch = audioBroadcastManager.get(device.getDeviceId(), sendRtpItem.getChannelId());

            audioBroadcastCatch.setStatus(AudioBroadcastCatchStatus.Ok);
            audioBroadcastCatch.setSipTransactionInfoByRequset(sipResponse);
            audioBroadcastManager.update(audioBroadcastCatch);

            // 开启发流，大华在收到200OK后就会开始建立连接
            if (!userSetting.getPushStreamAfterAck()) {
                playService.startPushStream(sendRtpItem, sipResponse, parentPlatform, request.getCallIdHeader());
            }

        } catch (SipException | InvalidArgumentException | ParseException | SdpParseException e) {
            logger.error("[命令发送失败] 语音喊话 回复200OK（SDP）: {}", e.getMessage());
        }
        return sipResponse;
    }
}<|MERGE_RESOLUTION|>--- conflicted
+++ resolved
@@ -365,13 +365,8 @@
                     if (userSetting.getUseCustomSsrcForParentInvite() || gb28181Sdp.getSsrc() == null) {
                         // 上级平台点播时不使用上级平台指定的ssrc，使用自定义的ssrc，参考国标文档-点播外域设备媒体流SSRC处理方式
                         ssrc = "Play".equalsIgnoreCase(sessionName) ? ssrcFactory.getPlaySsrc(mediaServerItem.getId()) : ssrcFactory.getPlayBackSsrc(mediaServerItem.getId());
-<<<<<<< HEAD
-                    } else {
-                        ssrc = contentString.substring(ssrcIndex + 2, ssrcIndex + 12);
-=======
                     }else {
                         ssrc = gb28181Sdp.getSsrc();
->>>>>>> fec69c71
                     }
                     String streamTypeStr = null;
                     if (mediaTransmissionTCP) {
@@ -404,13 +399,8 @@
 
                     Long finalStartTime = startTime;
                     Long finalStopTime = stopTime;
-<<<<<<< HEAD
-                    InviteErrorCallback<Object> hookEvent = (code, msg, data) -> {
-                        StreamInfo streamInfo = (StreamInfo) data;
-=======
                     ErrorCallback<Object> hookEvent = (code, msg, data) -> {
                         StreamInfo streamInfo = (StreamInfo)data;
->>>>>>> fec69c71
                         MediaServerItem mediaServerItemInUSe = mediaServerService.getOne(streamInfo.getMediaServerId());
                         logger.info("[上级Invite]下级已经开始推流。 回复200OK(SDP)， {}/{}", streamInfo.getApp(), streamInfo.getStream());
                         //     * 0 等待设备推流上来
@@ -553,13 +543,8 @@
                     if (userSetting.getUseCustomSsrcForParentInvite() || gb28181Sdp.getSsrc() == null) {
                         // 上级平台点播时不使用上级平台指定的ssrc，使用自定义的ssrc，参考国标文档-点播外域设备媒体流SSRC处理方式
                         ssrc = "Play".equalsIgnoreCase(sessionName) ? ssrcFactory.getPlaySsrc(mediaServerItem.getId()) : ssrcFactory.getPlayBackSsrc(mediaServerItem.getId());
-<<<<<<< HEAD
-                    } else {
-                        ssrc = contentString.substring(ssrcIndex + 2, ssrcIndex + 12);
-=======
                     }else {
                         ssrc = gb28181Sdp.getSsrc();
->>>>>>> fec69c71
                     }
 
                     if ("push".equals(gbStream.getStreamType())) {
@@ -979,25 +964,10 @@
             String contentString = new String(request.getRawContent());
             // jainSip不支持y=字段， 移除移除以解析。
             String ssrc = "0000000404";
-<<<<<<< HEAD
-            int ssrcIndex = contentString.indexOf("y=");
-            if (ssrcIndex > 0) {
-                substring = contentString.substring(0, ssrcIndex);
-                ssrc = contentString.substring(ssrcIndex + 2, ssrcIndex + 12).trim();
-            }
-            ssrcIndex = substring.indexOf("f=");
-            if (ssrcIndex > 0) {
-                substring = contentString.substring(0, ssrcIndex);
-            }
-            try {
-                SessionDescription sdp = SdpFactory.getInstance().createSessionDescription(substring);
-
-=======
 
             try {
                 Gb28181Sdp gb28181Sdp = SipUtils.parseSDP(contentString);
                 SessionDescription sdp = gb28181Sdp.getBaseSdb();
->>>>>>> fec69c71
                 //  获取支持的格式
                 Vector mediaDescriptions = sdp.getMediaDescriptions(true);
 
