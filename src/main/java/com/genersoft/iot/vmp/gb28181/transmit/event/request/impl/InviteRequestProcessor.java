--- conflicted
+++ resolved
@@ -903,13 +903,8 @@
 
         // 非上级平台请求，查询是否设备请求（通常为接收语音广播的设备）
         Device device = redisCatchStorage.getDevice(requesterId);
-<<<<<<< HEAD
-        AudioBroadcastCatch audioBroadcastCatch = audioBroadcastManager.get(requesterId, channelId);
-        if (audioBroadcastCatch == null) {
-=======
         AudioBroadcastCatch broadcastCatch = audioBroadcastManager.get(requesterId, channelId);
         if (broadcastCatch == null) {
->>>>>>> 019d95cf
             logger.warn("来自设备的Invite请求非语音广播，已忽略，requesterId： {}/{}", requesterId, channelId);
             try {
                 responseAck(request, Response.FORBIDDEN);
@@ -920,21 +915,13 @@
         }
         if (device != null) {
             logger.info("收到设备" + requesterId + "的语音广播Invite请求");
-<<<<<<< HEAD
-            String key = VideoManagerConstants.BROADCAST_WAITE_INVITE +  device.getDeviceId() + audioBroadcastCatch.getChannelId();
-=======
             String key = VideoManagerConstants.BROADCAST_WAITE_INVITE +  device.getDeviceId() + broadcastCatch.getChannelId();
->>>>>>> 019d95cf
             dynamicTask.stop(key);
             try {
                 responseAck(request, Response.TRYING);
             } catch (SipException | InvalidArgumentException | ParseException e) {
                 logger.error("[命令发送失败] invite BAD_REQUEST: {}", e.getMessage());
-<<<<<<< HEAD
-                playService.stopAudioBroadcast(device.getDeviceId(), audioBroadcastCatch.getChannelId());
-=======
                 playService.stopAudioBroadcast(device.getDeviceId(), broadcastCatch.getChannelId());
->>>>>>> 019d95cf
                 return;
             }
             String contentString = new String(request.getRawContent());
@@ -990,75 +977,11 @@
                         responseAck(request, Response.UNSUPPORTED_MEDIA_TYPE); // 不支持的格式，发415
                     } catch (SipException | InvalidArgumentException | ParseException e) {
                         logger.error("[命令发送失败] invite 不支持的媒体格式: {}", e.getMessage());
-<<<<<<< HEAD
-                        playService.stopAudioBroadcast(device.getDeviceId(), audioBroadcastCatch.getChannelId());
-=======
                         playService.stopAudioBroadcast(device.getDeviceId(), broadcastCatch.getChannelId());
->>>>>>> 019d95cf
                         return;
                     }
                     return;
                 }
-<<<<<<< HEAD
-                String addressStr = sdp.getOrigin().getAddress();
-                logger.info("设备{}请求语音流，地址：{}:{}，ssrc：{}, {}", requesterId, addressStr, port, ssrc,
-                        mediaTransmissionTCP ? (tcpActive? "TCP主动":"TCP被动") : "UDP");
-
-                MediaServerItem mediaServerItem = playService.getNewMediaServerItem(device);
-                if (mediaServerItem == null) {
-                    logger.warn("未找到可用的zlm");
-                    try {
-                        responseAck(request, Response.BUSY_HERE);
-                    } catch (SipException | InvalidArgumentException | ParseException e) {
-                        logger.error("[命令发送失败] invite 未找到可用的zlm: {}", e.getMessage());
-                        playService.stopAudioBroadcast(device.getDeviceId(), audioBroadcastCatch.getChannelId());
-                    }
-                    return;
-                }
-                SendRtpItem sendRtpItem = zlmrtpServerFactory.createSendRtpItem(mediaServerItem, addressStr, port, ssrc, requesterId,
-                        device.getDeviceId(), audioBroadcastCatch.getChannelId(),
-                        mediaTransmissionTCP, false);
-
-                if (sendRtpItem == null) {
-                    logger.warn("服务器端口资源不足");
-                    try {
-                        responseAck(request, Response.BUSY_HERE);
-                    } catch (SipException | InvalidArgumentException | ParseException e) {
-                        logger.error("[命令发送失败] invite 服务器端口资源不足: {}", e.getMessage());
-                        playService.stopAudioBroadcast(device.getDeviceId(), audioBroadcastCatch.getChannelId());
-                        return;
-                    }
-                    return;
-                }
-
-                String app = "broadcast";
-                String stream = device.getDeviceId() + "_" + audioBroadcastCatch.getChannelId();
-
-                CallIdHeader callIdHeader = (CallIdHeader) request.getHeader(CallIdHeader.NAME);
-                sendRtpItem.setPlayType(InviteStreamType.BROADCAST);
-                sendRtpItem.setCallId(callIdHeader.getCallId());
-                sendRtpItem.setPlatformId(requesterId);
-                sendRtpItem.setStatus(1);
-                sendRtpItem.setApp(app);
-                sendRtpItem.setStreamId(stream);
-                sendRtpItem.setPt(8);
-                sendRtpItem.setUsePs(false);
-                sendRtpItem.setRtcp(false);
-                sendRtpItem.setOnlyAudio(true);
-                sendRtpItem.setTcp(mediaTransmissionTCP);
-                if (tcpActive != null) {
-                    sendRtpItem.setTcpActive(tcpActive);
-                }
-
-                redisCatchStorage.updateSendRTPSever(sendRtpItem);
-
-
-                Boolean streamReady = zlmrtpServerFactory.isStreamReady(mediaServerItem, app, stream);
-                if (streamReady) {
-                    sendOk(device, sendRtpItem, sdp, request, mediaServerItem, mediaTransmissionTCP, ssrc);
-                }else {
-                    logger.warn("[语音通话]， 未发现待推送的流,app={},stream={}", app, stream);
-=======
                 String addressStr = sdp.getConnection().getAddress();
                 logger.info("设备{}请求语音流，地址：{}:{}，ssrc：{}, {}", requesterId, addressStr, port, ssrc,
                         mediaTransmissionTCP ? (tcpActive? "TCP主动":"TCP被动") : "UDP");
@@ -1082,7 +1005,7 @@
 
 
                 CallIdHeader callIdHeader = (CallIdHeader) request.getHeader(CallIdHeader.NAME);
-                sendRtpItem.setPlayType(InviteStreamType.TALK);
+                sendRtpItem.setPlayType(InviteStreamType.BROADCAST);
                 sendRtpItem.setCallId(callIdHeader.getCallId());
                 sendRtpItem.setPlatformId(requesterId);
                 sendRtpItem.setStatus(1);
@@ -1104,26 +1027,17 @@
                     sendOk(device, sendRtpItem, sdp, request, mediaServerItem, mediaTransmissionTCP, ssrc);
                 }else {
                     logger.warn("[语音通话]， 未发现待推送的流,app={},stream={}", broadcastCatch.getApp(), broadcastCatch.getStream());
->>>>>>> 019d95cf
                     try {
                         responseAck(request, Response.GONE);
                     } catch (SipException | InvalidArgumentException | ParseException e) {
                         logger.error("[命令发送失败] 语音通话 回复410失败， {}", e.getMessage());
                         return;
                     }
-<<<<<<< HEAD
-                    playService.stopAudioBroadcast(device.getDeviceId(), audioBroadcastCatch.getChannelId());
-                }
-            } catch (SdpException e) {
-                logger.error("[SDP解析异常]", e);
-                playService.stopAudioBroadcast(device.getDeviceId(), audioBroadcastCatch.getChannelId());
-=======
                     playService.stopAudioBroadcast(device.getDeviceId(), broadcastCatch.getChannelId());
                 }
             } catch (SdpException e) {
                 logger.error("[SDP解析异常]", e);
                 playService.stopAudioBroadcast(device.getDeviceId(), broadcastCatch.getChannelId());
->>>>>>> 019d95cf
             }
         } else {
             logger.warn("来自无效设备/平台的请求");
@@ -1186,11 +1100,7 @@
             }
 
         } catch (SipException | InvalidArgumentException | ParseException | SdpParseException e) {
-<<<<<<< HEAD
             logger.error("[命令发送失败] 语音喊话 回复200OK（SDP）: {}", e.getMessage());
-=======
-            logger.error("[命令发送失败] 语音对讲 回复200OK（SDP）: {}", e.getMessage());
->>>>>>> 019d95cf
         }
         return sipResponse;
     }
