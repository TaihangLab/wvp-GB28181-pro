--- conflicted
+++ resolved
@@ -152,12 +152,9 @@
                 return;
             }
 
-<<<<<<< HEAD
-=======
             logger.info("[INVITE] requesterId: {}, callId: {}, 来自：{}：{}",
                     requesterId, callIdHeader.getCallId(), request.getRemoteAddress(), request.getRemotePort());
 
->>>>>>> ebc65b40
             // 查询请求是否来自上级平台\设备
             ParentPlatform platform = storager.queryParentPlatByServerGBId(requesterId);
             if (platform == null) {
@@ -660,13 +657,7 @@
                     zlmHttpHookSubscribe.removeSubscribe(hookSubscribe);
                     dynamicTask.stop(callIdHeader.getCallId());
                 }
-<<<<<<< HEAD
             });
-=======
-                zlmHttpHookSubscribe.removeSubscribe(hookSubscribe);
-                dynamicTask.stop(callIdHeader.getCallId());
-            }
->>>>>>> ebc65b40
         } else if ("push".equals(gbStream.getStreamType())) {
             if (!platform.isStartOfflinePush()) {
                 // 平台设置中关闭了拉起离线的推流则直接回复
