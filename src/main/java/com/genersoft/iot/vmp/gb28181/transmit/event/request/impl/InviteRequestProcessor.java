package com.genersoft.iot.vmp.gb28181.transmit.event.request.impl;

import com.genersoft.iot.vmp.common.StreamInfo;
import com.genersoft.iot.vmp.conf.DynamicTask;
import com.genersoft.iot.vmp.conf.UserSetting;
import com.genersoft.iot.vmp.gb28181.bean.*;
import com.genersoft.iot.vmp.gb28181.session.SSRCFactory;
import com.genersoft.iot.vmp.gb28181.transmit.SIPProcessorObserver;
import com.genersoft.iot.vmp.gb28181.transmit.SIPSender;
import com.genersoft.iot.vmp.gb28181.transmit.cmd.impl.SIPCommanderFroPlatform;
import com.genersoft.iot.vmp.gb28181.transmit.event.request.ISIPRequestProcessor;
import com.genersoft.iot.vmp.gb28181.transmit.event.request.SIPRequestProcessorParent;
import com.genersoft.iot.vmp.gb28181.utils.SipUtils;
import com.genersoft.iot.vmp.media.zlm.ZLMMediaListManager;
import com.genersoft.iot.vmp.media.zlm.ZLMRTPServerFactory;
import com.genersoft.iot.vmp.media.zlm.ZlmHttpHookSubscribe;
import com.genersoft.iot.vmp.media.zlm.dto.*;
import com.genersoft.iot.vmp.media.zlm.dto.hook.OnStreamChangedHookParam;
import com.genersoft.iot.vmp.service.IMediaServerService;
import com.genersoft.iot.vmp.service.IPlayService;
import com.genersoft.iot.vmp.service.IStreamProxyService;
import com.genersoft.iot.vmp.service.IStreamPushService;
import com.genersoft.iot.vmp.service.bean.ErrorCallback;
import com.genersoft.iot.vmp.service.bean.InviteErrorCode;
import com.genersoft.iot.vmp.service.bean.MessageForPushChannel;
import com.genersoft.iot.vmp.service.bean.SSRCInfo;
import com.genersoft.iot.vmp.service.redisMsg.RedisGbPlayMsgListener;
import com.genersoft.iot.vmp.service.redisMsg.RedisPushStreamResponseListener;
import com.genersoft.iot.vmp.storager.IRedisCatchStorage;
import com.genersoft.iot.vmp.storager.IVideoManagerStorage;
import com.genersoft.iot.vmp.utils.DateUtil;
import gov.nist.javax.sdp.TimeDescriptionImpl;
import gov.nist.javax.sdp.fields.TimeField;
import gov.nist.javax.sip.message.SIPRequest;
import gov.nist.javax.sip.message.SIPResponse;
import org.slf4j.Logger;
import org.slf4j.LoggerFactory;
import org.springframework.beans.factory.InitializingBean;
import org.springframework.beans.factory.annotation.Autowired;
import org.springframework.stereotype.Component;

import javax.sdp.*;
import javax.sip.InvalidArgumentException;
import javax.sip.RequestEvent;
import javax.sip.SipException;
import javax.sip.header.CallIdHeader;
import javax.sip.message.Response;
import java.text.ParseException;
import java.time.Instant;
import java.util.Random;
import java.util.Vector;

/**
 * SIP命令类型： INVITE请求
 */
@SuppressWarnings("rawtypes")
@Component
public class InviteRequestProcessor extends SIPRequestProcessorParent implements InitializingBean, ISIPRequestProcessor {

    private final static Logger logger = LoggerFactory.getLogger(InviteRequestProcessor.class);

    private final String method = "INVITE";

    @Autowired
    private SIPCommanderFroPlatform cmderFroPlatform;

    @Autowired
    private IVideoManagerStorage storager;

    @Autowired
    private IStreamPushService streamPushService;
    @Autowired
    private IStreamProxyService streamProxyService;

    @Autowired
    private IRedisCatchStorage redisCatchStorage;

    @Autowired
    private SSRCFactory ssrcFactory;

    @Autowired
    private DynamicTask dynamicTask;

    @Autowired
    private RedisPushStreamResponseListener redisPushStreamResponseListener;

    @Autowired
    private IPlayService playService;

    @Autowired
    private SIPSender sipSender;

    @Autowired
    private ZLMRTPServerFactory zlmrtpServerFactory;

    @Autowired
    private IMediaServerService mediaServerService;

    @Autowired
    private ZlmHttpHookSubscribe zlmHttpHookSubscribe;

    @Autowired
    private SIPProcessorObserver sipProcessorObserver;

    @Autowired
    private UserSetting userSetting;

    @Autowired
    private ZLMMediaListManager mediaListManager;


    @Autowired
    private RedisGbPlayMsgListener redisGbPlayMsgListener;


    @Override
    public void afterPropertiesSet() throws Exception {
        // 添加消息处理的订阅
        sipProcessorObserver.addRequestProcessor(method, this);
    }

    /**
     * 处理invite请求
     *
     * @param evt 请求消息
     */
    @Override
    public void process(RequestEvent evt) {
        //  Invite Request消息实现，此消息一般为级联消息，上级给下级发送请求视频指令
        try {
            SIPRequest request = (SIPRequest)evt.getRequest();
            String channelId = SipUtils.getChannelIdFromRequest(request);
            String requesterId = SipUtils.getUserIdFromFromHeader(request);
            CallIdHeader callIdHeader = (CallIdHeader) request.getHeader(CallIdHeader.NAME);
            if (requesterId == null || channelId == null) {
                logger.info("无法从FromHeader的Address中获取到平台id，返回400");
                // 参数不全， 发400，请求错误
                try {
                    responseAck(request, Response.BAD_REQUEST);
                } catch (SipException | InvalidArgumentException | ParseException e) {
                    logger.error("[命令发送失败] invite BAD_REQUEST: {}", e.getMessage());
                }
                return;
            }


            // 查询请求是否来自上级平台\设备
            ParentPlatform platform = storager.queryParentPlatByServerGBId(requesterId);
            if (platform == null) {
                inviteFromDeviceHandle(request, requesterId);

            } else {
                // 查询平台下是否有该通道
                DeviceChannel channel = storager.queryChannelInParentPlatform(requesterId, channelId);
                GbStream gbStream = storager.queryStreamInParentPlatform(requesterId, channelId);
                PlatformCatalog catalog = storager.getCatalog(channelId);

                MediaServerItem mediaServerItem = null;
                StreamPushItem streamPushItem = null;
                StreamProxyItem proxyByAppAndStream =null;
                // 不是通道可能是直播流
                if (channel != null && gbStream == null) {
                    // 通道存在，发100，TRYING
                    try {
                        responseAck(request, Response.TRYING);
                    } catch (SipException | InvalidArgumentException | ParseException e) {
                        logger.error("[命令发送失败] invite TRYING: {}", e.getMessage());
                    }
                } else if (channel == null && gbStream != null) {

                    String mediaServerId = gbStream.getMediaServerId();
                    mediaServerItem = mediaServerService.getOne(mediaServerId);
                    if (mediaServerItem == null) {
                        if ("proxy".equals(gbStream.getStreamType())) {
                            logger.info("[ app={}, stream={} ]找不到zlm {}，返回410", gbStream.getApp(), gbStream.getStream(), mediaServerId);
                            try {
                                responseAck(request, Response.GONE);
                            } catch (SipException | InvalidArgumentException | ParseException e) {
                                logger.error("[命令发送失败] invite GONE: {}", e.getMessage());
                            }
                            return;
                        } else {
                            streamPushItem = streamPushService.getPush(gbStream.getApp(), gbStream.getStream());
                            if (streamPushItem != null) {
                                mediaServerItem = mediaServerService.getOne(streamPushItem.getMediaServerId());
                            }
                            if (mediaServerItem == null) {
                                mediaServerItem = mediaServerService.getDefaultMediaServer();
                            }
                        }
                    } else {
                        if ("push".equals(gbStream.getStreamType())) {
                            streamPushItem = streamPushService.getPush(gbStream.getApp(), gbStream.getStream());
                            if (streamPushItem == null) {
                                logger.info("[ app={}, stream={} ]找不到zlm {}，返回410", gbStream.getApp(), gbStream.getStream(), mediaServerId);
                                try {
                                    responseAck(request, Response.GONE);
                                } catch (SipException | InvalidArgumentException | ParseException e) {
                                    logger.error("[命令发送失败] invite GONE: {}", e.getMessage());
                                }
                                return;
                            }
                        }else if("proxy".equals(gbStream.getStreamType())){
                            proxyByAppAndStream = streamProxyService.getStreamProxyByAppAndStream(gbStream.getApp(), gbStream.getStream());
                            if (proxyByAppAndStream == null) {
                                logger.info("[ app={}, stream={} ]找不到zlm {}，返回410", gbStream.getApp(), gbStream.getStream(), mediaServerId);
                                try {
                                    responseAck(request, Response.GONE);
                                } catch (SipException | InvalidArgumentException | ParseException e) {
                                    logger.error("[命令发送失败] invite GONE: {}", e.getMessage());
                                }
                                return;
                            }
                        }
                    }
                    try {
                        responseAck(request, Response.CALL_IS_BEING_FORWARDED);
                    } catch (SipException | InvalidArgumentException | ParseException e) {
                        logger.error("[命令发送失败] invite CALL_IS_BEING_FORWARDED: {}", e.getMessage());
                    }
                } else if (catalog != null) {
                    try {
                        // 目录不支持点播
                        responseAck(request, Response.BAD_REQUEST, "catalog channel can not play");
                    } catch (SipException | InvalidArgumentException | ParseException e) {
                        logger.error("[命令发送失败] invite 目录不支持点播: {}", e.getMessage());
                    }
                    return;
                } else {
                    logger.info("通道不存在，返回404: {}", channelId);
                    try {
                        // 通道不存在，发404，资源不存在
                        responseAck(request, Response.NOT_FOUND);
                    } catch (SipException | InvalidArgumentException | ParseException e) {
                        logger.error("[命令发送失败] invite 通道不存在: {}", e.getMessage());
                    }
                    return;
                }
                // 解析sdp消息, 使用jainsip 自带的sdp解析方式
                String contentString = new String(request.getRawContent());

                Gb28181Sdp gb28181Sdp = SipUtils.parseSDP(contentString);
                SessionDescription sdp = gb28181Sdp.getBaseSdb();
                String sessionName = sdp.getSessionName().getValue();

                Long startTime = null;
                Long stopTime = null;
                Instant start = null;
                Instant end = null;
                if (sdp.getTimeDescriptions(false) != null && sdp.getTimeDescriptions(false).size() > 0) {
                    TimeDescriptionImpl timeDescription = (TimeDescriptionImpl) (sdp.getTimeDescriptions(false).get(0));
                    TimeField startTimeFiled = (TimeField) timeDescription.getTime();
                    startTime = startTimeFiled.getStartTime();
                    stopTime = startTimeFiled.getStopTime();

                    start = Instant.ofEpochSecond(startTime);
                    end = Instant.ofEpochSecond(stopTime);
                }
                //  获取支持的格式
                Vector mediaDescriptions = sdp.getMediaDescriptions(true);
                // 查看是否支持PS 负载96
                //String ip = null;
                int port = -1;
                boolean mediaTransmissionTCP = false;
                Boolean tcpActive = null;
                for (Object description : mediaDescriptions) {
                    MediaDescription mediaDescription = (MediaDescription) description;
                    Media media = mediaDescription.getMedia();

                    Vector mediaFormats = media.getMediaFormats(false);
                    if (mediaFormats.contains("96")) {
                        port = media.getMediaPort();
                        //String mediaType = media.getMediaType();
                        String protocol = media.getProtocol();

                        // 区分TCP发流还是udp， 当前默认udp
                        if ("TCP/RTP/AVP".equalsIgnoreCase(protocol)) {
                            String setup = mediaDescription.getAttribute("setup");
                            if (setup != null) {
                                mediaTransmissionTCP = true;
                                if ("active".equalsIgnoreCase(setup)) {
                                    tcpActive = true;
                                } else if ("passive".equalsIgnoreCase(setup)) {
                                    tcpActive = false;
                                }
                            }
                        }
                        break;
                    }
                }
                if (port == -1) {
                    logger.info("不支持的媒体格式，返回415");
                    // 回复不支持的格式
                    try {
                        // 不支持的格式，发415
                        responseAck(request, Response.UNSUPPORTED_MEDIA_TYPE);
                    } catch (SipException | InvalidArgumentException | ParseException e) {
                        logger.error("[命令发送失败] invite 不支持的格式: {}", e.getMessage());
                    }
                    return;
                }
                String username = sdp.getOrigin().getUsername();
                String addressStr = sdp.getConnection().getAddress();


                Device device = null;
                // 通过 channel 和 gbStream 是否为null 值判断来源是直播流合适国标
                if (channel != null) {
                    device = storager.queryVideoDeviceByPlatformIdAndChannelId(requesterId, channelId);
                    if (device == null) {
                        logger.warn("点播平台{}的通道{}时未找到设备信息", requesterId, channel);
                        try {
                            responseAck(request, Response.SERVER_INTERNAL_ERROR);
                        } catch (SipException | InvalidArgumentException | ParseException e) {
                            logger.error("[命令发送失败] invite 未找到设备信息: {}", e.getMessage());
                        }
                        return;
                    }
                    mediaServerItem = playService.getNewMediaServerItem(device);
                    if (mediaServerItem == null) {
                        logger.warn("未找到可用的zlm");
                        try {
                            responseAck(request, Response.BUSY_HERE);
                        } catch (SipException | InvalidArgumentException | ParseException e) {
                            logger.error("[命令发送失败] invite BUSY_HERE: {}", e.getMessage());
                        }
                        return;
                    }

                    String ssrc;
<<<<<<< HEAD
                    if (userSetting.getUseCustomSsrcForParentInvite() || gb28181Sdp.getSsrc() == null) {
                        // 上级平台点播时不使用上级平台指定的ssrc，使用自定义的ssrc，参考国标文档-点播外域设备媒体流SSRC处理方式
                        ssrc = "Play".equalsIgnoreCase(sessionName) ? ssrcFactory.getPlaySsrc(mediaServerItem.getId()) : ssrcFactory.getPlayBackSsrc(mediaServerItem.getId());
=======
                    if (gb28181Sdp.getSsrc() == null) {
                        // 上级平台点播时不使用上级平台指定的ssrc，使用自定义的ssrc，参考国标文档-点播外域设备媒体流SSRC处理方式
                        ssrc = "Play".equalsIgnoreCase(sessionName) ? ssrcFactory.getPlaySsrc(mediaServerItem.getId()) : ssrcFactory.getPlayBackSsrc(mediaServerItem.getId());
                        logger.warn("[上级Invite] {} 平台：{}， 通道：{}, 缺少 ssrc，补充为： {}", sessionName, username, channelId, ssrc);
>>>>>>> bfae9780
                    }else {
                        ssrc = gb28181Sdp.getSsrc();
                    }
                    String streamTypeStr = null;
                    if (mediaTransmissionTCP) {
                        if (tcpActive) {
                            streamTypeStr = "TCP-ACTIVE";
                        }else {
                            streamTypeStr = "TCP-PASSIVE";
                        }
                    }else {
                        streamTypeStr = "UDP";
                    }
                    logger.info("[上级Invite] {}, 平台：{}， 通道：{}, 收流地址：{}:{}，收流方式：{}, ssrc：{}", sessionName, username, channelId, addressStr, port, streamTypeStr, ssrc);
                    SendRtpItem sendRtpItem = zlmrtpServerFactory.createSendRtpItem(mediaServerItem, addressStr, port, ssrc, requesterId,
                            device.getDeviceId(), channelId, mediaTransmissionTCP, platform.isRtcp(), ssrcFromCallback -> {
                                return redisCatchStorage.querySendRTPServer(platform.getServerGBId(), channelId, null, callIdHeader.getCallId()) != null;
                            });

                    if (tcpActive != null) {
                        sendRtpItem.setTcpActive(tcpActive);
                    }
                    if (sendRtpItem == null) {
                        logger.warn("服务器端口资源不足");
                        try {
                            responseAck(request, Response.BUSY_HERE);
                        } catch (SipException | InvalidArgumentException | ParseException e) {
                            logger.error("[命令发送失败] invite 服务器端口资源不足: {}", e.getMessage());
                        }
                        return;
                    }
                    sendRtpItem.setCallId(callIdHeader.getCallId());
                    sendRtpItem.setPlayType("Play".equalsIgnoreCase(sessionName) ? InviteStreamType.PLAY : InviteStreamType.PLAYBACK);

                    Long finalStartTime = startTime;
                    Long finalStopTime = stopTime;
                    ErrorCallback<Object> hookEvent = (code, msg, data) -> {
                        StreamInfo streamInfo = (StreamInfo)data;
                        MediaServerItem mediaServerItemInUSe = mediaServerService.getOne(streamInfo.getMediaServerId());
                        logger.info("[上级Invite]下级已经开始推流。 回复200OK(SDP)， {}/{}", streamInfo.getApp(), streamInfo.getStream());
                        //     * 0 等待设备推流上来
                        //     * 1 下级已经推流，等待上级平台回复ack
                        //     * 2 推流中
                        sendRtpItem.setStatus(1);
                        redisCatchStorage.updateSendRTPSever(sendRtpItem);

                        StringBuffer content = new StringBuffer(200);
                        content.append("v=0\r\n");
                        content.append("o=" + channelId + " 0 0 IN IP4 " + mediaServerItemInUSe.getSdpIp() + "\r\n");
                        content.append("s=" + sessionName + "\r\n");
                        content.append("c=IN IP4 " + mediaServerItemInUSe.getSdpIp() + "\r\n");
                        if ("Playback".equalsIgnoreCase(sessionName)) {
                            content.append("t=" + finalStartTime + " " + finalStopTime + "\r\n");
                        } else {
                            content.append("t=0 0\r\n");
                        }
                        int localPort = sendRtpItem.getLocalPort();
                        if (localPort == 0) {
                            // 非严格模式端口不统一, 增加兼容性，修改为一个不为0的端口
                            localPort = new Random().nextInt(65535) + 1;
                        }
                        content.append("m=video " + localPort + " RTP/AVP 96\r\n");
                        content.append("a=sendonly\r\n");
                        content.append("a=rtpmap:96 PS/90000\r\n");
                        content.append("y=" + sendRtpItem.getSsrc() + "\r\n");
                        content.append("f=\r\n");

                        try {
                            // 超时未收到Ack应该回复bye,当前等待时间为10秒
                            dynamicTask.startDelay(callIdHeader.getCallId(), () -> {
                                logger.info("Ack 等待超时");
                                mediaServerService.releaseSsrc(mediaServerItemInUSe.getId(), sendRtpItem.getSsrc());
                                // 回复bye
                                try {
                                    cmderFroPlatform.streamByeCmd(platform, callIdHeader.getCallId());
                                } catch (SipException | InvalidArgumentException | ParseException e) {
                                    logger.error("[命令发送失败] 国标级联 发送BYE: {}", e.getMessage());
                                }
                            }, 60 * 1000);
                            responseSdpAck(request, content.toString(), platform);

                        } catch (SipException | InvalidArgumentException | ParseException e) {
                            logger.error("[命令发送失败] 国标级联 回复SdpAck", e);
                        }
                    };
                    ErrorCallback<Object> errorEvent = ((statusCode, msg, data) -> {
                        // 未知错误。直接转发设备点播的错误
                        try {
                            if (statusCode > 0) {
                                Response response = getMessageFactory().createResponse(statusCode, evt.getRequest());
                                sipSender.transmitRequest(request.getLocalAddress().getHostAddress(), response);
                            }
                        } catch (ParseException | SipException  e) {
                            logger.error("未处理的异常 ", e);
                        }
                    });
                    sendRtpItem.setApp("rtp");
                    if ("Playback".equalsIgnoreCase(sessionName)) {
                        sendRtpItem.setPlayType(InviteStreamType.PLAYBACK);
                        SSRCInfo ssrcInfo = mediaServerService.openRTPServer(mediaServerItem, null, null, device.isSsrcCheck(), true, 0, false, device.getStreamModeForParam());
                        sendRtpItem.setStreamId(ssrcInfo.getStream());
                        // 写入redis， 超时时回复
                        redisCatchStorage.updateSendRTPSever(sendRtpItem);
                        playService.playBack(mediaServerItem, ssrcInfo, device.getDeviceId(), channelId, DateUtil.formatter.format(start),
                                DateUtil.formatter.format(end),
                                (code, msg, data) -> {
                                    if (code == InviteErrorCode.SUCCESS.getCode()){
                                        hookEvent.run(code, msg, data);
                                    }else if (code == InviteErrorCode.ERROR_FOR_SIGNALLING_TIMEOUT.getCode() || code == InviteErrorCode.ERROR_FOR_STREAM_TIMEOUT.getCode()){
                                        logger.info("[录像回放]超时, 用户：{}， 通道：{}", username, channelId);
                                        redisCatchStorage.deleteSendRTPServer(platform.getServerGBId(), channelId, callIdHeader.getCallId(), null);
                                        errorEvent.run(code, msg, data);
                                    }else {
                                        errorEvent.run(code, msg, data);
                                    }
                                });
                    }else if ("Download".equalsIgnoreCase(sessionName)) {
                        // 获取指定的下载速度
                        Vector sdpMediaDescriptions = sdp.getMediaDescriptions(true);
                        MediaDescription mediaDescription = null;
                        String downloadSpeed = "1";
                        if (sdpMediaDescriptions.size() > 0) {
                            mediaDescription = (MediaDescription)sdpMediaDescriptions.get(0);
                        }
                        if (mediaDescription != null) {
                            downloadSpeed = mediaDescription.getAttribute("downloadspeed");
                        }

                        sendRtpItem.setPlayType(InviteStreamType.DOWNLOAD);
                        SSRCInfo ssrcInfo = mediaServerService.openRTPServer(mediaServerItem, null, null, device.isSsrcCheck(), true, 0, false, device.getStreamModeForParam());
                        sendRtpItem.setStreamId(ssrcInfo.getStream());
                        // 写入redis， 超时时回复
                        redisCatchStorage.updateSendRTPSever(sendRtpItem);
                        playService.download(mediaServerItem, ssrcInfo, device.getDeviceId(), channelId, DateUtil.formatter.format(start),
                                DateUtil.formatter.format(end), Integer.parseInt(downloadSpeed),
                                (code, msg, data) -> {
                                    if (code == InviteErrorCode.SUCCESS.getCode()){
                                        hookEvent.run(code, msg, data);
                                    }else if (code == InviteErrorCode.ERROR_FOR_SIGNALLING_TIMEOUT.getCode() || code == InviteErrorCode.ERROR_FOR_STREAM_TIMEOUT.getCode()){
                                        logger.info("[录像下载]超时, 用户：{}， 通道：{}", username, channelId);
                                        redisCatchStorage.deleteSendRTPServer(platform.getServerGBId(), channelId, callIdHeader.getCallId(), null);
                                        errorEvent.run(code, msg, data);
                                    }else {
                                        errorEvent.run(code, msg, data);
                                    }
                                });
                    }else {
                        sendRtpItem.setPlayType(InviteStreamType.PLAY);
                        String streamId = null;
                        if (mediaServerItem.isRtpEnable()) {
                            streamId = String.format("%s_%s", device.getDeviceId(), channelId);
                        }else {
                            streamId = String.format("%08x", Integer.parseInt(ssrc)).toUpperCase();
                        }
<<<<<<< HEAD
                        sendRtpItem.setStreamId(streamId);
                        redisCatchStorage.updateSendRTPSever(sendRtpItem);
                        playService.play(mediaServerItem, device.getDeviceId(), channelId, ((code, msg, data) -> {
                            if (code == InviteErrorCode.SUCCESS.getCode()){
                                hookEvent.run(code, msg, data);
                            }else if (code == InviteErrorCode.ERROR_FOR_SIGNALLING_TIMEOUT.getCode() || code == InviteErrorCode.ERROR_FOR_STREAM_TIMEOUT.getCode()){
                                logger.info("[上级点播]超时, 用户：{}， 通道：{}", username, channelId);
                                redisCatchStorage.deleteSendRTPServer(platform.getServerGBId(), channelId, callIdHeader.getCallId(), null);
                                errorEvent.run(code, msg, data);
                            }else {
                                errorEvent.run(code, msg, data);
                            }
                        }));

=======
                        if (playTransaction == null) {
                            String streamId = null;
                            if (mediaServerItem.isRtpEnable()) {
                                streamId = String.format("%s_%s", device.getDeviceId(), channelId);
                            }
                            SSRCInfo ssrcInfo = mediaServerService.openRTPServer(mediaServerItem, streamId, null, device.isSsrcCheck(), false, 0, false, device.getStreamModeForParam());
                            logger.info(JSONObject.toJSONString(ssrcInfo));
                            sendRtpItem.setStreamId(ssrcInfo.getStream());
                            sendRtpItem.setSsrc(ssrc);

                            // 写入redis， 超时时回复
                            redisCatchStorage.updateSendRTPSever(sendRtpItem);
                            MediaServerItem finalMediaServerItem = mediaServerItem;
                            playService.play(mediaServerItem, ssrcInfo, device, channelId, hookEvent, errorEvent, (code, msg) -> {
                                logger.info("[上级点播]超时, 用户：{}， 通道：{}", username, channelId);
                                redisCatchStorage.deleteSendRTPServer(platform.getServerGBId(), channelId, callIdHeader.getCallId(), null);
                            });
                        } else {
                            // 当前系统作为下级平台使用，当上级平台点播时不携带ssrc时，并且设备在当前系统中已经点播了。这个时候需要重新给生成一个ssrc，不使用默认的"0000000000"。
                            sendRtpItem.setSsrc(ssrc);
                            sendRtpItem.setStreamId(playTransaction.getStream());
                            // 写入redis， 超时时回复
                            redisCatchStorage.updateSendRTPSever(sendRtpItem);
                            JSONObject jsonObject = new JSONObject();
                            jsonObject.put("app", sendRtpItem.getApp());
                            jsonObject.put("stream", sendRtpItem.getStreamId());
                            hookEvent.response(mediaServerItem, jsonObject);
                        }
>>>>>>> bfae9780
                    }
                } else if (gbStream != null) {

                    String ssrc;
<<<<<<< HEAD
                    if (userSetting.getUseCustomSsrcForParentInvite() || gb28181Sdp.getSsrc() == null) {
=======
                    if (gb28181Sdp.getSsrc() == null) {
>>>>>>> bfae9780
                        // 上级平台点播时不使用上级平台指定的ssrc，使用自定义的ssrc，参考国标文档-点播外域设备媒体流SSRC处理方式
                        ssrc = "Play".equalsIgnoreCase(sessionName) ? ssrcFactory.getPlaySsrc(mediaServerItem.getId()) : ssrcFactory.getPlayBackSsrc(mediaServerItem.getId());
                    }else {
                        ssrc = gb28181Sdp.getSsrc();
                    }

                    if("push".equals(gbStream.getStreamType())) {
                        if (streamPushItem != null && streamPushItem.isPushIng()) {
                            // 推流状态
                            pushStream(evt, request, gbStream, streamPushItem, platform, callIdHeader, mediaServerItem, port, tcpActive,
                                    mediaTransmissionTCP, channelId, addressStr, ssrc, requesterId);
                        } else {
                            // 未推流 拉起
                            notifyStreamOnline(evt, request,gbStream, streamPushItem, platform, callIdHeader, mediaServerItem, port, tcpActive,
                                    mediaTransmissionTCP, channelId, addressStr, ssrc, requesterId);
                        }
                    }else if ("proxy".equals(gbStream.getStreamType())){
                        if (null != proxyByAppAndStream) {
                            if(proxyByAppAndStream.isStatus()){
                                pushProxyStream(evt, request, gbStream,  platform, callIdHeader, mediaServerItem, port, tcpActive,
                                        mediaTransmissionTCP, channelId, addressStr, ssrc, requesterId);
                            }else{
                                //开启代理拉流
                                notifyStreamOnline(evt, request,gbStream, null, platform, callIdHeader, mediaServerItem, port, tcpActive,
                                        mediaTransmissionTCP, channelId, addressStr, ssrc, requesterId);
                            }
                        }


                    }
                }
            }
        } catch (SdpParseException e) {
            logger.error("sdp解析错误", e);
        } catch (SdpException e) {
            logger.error("未处理的异常 ", e);
        }
    }

    /**
     * 安排推流
     */
    private void pushProxyStream(RequestEvent evt, SIPRequest request, GbStream gbStream, ParentPlatform platform,
                            CallIdHeader callIdHeader, MediaServerItem mediaServerItem,
                            int port, Boolean tcpActive, boolean mediaTransmissionTCP,
                            String channelId, String addressStr, String ssrc, String requesterId) {
            Boolean streamReady = zlmrtpServerFactory.isStreamReady(mediaServerItem, gbStream.getApp(), gbStream.getStream());
            if (streamReady != null && streamReady) {
                // 自平台内容
                SendRtpItem sendRtpItem = zlmrtpServerFactory.createSendRtpItem(mediaServerItem, addressStr, port, ssrc, requesterId,
                        gbStream.getApp(), gbStream.getStream(), channelId, mediaTransmissionTCP, platform.isRtcp(), ssrcFromCallback ->{
                            return  redisCatchStorage.querySendRTPServer(platform.getServerGBId(), channelId, null, callIdHeader.getCallId()) != null;
                        });

                if (sendRtpItem == null) {
                    logger.warn("服务器端口资源不足");
                    try {
                        responseAck(request, Response.BUSY_HERE);
                    } catch (SipException | InvalidArgumentException | ParseException e) {
                        logger.error("[命令发送失败] invite 服务器端口资源不足: {}", e.getMessage());
                    }
                    return;
                }
                if (tcpActive != null) {
                    sendRtpItem.setTcpActive(tcpActive);
                }
                sendRtpItem.setPlayType(InviteStreamType.PUSH);
                // 写入redis， 超时时回复
                sendRtpItem.setStatus(1);
                sendRtpItem.setCallId(callIdHeader.getCallId());
                sendRtpItem.setFromTag(request.getFromTag());

                SIPResponse response = sendStreamAck(mediaServerItem, request, sendRtpItem, platform, evt);
                if (response != null) {
                    sendRtpItem.setToTag(response.getToTag());
                }
                redisCatchStorage.updateSendRTPSever(sendRtpItem);

        }

    }
    private void pushStream(RequestEvent evt, SIPRequest request, GbStream gbStream, StreamPushItem streamPushItem, ParentPlatform platform,
                            CallIdHeader callIdHeader, MediaServerItem mediaServerItem,
                            int port, Boolean tcpActive, boolean mediaTransmissionTCP,
                            String channelId, String addressStr, String ssrc, String requesterId) {
        // 推流
        if (streamPushItem.isSelf()) {
            Boolean streamReady = zlmrtpServerFactory.isStreamReady(mediaServerItem, gbStream.getApp(), gbStream.getStream());
            if (streamReady != null && streamReady) {
                // 自平台内容
                SendRtpItem sendRtpItem = zlmrtpServerFactory.createSendRtpItem(mediaServerItem, addressStr, port, ssrc, requesterId,
                        gbStream.getApp(), gbStream.getStream(), channelId, mediaTransmissionTCP, platform.isRtcp(), ssrcFromCallback ->{
                            return  redisCatchStorage.querySendRTPServer(platform.getServerGBId(), channelId, null, callIdHeader.getCallId()) != null;
                        });

                if (sendRtpItem == null) {
                    logger.warn("服务器端口资源不足");
                    try {
                        responseAck(request, Response.BUSY_HERE);
                    } catch (SipException | InvalidArgumentException | ParseException e) {
                        logger.error("[命令发送失败] invite 服务器端口资源不足: {}", e.getMessage());
                    }
                    return;
                }
                if (tcpActive != null) {
                    sendRtpItem.setTcpActive(tcpActive);
                }
                sendRtpItem.setPlayType(InviteStreamType.PUSH);
                // 写入redis， 超时时回复
                sendRtpItem.setStatus(1);
                sendRtpItem.setCallId(callIdHeader.getCallId());

                sendRtpItem.setFromTag(request.getFromTag());
                SIPResponse response = sendStreamAck(mediaServerItem, request, sendRtpItem, platform, evt);
                if (response != null) {
                    sendRtpItem.setToTag(response.getToTag());
                }

                redisCatchStorage.updateSendRTPSever(sendRtpItem);

            } else {
                // 不在线 拉起
                notifyStreamOnline(evt, request,gbStream, streamPushItem, platform, callIdHeader, mediaServerItem, port, tcpActive,
                        mediaTransmissionTCP, channelId, addressStr, ssrc, requesterId);
            }

        } else {
            // 其他平台内容
            otherWvpPushStream(evt, request, gbStream, streamPushItem, platform, callIdHeader, mediaServerItem, port, tcpActive,
                    mediaTransmissionTCP, channelId, addressStr, ssrc, requesterId);
        }
    }
    /**
     * 通知流上线
     */
    private void notifyStreamOnline(RequestEvent evt, SIPRequest request, GbStream gbStream, StreamPushItem streamPushItem, ParentPlatform platform,
                                    CallIdHeader callIdHeader, MediaServerItem mediaServerItem,
                                    int port, Boolean tcpActive, boolean mediaTransmissionTCP,
                                    String channelId, String addressStr, String ssrc, String requesterId) {
        if ("proxy".equals(gbStream.getStreamType())) {
            // TODO 控制启用以使设备上线
            logger.info("[ app={}, stream={} ]通道未推流，启用流后开始推流", gbStream.getApp(), gbStream.getStream());
            // 监听流上线
            HookSubscribeForStreamChange hookSubscribe = HookSubscribeFactory.on_stream_changed(gbStream.getApp(), gbStream.getStream(), true, "rtsp", mediaServerItem.getId());
            zlmHttpHookSubscribe.addSubscribe(hookSubscribe, (mediaServerItemInUSe, hookParam) -> {
                OnStreamChangedHookParam streamChangedHookParam = (OnStreamChangedHookParam)hookParam;
                logger.info("[上级点播]拉流代理已经就绪， {}/{}", streamChangedHookParam.getApp(), streamChangedHookParam.getStream());
                dynamicTask.stop(callIdHeader.getCallId());
                pushProxyStream(evt, request, gbStream,  platform, callIdHeader, mediaServerItem, port, tcpActive,
                        mediaTransmissionTCP, channelId, addressStr, ssrc, requesterId);
            });
            dynamicTask.startDelay(callIdHeader.getCallId(), () -> {
                logger.info("[ app={}, stream={} ] 等待拉流代理流超时", gbStream.getApp(), gbStream.getStream());
                zlmHttpHookSubscribe.removeSubscribe(hookSubscribe);
            }, userSetting.getPlatformPlayTimeout());
            boolean start = streamProxyService.start(gbStream.getApp(), gbStream.getStream());
            if (!start) {
                try {
                    responseAck(request, Response.BUSY_HERE, "channel [" + gbStream.getGbId() + "] offline");
                } catch (SipException | InvalidArgumentException | ParseException e) {
                    logger.error("[命令发送失败] invite 通道未推流: {}", e.getMessage());
                }
                zlmHttpHookSubscribe.removeSubscribe(hookSubscribe);
                dynamicTask.stop(callIdHeader.getCallId());
            }



        } else if ("push".equals(gbStream.getStreamType())) {
            if (!platform.isStartOfflinePush()) {
                // 平台设置中关闭了拉起离线的推流则直接回复
                try {
                    logger.info("[上级点播] 失败，推流设备未推流，channel: {}, app: {}, stream: {}", gbStream.getGbId(), gbStream.getApp(), gbStream.getStream());
                    responseAck(request, Response.TEMPORARILY_UNAVAILABLE, "channel stream not pushing");
                } catch (SipException | InvalidArgumentException | ParseException e) {
                    logger.error("[命令发送失败] invite 通道未推流: {}", e.getMessage());
                }
                return;
            }
            // 发送redis消息以使设备上线
            logger.info("[ app={}, stream={} ]通道未推流，发送redis信息控制设备开始推流", gbStream.getApp(), gbStream.getStream());

            MessageForPushChannel messageForPushChannel = MessageForPushChannel.getInstance(1,
                    gbStream.getApp(), gbStream.getStream(), gbStream.getGbId(), gbStream.getPlatformId(),
                    platform.getName(), null, gbStream.getMediaServerId());
            redisCatchStorage.sendStreamPushRequestedMsg(messageForPushChannel);
            // 设置超时
            dynamicTask.startDelay(callIdHeader.getCallId(), () -> {
                logger.info("[ app={}, stream={} ] 等待设备开始推流超时", gbStream.getApp(), gbStream.getStream());
                try {
                    mediaListManager.removedChannelOnlineEventLister(gbStream.getApp(), gbStream.getStream());
                    responseAck(request, Response.REQUEST_TIMEOUT); // 超时
                } catch (SipException e) {
                    logger.error("未处理的异常 ", e);
                } catch (InvalidArgumentException e) {
                    logger.error("未处理的异常 ", e);
                } catch (ParseException e) {
                    logger.error("未处理的异常 ", e);
                }
            }, userSetting.getPlatformPlayTimeout());
            // 添加监听
            int finalPort = port;
            Boolean finalTcpActive = tcpActive;

            // 添加在本机上线的通知
            mediaListManager.addChannelOnlineEventLister(gbStream.getApp(), gbStream.getStream(), (app, stream, serverId) -> {
                dynamicTask.stop(callIdHeader.getCallId());
                if (serverId.equals(userSetting.getServerId())) {
                    SendRtpItem sendRtpItem = zlmrtpServerFactory.createSendRtpItem(mediaServerItem, addressStr, finalPort, ssrc, requesterId,
                            app, stream, channelId, mediaTransmissionTCP, platform.isRtcp(), ssrcFromCallback -> {
                                return redisCatchStorage.querySendRTPServer(platform.getServerGBId(), channelId, null, callIdHeader.getCallId()) != null;
                            });

                    if (sendRtpItem == null) {
                        logger.warn("上级点时创建sendRTPItem失败，可能是服务器端口资源不足");
                        try {
                            responseAck(request, Response.BUSY_HERE);
                        } catch (SipException e) {
                            logger.error("未处理的异常 ", e);
                        } catch (InvalidArgumentException e) {
                            logger.error("未处理的异常 ", e);
                        } catch (ParseException e) {
                            logger.error("未处理的异常 ", e);
                        }
                        return;
                    }
                    if (finalTcpActive != null) {
                        sendRtpItem.setTcpActive(finalTcpActive);
                    }
                    sendRtpItem.setPlayType(InviteStreamType.PUSH);
                    // 写入redis， 超时时回复
                    sendRtpItem.setStatus(1);
                    sendRtpItem.setCallId(callIdHeader.getCallId());

                    sendRtpItem.setFromTag(request.getFromTag());
                    SIPResponse response = sendStreamAck(mediaServerItem, request, sendRtpItem, platform, evt);
                    if (response != null) {
                        sendRtpItem.setToTag(response.getToTag());
                    }
                    redisCatchStorage.updateSendRTPSever(sendRtpItem);
                } else {
                    // 其他平台内容
                    otherWvpPushStream(evt, request, gbStream, streamPushItem, platform, callIdHeader, mediaServerItem, port, tcpActive,
                            mediaTransmissionTCP, channelId, addressStr, ssrc, requesterId);
                }
            });

            // 添加回复的拒绝或者错误的通知
            redisPushStreamResponseListener.addEvent(gbStream.getApp(), gbStream.getStream(), response -> {
                if (response.getCode() != 0) {
                    dynamicTask.stop(callIdHeader.getCallId());
                    mediaListManager.removedChannelOnlineEventLister(gbStream.getApp(), gbStream.getStream());
                    try {
                        responseAck(request, Response.TEMPORARILY_UNAVAILABLE, response.getMsg());
                    } catch (SipException | InvalidArgumentException | ParseException e) {
                        logger.error("[命令发送失败] 国标级联 点播回复: {}", e.getMessage());
                    }
                }
            });
        }
    }

    /**
     * 来自其他wvp的推流
     */
    private void otherWvpPushStream(RequestEvent evt, SIPRequest request, GbStream gbStream, StreamPushItem streamPushItem, ParentPlatform platform,
                                    CallIdHeader callIdHeader, MediaServerItem mediaServerItem,
                                    int port, Boolean tcpActive, boolean mediaTransmissionTCP,
                                    String channelId, String addressStr, String ssrc, String requesterId) {
        logger.info("[级联点播]直播流来自其他平台，发送redis消息");
        // 发送redis消息
        redisGbPlayMsgListener.sendMsg(streamPushItem.getServerId(), streamPushItem.getMediaServerId(),
                streamPushItem.getApp(), streamPushItem.getStream(), addressStr, port, ssrc, requesterId,
                channelId, mediaTransmissionTCP, platform.isRtcp(),null, responseSendItemMsg -> {
                    SendRtpItem sendRtpItem = responseSendItemMsg.getSendRtpItem();
                    if (sendRtpItem == null || responseSendItemMsg.getMediaServerItem() == null) {
                        logger.warn("服务器端口资源不足");
                        try {
                            responseAck(request, Response.BUSY_HERE);
                        } catch (SipException e) {
                            logger.error("未处理的异常 ", e);
                        } catch (InvalidArgumentException e) {
                            logger.error("未处理的异常 ", e);
                        } catch (ParseException e) {
                            logger.error("未处理的异常 ", e);
                        }
                        return;
                    }
                    // 收到sendItem
                    if (tcpActive != null) {
                        sendRtpItem.setTcpActive(tcpActive);
                    }
                    sendRtpItem.setPlayType(InviteStreamType.PUSH);
                    // 写入redis， 超时时回复
                    sendRtpItem.setStatus(1);
                    sendRtpItem.setCallId(callIdHeader.getCallId());

                    sendRtpItem.setFromTag(request.getFromTag());
                    SIPResponse response = sendStreamAck(responseSendItemMsg.getMediaServerItem(), request,sendRtpItem, platform, evt);
                    if (response != null) {
                        sendRtpItem.setToTag(response.getToTag());
                    }
                    redisCatchStorage.updateSendRTPSever(sendRtpItem);
                }, (wvpResult) -> {

                    // 错误
                    if (wvpResult.getCode() == RedisGbPlayMsgListener.ERROR_CODE_OFFLINE) {
                        // 离线
                        // 查询是否在本机上线了
                        StreamPushItem currentStreamPushItem = streamPushService.getPush(streamPushItem.getApp(), streamPushItem.getStream());
                        if (currentStreamPushItem.isPushIng()) {
                            // 在线状态
                            pushStream(evt, request, gbStream, streamPushItem, platform, callIdHeader, mediaServerItem, port, tcpActive,
                                    mediaTransmissionTCP, channelId, addressStr, ssrc, requesterId);

                        } else {
                            // 不在线 拉起
                            notifyStreamOnline(evt, request, gbStream, streamPushItem, platform, callIdHeader, mediaServerItem, port, tcpActive,
                                    mediaTransmissionTCP, channelId, addressStr, ssrc, requesterId);
                        }
                    }
                    try {
                        responseAck(request, Response.BUSY_HERE);
                    } catch (InvalidArgumentException | ParseException | SipException e) {
                        logger.error("[命令发送失败] 国标级联 点播回复 BUSY_HERE: {}", e.getMessage());
                    }
                });
    }

    public SIPResponse sendStreamAck(MediaServerItem mediaServerItem, SIPRequest request, SendRtpItem sendRtpItem, ParentPlatform platform, RequestEvent evt) {

        StringBuffer content = new StringBuffer(200);
        content.append("v=0\r\n");
        content.append("o=" + sendRtpItem.getChannelId() + " 0 0 IN IP4 " + mediaServerItem.getSdpIp() + "\r\n");
        content.append("s=Play\r\n");
        content.append("c=IN IP4 " + mediaServerItem.getSdpIp() + "\r\n");
        content.append("t=0 0\r\n");
        // 非严格模式端口不统一, 增加兼容性，修改为一个不为0的端口
        int localPort = sendRtpItem.getLocalPort();
        if(localPort == 0)
        {
            localPort = new Random().nextInt(65535) + 1;
        }
        content.append("m=video " + localPort + " RTP/AVP 96\r\n");
        content.append("a=sendonly\r\n");
        content.append("a=rtpmap:96 PS/90000\r\n");
        if (sendRtpItem.isTcp()) {
            content.append("a=connection:new\r\n");
            if (!sendRtpItem.isTcpActive()) {
                content.append("a=setup:active\r\n");
            } else {
                content.append("a=setup:passive\r\n");
            }
        }
        content.append("y=" + sendRtpItem.getSsrc() + "\r\n");
        content.append("f=\r\n");

        try {
            return responseSdpAck(request, content.toString(), platform);
        } catch (SipException e) {
            logger.error("未处理的异常 ", e);
        } catch (InvalidArgumentException e) {
            logger.error("未处理的异常 ", e);
        } catch (ParseException e) {
            logger.error("未处理的异常 ", e);
        }
        return null;
    }

    public void inviteFromDeviceHandle(SIPRequest request, String requesterId) {

        // 非上级平台请求，查询是否设备请求（通常为接收语音广播的设备）
        Device device = redisCatchStorage.getDevice(requesterId);
        if (device != null) {
            logger.info("收到设备" + requesterId + "的语音广播Invite请求");
            try {
                responseAck(request, Response.TRYING);
            } catch (SipException | InvalidArgumentException | ParseException e) {
                logger.error("[命令发送失败] invite BAD_REQUEST: {}", e.getMessage());
            }
            String contentString = new String(request.getRawContent());
            // jainSip不支持y=字段， 移除移除以解析。
            String ssrc = "0000000404";

            try {
                Gb28181Sdp gb28181Sdp = SipUtils.parseSDP(contentString);
                SessionDescription sdp = gb28181Sdp.getBaseSdb();
                //  获取支持的格式
                Vector mediaDescriptions = sdp.getMediaDescriptions(true);
                // 查看是否支持PS 负载96
                int port = -1;
                //boolean recvonly = false;
                boolean mediaTransmissionTCP = false;
                Boolean tcpActive = null;
                for (int i = 0; i < mediaDescriptions.size(); i++) {
                    MediaDescription mediaDescription = (MediaDescription) mediaDescriptions.get(i);
                    Media media = mediaDescription.getMedia();

                    Vector mediaFormats = media.getMediaFormats(false);
                    if (mediaFormats.contains("8")) {
                        port = media.getMediaPort();
                        String protocol = media.getProtocol();
                        // 区分TCP发流还是udp， 当前默认udp
                        if ("TCP/RTP/AVP".equals(protocol)) {
                            String setup = mediaDescription.getAttribute("setup");
                            if (setup != null) {
                                mediaTransmissionTCP = true;
                                if ("active".equals(setup)) {
                                    tcpActive = true;
                                } else if ("passive".equals(setup)) {
                                    tcpActive = false;
                                }
                            }
                        }
                        break;
                    }
                }
                if (port == -1) {
                    logger.info("不支持的媒体格式，返回415");
                    // 回复不支持的格式
                    try {
                        responseAck(request, Response.UNSUPPORTED_MEDIA_TYPE); // 不支持的格式，发415
                    } catch (SipException | InvalidArgumentException | ParseException e) {
                        logger.error("[命令发送失败] invite 不支持的媒体格式，返回415， {}", e.getMessage());
                    }
                    return;
                }
                String username = sdp.getOrigin().getUsername();
                String addressStr = sdp.getConnection().getAddress();
                logger.info("设备{}请求语音流，地址：{}:{}，ssrc：{}", username, addressStr, port, ssrc);
            } catch (SdpException e) {
                logger.error("[SDP解析异常]", e);
            }



        } else {
            logger.warn("来自无效设备/平台的请求");
            try {
                responseAck(request, Response.BAD_REQUEST);; // 不支持的格式，发415
            } catch (SipException | InvalidArgumentException | ParseException e) {
                logger.error("[命令发送失败] invite 来自无效设备/平台的请求， {}", e.getMessage());
            }
        }
    }
}<|MERGE_RESOLUTION|>--- conflicted
+++ resolved
@@ -328,16 +328,9 @@
                     }
 
                     String ssrc;
-<<<<<<< HEAD
                     if (userSetting.getUseCustomSsrcForParentInvite() || gb28181Sdp.getSsrc() == null) {
                         // 上级平台点播时不使用上级平台指定的ssrc，使用自定义的ssrc，参考国标文档-点播外域设备媒体流SSRC处理方式
                         ssrc = "Play".equalsIgnoreCase(sessionName) ? ssrcFactory.getPlaySsrc(mediaServerItem.getId()) : ssrcFactory.getPlayBackSsrc(mediaServerItem.getId());
-=======
-                    if (gb28181Sdp.getSsrc() == null) {
-                        // 上级平台点播时不使用上级平台指定的ssrc，使用自定义的ssrc，参考国标文档-点播外域设备媒体流SSRC处理方式
-                        ssrc = "Play".equalsIgnoreCase(sessionName) ? ssrcFactory.getPlaySsrc(mediaServerItem.getId()) : ssrcFactory.getPlayBackSsrc(mediaServerItem.getId());
-                        logger.warn("[上级Invite] {} 平台：{}， 通道：{}, 缺少 ssrc，补充为： {}", sessionName, username, channelId, ssrc);
->>>>>>> bfae9780
                     }else {
                         ssrc = gb28181Sdp.getSsrc();
                     }
@@ -492,7 +485,6 @@
                         }else {
                             streamId = String.format("%08x", Integer.parseInt(ssrc)).toUpperCase();
                         }
-<<<<<<< HEAD
                         sendRtpItem.setStreamId(streamId);
                         redisCatchStorage.updateSendRTPSever(sendRtpItem);
                         playService.play(mediaServerItem, device.getDeviceId(), channelId, ((code, msg, data) -> {
@@ -507,45 +499,11 @@
                             }
                         }));
 
-=======
-                        if (playTransaction == null) {
-                            String streamId = null;
-                            if (mediaServerItem.isRtpEnable()) {
-                                streamId = String.format("%s_%s", device.getDeviceId(), channelId);
-                            }
-                            SSRCInfo ssrcInfo = mediaServerService.openRTPServer(mediaServerItem, streamId, null, device.isSsrcCheck(), false, 0, false, device.getStreamModeForParam());
-                            logger.info(JSONObject.toJSONString(ssrcInfo));
-                            sendRtpItem.setStreamId(ssrcInfo.getStream());
-                            sendRtpItem.setSsrc(ssrc);
-
-                            // 写入redis， 超时时回复
-                            redisCatchStorage.updateSendRTPSever(sendRtpItem);
-                            MediaServerItem finalMediaServerItem = mediaServerItem;
-                            playService.play(mediaServerItem, ssrcInfo, device, channelId, hookEvent, errorEvent, (code, msg) -> {
-                                logger.info("[上级点播]超时, 用户：{}， 通道：{}", username, channelId);
-                                redisCatchStorage.deleteSendRTPServer(platform.getServerGBId(), channelId, callIdHeader.getCallId(), null);
-                            });
-                        } else {
-                            // 当前系统作为下级平台使用，当上级平台点播时不携带ssrc时，并且设备在当前系统中已经点播了。这个时候需要重新给生成一个ssrc，不使用默认的"0000000000"。
-                            sendRtpItem.setSsrc(ssrc);
-                            sendRtpItem.setStreamId(playTransaction.getStream());
-                            // 写入redis， 超时时回复
-                            redisCatchStorage.updateSendRTPSever(sendRtpItem);
-                            JSONObject jsonObject = new JSONObject();
-                            jsonObject.put("app", sendRtpItem.getApp());
-                            jsonObject.put("stream", sendRtpItem.getStreamId());
-                            hookEvent.response(mediaServerItem, jsonObject);
-                        }
->>>>>>> bfae9780
                     }
                 } else if (gbStream != null) {
 
                     String ssrc;
-<<<<<<< HEAD
                     if (userSetting.getUseCustomSsrcForParentInvite() || gb28181Sdp.getSsrc() == null) {
-=======
-                    if (gb28181Sdp.getSsrc() == null) {
->>>>>>> bfae9780
                         // 上级平台点播时不使用上级平台指定的ssrc，使用自定义的ssrc，参考国标文档-点播外域设备媒体流SSRC处理方式
                         ssrc = "Play".equalsIgnoreCase(sessionName) ? ssrcFactory.getPlaySsrc(mediaServerItem.getId()) : ssrcFactory.getPlayBackSsrc(mediaServerItem.getId());
                     }else {
