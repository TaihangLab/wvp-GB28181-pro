package com.genersoft.iot.vmp.gb28181.transmit.event.request.impl;

import com.alibaba.fastjson2.JSON;
import com.alibaba.fastjson2.JSONObject;
import com.genersoft.iot.vmp.common.CommonGbChannel;
import com.genersoft.iot.vmp.conf.DynamicTask;
import com.genersoft.iot.vmp.conf.UserSetting;
import com.genersoft.iot.vmp.gb28181.bean.*;
import com.genersoft.iot.vmp.gb28181.session.SSRCFactory;
import com.genersoft.iot.vmp.gb28181.transmit.SIPProcessorObserver;
import com.genersoft.iot.vmp.gb28181.transmit.cmd.impl.SIPCommanderFroPlatform;
import com.genersoft.iot.vmp.gb28181.transmit.event.request.ISIPRequestProcessor;
import com.genersoft.iot.vmp.gb28181.transmit.event.request.SIPRequestProcessorParent;
import com.genersoft.iot.vmp.gb28181.utils.SipUtils;
import com.genersoft.iot.vmp.media.zlm.IStreamSendManager;
import com.genersoft.iot.vmp.media.zlm.ZLMMediaListManager;
import com.genersoft.iot.vmp.media.zlm.ZLMServerFactory;
import com.genersoft.iot.vmp.media.zlm.ZlmHttpHookSubscribe;
import com.genersoft.iot.vmp.media.zlm.dto.HookSubscribeFactory;
import com.genersoft.iot.vmp.media.zlm.dto.HookSubscribeForStreamChange;
import com.genersoft.iot.vmp.media.zlm.dto.MediaServerItem;
import com.genersoft.iot.vmp.media.zlm.dto.StreamPush;
import com.genersoft.iot.vmp.media.zlm.dto.hook.OnStreamChangedHookParam;
import com.genersoft.iot.vmp.service.*;
import com.genersoft.iot.vmp.service.bean.MessageForPushChannel;
import com.genersoft.iot.vmp.service.redisMsg.RedisGbPlayMsgListener;
import com.genersoft.iot.vmp.service.redisMsg.RedisPushStreamResponseListener;
import com.genersoft.iot.vmp.storager.IRedisCatchStorage;
import com.genersoft.iot.vmp.storager.IVideoManagerStorage;
<<<<<<< HEAD
import com.genersoft.iot.vmp.vmanager.bean.ErrorCode;
=======
import com.genersoft.iot.vmp.utils.DateUtil;
import gov.nist.javax.sdp.TimeDescriptionImpl;
import gov.nist.javax.sdp.fields.TimeField;
import gov.nist.javax.sdp.fields.URIField;
>>>>>>> 5bf87ca3
import gov.nist.javax.sip.message.SIPRequest;
import gov.nist.javax.sip.message.SIPResponse;
import org.apache.commons.lang3.StringUtils;
import org.slf4j.Logger;
import org.slf4j.LoggerFactory;
import org.springframework.beans.factory.InitializingBean;
import org.springframework.beans.factory.annotation.Autowired;
import org.springframework.stereotype.Component;

import javax.sdp.*;
import javax.sip.InvalidArgumentException;
import javax.sip.RequestEvent;
import javax.sip.SipException;
import javax.sip.header.CallIdHeader;
import javax.sip.message.Response;
import java.text.ParseException;
import java.time.Instant;
import java.util.HashMap;
import java.util.Map;
import java.util.Random;
import java.util.Vector;

/**
 * SIP命令类型： INVITE请求
 */
@SuppressWarnings("rawtypes")
@Component
public class InviteRequestProcessor extends SIPRequestProcessorParent implements InitializingBean, ISIPRequestProcessor {

    private final static Logger logger = LoggerFactory.getLogger(InviteRequestProcessor.class);

    private final String method = "INVITE";

    @Autowired
    private SIPCommanderFroPlatform cmderFroPlatform;

    @Autowired
    private IVideoManagerStorage storager;

    @Autowired
    private IPlatformChannelService platformChannelService;

    @Autowired
    private IStreamPushService streamPushService;
    @Autowired
    private IStreamProxyService streamProxyService;

    @Autowired
    private IRedisCatchStorage redisCatchStorage;

    @Autowired
    private IStreamSendManager streamSendManager;

    @Autowired
    private SSRCFactory ssrcFactory;

    @Autowired
    private DynamicTask dynamicTask;

    @Autowired
    private RedisPushStreamResponseListener redisPushStreamResponseListener;

    @Autowired
    private Map<String, IResourceService> resourceServiceMap;

    @Autowired
    private ZLMServerFactory zlmServerFactory;

    @Autowired
    private IMediaServerService mediaServerService;

    @Autowired
    private ZlmHttpHookSubscribe zlmHttpHookSubscribe;

    @Autowired
    private SIPProcessorObserver sipProcessorObserver;

    @Autowired
    private UserSetting userSetting;

    @Autowired
    private ZLMMediaListManager mediaListManager;

    @Autowired
    private RedisGbPlayMsgListener redisGbPlayMsgListener;


    @Override
    public void afterPropertiesSet() throws Exception {
        // 添加消息处理的订阅
        sipProcessorObserver.addRequestProcessor(method, this);
    }

    /**
     * 处理invite请求
     *
     * @param evt 请求消息
     */
    @Override
    public void process(RequestEvent evt) {
        //  Invite Request消息实现，此消息一般为级联消息，上级给下级发送请求视频指令
        try {
            SIPRequest request = (SIPRequest)evt.getRequest();
            String channelIdFromSub = SipUtils.getChannelIdFromRequest(request);

            // 解析sdp消息, 使用jainsip 自带的sdp解析方式
            String contentString = new String(request.getRawContent());
            Gb28181Sdp gb28181Sdp = SipUtils.parseSDP(contentString);
            SessionDescription sdp = gb28181Sdp.getBaseSdb();
            String sessionName = sdp.getSessionName().getValue();
            String channelIdFromSdp = null;
            if(StringUtils.equalsIgnoreCase("Playback", sessionName)){
                URIField uriField = (URIField)sdp.getURI();
                channelIdFromSdp = uriField.getURI().split(":")[0];
            }
            final String channelId = StringUtils.isNotBlank(channelIdFromSdp) ? channelIdFromSdp : channelIdFromSub;

            String requesterId = SipUtils.getUserIdFromFromHeader(request);
            CallIdHeader callIdHeader = (CallIdHeader) request.getHeader(CallIdHeader.NAME);
            if (requesterId == null || channelId == null) {
                logger.info("无法从请求中获取到平台id，返回400");
                // 参数不全， 发400，请求错误
                try {
                    responseAck(request, Response.BAD_REQUEST);
                } catch (SipException | InvalidArgumentException | ParseException e) {
                    logger.error("[命令发送失败] invite BAD_REQUEST: {}", e.getMessage());
                }
                return;
            }

            logger.info("[INVITE] requesterId: {}, callId: {}, 来自：{}：{}",
                    requesterId, callIdHeader.getCallId(), request.getRemoteAddress(), request.getRemotePort());

            // 查询请求是否来自上级平台\设备
            ParentPlatform platform = storager.queryParentPlatByServerGBId(requesterId);
            if (platform == null) {
                inviteFromDeviceHandle(request, requesterId);

            } else {
                // 查询平台下是否有该通道
                CommonGbChannel channel = platformChannelService.queryChannelByPlatformIdAndChannelDeviceId(platform.getId(), channelId);
                if (channel == null) {
                    logger.info("[国标级联] 上级点播 通道不存在，返回404: {}", channelId);
                    try {
                        // 通道不存在，发404，资源不存在
                        responseAck(request, Response.NOT_FOUND);
                    } catch (SipException | InvalidArgumentException | ParseException e) {
                        logger.error("[命令发送失败] invite 通道不存在: {}", e.getMessage());
                    }
                    return;
                }
                IResourceService resourceService = resourceServiceMap.get(channel.getType());
                if (resourceService == null) {
                    logger.info("[国标级联] 上级点播 未找到类型{}的处理类: {}", channel.getType(), channelId);
                    try {
                        // 通道不存在，发404，资源不存在
                        responseAck(request, Response.NOT_IMPLEMENTED);
                    } catch (SipException | InvalidArgumentException | ParseException e) {
                        logger.error("[命令发送失败] invite 通道不存在: {}", e.getMessage());
                    }
                    return;
                }
<<<<<<< HEAD
                // 通道存在，发100，TRYING
                try {
                    responseAck(request, Response.TRYING);
                } catch (SipException | InvalidArgumentException | ParseException e) {
                    logger.error("[命令发送失败] invite TRYING: {}", e.getMessage());
                }

                // 解析sdp消息, 使用jainsip 自带的sdp解析方式
                String contentString = new String(request.getRawContent());

                Gb28181Sdp gb28181Sdp = SipUtils.parseSDP(contentString);
=======
>>>>>>> 5bf87ca3

                if (gb28181Sdp.getSdpPort() == 0) {
                    logger.info("不支持的媒体格式，返回415");
                    // 回复不支持的格式
                    try {
                        // 不支持的格式，发415
                        responseAck(request, Response.UNSUPPORTED_MEDIA_TYPE);
                    } catch (SipException | InvalidArgumentException | ParseException e) {
                        logger.error("[命令发送失败] invite 不支持的格式: {}", e.getMessage());
                    }
                    return;
                }
                String sessionName = gb28181Sdp.getBaseSdb().getSessionName().getValue();
                String streamTypeStr = "UDP";
                if (gb28181Sdp.isTcp()) {
                    if (gb28181Sdp.isTcpActive()) {
                        streamTypeStr = "TCP-ACTIVE";
                    }else {
                        streamTypeStr = "TCP-PASSIVE";
                    }
                }
                logger.info("[上级Invite] {}, 平台：{}， 通道：{}, 收流地址：{}:{}，收流方式：{}, ssrc：{}",
                        sessionName, gb28181Sdp.getUsername(), channelId, gb28181Sdp.getAddressStr(),
                        gb28181Sdp.getSdpPort(), streamTypeStr, gb28181Sdp.getSsrc());

                IResourcePlayCallback callback = (commonGbChannel, mediaServerItem,  code, message, streamInfo) -> {
                    if (code != 0) {
                        logger.info("[上级Invite] channelId: {}, 获取资源流失败。{},", channelId, message);
                        try {
                            cmderFroPlatform.streamByeCmd(platform, callIdHeader.getCallId());
                        } catch (SipException | InvalidArgumentException | ParseException e) {
                            logger.error("[命令发送失败] 国标级联 发送BYE: {}", e.getMessage());
                        }
                        return;
                    }
                    try {
                        String ssrc;
                        logger.info("[上级Invite] 收到资源推流。 回复200OK(SDP)， {}/{}", streamInfo.getApp(), streamInfo.getStream());
                        if (userSetting.getUseCustomSsrcForParentInvite() || gb28181Sdp.getSsrc() == null) {
                            // 上级平台点播时不使用上级平台指定的ssrc，使用自定义的ssrc，参考国标文档-点播外域设备媒体流SSRC处理方式
                            ssrc = "Play".equalsIgnoreCase(sessionName) ?
                                    ssrcFactory.getPlaySsrc(mediaServerItem.getId()) :
                                    ssrcFactory.getPlayBackSsrc(mediaServerItem.getId());
                        }else {
                            ssrc = gb28181Sdp.getSsrc();
                        }

                        SendRtpItem sendRtpItem = zlmServerFactory.createSendRtpItem(mediaServerItem,
                                gb28181Sdp.getAddressStr(), gb28181Sdp.getSdpPort(), ssrc, requesterId,
                                channelId, gb28181Sdp.isTcp(), platform.isRtcp());
                        if (sendRtpItem == null) {
                            logger.warn("[上级Invite] 获取发流端口资源失败 服务器端口资源可能不足");
                            try {
                                responseAck(request, Response.BUSY_HERE);
                            } catch (SipException | InvalidArgumentException | ParseException e) {
                                logger.error("[命令发送失败] invite 服务器端口资源不足: {}", e.getMessage());
                            }
                            return;
                        }
                        sendRtpItem.setTcpActive(gb28181Sdp.isTcpActive());
                        sendRtpItem.setCallId(callIdHeader.getCallId());
                        sendRtpItem.setStreamId(streamInfo.getStream());
                        if ("Play".equalsIgnoreCase(sessionName)) {
                            sendRtpItem.setPlayType(InviteStreamType.PLAY);
                        }else if ("Playback".equalsIgnoreCase(sessionName)) {
                            sendRtpItem.setPlayType(InviteStreamType.PLAYBACK);
                        }else if ("Download".equalsIgnoreCase(sessionName)) {
                            sendRtpItem.setPlayType(InviteStreamType.DOWNLOAD);
                        }
                        sendRtpItem.setStatus(1);
                        streamSendManager.update(sendRtpItem);

                        StringBuffer content = new StringBuffer(200);
                        content.append("v=0\r\n");
                        content.append("o=" + channelId + " 0 0 IN IP4 " + mediaServerItem.getSdpIp() + "\r\n");
                        content.append("s=" + sessionName + "\r\n");
                        content.append("c=IN IP4 " + mediaServerItem.getSdpIp() + "\r\n");
                        if (!"Play".equalsIgnoreCase(sessionName)) {
                            content.append("t=" + gb28181Sdp.getStartTime() + " " + gb28181Sdp.getStopTime() + "\r\n");
                        } else {
                            content.append("t=0 0\r\n");
                        }
                        int localPort = sendRtpItem.getLocalPort();
                        if (localPort == 0) {
                            // 非严格模式端口不统一, 增加兼容性，修改为一个不为0的端口
                            localPort = new Random().nextInt(65535) + 1;
                        }
                        if (sendRtpItem.isTcp()) {
                            content.append("m=video " + localPort + " TCP/RTP/AVP 96\r\n");
                            if (!sendRtpItem.isTcpActive()) {
                                content.append("a=setup:active\r\n");
                            } else {
                                content.append("a=setup:passive\r\n");
                            }
                        }else {
                            content.append("m=video " + localPort + " RTP/AVP 96\r\n");
                        }
                        content.append("a=sendonly\r\n");
                        content.append("a=rtpmap:96 PS/90000\r\n");
                        content.append("y=" + sendRtpItem.getSsrc() + "\r\n");
                        content.append("f=\r\n");

                        // 超时未收到Ack应该回复bye,当前等待时间为10秒
                        dynamicTask.startDelay(callIdHeader.getCallId(), () -> {
                            logger.info("Ack 等待超时");
                            mediaServerService.releaseSsrc(mediaServerItem.getId(), sendRtpItem.getSsrc());
                            // 回复bye
                            try {
                                cmderFroPlatform.streamByeCmd(platform, callIdHeader.getCallId());
                            } catch (SipException | InvalidArgumentException | ParseException e) {
                                logger.error("[命令发送失败] 国标级联 发送BYE: {}", e.getMessage());
                            }
                        }, 60 * 1000);
                        responseSdpAck(request, content.toString(), platform);
                        if (sendRtpItem.isTcpActive()) {
                            MediaServerItem mediaInfo = mediaServerService.getOne(sendRtpItem.getMediaServerId());
                            Map<String, Object> param = new HashMap<>(12);
                            param.put("vhost","__defaultVhost__");
                            param.put("app",sendRtpItem.getApp());
                            param.put("stream",sendRtpItem.getStreamId());
                            param.put("ssrc", sendRtpItem.getSsrc());
                            if (!sendRtpItem.isTcpActive()) {
                                param.put("dst_url",sendRtpItem.getIp());
                                param.put("dst_port", sendRtpItem.getPort());
                            }
                            String is_Udp = sendRtpItem.isTcp() ? "0" : "1";
                            param.put("is_udp", is_Udp);
                            param.put("src_port", sendRtpItem.getLocalPort());
                            param.put("pt", sendRtpItem.getPt());
                            param.put("use_ps", sendRtpItem.isUsePs() ? "1" : "0");
                            param.put("only_audio", sendRtpItem.isOnlyAudio() ? "1" : "0");
                            if (!sendRtpItem.isTcp()) {
                                // 开启rtcp保活
                                param.put("udp_rtcp_timeout", sendRtpItem.isRtcp()? "1":"0");
                            }
                            JSONObject startSendRtpStreamResult = zlmServerFactory.startSendRtpStreamForPassive(mediaInfo, param);
                            if (startSendRtpStreamResult != null) {
                                startSendRtpStreamHand(evt, sendRtpItem, null, startSendRtpStreamResult, param, callIdHeader);
                            }
                        }
                    }catch (SipException | InvalidArgumentException | ParseException e) {
                        logger.error("[命令发送失败] 国标级联 回复SdpAck", e);
                    }
                };
                Instant start = null;
                Instant stop = null;
                if (gb28181Sdp.getStartTime() != null) {
                    start = Instant.ofEpochSecond(gb28181Sdp.getStartTime());
                }
                if (gb28181Sdp.getStopTime() != null) {
                    stop = Instant.ofEpochSecond(gb28181Sdp.getStopTime());
                }
                if ("Play".equalsIgnoreCase(sessionName)) {
                    resourceService.startPlay(channel, callback);
                }else if ("Playback".equalsIgnoreCase(sessionName)) {
                    resourceService.startPlayback(channel, start, stop, callback);
                }else if ("Download".equalsIgnoreCase(sessionName)) {
                    resourceService.startDownload(channel, start, stop, gb28181Sdp.getDownloadSpeed(), callback);
                }
            }
        } catch (SdpParseException e) {
            logger.error("sdp解析错误", e);
        } catch (SdpException e) {
            logger.error("未处理的异常 ", e);
        }
    }

    private void startSendRtpStreamHand(RequestEvent evt, SendRtpItem sendRtpItem, ParentPlatform parentPlatform,
                                        JSONObject jsonObject, Map<String, Object> param, CallIdHeader callIdHeader) {
        if (jsonObject == null) {
            logger.error("下级TCP被动启动监听失败: 请检查ZLM服务");
        } else if (jsonObject.getInteger("code") == 0) {
            logger.info("调用ZLM-TCP被动推流接口, 结果： {}",  jsonObject);
            logger.info("启动监听TCP被动推流成功[ {}/{} ]，{}->{}:{}, " ,param.get("app"), param.get("stream"), jsonObject.getString("local_port"), param.get("dst_url"), param.get("dst_port"));
        } else {
            logger.error("启动监听TCP被动推流失败: {}, 参数：{}",jsonObject.getString("msg"), JSON.toJSONString(param));
        }
    }

    /**
     * 安排推流
     */
    private void pushProxyStream(RequestEvent evt, SIPRequest request, GbStream gbStream, ParentPlatform platform,
                            CallIdHeader callIdHeader, MediaServerItem mediaServerItem,
                            int port, Boolean tcpActive, boolean mediaTransmissionTCP,
                            String channelId, String addressStr, String ssrc, String requesterId) {
            Boolean streamReady = zlmServerFactory.isStreamReady(mediaServerItem, gbStream.getApp(), gbStream.getStream());
            if (streamReady != null && streamReady) {
                // 自平台内容
                SendRtpItem sendRtpItem = zlmServerFactory.createSendRtpItem(mediaServerItem, addressStr, port, ssrc, requesterId,
                        gbStream.getApp(), gbStream.getStream(), channelId, mediaTransmissionTCP, platform.isRtcp());

                if (sendRtpItem == null) {
                    logger.warn("服务器端口资源不足");
                    try {
                        responseAck(request, Response.BUSY_HERE);
                    } catch (SipException | InvalidArgumentException | ParseException e) {
                        logger.error("[命令发送失败] invite 服务器端口资源不足: {}", e.getMessage());
                    }
                    return;
                }
                if (tcpActive != null) {
                    sendRtpItem.setTcpActive(tcpActive);
                }
                sendRtpItem.setPlayType(InviteStreamType.PUSH);
                // 写入redis， 超时时回复
                sendRtpItem.setStatus(1);
                sendRtpItem.setCallId(callIdHeader.getCallId());
                sendRtpItem.setFromTag(request.getFromTag());

                SIPResponse response = sendStreamAck(mediaServerItem, request, sendRtpItem, platform, evt);
                if (response != null) {
                    sendRtpItem.setToTag(response.getToTag());
                }
                streamSendManager.update(sendRtpItem);
        }
    }
    private void pushStream(RequestEvent evt, SIPRequest request, GbStream gbStream, StreamPush streamPushItem, ParentPlatform platform,
                            CallIdHeader callIdHeader, MediaServerItem mediaServerItem,
                            int port, Boolean tcpActive, boolean mediaTransmissionTCP,
                            String channelId, String addressStr, String ssrc, String requesterId) {
        // 推流
        if (streamPushItem.isSelf()) {
            Boolean streamReady = zlmServerFactory.isStreamReady(mediaServerItem, gbStream.getApp(), gbStream.getStream());
            if (streamReady != null && streamReady) {
                // 自平台内容
                SendRtpItem sendRtpItem = zlmServerFactory.createSendRtpItem(mediaServerItem, addressStr, port, ssrc, requesterId,
                        gbStream.getApp(), gbStream.getStream(), channelId, mediaTransmissionTCP, platform.isRtcp());

                if (sendRtpItem == null) {
                    logger.warn("服务器端口资源不足");
                    try {
                        responseAck(request, Response.BUSY_HERE);
                    } catch (SipException | InvalidArgumentException | ParseException e) {
                        logger.error("[命令发送失败] invite 服务器端口资源不足: {}", e.getMessage());
                    }
                    return;
                }
                if (tcpActive != null) {
                    sendRtpItem.setTcpActive(tcpActive);
                }
                sendRtpItem.setPlayType(InviteStreamType.PUSH);
                // 写入redis， 超时时回复
                sendRtpItem.setStatus(1);
                sendRtpItem.setCallId(callIdHeader.getCallId());

                sendRtpItem.setFromTag(request.getFromTag());
                SIPResponse response = sendStreamAck(mediaServerItem, request, sendRtpItem, platform, evt);
                if (response != null) {
                    sendRtpItem.setToTag(response.getToTag());
                }

                streamSendManager.update(sendRtpItem);

            } else {
                // 不在线 拉起
                notifyStreamOnline(evt, request,gbStream, streamPushItem, platform, callIdHeader, mediaServerItem, port, tcpActive,
                        mediaTransmissionTCP, channelId, addressStr, ssrc, requesterId);
            }

        } else {
            // 其他平台内容
            otherWvpPushStream(evt, request, gbStream, streamPushItem, platform, callIdHeader, mediaServerItem, port, tcpActive,
                    mediaTransmissionTCP, channelId, addressStr, ssrc, requesterId);
        }
    }
    /**
     * 通知流上线
     */
    private void notifyStreamOnline(RequestEvent evt, SIPRequest request, GbStream gbStream, StreamPush streamPushItem, ParentPlatform platform,
                                    CallIdHeader callIdHeader, MediaServerItem mediaServerItem,
                                    int port, Boolean tcpActive, boolean mediaTransmissionTCP,
                                    String channelId, String addressStr, String ssrc, String requesterId) {
        if ("proxy".equals(gbStream.getStreamType())) {
            // TODO 控制启用以使设备上线
            logger.info("[ app={}, stream={} ]通道未推流，启用流后开始推流", gbStream.getApp(), gbStream.getStream());
            // 监听流上线
            HookSubscribeForStreamChange hookSubscribe = HookSubscribeFactory.on_stream_changed(gbStream.getApp(), gbStream.getStream(), true, "rtsp", mediaServerItem.getId());
            zlmHttpHookSubscribe.addSubscribe(hookSubscribe, (mediaServerItemInUSe, hookParam) -> {
                OnStreamChangedHookParam streamChangedHookParam = (OnStreamChangedHookParam)hookParam;
                logger.info("[上级点播]拉流代理已经就绪， {}/{}", streamChangedHookParam.getApp(), streamChangedHookParam.getStream());
                dynamicTask.stop(callIdHeader.getCallId());
                pushProxyStream(evt, request, gbStream,  platform, callIdHeader, mediaServerItem, port, tcpActive,
                        mediaTransmissionTCP, channelId, addressStr, ssrc, requesterId);
            });
            dynamicTask.startDelay(callIdHeader.getCallId(), () -> {
                logger.info("[ app={}, stream={} ] 等待拉流代理流超时", gbStream.getApp(), gbStream.getStream());
                zlmHttpHookSubscribe.removeSubscribe(hookSubscribe);
            }, userSetting.getPlatformPlayTimeout());
            streamProxyService.start(gbStream.getApp(), gbStream.getStream(), (code, msg, data) -> {
                if (code != ErrorCode.SUCCESS.getCode()) {
                    try {
                        responseAck(request, Response.BUSY_HERE, "channel [" + gbStream.getGbId() + "] offline");
                    } catch (SipException | InvalidArgumentException | ParseException e) {
                        logger.error("[命令发送失败] invite 通道未推流: {}", e.getMessage());
                    }
                    zlmHttpHookSubscribe.removeSubscribe(hookSubscribe);
                    dynamicTask.stop(callIdHeader.getCallId());
                }
            });
        } else if ("push".equals(gbStream.getStreamType())) {
            if (!platform.isStartOfflinePush()) {
                // 平台设置中关闭了拉起离线的推流则直接回复
                try {
                    logger.info("[上级点播] 失败，推流设备未推流，channel: {}, app: {}, stream: {}", gbStream.getGbId(), gbStream.getApp(), gbStream.getStream());
                    responseAck(request, Response.TEMPORARILY_UNAVAILABLE, "channel stream not pushing");
                } catch (SipException | InvalidArgumentException | ParseException e) {
                    logger.error("[命令发送失败] invite 通道未推流: {}", e.getMessage());
                }
                return;
            }
            // 发送redis消息以使设备上线
            logger.info("[ app={}, stream={} ]通道未推流，发送redis信息控制设备开始推流", gbStream.getApp(), gbStream.getStream());

            MessageForPushChannel messageForPushChannel = MessageForPushChannel.getInstance(1,
                    gbStream.getApp(), gbStream.getStream(), gbStream.getGbId(), gbStream.getPlatformId(),
                    platform.getName(), null, gbStream.getMediaServerId());
            redisCatchStorage.sendStreamPushRequestedMsg(messageForPushChannel);
            // 设置超时
            dynamicTask.startDelay(callIdHeader.getCallId(), () -> {
                logger.info("[ app={}, stream={} ] 等待设备开始推流超时", gbStream.getApp(), gbStream.getStream());
                try {
                    redisPushStreamResponseListener.removeEvent(gbStream.getApp(), gbStream.getStream());
                    mediaListManager.removedChannelOnlineEventLister(gbStream.getApp(), gbStream.getStream());
                    responseAck(request, Response.REQUEST_TIMEOUT); // 超时
                } catch (SipException | InvalidArgumentException | ParseException e) {
                    logger.error("未处理的异常 ", e);
                }
            }, userSetting.getPlatformPlayTimeout());
            // 添加监听
            int finalPort = port;
            Boolean finalTcpActive = tcpActive;

            // 添加在本机上线的通知
            mediaListManager.addChannelOnlineEventLister(gbStream.getApp(), gbStream.getStream(), (app, stream, serverId) -> {
                dynamicTask.stop(callIdHeader.getCallId());
                redisPushStreamResponseListener.removeEvent(gbStream.getApp(), gbStream.getStream());
                if (serverId.equals(userSetting.getServerId())) {
                    SendRtpItem sendRtpItem = zlmServerFactory.createSendRtpItem(mediaServerItem, addressStr, finalPort, ssrc, requesterId,
                            app, stream, channelId, mediaTransmissionTCP, platform.isRtcp());

                    if (sendRtpItem == null) {
                        logger.warn("上级点时创建sendRTPItem失败，可能是服务器端口资源不足");
                        try {
                            responseAck(request, Response.BUSY_HERE);
                        } catch (SipException e) {
                            logger.error("未处理的异常 ", e);
                        } catch (InvalidArgumentException e) {
                            logger.error("未处理的异常 ", e);
                        } catch (ParseException e) {
                            logger.error("未处理的异常 ", e);
                        }
                        return;
                    }
                    if (finalTcpActive != null) {
                        sendRtpItem.setTcpActive(finalTcpActive);
                    }
                    sendRtpItem.setPlayType(InviteStreamType.PUSH);
                    // 写入redis， 超时时回复
                    sendRtpItem.setStatus(1);
                    sendRtpItem.setCallId(callIdHeader.getCallId());

                    sendRtpItem.setFromTag(request.getFromTag());
                    SIPResponse response = sendStreamAck(mediaServerItem, request, sendRtpItem, platform, evt);
                    if (response != null) {
                        sendRtpItem.setToTag(response.getToTag());
                    }
                    streamSendManager.update(sendRtpItem);
                } else {
                    // 其他平台内容
                    otherWvpPushStream(evt, request, gbStream, streamPushItem, platform, callIdHeader, mediaServerItem, port, tcpActive,
                            mediaTransmissionTCP, channelId, addressStr, ssrc, requesterId);
                }
            });

            // 添加回复的拒绝或者错误的通知
            redisPushStreamResponseListener.addEvent(gbStream.getApp(), gbStream.getStream(), response -> {
                if (response.getCode() != 0) {
                    dynamicTask.stop(callIdHeader.getCallId());
                    mediaListManager.removedChannelOnlineEventLister(gbStream.getApp(), gbStream.getStream());
                    try {
                        responseAck(request, Response.TEMPORARILY_UNAVAILABLE, response.getMsg());
                    } catch (SipException | InvalidArgumentException | ParseException e) {
                        logger.error("[命令发送失败] 国标级联 点播回复: {}", e.getMessage());
                    }
                }
            });
        }
    }

    /**
     * 来自其他wvp的推流
     */
    private void otherWvpPushStream(RequestEvent evt, SIPRequest request, GbStream gbStream, StreamPush streamPushItem, ParentPlatform platform,
                                    CallIdHeader callIdHeader, MediaServerItem mediaServerItem,
                                    int port, Boolean tcpActive, boolean mediaTransmissionTCP,
                                    String channelId, String addressStr, String ssrc, String requesterId) {
        logger.info("[级联点播]直播流来自其他平台，发送redis消息");
        // 发送redis消息
        redisGbPlayMsgListener.sendMsg(streamPushItem.getServerId(), streamPushItem.getMediaServerId(),
                streamPushItem.getApp(), streamPushItem.getStream(), addressStr, port, ssrc, requesterId,
                channelId, mediaTransmissionTCP, platform.isRtcp(),platform.getName(), responseSendItemMsg -> {
                    SendRtpItem sendRtpItem = responseSendItemMsg.getSendRtpItem();
                    if (sendRtpItem == null || responseSendItemMsg.getMediaServerItem() == null) {
                        logger.warn("服务器端口资源不足");
                        try {
                            responseAck(request, Response.BUSY_HERE);
                        } catch (SipException e) {
                            logger.error("未处理的异常 ", e);
                        } catch (InvalidArgumentException e) {
                            logger.error("未处理的异常 ", e);
                        } catch (ParseException e) {
                            logger.error("未处理的异常 ", e);
                        }
                        return;
                    }
                    // 收到sendItem
                    if (tcpActive != null) {
                        sendRtpItem.setTcpActive(tcpActive);
                    }
                    sendRtpItem.setPlayType(InviteStreamType.PUSH);
                    // 写入redis， 超时时回复
                    sendRtpItem.setStatus(1);
                    sendRtpItem.setCallId(callIdHeader.getCallId());

                    sendRtpItem.setFromTag(request.getFromTag());
                    SIPResponse response = sendStreamAck(responseSendItemMsg.getMediaServerItem(), request,sendRtpItem, platform, evt);
                    if (response != null) {
                        sendRtpItem.setToTag(response.getToTag());
                    }
                    streamSendManager.update(sendRtpItem);
                }, (wvpResult) -> {

                    // 错误
                    if (wvpResult.getCode() == RedisGbPlayMsgListener.ERROR_CODE_OFFLINE) {
                        // 离线
                        // 查询是否在本机上线了
                        StreamPush currentStreamPushItem = streamPushService.getPush(streamPushItem.getApp(), streamPushItem.getStream());
                        if (currentStreamPushItem.isPushIng()) {
                            // 在线状态
                            pushStream(evt, request, gbStream, streamPushItem, platform, callIdHeader, mediaServerItem, port, tcpActive,
                                    mediaTransmissionTCP, channelId, addressStr, ssrc, requesterId);

                        } else {
                            // 不在线 拉起
                            notifyStreamOnline(evt, request, gbStream, streamPushItem, platform, callIdHeader, mediaServerItem, port, tcpActive,
                                    mediaTransmissionTCP, channelId, addressStr, ssrc, requesterId);
                        }
                    }
                    try {
                        responseAck(request, Response.BUSY_HERE);
                    } catch (InvalidArgumentException | ParseException | SipException e) {
                        logger.error("[命令发送失败] 国标级联 点播回复 BUSY_HERE: {}", e.getMessage());
                    }
                });
    }

    public SIPResponse sendStreamAck(MediaServerItem mediaServerItem, SIPRequest request, SendRtpItem sendRtpItem, ParentPlatform platform, RequestEvent evt) {

        StringBuffer content = new StringBuffer(200);
        content.append("v=0\r\n");
        content.append("o=" + sendRtpItem.getChannelId() + " 0 0 IN IP4 " + mediaServerItem.getSdpIp() + "\r\n");
        content.append("s=Play\r\n");
        content.append("c=IN IP4 " + mediaServerItem.getSdpIp() + "\r\n");
        content.append("t=0 0\r\n");
        // 非严格模式端口不统一, 增加兼容性，修改为一个不为0的端口
        int localPort = sendRtpItem.getLocalPort();
        if(localPort == 0)
        {
            localPort = new Random().nextInt(65535) + 1;
        }
        content.append("m=video " + localPort + " RTP/AVP 96\r\n");
        content.append("a=sendonly\r\n");
        content.append("a=rtpmap:96 PS/90000\r\n");
        if (sendRtpItem.isTcp()) {
            content.append("a=connection:new\r\n");
            if (!sendRtpItem.isTcpActive()) {
                content.append("a=setup:active\r\n");
            } else {
                content.append("a=setup:passive\r\n");
            }
        }
        content.append("y=" + sendRtpItem.getSsrc() + "\r\n");
        content.append("f=\r\n");

        try {
            return responseSdpAck(request, content.toString(), platform);
        } catch (SipException e) {
            logger.error("未处理的异常 ", e);
        } catch (InvalidArgumentException e) {
            logger.error("未处理的异常 ", e);
        } catch (ParseException e) {
            logger.error("未处理的异常 ", e);
        }
        return null;
    }

    public void inviteFromDeviceHandle(SIPRequest request, String requesterId) {

        // 非上级平台请求，查询是否设备请求（通常为接收语音广播的设备）
        Device device = redisCatchStorage.getDevice(requesterId);
        if (device != null) {
            logger.info("收到设备" + requesterId + "的语音广播Invite请求");
            try {
                responseAck(request, Response.TRYING);
            } catch (SipException | InvalidArgumentException | ParseException e) {
                logger.error("[命令发送失败] invite BAD_REQUEST: {}", e.getMessage());
            }
            String contentString = new String(request.getRawContent());
            // jainSip不支持y=字段， 移除移除以解析。
            String ssrc = "0000000404";

            try {
                Gb28181Sdp gb28181Sdp = SipUtils.parseSDP(contentString);
                SessionDescription sdp = gb28181Sdp.getBaseSdb();
                //  获取支持的格式
                Vector mediaDescriptions = sdp.getMediaDescriptions(true);
                // 查看是否支持PS 负载96
                int port = -1;
                //boolean recvonly = false;
                boolean mediaTransmissionTCP = false;
                Boolean tcpActive = null;
                for (int i = 0; i < mediaDescriptions.size(); i++) {
                    MediaDescription mediaDescription = (MediaDescription) mediaDescriptions.get(i);
                    Media media = mediaDescription.getMedia();

                    Vector mediaFormats = media.getMediaFormats(false);
                    if (mediaFormats.contains("8")) {
                        port = media.getMediaPort();
                        String protocol = media.getProtocol();
                        // 区分TCP发流还是udp， 当前默认udp
                        if ("TCP/RTP/AVP".equals(protocol)) {
                            String setup = mediaDescription.getAttribute("setup");
                            if (setup != null) {
                                mediaTransmissionTCP = true;
                                if ("active".equals(setup)) {
                                    tcpActive = true;
                                } else if ("passive".equals(setup)) {
                                    tcpActive = false;
                                }
                            }
                        }
                        break;
                    }
                }
                if (port == -1) {
                    logger.info("不支持的媒体格式，返回415");
                    // 回复不支持的格式
                    try {
                        responseAck(request, Response.UNSUPPORTED_MEDIA_TYPE); // 不支持的格式，发415
                    } catch (SipException | InvalidArgumentException | ParseException e) {
                        logger.error("[命令发送失败] invite 不支持的媒体格式，返回415， {}", e.getMessage());
                    }
                    return;
                }
                String username = sdp.getOrigin().getUsername();
                String addressStr = sdp.getConnection().getAddress();
                logger.info("设备{}请求语音流，地址：{}:{}，ssrc：{}", username, addressStr, port, ssrc);
            } catch (SdpException e) {
                logger.error("[SDP解析异常]", e);
            }



        } else {
            logger.warn("来自无效设备/平台的请求");
            try {
                responseAck(request, Response.BAD_REQUEST);; // 不支持的格式，发415
            } catch (SipException | InvalidArgumentException | ParseException e) {
                logger.error("[命令发送失败] invite 来自无效设备/平台的请求， {}", e.getMessage());
            }
        }
    }
}<|MERGE_RESOLUTION|>--- conflicted
+++ resolved
@@ -27,14 +27,11 @@
 import com.genersoft.iot.vmp.service.redisMsg.RedisPushStreamResponseListener;
 import com.genersoft.iot.vmp.storager.IRedisCatchStorage;
 import com.genersoft.iot.vmp.storager.IVideoManagerStorage;
-<<<<<<< HEAD
 import com.genersoft.iot.vmp.vmanager.bean.ErrorCode;
-=======
 import com.genersoft.iot.vmp.utils.DateUtil;
 import gov.nist.javax.sdp.TimeDescriptionImpl;
 import gov.nist.javax.sdp.fields.TimeField;
 import gov.nist.javax.sdp.fields.URIField;
->>>>>>> 5bf87ca3
 import gov.nist.javax.sip.message.SIPRequest;
 import gov.nist.javax.sip.message.SIPResponse;
 import org.apache.commons.lang3.StringUtils;
@@ -197,21 +194,12 @@
                     }
                     return;
                 }
-<<<<<<< HEAD
                 // 通道存在，发100，TRYING
                 try {
                     responseAck(request, Response.TRYING);
                 } catch (SipException | InvalidArgumentException | ParseException e) {
                     logger.error("[命令发送失败] invite TRYING: {}", e.getMessage());
                 }
-
-                // 解析sdp消息, 使用jainsip 自带的sdp解析方式
-                String contentString = new String(request.getRawContent());
-
-                Gb28181Sdp gb28181Sdp = SipUtils.parseSDP(contentString);
-=======
->>>>>>> 5bf87ca3
-
                 if (gb28181Sdp.getSdpPort() == 0) {
                     logger.info("不支持的媒体格式，返回415");
                     // 回复不支持的格式
