--- conflicted
+++ resolved
@@ -26,11 +26,8 @@
 import com.genersoft.iot.vmp.media.zlm.ZLMRTPServerFactory;
 import com.genersoft.iot.vmp.media.zlm.dto.MediaItem;
 import com.genersoft.iot.vmp.media.zlm.dto.MediaServerItem;
-<<<<<<< HEAD
+import com.genersoft.iot.vmp.media.zlm.dto.StreamPushItem;
 import com.genersoft.iot.vmp.media.zlm.dto.MediaServerItemLite;
-=======
-import com.genersoft.iot.vmp.media.zlm.dto.StreamPushItem;
->>>>>>> 0da45229
 import com.genersoft.iot.vmp.service.IMediaServerService;
 import com.genersoft.iot.vmp.service.IPlayService;
 import com.genersoft.iot.vmp.service.IStreamPushService;
@@ -72,34 +69,42 @@
 @Component
 public class InviteRequestProcessor extends SIPRequestProcessorParent implements InitializingBean, ISIPRequestProcessor {
 
-<<<<<<< HEAD
-	private final static Logger logger = LoggerFactory.getLogger(InviteRequestProcessor.class);
-
-	private String method = "INVITE";
-
-	@Autowired
-	private SIPCommanderFroPlatform cmderFroPlatform;
-
-	@Autowired
-	private IVideoManagerStorage storager;
-
-	@Autowired
-	private IRedisCatchStorage  redisCatchStorage;
-
-	@Autowired
-	private DynamicTask dynamicTask;
-
-	@Autowired
-	private SIPCommander cmder;
-
-	@Autowired
-	private IPlayService playService;
-
+    private final static Logger logger = LoggerFactory.getLogger(InviteRequestProcessor.class);
+
+    private final String method = "INVITE";
+
+    @Autowired
+    private SIPCommanderFroPlatform cmderFroPlatform;
+
+    @Autowired
+    private IVideoManagerStorage storager;
+
+    @Autowired
+    private IStreamPushService streamPushService;
+
+    @Autowired
+    private IRedisCatchStorage redisCatchStorage;
+
+    @Autowired
+    private DynamicTask dynamicTask;
+
+    @Autowired
+    private SIPCommander cmder;
+
+    @Autowired
+    private IPlayService playService;
+
+    @Autowired
+    private ISIPCommander commander;
+	
 	@Autowired
 	private AudioBroadcastManager audioBroadcastManager;
 
-	@Autowired
-	private ZLMRTPServerFactory zlmrtpServerFactory;
+    @Autowired
+    private ZLMRTPServerFactory zlmrtpServerFactory;
+
+    @Autowired
+    private IMediaServerService mediaServerService;
 
 	@Autowired
 	private ZLMRESTfulUtils zlmresTfulUtils;
@@ -107,17 +112,17 @@
 	@Autowired
 	private IMediaServerService mediaServerService;
 
-	@Autowired
-	private SIPProcessorObserver sipProcessorObserver;
-
-	@Autowired
-	private VideoStreamSessionManager sessionManager;
-
-	@Autowired
-	private UserSetting userSetting;
-
-	@Autowired
-	private ZLMMediaListManager mediaListManager;
+    @Autowired
+    private SIPProcessorObserver sipProcessorObserver;
+
+    @Autowired
+    private VideoStreamSessionManager sessionManager;
+
+    @Autowired
+    private UserSetting userSetting;
+
+    @Autowired
+    private ZLMMediaListManager mediaListManager;
 
 	@Autowired
 	private DeferredResultHolder resultHolder;
@@ -128,810 +133,6 @@
 	@Autowired
 	private SipConfig config;
 
-
-
-	@Override
-	public void afterPropertiesSet() throws Exception {
-		// 添加消息处理的订阅
-		sipProcessorObserver.addRequestProcessor(method, this);
-	}
-
-	/**
-	 * 处理invite请求
-	 * 
-	 * @param evt
-	 *            请求消息
-	 */ 
-	@Override
-	public void process(RequestEvent evt) {
-		//  Invite Request消息实现，此消息一般为级联消息，上级给下级发送请求视频指令
-		try {
-			Request request = evt.getRequest();
-			SipURI sipURI = (SipURI) request.getRequestURI();
-			//从subject读取channelId,不再从request-line读取。 有些平台request-line是平台国标编码，不是设备国标编码。
-			//String channelId = sipURI.getUser();
-			String channelId = SipUtils.getChannelIdFromHeader(request);
-			String requesterId = SipUtils.getUserIdFromFromHeader(request);
-			CallIdHeader callIdHeader = (CallIdHeader)request.getHeader(CallIdHeader.NAME);
-			if (requesterId == null || channelId == null) {
-				logger.info("无法从FromHeader的Address中获取到平台id，返回400");
-				responseAck(evt, Response.BAD_REQUEST); // 参数不全， 发400，请求错误
-				return;
-			}
-
-			// 查询请求是否来自上级平台\设备
-			ParentPlatform platform = storager.queryParentPlatByServerGBId(requesterId);
-			if (platform == null) {
-				inviteFromDeviceHandle(evt, requesterId, channelId);
-			}else {
-				// 查询平台下是否有该通道
-				DeviceChannel channel = storager.queryChannelInParentPlatform(requesterId, channelId);
-				GbStream gbStream = storager.queryStreamInParentPlatform(requesterId, channelId);
-				PlatformCatalog catalog = storager.getCatalog(channelId);
-				MediaServerItem mediaServerItem = null;
-				// 不是通道可能是直播流
-				if (channel != null && gbStream == null ) {
-					if (channel.getStatus() == 0) {
-						logger.info("通道离线，返回400");
-						responseAck(evt, Response.BAD_REQUEST, "channel [" + channel.getChannelId() + "] offline");
-						return;
-					}
-					responseAck(evt, Response.CALL_IS_BEING_FORWARDED); // 通道存在，发181，呼叫转接中
-				}else if(channel == null && gbStream != null){
-					String mediaServerId = gbStream.getMediaServerId();
-					mediaServerItem = mediaServerService.getOne(mediaServerId);
-					if (mediaServerItem == null) {
-						logger.info("[ app={}, stream={} ]找不到zlm {}，返回410",gbStream.getApp(), gbStream.getStream(), mediaServerId);
-						responseAck(evt, Response.GONE);
-						return;
-					}
-					responseAck(evt, Response.CALL_IS_BEING_FORWARDED); // 通道存在，发181，呼叫转接中
-				}else if (catalog != null) {
-					responseAck(evt, Response.BAD_REQUEST, "catalog channel can not play"); // 目录不支持点播
-					return;
-				} else {
-					logger.info("通道不存在，返回404");
-					responseAck(evt, Response.NOT_FOUND); // 通道不存在，发404，资源不存在
-					return;
-				}
-				// 解析sdp消息, 使用jainsip 自带的sdp解析方式
-				String contentString = new String(request.getRawContent());
-
-				// jainSip不支持y=字段， 移除以解析。
-				int ssrcIndex = contentString.indexOf("y=");
-				// 检查是否有y字段
-				String ssrcDefault = "0000000000";
-				String ssrc;
-				SessionDescription sdp;
-				if (ssrcIndex >= 0) {
-					//ssrc规定长度为10字节，不取余下长度以避免后续还有“f=”字段
-					ssrc = contentString.substring(ssrcIndex + 2, ssrcIndex + 12);
-					String substring = contentString.substring(0, contentString.indexOf("y="));
-					sdp = SdpFactory.getInstance().createSessionDescription(substring);
-				}else {
-					ssrc = ssrcDefault;
-					sdp = SdpFactory.getInstance().createSessionDescription(contentString);
-				}
-				String sessionName = sdp.getSessionName().getValue();
-
-				Long startTime = null;
-				Long stopTime = null;
-				Instant start = null;
-				Instant end = null;
-				if (sdp.getTimeDescriptions(false) != null && sdp.getTimeDescriptions(false).size() > 0) {
-					TimeDescriptionImpl timeDescription = (TimeDescriptionImpl)(sdp.getTimeDescriptions(false).get(0));
-					TimeField startTimeFiled = (TimeField)timeDescription.getTime();
-					startTime = startTimeFiled.getStartTime();
-					stopTime = startTimeFiled.getStopTime();
-
-					start = Instant.ofEpochMilli(startTime*1000);
-					end = Instant.ofEpochMilli(stopTime*1000);
-				}
-				//  获取支持的格式
-				Vector mediaDescriptions = sdp.getMediaDescriptions(true);
-				// 查看是否支持PS 负载96
-				//String ip = null;
-				int port = -1;
-				boolean mediaTransmissionTCP = false;
-				Boolean tcpActive = null;
-				for (Object description : mediaDescriptions) {
-					MediaDescription mediaDescription = (MediaDescription) description;
-					Media media = mediaDescription.getMedia();
-
-					Vector mediaFormats = media.getMediaFormats(false);
-					if (mediaFormats.contains("96")) {
-						port = media.getMediaPort();
-						//String mediaType = media.getMediaType();
-						String protocol = media.getProtocol();
-
-						// 区分TCP发流还是udp， 当前默认udp
-						if ("TCP/RTP/AVP".equals(protocol)) {
-							String setup = mediaDescription.getAttribute("setup");
-							if (setup != null) {
-								mediaTransmissionTCP = true;
-								if ("active".equals(setup)) {
-									tcpActive = true;
-									// 不支持tcp主动
-									responseAck(evt, Response.NOT_IMPLEMENTED, "tcp active not support"); // 目录不支持点播
-									return;
-								} else if ("passive".equals(setup)) {
-									tcpActive = false;
-								}
-							}
-						}
-						break;
-					}
-				}
-				if (port == -1) {
-					logger.info("不支持的媒体格式，返回415");
-					// 回复不支持的格式
-					responseAck(evt, Response.UNSUPPORTED_MEDIA_TYPE); // 不支持的格式，发415
-					return;
-				}
-				String username = sdp.getOrigin().getUsername();
-				String addressStr = sdp.getOrigin().getAddress();
-
-				logger.info("[上级点播]用户：{}， 地址：{}:{}， ssrc：{}", username, addressStr, port, ssrc);
-				Device device  = null;
-				// 通过 channel 和 gbStream 是否为null 值判断来源是直播流合适国标
-				if (channel != null) {
-					device = storager.queryVideoDeviceByPlatformIdAndChannelId(requesterId, channelId);
-					if (device == null) {
-						logger.warn("点播平台{}的通道{}时未找到设备信息", requesterId, channel);
-						responseAck(evt, Response.SERVER_INTERNAL_ERROR);
-						return;
-					}
-					mediaServerItem = playService.getNewMediaServerItem(device);
-					if (mediaServerItem == null) {
-						logger.warn("未找到可用的zlm");
-						responseAck(evt, Response.BUSY_HERE);
-						return;
-					}
-					SendRtpItem sendRtpItem = zlmrtpServerFactory.createSendRtpItem(mediaServerItem, addressStr, port, ssrc, requesterId,
-							device.getDeviceId(), channelId,
-							mediaTransmissionTCP);
-					if (tcpActive != null) {
-						sendRtpItem.setTcpActive(tcpActive);
-					}
-					if (sendRtpItem == null) {
-						logger.warn("服务器端口资源不足");
-						responseAck(evt, Response.BUSY_HERE);
-						return;
-					}
-					sendRtpItem.setCallId(callIdHeader.getCallId());
-					sendRtpItem.setPlayType("Play".equals(sessionName)?InviteStreamType.PLAY:InviteStreamType.PLAYBACK);
-					byte[] dialogByteArray = SerializeUtils.serialize(evt.getDialog());
-					sendRtpItem.setDialog(dialogByteArray);
-					byte[] transactionByteArray = SerializeUtils.serialize(evt.getServerTransaction());
-					sendRtpItem.setTransaction(transactionByteArray);
-					Long finalStartTime = startTime;
-					Long finalStopTime = stopTime;
-					ZLMHttpHookSubscribe.Event hookEvent = (mediaServerItemInUSe, responseJSON)->{
-						String app = responseJSON.getString("app");
-						String stream = responseJSON.getString("stream");
-						logger.info("[上级点播]下级已经开始推流。 回复200OK(SDP)， {}/{}", app, stream);
-						//     * 0 等待设备推流上来
-						//     * 1 下级已经推流，等待上级平台回复ack
-						//     * 2 推流中
-						sendRtpItem.setStatus(1);
-						redisCatchStorage.updateSendRTPSever(sendRtpItem);
-
-						StringBuffer content = new StringBuffer(200);
-						content.append("v=0\r\n");
-						content.append("o="+ channelId +" 0 0 IN IP4 "+mediaServerItemInUSe.getSdpIp()+"\r\n");
-						content.append("s=" + sessionName+"\r\n");
-						content.append("c=IN IP4 "+mediaServerItemInUSe.getSdpIp()+"\r\n");
-						if ("Playback".equals(sessionName)) {
-							content.append("t=" + finalStartTime + " " + finalStopTime + "\r\n");
-						}else {
-							content.append("t=0 0\r\n");
-						}
-						content.append("m=video "+ sendRtpItem.getLocalPort()+" RTP/AVP 96\r\n");
-						content.append("a=sendonly\r\n");
-						content.append("a=rtpmap:96 PS/90000\r\n");
-						content.append("y="+ ssrc + "\r\n");
-						content.append("f=\r\n");
-
-						try {
-							// 超时未收到Ack应该回复bye,当前等待时间为10秒
-							dynamicTask.startDelay(callIdHeader.getCallId(), ()->{
-								logger.info("Ack 等待超时");
-								mediaServerService.releaseSsrc(mediaServerItemInUSe.getId(), ssrc);
-								// 回复bye
-								cmderFroPlatform.streamByeCmd(platform, callIdHeader.getCallId());
-							}, 60*1000);
-							responseSdpAck(evt, content.toString(), platform);
-
-						} catch (SipException e) {
-							e.printStackTrace();
-						} catch (InvalidArgumentException e) {
-							e.printStackTrace();
-						} catch (ParseException e) {
-							e.printStackTrace();
-						}
-					};
-					SipSubscribe.Event errorEvent = ((event) -> {
-						// 未知错误。直接转发设备点播的错误
-						Response response = null;
-						try {
-							response = getMessageFactory().createResponse(event.statusCode, evt.getRequest());
-							ServerTransaction serverTransaction = getServerTransaction(evt);
-							serverTransaction.sendResponse(response);
-							if (serverTransaction.getDialog() != null) {
-								serverTransaction.getDialog().delete();
-							}
-						} catch (ParseException | SipException | InvalidArgumentException e) {
-							e.printStackTrace();
-						}
-					});
-					sendRtpItem.setApp("rtp");
-					if ("Playback".equals(sessionName)) {
-						sendRtpItem.setPlayType(InviteStreamType.PLAYBACK);
-						SSRCInfo ssrcInfo = mediaServerService.openRTPServer(mediaServerItem, null, true, true);
-						sendRtpItem.setStreamId(ssrcInfo.getStream());
-						// 写入redis， 超时时回复
-						redisCatchStorage.updateSendRTPSever(sendRtpItem);
-						playService.playBack(mediaServerItem, ssrcInfo, device.getDeviceId(), channelId, DateUtil.formatter.format(start),
-								DateUtil.formatter.format(end), null, result -> {
-								if (result.getCode() != 0){
-									logger.warn("录像回放失败");
-									if (result.getEvent() != null) {
-										errorEvent.response(result.getEvent());
-									}
-									redisCatchStorage.deleteSendRTPServer(platform.getServerGBId(), channelId, callIdHeader.getCallId(), null);
-									try {
-										responseAck(evt, Response.REQUEST_TIMEOUT);
-									} catch (SipException e) {
-										e.printStackTrace();
-									} catch (InvalidArgumentException e) {
-										e.printStackTrace();
-									} catch (ParseException e) {
-										e.printStackTrace();
-									}
-								}else {
-									if (result.getMediaServerItem() != null) {
-										hookEvent.response(result.getMediaServerItem(), result.getResponse());
-									}
-								}
-							});
-					}else {
-						sendRtpItem.setPlayType(InviteStreamType.PLAY);
-						SsrcTransaction playTransaction = sessionManager.getSsrcTransaction(device.getDeviceId(), channelId, "play", null);
-						if (playTransaction != null) {
-							Boolean streamReady = zlmrtpServerFactory.isStreamReady(mediaServerItem, "rtp", playTransaction.getStream());
-							if (!streamReady) {
-								playTransaction = null;
-							}
-						}
-						if (playTransaction == null) {
-							String streamId = null;
-							if (mediaServerItem.isRtpEnable()) {
-								streamId = String.format("%s_%s", device.getDeviceId(), channelId);
-							}
-							SSRCInfo ssrcInfo = mediaServerService.openRTPServer(mediaServerItem, streamId, true, false);
-							sendRtpItem.setStreamId(ssrcInfo.getStream());
-							// 写入redis， 超时时回复
-							redisCatchStorage.updateSendRTPSever(sendRtpItem);
-							playService.play(mediaServerItem, ssrcInfo, device, channelId, hookEvent, errorEvent, (code, msg)->{
-								redisCatchStorage.deleteSendRTPServer(platform.getServerGBId(), channelId, callIdHeader.getCallId(), null);
-							}, null);
-						}else {
-							sendRtpItem.setStreamId(playTransaction.getStream());
-							// 写入redis， 超时时回复
-							redisCatchStorage.updateSendRTPSever(sendRtpItem);
-							JSONObject jsonObject = new JSONObject();
-							jsonObject.put("app", sendRtpItem.getApp());
-							jsonObject.put("stream", sendRtpItem.getStreamId());
-							hookEvent.response(mediaServerItem, jsonObject);
-						}
-					}
-				}else if (gbStream != null) {
-
-					Boolean streamReady = zlmrtpServerFactory.isStreamReady(mediaServerItem, gbStream.getApp(), gbStream.getStream());
-					if (!streamReady ) {
-						if ("proxy".equals(gbStream.getStreamType())) {
-							// TODO 控制启用以使设备上线
-							logger.info("[ app={}, stream={} ]通道离线，启用流后开始推流",gbStream.getApp(), gbStream.getStream());
-							responseAck(evt, Response.BAD_REQUEST, "channel [" + gbStream.getGbId() + "] offline");
-						}else if ("push".equals(gbStream.getStreamType())) {
-							if (!platform.isStartOfflinePush()) {
-								responseAck(evt, Response.TEMPORARILY_UNAVAILABLE, "channel unavailable");
-								return;
-							}
-							// 发送redis消息以使设备上线
-							logger.info("[ app={}, stream={} ]通道离线，发送redis信息控制设备开始推流",gbStream.getApp(), gbStream.getStream());
-							MessageForPushChannel messageForPushChannel = new MessageForPushChannel();
-							messageForPushChannel.setType(1);
-							messageForPushChannel.setGbId(gbStream.getGbId());
-							messageForPushChannel.setApp(gbStream.getApp());
-							messageForPushChannel.setStream(gbStream.getStream());
-							// TODO 获取低负载的节点
-							messageForPushChannel.setMediaServerId(gbStream.getMediaServerId());
-							messageForPushChannel.setPlatFormId(platform.getServerGBId());
-							messageForPushChannel.setPlatFormName(platform.getName());
-							redisCatchStorage.sendStreamPushRequestedMsg(messageForPushChannel);
-							// 设置超时
-							dynamicTask.startDelay(callIdHeader.getCallId(), ()->{
-								logger.info("[ app={}, stream={} ] 等待设备开始推流超时", gbStream.getApp(), gbStream.getStream());
-								try {
-									mediaListManager.removedChannelOnlineEventLister(gbStream.getGbId());
-									responseAck(evt, Response.REQUEST_TIMEOUT); // 超时
-								} catch (SipException e) {
-									e.printStackTrace();
-								} catch (InvalidArgumentException e) {
-									e.printStackTrace();
-								} catch (ParseException e) {
-									e.printStackTrace();
-								}
-							}, userSetting.getPlatformPlayTimeout());
-							// 添加监听
-							MediaServerItem finalMediaServerItem = mediaServerItem;
-							int finalPort = port;
-							boolean finalMediaTransmissionTCP = mediaTransmissionTCP;
-							Boolean finalTcpActive = tcpActive;
-							mediaListManager.addChannelOnlineEventLister(gbStream.getGbId(), (app, stream)->{
-								SendRtpItem sendRtpItem = zlmrtpServerFactory.createSendRtpItem(finalMediaServerItem, addressStr, finalPort, ssrc, requesterId,
-										app, stream, channelId, finalMediaTransmissionTCP);
-
-								if (sendRtpItem == null) {
-									logger.warn("服务器端口资源不足");
-									try {
-										responseAck(evt, Response.BUSY_HERE);
-									} catch (SipException e) {
-										e.printStackTrace();
-									} catch (InvalidArgumentException e) {
-										e.printStackTrace();
-									} catch (ParseException e) {
-										e.printStackTrace();
-									}
-									return;
-								}
-								if (finalTcpActive != null) {
-									sendRtpItem.setTcpActive(finalTcpActive);
-								}
-								sendRtpItem.setPlayType(InviteStreamType.PUSH);
-								// 写入redis， 超时时回复
-								sendRtpItem.setStatus(1);
-								sendRtpItem.setCallId(callIdHeader.getCallId());
-								byte[] dialogByteArray = SerializeUtils.serialize(evt.getDialog());
-								sendRtpItem.setDialog(dialogByteArray);
-								byte[] transactionByteArray = SerializeUtils.serialize(evt.getServerTransaction());
-								sendRtpItem.setTransaction(transactionByteArray);
-								redisCatchStorage.updateSendRTPSever(sendRtpItem);
-								sendStreamAck(finalMediaServerItem, sendRtpItem, platform, evt);
-
-							});
-						}
-					}else {
-						SendRtpItem sendRtpItem = zlmrtpServerFactory.createSendRtpItem(mediaServerItem, addressStr, port, ssrc, requesterId,
-								gbStream.getApp(), gbStream.getStream(), channelId,
-								mediaTransmissionTCP);
-
-						if (sendRtpItem == null) {
-							logger.warn("服务器端口资源不足");
-							responseAck(evt, Response.BUSY_HERE);
-							return;
-						}
-						if (tcpActive != null) {
-							sendRtpItem.setTcpActive(tcpActive);
-						}
-						sendRtpItem.setPlayType(InviteStreamType.PUSH);
-						// 写入redis， 超时时回复
-						sendRtpItem.setStatus(1);
-						sendRtpItem.setCallId(callIdHeader.getCallId());
-						byte[] dialogByteArray = SerializeUtils.serialize(evt.getDialog());
-						sendRtpItem.setDialog(dialogByteArray);
-						byte[] transactionByteArray = SerializeUtils.serialize(evt.getServerTransaction());
-						sendRtpItem.setTransaction(transactionByteArray);
-						redisCatchStorage.updateSendRTPSever(sendRtpItem);
-						sendStreamAck(mediaServerItem, sendRtpItem, platform, evt);
-					}
-
-
-				}
-
-			}
-
-		} catch (SipException | InvalidArgumentException | ParseException e) {
-			e.printStackTrace();
-			logger.warn("sdp解析错误");
-			e.printStackTrace();
-		} catch (SdpParseException e) {
-			e.printStackTrace();
-		} catch (SdpException e) {
-			e.printStackTrace();
-		}
-	}
-
-	public void sendStreamAck(MediaServerItem mediaServerItem, SendRtpItem sendRtpItem, ParentPlatform platform, RequestEvent evt){
-
-		StringBuffer content = new StringBuffer(200);
-		content.append("v=0\r\n");
-		content.append("o="+ sendRtpItem.getChannelId() +" 0 0 IN IP4 "+ mediaServerItem.getSdpIp()+"\r\n");
-		content.append("s=Play\r\n");
-		content.append("c=IN IP4 "+mediaServerItem.getSdpIp()+"\r\n");
-		content.append("t=0 0\r\n");
-		content.append("m=video "+ sendRtpItem.getLocalPort()+" RTP/AVP 96\r\n");
-		content.append("a=sendonly\r\n");
-		content.append("a=rtpmap:96 PS/90000\r\n");
-		if (sendRtpItem.isTcp()) {
-			content.append("a=connection:new\r\n");
-			if (!sendRtpItem.isTcpActive()) {
-				content.append("a=setup:active\r\n");
-			}else {
-				content.append("a=setup:passive\r\n");
-			}
-		}
-		content.append("y="+ sendRtpItem.getSsrc() + "\r\n");
-		content.append("f=\r\n");
-
-		try {
-			responseSdpAck(evt, content.toString(), platform);
-		} catch (SipException e) {
-			e.printStackTrace();
-		} catch (InvalidArgumentException e) {
-			e.printStackTrace();
-		} catch (ParseException e) {
-			e.printStackTrace();
-		}
-	}
-
-	public void inviteFromDeviceHandle(RequestEvent evt, String requesterId, String channelId1) throws InvalidArgumentException, ParseException, SipException, SdpException {
-
-		// 非上级平台请求，查询是否设备请求（通常为接收语音广播的设备）
-		Device device = redisCatchStorage.getDevice(requesterId);
-		AudioBroadcastCatch audioBroadcastCatch = audioBroadcastManager.get(requesterId, channelId1);
-		if (audioBroadcastCatch == null) {
-			logger.warn("来自设备的Invite请求非语音广播，已忽略");
-			responseAck(evt, Response.FORBIDDEN);
-			return;
-		}
-		Request request = evt.getRequest();
-		if (device != null) {
-			logger.info("收到设备" + requesterId + "的语音广播Invite请求");
-			responseAck(evt, Response.TRYING);
-
-			String contentString = new String(request.getRawContent());
-			// jainSip不支持y=字段， 移除移除以解析。
-			String substring = contentString;
-			String ssrc = "0000000404";
-			int ssrcIndex = contentString.indexOf("y=");
-			if (ssrcIndex > 0) {
-				substring = contentString.substring(0, ssrcIndex);
-				ssrc = contentString.substring(ssrcIndex + 2, ssrcIndex + 12).trim();
-			}
-			ssrcIndex = substring.indexOf("f=");
-			if (ssrcIndex > 0) {
-				substring = contentString.substring(0, ssrcIndex);
-			}
-			SessionDescription sdp = SdpFactory.getInstance().createSessionDescription(substring);
-
-			//  获取支持的格式
-			Vector mediaDescriptions = sdp.getMediaDescriptions(true);
-
-			// 查看是否支持PS 负载96
-			int port = -1;
-			boolean mediaTransmissionTCP = false;
-			Boolean tcpActive = null;
-			for (int i = 0; i < mediaDescriptions.size(); i++) {
-				MediaDescription mediaDescription = (MediaDescription)mediaDescriptions.get(i);
-				Media media = mediaDescription.getMedia();
-
-				Vector mediaFormats = media.getMediaFormats(false);
-				if (mediaFormats.contains("8")) {
-					port = media.getMediaPort();
-					String protocol = media.getProtocol();
-					// 区分TCP发流还是udp， 当前默认udp
-					if ("TCP/RTP/AVP".equals(protocol)) {
-						String setup = mediaDescription.getAttribute("setup");
-						if (setup != null) {
-							mediaTransmissionTCP = true;
-							if ("active".equals(setup)) {
-								tcpActive = true;
-							} else if ("passive".equals(setup)) {
-								tcpActive = false;
-							}
-						}
-					}
-					break;
-				}
-			}
-			if (port == -1) {
-				logger.info("不支持的媒体格式，返回415");
-				// 回复不支持的格式
-				responseAck(evt, Response.UNSUPPORTED_MEDIA_TYPE); // 不支持的格式，发415
-				return;
-			}
-			String addressStr = sdp.getOrigin().getAddress();
-			logger.info("设备{}请求语音流，地址：{}:{}，ssrc：{}", requesterId, addressStr, port, ssrc);
-
-			MediaServerItem mediaServerItem = playService.getNewMediaServerItem(device);
-			if (mediaServerItem == null) {
-				logger.warn("未找到可用的zlm");
-				responseAck(evt, Response.BUSY_HERE);
-				return;
-			}
-			SendRtpItem sendRtpItem = zlmrtpServerFactory.createSendRtpItem(mediaServerItem, addressStr, port, ssrc, requesterId,
-					device.getDeviceId(), audioBroadcastCatch.getChannelId(),
-					mediaTransmissionTCP);
-			if (sendRtpItem == null) {
-				logger.warn("服务器端口资源不足");
-				responseAck(evt, Response.BUSY_HERE);
-				return;
-			}
-			sendRtpItem.setTcp(mediaTransmissionTCP);
-			if (tcpActive != null) {
-				sendRtpItem.setTcpActive(tcpActive);
-			}
-			String app = "broadcast";
-			String stream = device.getDeviceId() + "_" + audioBroadcastCatch.getChannelId();
-
-			CallIdHeader callIdHeader = (CallIdHeader) request.getHeader(CallIdHeader.NAME);
-			sendRtpItem.setPlayType(InviteStreamType.PLAY);
-			sendRtpItem.setCallId(callIdHeader.getCallId());
-			sendRtpItem.setPlatformId(requesterId);
-			sendRtpItem.setStatus(1);
-			sendRtpItem.setApp(app);
-			sendRtpItem.setStreamId(stream);
-			sendRtpItem.setPt(8);
-			sendRtpItem.setUsePs(false);
-			sendRtpItem.setOnlyAudio(true);
-			redisCatchStorage.updateSendRTPSever(sendRtpItem);
-
-			// hook监听等待设备推流上来
-			// 添加订阅
-			JSONObject subscribeKey = new JSONObject();
-			subscribeKey.put("app", app);
-			subscribeKey.put("stream", stream);
-			subscribeKey.put("regist", true);
-			subscribeKey.put("schema", "rtmp");
-			subscribeKey.put("mediaServerId", mediaServerItem.getId());
-			String finalSsrc = ssrc;
-			// 流已经存在时直接推流
-			JSONObject mediaInfo = zlmresTfulUtils.getMediaInfo(mediaServerItem, app, "rtsp", stream);
-			JSONArray tracks = mediaInfo.getJSONArray("tracks");
-			Integer codecId = null;
-			if (tracks != null && tracks.size() > 0) {
-				for (int i = 0; i < tracks.size(); i++) {
-					MediaItem.MediaTrack track = JSON.toJavaObject((JSON)tracks.get(i),MediaItem.MediaTrack.class);
-					if (track.getCodecType() == 1) {
-						codecId = track.getCodecId();
-						break;
-					}
-				}
-			}
-			if ((mediaInfo.getInteger("code") == 0 && mediaInfo.getBoolean("online"))) {
-				logger.info("发现已经在推流");
-				sendRtpItem.setStatus(2);
-				redisCatchStorage.updateSendRTPSever(sendRtpItem);
-				StringBuffer content = new StringBuffer(200);
-				content.append("v=0\r\n");
-				content.append("o="+ config.getId() +" "+ sdp.getOrigin().getSessionId() +" " + sdp.getOrigin().getSessionVersion()  + " IN IP4 "+mediaServerItem.getSdpIp()+"\r\n");
-				content.append("s=Play\r\n");
-				content.append("c=IN IP4 "+mediaServerItem.getSdpIp()+"\r\n");
-				content.append("t=0 0\r\n");
-				if (codecId == null) {
-					if (mediaTransmissionTCP) {
-						content.append("m=audio "+ sendRtpItem.getLocalPort()+" TCP/RTP/AVP 8\r\n");
-					}else {
-						content.append("m=audio "+ sendRtpItem.getLocalPort()+" RTP/AVP 8\r\n");
-					}
-
-					content.append("a=rtpmap:8 PCMA/8000\r\n");
-				}else {
-					if (codecId == 4) {
-						if (mediaTransmissionTCP) {
-							content.append("m=audio "+ sendRtpItem.getLocalPort()+" TCP/RTP/AVP 0\r\n");
-						}else {
-							content.append("m=audio "+ sendRtpItem.getLocalPort()+" RTP/AVP 0\r\n");
-						}
-						content.append("a=rtpmap:0 PCMU/8000\r\n");
-					}else {
-						if (mediaTransmissionTCP) {
-							content.append("m=audio "+ sendRtpItem.getLocalPort()+" TCP/RTP/AVP 8\r\n");
-						}else {
-							content.append("m=audio "+ sendRtpItem.getLocalPort()+" RTP/AVP 8\r\n");
-						}
-						content.append("a=rtpmap:8 PCMA/8000\r\n");
-					}
-				}
-				if (sendRtpItem.isTcp()) {
-					content.append("a=connection:new\r\n");
-					if (!sendRtpItem.isTcpActive()) {
-						content.append("a=setup:active\r\n");
-					}else {
-						content.append("a=setup:passive\r\n");
-					}
-				}
-				content.append("a=sendonly\r\n");
-				content.append("y="+ finalSsrc + "\r\n");
-				content.append("f=v/////a/1/8/1\r\n");
-
-				ParentPlatform parentPlatform = new ParentPlatform();
-				parentPlatform.setServerIP(device.getIp());
-				parentPlatform.setServerPort(device.getPort());
-				parentPlatform.setServerGBId(device.getDeviceId());
-				try {
-					responseSdpAck(evt, content.toString(), parentPlatform);
-					Dialog dialog = evt.getDialog();
-					audioBroadcastCatch.setDialog((SIPDialog) dialog);
-					audioBroadcastCatch.setRequest((SIPRequest) request);
-					audioBroadcastManager.update(audioBroadcastCatch);
-				} catch (SipException e) {
-					throw new RuntimeException(e);
-				} catch (InvalidArgumentException e) {
-					throw new RuntimeException(e);
-				} catch (ParseException e) {
-					throw new RuntimeException(e);
-				}
-			}else {
-				// 流不存在时监听流上线
-				// 设置等待推流的超时; 默认20s
-				String waiteStreamTimeoutTaskKey = "waite-stream-" + device.getDeviceId() + audioBroadcastCatch.getChannelId();
-				dynamicTask.startDelay(waiteStreamTimeoutTaskKey, ()->{
-					logger.info("等待推流超时: {}/{}", app, stream);
-					subscribe.removeSubscribe(ZLMHttpHookSubscribe.HookType.on_stream_changed, subscribeKey);
-					playService.stopAudioBroadcast(device.getDeviceId(), audioBroadcastCatch.getChannelId());
-					// 发送bye
-					try {
-						responseAck(evt, Response.BUSY_HERE);
-					} catch (SipException e) {
-						throw new RuntimeException(e);
-					} catch (InvalidArgumentException e) {
-						throw new RuntimeException(e);
-					} catch (ParseException e) {
-						throw new RuntimeException(e);
-					}
-				}, 20*1000);
-
-				boolean finalMediaTransmissionTCP = mediaTransmissionTCP;
-				subscribe.addSubscribe(ZLMHttpHookSubscribe.HookType.on_stream_changed, subscribeKey,
-						(MediaServerItem mediaServerItemInUse, JSONObject json)->{
-					logger.info("收到语音对讲推流");
-					MediaItem mediaItem = JSON.toJavaObject(json, MediaItem.class);
-					Integer audioCodecId = null;
-					if (mediaItem.getTracks() != null && mediaItem.getTracks().size() > 0) {
-						for (int i = 0; i < mediaItem.getTracks().size(); i++) {
-							MediaItem.MediaTrack mediaTrack = mediaItem.getTracks().get(i);
-							if (mediaTrack.getCodecType() == 1) {
-								audioCodecId = mediaTrack.getCodecId();
-								break;
-							}
-						}
-					}
-
-					try {
-						sendRtpItem.setStatus(2);
-						redisCatchStorage.updateSendRTPSever(sendRtpItem);
-						StringBuffer content = new StringBuffer(200);
-						content.append("v=0\r\n");
-						content.append("o="+ config.getId() +" "+ sdp.getOrigin().getSessionId() +" " + sdp.getOrigin().getSessionVersion()  + " IN IP4 "+mediaServerItem.getSdpIp()+"\r\n");
-						content.append("s=Play\r\n");
-						content.append("c=IN IP4 "+mediaServerItem.getSdpIp()+"\r\n");
-						content.append("t=0 0\r\n");
-						if (audioCodecId == null) {
-							if (finalMediaTransmissionTCP) {
-								content.append("m=audio "+ sendRtpItem.getLocalPort()+" TCP/RTP/AVP 8\r\n");
-							}else {
-								content.append("m=audio "+ sendRtpItem.getLocalPort()+" RTP/AVP 8\r\n");
-							}
-
-							content.append("a=rtpmap:8 PCMA/8000\r\n");
-						}else {
-							if (audioCodecId == 4) {
-								if (finalMediaTransmissionTCP) {
-									content.append("m=audio "+ sendRtpItem.getLocalPort()+" TCP/RTP/AVP 0\r\n");
-								}else {
-									content.append("m=audio "+ sendRtpItem.getLocalPort()+" RTP/AVP 0\r\n");
-								}
-								content.append("a=rtpmap:0 PCMU/8000\r\n");
-							}else {
-								if (finalMediaTransmissionTCP) {
-									content.append("m=audio "+ sendRtpItem.getLocalPort()+" TCP/RTP/AVP 8\r\n");
-								}else {
-									content.append("m=audio "+ sendRtpItem.getLocalPort()+" RTP/AVP 8\r\n");
-								}
-								content.append("a=rtpmap:8 PCMA/8000\r\n");
-							}
-						}
-						content.append("a=sendonly\r\n");
-						if (sendRtpItem.isTcp()) {
-							content.append("a=connection:new\r\n");
-							if (!sendRtpItem.isTcpActive()) {
-								content.append("a=setup:active\r\n");
-							}else {
-								content.append("a=setup:passive\r\n");
-							}
-						}
-						content.append("y="+ finalSsrc + "\r\n");
-						content.append("f=v/////a/1/8/1\r\n");
-
-						ParentPlatform parentPlatform = new ParentPlatform();
-						parentPlatform.setServerIP(device.getIp());
-						parentPlatform.setServerPort(device.getPort());
-						parentPlatform.setServerGBId(device.getDeviceId());
-
-						responseSdpAck(evt, content.toString(), parentPlatform);
-						Dialog dialog = evt.getDialog();
-						audioBroadcastCatch.setDialog((SIPDialog) dialog);
-						audioBroadcastCatch.setRequest((SIPRequest) request);
-						audioBroadcastManager.update(audioBroadcastCatch);
-					} catch (SipException e) {
-						throw new RuntimeException(e);
-					} catch (InvalidArgumentException e) {
-						throw new RuntimeException(e);
-					} catch (ParseException e) {
-						throw new RuntimeException(e);
-					} catch (SdpParseException e) {
-						throw new RuntimeException(e);
-					}
-				});
-			}
-			String key = DeferredResultHolder.CALLBACK_CMD_BROADCAST + device.getDeviceId();
-			WVPResult<AudioBroadcastResult> wvpResult = new WVPResult<>();
-			wvpResult.setCode(0);
-			wvpResult.setMsg("success");
-			AudioBroadcastResult audioBroadcastResult = new AudioBroadcastResult();
-			audioBroadcastResult.setApp(app);
-			audioBroadcastResult.setStream(stream);
-			audioBroadcastResult.setMediaServerItem(new MediaServerItemLite(mediaServerItem));
-			audioBroadcastResult.setCodec("G.711");
-			wvpResult.setData(audioBroadcastResult);
-			RequestMessage requestMessage = new RequestMessage();
-			requestMessage.setKey(key);
-			requestMessage.setData(wvpResult);
-			resultHolder.invokeAllResult(requestMessage);
-		} else {
-			logger.warn("来自无效设备/平台的请求");
-			responseAck(evt, Response.BAD_REQUEST);
-		}
-	}
-=======
-    private final static Logger logger = LoggerFactory.getLogger(InviteRequestProcessor.class);
-
-    private final String method = "INVITE";
-
-    @Autowired
-    private SIPCommanderFroPlatform cmderFroPlatform;
-
-    @Autowired
-    private IVideoManagerStorage storager;
-
-    @Autowired
-    private IStreamPushService streamPushService;
-
-    @Autowired
-    private IRedisCatchStorage redisCatchStorage;
-
-    @Autowired
-    private DynamicTask dynamicTask;
-
-    @Autowired
-    private SIPCommander cmder;
-
-    @Autowired
-    private IPlayService playService;
-
-    @Autowired
-    private ISIPCommander commander;
-
-    @Autowired
-    private ZLMRTPServerFactory zlmrtpServerFactory;
-
-    @Autowired
-    private IMediaServerService mediaServerService;
-
-    @Autowired
-    private SIPProcessorObserver sipProcessorObserver;
-
-    @Autowired
-    private VideoStreamSessionManager sessionManager;
-
-    @Autowired
-    private UserSetting userSetting;
-
-    @Autowired
-    private ZLMMediaListManager mediaListManager;
 
 
     @Autowired
@@ -1592,5 +793,224 @@
             responseAck(evt, Response.BAD_REQUEST);
         }
     }
->>>>>>> 0da45229
+			CallIdHeader callIdHeader = (CallIdHeader) request.getHeader(CallIdHeader.NAME);
+			sendRtpItem.setPlayType(InviteStreamType.PLAY);
+			sendRtpItem.setCallId(callIdHeader.getCallId());
+			sendRtpItem.setPlatformId(requesterId);
+			sendRtpItem.setStatus(1);
+			sendRtpItem.setApp(app);
+			sendRtpItem.setStreamId(stream);
+			sendRtpItem.setPt(8);
+			sendRtpItem.setUsePs(false);
+			sendRtpItem.setOnlyAudio(true);
+			redisCatchStorage.updateSendRTPSever(sendRtpItem);
+
+			// hook监听等待设备推流上来
+			// 添加订阅
+			JSONObject subscribeKey = new JSONObject();
+			subscribeKey.put("app", app);
+			subscribeKey.put("stream", stream);
+			subscribeKey.put("regist", true);
+			subscribeKey.put("schema", "rtmp");
+			subscribeKey.put("mediaServerId", mediaServerItem.getId());
+			String finalSsrc = ssrc;
+			// 流已经存在时直接推流
+			JSONObject mediaInfo = zlmresTfulUtils.getMediaInfo(mediaServerItem, app, "rtsp", stream);
+			JSONArray tracks = mediaInfo.getJSONArray("tracks");
+			Integer codecId = null;
+			if (tracks != null && tracks.size() > 0) {
+				for (int i = 0; i < tracks.size(); i++) {
+					MediaItem.MediaTrack track = JSON.toJavaObject((JSON)tracks.get(i),MediaItem.MediaTrack.class);
+					if (track.getCodecType() == 1) {
+						codecId = track.getCodecId();
+						break;
+					}
+				}
+			}
+			if ((mediaInfo.getInteger("code") == 0 && mediaInfo.getBoolean("online"))) {
+				logger.info("发现已经在推流");
+				sendRtpItem.setStatus(2);
+				redisCatchStorage.updateSendRTPSever(sendRtpItem);
+				StringBuffer content = new StringBuffer(200);
+				content.append("v=0\r\n");
+				content.append("o="+ config.getId() +" "+ sdp.getOrigin().getSessionId() +" " + sdp.getOrigin().getSessionVersion()  + " IN IP4 "+mediaServerItem.getSdpIp()+"\r\n");
+				content.append("s=Play\r\n");
+				content.append("c=IN IP4 "+mediaServerItem.getSdpIp()+"\r\n");
+				content.append("t=0 0\r\n");
+				if (codecId == null) {
+					if (mediaTransmissionTCP) {
+						content.append("m=audio "+ sendRtpItem.getLocalPort()+" TCP/RTP/AVP 8\r\n");
+					}else {
+						content.append("m=audio "+ sendRtpItem.getLocalPort()+" RTP/AVP 8\r\n");
+					}
+
+					content.append("a=rtpmap:8 PCMA/8000\r\n");
+				}else {
+					if (codecId == 4) {
+						if (mediaTransmissionTCP) {
+							content.append("m=audio "+ sendRtpItem.getLocalPort()+" TCP/RTP/AVP 0\r\n");
+						}else {
+							content.append("m=audio "+ sendRtpItem.getLocalPort()+" RTP/AVP 0\r\n");
+						}
+						content.append("a=rtpmap:0 PCMU/8000\r\n");
+					}else {
+						if (mediaTransmissionTCP) {
+							content.append("m=audio "+ sendRtpItem.getLocalPort()+" TCP/RTP/AVP 8\r\n");
+						}else {
+							content.append("m=audio "+ sendRtpItem.getLocalPort()+" RTP/AVP 8\r\n");
+						}
+						content.append("a=rtpmap:8 PCMA/8000\r\n");
+					}
+				}
+				if (sendRtpItem.isTcp()) {
+					content.append("a=connection:new\r\n");
+					if (!sendRtpItem.isTcpActive()) {
+						content.append("a=setup:active\r\n");
+					}else {
+						content.append("a=setup:passive\r\n");
+					}
+				}
+				content.append("a=sendonly\r\n");
+				content.append("y="+ finalSsrc + "\r\n");
+				content.append("f=v/////a/1/8/1\r\n");
+
+				ParentPlatform parentPlatform = new ParentPlatform();
+				parentPlatform.setServerIP(device.getIp());
+				parentPlatform.setServerPort(device.getPort());
+				parentPlatform.setServerGBId(device.getDeviceId());
+				try {
+					responseSdpAck(evt, content.toString(), parentPlatform);
+					Dialog dialog = evt.getDialog();
+					audioBroadcastCatch.setDialog((SIPDialog) dialog);
+					audioBroadcastCatch.setRequest((SIPRequest) request);
+					audioBroadcastManager.update(audioBroadcastCatch);
+				} catch (SipException e) {
+					throw new RuntimeException(e);
+				} catch (InvalidArgumentException e) {
+					throw new RuntimeException(e);
+				} catch (ParseException e) {
+					throw new RuntimeException(e);
+				}
+			}else {
+				// 流不存在时监听流上线
+				// 设置等待推流的超时; 默认20s
+				String waiteStreamTimeoutTaskKey = "waite-stream-" + device.getDeviceId() + audioBroadcastCatch.getChannelId();
+				dynamicTask.startDelay(waiteStreamTimeoutTaskKey, ()->{
+					logger.info("等待推流超时: {}/{}", app, stream);
+					subscribe.removeSubscribe(ZLMHttpHookSubscribe.HookType.on_stream_changed, subscribeKey);
+					playService.stopAudioBroadcast(device.getDeviceId(), audioBroadcastCatch.getChannelId());
+					// 发送bye
+					try {
+						responseAck(evt, Response.BUSY_HERE);
+					} catch (SipException e) {
+						throw new RuntimeException(e);
+					} catch (InvalidArgumentException e) {
+						throw new RuntimeException(e);
+					} catch (ParseException e) {
+						throw new RuntimeException(e);
+					}
+				}, 20*1000);
+
+				boolean finalMediaTransmissionTCP = mediaTransmissionTCP;
+				subscribe.addSubscribe(ZLMHttpHookSubscribe.HookType.on_stream_changed, subscribeKey,
+						(MediaServerItem mediaServerItemInUse, JSONObject json)->{
+					logger.info("收到语音对讲推流");
+					MediaItem mediaItem = JSON.toJavaObject(json, MediaItem.class);
+					Integer audioCodecId = null;
+					if (mediaItem.getTracks() != null && mediaItem.getTracks().size() > 0) {
+						for (int i = 0; i < mediaItem.getTracks().size(); i++) {
+							MediaItem.MediaTrack mediaTrack = mediaItem.getTracks().get(i);
+							if (mediaTrack.getCodecType() == 1) {
+								audioCodecId = mediaTrack.getCodecId();
+								break;
+							}
+						}
+					}
+
+					try {
+						sendRtpItem.setStatus(2);
+						redisCatchStorage.updateSendRTPSever(sendRtpItem);
+						StringBuffer content = new StringBuffer(200);
+						content.append("v=0\r\n");
+						content.append("o="+ config.getId() +" "+ sdp.getOrigin().getSessionId() +" " + sdp.getOrigin().getSessionVersion()  + " IN IP4 "+mediaServerItem.getSdpIp()+"\r\n");
+						content.append("s=Play\r\n");
+						content.append("c=IN IP4 "+mediaServerItem.getSdpIp()+"\r\n");
+						content.append("t=0 0\r\n");
+						if (audioCodecId == null) {
+							if (finalMediaTransmissionTCP) {
+								content.append("m=audio "+ sendRtpItem.getLocalPort()+" TCP/RTP/AVP 8\r\n");
+							}else {
+								content.append("m=audio "+ sendRtpItem.getLocalPort()+" RTP/AVP 8\r\n");
+							}
+
+							content.append("a=rtpmap:8 PCMA/8000\r\n");
+						}else {
+							if (audioCodecId == 4) {
+								if (finalMediaTransmissionTCP) {
+									content.append("m=audio "+ sendRtpItem.getLocalPort()+" TCP/RTP/AVP 0\r\n");
+								}else {
+									content.append("m=audio "+ sendRtpItem.getLocalPort()+" RTP/AVP 0\r\n");
+								}
+								content.append("a=rtpmap:0 PCMU/8000\r\n");
+							}else {
+								if (finalMediaTransmissionTCP) {
+									content.append("m=audio "+ sendRtpItem.getLocalPort()+" TCP/RTP/AVP 8\r\n");
+								}else {
+									content.append("m=audio "+ sendRtpItem.getLocalPort()+" RTP/AVP 8\r\n");
+								}
+								content.append("a=rtpmap:8 PCMA/8000\r\n");
+							}
+						}
+						content.append("a=sendonly\r\n");
+						if (sendRtpItem.isTcp()) {
+							content.append("a=connection:new\r\n");
+							if (!sendRtpItem.isTcpActive()) {
+								content.append("a=setup:active\r\n");
+							}else {
+								content.append("a=setup:passive\r\n");
+							}
+						}
+						content.append("y="+ finalSsrc + "\r\n");
+						content.append("f=v/////a/1/8/1\r\n");
+
+						ParentPlatform parentPlatform = new ParentPlatform();
+						parentPlatform.setServerIP(device.getIp());
+						parentPlatform.setServerPort(device.getPort());
+						parentPlatform.setServerGBId(device.getDeviceId());
+
+						responseSdpAck(evt, content.toString(), parentPlatform);
+						Dialog dialog = evt.getDialog();
+						audioBroadcastCatch.setDialog((SIPDialog) dialog);
+						audioBroadcastCatch.setRequest((SIPRequest) request);
+						audioBroadcastManager.update(audioBroadcastCatch);
+					} catch (SipException e) {
+						throw new RuntimeException(e);
+					} catch (InvalidArgumentException e) {
+						throw new RuntimeException(e);
+					} catch (ParseException e) {
+						throw new RuntimeException(e);
+					} catch (SdpParseException e) {
+						throw new RuntimeException(e);
+					}
+				});
+			}
+			String key = DeferredResultHolder.CALLBACK_CMD_BROADCAST + device.getDeviceId();
+			WVPResult<AudioBroadcastResult> wvpResult = new WVPResult<>();
+			wvpResult.setCode(0);
+			wvpResult.setMsg("success");
+			AudioBroadcastResult audioBroadcastResult = new AudioBroadcastResult();
+			audioBroadcastResult.setApp(app);
+			audioBroadcastResult.setStream(stream);
+			audioBroadcastResult.setMediaServerItem(new MediaServerItemLite(mediaServerItem));
+			audioBroadcastResult.setCodec("G.711");
+			wvpResult.setData(audioBroadcastResult);
+			RequestMessage requestMessage = new RequestMessage();
+			requestMessage.setKey(key);
+			requestMessage.setData(wvpResult);
+			resultHolder.invokeAllResult(requestMessage);
+		} else {
+			logger.warn("来自无效设备/平台的请求");
+			responseAck(evt, Response.BAD_REQUEST);
+		}
+	}
 }