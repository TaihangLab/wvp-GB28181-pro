--- conflicted
+++ resolved
@@ -386,12 +386,7 @@
                         return;
                     }
                     SendRtpItem sendRtpItem = zlmrtpServerFactory.createSendRtpItem(mediaServerItem, addressStr, port, ssrc, requesterId,
-<<<<<<< HEAD
-                            device.getDeviceId(), channelId,
-                            mediaTransmissionTCP, platform.isRtcp());
-=======
                             device.getDeviceId(), channelId, mediaTransmissionTCP, platform.isRtcp());
->>>>>>> fa2ccb4e
 
                     if (tcpActive != null) {
                         sendRtpItem.setTcpActive(tcpActive);
@@ -586,12 +581,7 @@
             if (streamReady) {
                 // 自平台内容
                 SendRtpItem sendRtpItem = zlmrtpServerFactory.createSendRtpItem(mediaServerItem, addressStr, port, ssrc, requesterId,
-<<<<<<< HEAD
-                        gbStream.getApp(), gbStream.getStream(), channelId,
-                        mediaTransmissionTCP, platform.isRtcp());
-=======
                         gbStream.getApp(), gbStream.getStream(), channelId, mediaTransmissionTCP, platform.isRtcp());
->>>>>>> fa2ccb4e
 
                 if (sendRtpItem == null) {
                     logger.warn("服务器端口资源不足");
@@ -630,12 +620,7 @@
             if (streamReady) {
                 // 自平台内容
                 SendRtpItem sendRtpItem = zlmrtpServerFactory.createSendRtpItem(mediaServerItem, addressStr, port, ssrc, requesterId,
-<<<<<<< HEAD
-                        gbStream.getApp(), gbStream.getStream(), channelId,
-                        mediaTransmissionTCP, platform.isRtcp());
-=======
                         gbStream.getApp(), gbStream.getStream(), channelId, mediaTransmissionTCP, platform.isRtcp());
->>>>>>> fa2ccb4e
 
                 if (sendRtpItem == null) {
                     logger.warn("服务器端口资源不足");
@@ -814,11 +799,7 @@
         // 发送redis消息
         redisGbPlayMsgListener.sendMsg(streamPushItem.getServerId(), streamPushItem.getMediaServerId(),
                 streamPushItem.getApp(), streamPushItem.getStream(), addressStr, port, ssrc, requesterId,
-<<<<<<< HEAD
-                channelId, mediaTransmissionTCP, platform.isRtcp(), null, responseSendItemMsg -> {
-=======
                 channelId, mediaTransmissionTCP, platform.isRtcp(),null, responseSendItemMsg -> {
->>>>>>> fa2ccb4e
                     SendRtpItem sendRtpItem = responseSendItemMsg.getSendRtpItem();
                     if (sendRtpItem == null || responseSendItemMsg.getMediaServerItem() == null) {
                         logger.warn("服务器端口资源不足");
