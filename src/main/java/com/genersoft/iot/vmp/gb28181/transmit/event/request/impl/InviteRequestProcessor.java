--- conflicted
+++ resolved
@@ -105,14 +105,13 @@
     private IMediaServerService mediaServerService;
 
     @Autowired
-<<<<<<< HEAD
     private IMediaService mediaService;
 
 	@Autowired
 	private ZLMRESTfulUtils zlmresTfulUtils;
-=======
+
+    @Autowired
     private ZlmHttpHookSubscribe zlmHttpHookSubscribe;
->>>>>>> 60c4f767
 
     @Autowired
     private SIPProcessorObserver sipProcessorObserver;
