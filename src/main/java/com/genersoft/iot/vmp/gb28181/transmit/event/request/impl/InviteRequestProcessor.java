--- conflicted
+++ resolved
@@ -19,7 +19,6 @@
 import com.genersoft.iot.vmp.gb28181.transmit.event.request.ISIPRequestProcessor;
 import com.genersoft.iot.vmp.gb28181.transmit.event.request.SIPRequestProcessorParent;
 import com.genersoft.iot.vmp.gb28181.utils.SipUtils;
-<<<<<<< HEAD
 import com.genersoft.iot.vmp.media.bean.MediaServer;
 import com.genersoft.iot.vmp.media.event.hook.Hook;
 import com.genersoft.iot.vmp.media.event.hook.HookSubscribe;
@@ -32,7 +31,6 @@
 import com.genersoft.iot.vmp.service.IPlayService;
 import com.genersoft.iot.vmp.service.IStreamProxyService;
 import com.genersoft.iot.vmp.service.IStreamPushService;
-=======
 import com.genersoft.iot.vmp.media.zlm.SendRtpPortManager;
 import com.genersoft.iot.vmp.service.redisMsg.IRedisRpcService;
 import com.genersoft.iot.vmp.media.zlm.ZLMServerFactory;
@@ -40,7 +38,6 @@
 import com.genersoft.iot.vmp.media.zlm.dto.*;
 import com.genersoft.iot.vmp.media.zlm.dto.hook.OnStreamChangedHookParam;
 import com.genersoft.iot.vmp.service.*;
->>>>>>> 66a681d6
 import com.genersoft.iot.vmp.service.bean.ErrorCallback;
 import com.genersoft.iot.vmp.service.bean.InviteErrorCode;
 import com.genersoft.iot.vmp.service.bean.MessageForPushChannel;
@@ -71,13 +68,10 @@
 import javax.sip.message.Response;
 import java.text.ParseException;
 import java.time.Instant;
-<<<<<<< HEAD
 import java.util.Map;
 import java.util.Random;
 import java.util.Vector;
-=======
 import java.util.*;
->>>>>>> 66a681d6
 
 /**
  * SIP命令类型： INVITE请求
@@ -602,12 +596,6 @@
                             // 从redis查询是否正在接收这个推流
                             StreamPushItem pushListItem = redisCatchStorage.getPushListItem(gbStream.getApp(), gbStream.getStream());
                             if (pushListItem != null) {
-<<<<<<< HEAD
-                                pushListItem.setSelf(userSetting.getServerId().equals(pushListItem.getServerId()));
-                                // 推流状态
-                                pushStream(evt, request, gbStream, pushListItem, platform, callIdHeader, mediaServerItem, port, tcpActive,
-                                        mediaTransmissionTCP, channelId, addressStr, ssrc, requesterId);
-=======
                                 sendRtpItem.setServerId(pushListItem.getSeverId());
                                 sendRtpItem.setMediaServerId(pushListItem.getMediaServerId());
 
@@ -616,7 +604,6 @@
                                 redisCatchStorage.updateSendRTPSever(sendRtpItem);
                                 // 开始推流
                                 sendPushStream(sendRtpItem, mediaServerItem, platform, request);
->>>>>>> 66a681d6
                             }else {
                                 if (!platform.isStartOfflinePush()) {
                                     // 平台设置中关闭了拉起离线的推流则直接回复
@@ -670,30 +657,11 @@
     /**
      * 安排推流
      */
-<<<<<<< HEAD
-    private void pushProxyStream(RequestEvent evt, SIPRequest request, GbStream gbStream, ParentPlatform platform,
-                            CallIdHeader callIdHeader, MediaServer mediaServer,
-                            int port, Boolean tcpActive, boolean mediaTransmissionTCP,
-                            String channelId, String addressStr, String ssrc, String requesterId) {
-            Boolean streamReady = mediaServerService.isStreamReady(mediaServer, gbStream.getApp(), gbStream.getStream());
-=======
     private void sendProxyStream(SendRtpItem sendRtpItem, MediaServerItem mediaServerItem, ParentPlatform platform, SIPRequest request) {
             Boolean streamReady = zlmServerFactory.isStreamReady(mediaServerItem, sendRtpItem.getApp(), sendRtpItem.getStream());
->>>>>>> 66a681d6
             if (streamReady != null && streamReady) {
 
                 // 自平台内容
-<<<<<<< HEAD
-                SendRtpItem sendRtpItem = mediaServerService.createSendRtpItem(mediaServer, addressStr, port, ssrc, requesterId,
-                        gbStream.getApp(), gbStream.getStream(), channelId, mediaTransmissionTCP, platform.isRtcp());
-
-            if (sendRtpItem == null) {
-                logger.warn("服务器端口资源不足");
-                try {
-                    responseAck(request, Response.BUSY_HERE);
-                } catch (SipException | InvalidArgumentException | ParseException e) {
-                    logger.error("[命令发送失败] invite 服务器端口资源不足: {}", e.getMessage());
-=======
                 int localPort = sendRtpPortManager.getNextPort(mediaServerItem);
                 if (localPort == 0) {
                     logger.warn("服务器端口资源不足");
@@ -703,18 +671,13 @@
                         logger.error("[命令发送失败] invite 服务器端口资源不足: {}", e.getMessage());
                     }
                     return;
->>>>>>> 66a681d6
                 }
             sendRtpItem.setPlayType(InviteStreamType.PROXY);
             // 写入redis， 超时时回复
             sendRtpItem.setStatus(1);
             sendRtpItem.setLocalIp(mediaServerItem.getSdpIp());
 
-<<<<<<< HEAD
             SIPResponse response = sendStreamAck(mediaServer, request, sendRtpItem, platform, evt);
-=======
-            SIPResponse response = sendStreamAck(request, sendRtpItem, platform);
->>>>>>> 66a681d6
             if (response != null) {
                 sendRtpItem.setToTag(response.getToTag());
             }
@@ -722,21 +685,6 @@
         }
     }
 
-<<<<<<< HEAD
-    private void pushStream(RequestEvent evt, SIPRequest request, GbStream gbStream, StreamPushItem streamPushItem, ParentPlatform platform,
-                            CallIdHeader callIdHeader, MediaServer mediaServerItem,
-                            int port, Boolean tcpActive, boolean mediaTransmissionTCP,
-                            String channelId, String addressStr, String ssrc, String requesterId) {
-        // 推流
-        if (streamPushItem.isSelf()) {
-            Boolean streamReady = mediaServerService.isStreamReady(mediaServerItem, gbStream.getApp(), gbStream.getStream());
-            if (streamReady != null && streamReady) {
-                // 自平台内容
-                SendRtpItem sendRtpItem = mediaServerService.createSendRtpItem(mediaServerItem, addressStr, port, ssrc, requesterId,
-                        gbStream.getApp(), gbStream.getStream(), channelId, mediaTransmissionTCP, platform.isRtcp());
-
-                if (sendRtpItem == null) {
-=======
     private void sendPushStream(SendRtpItem sendRtpItem, MediaServerItem mediaServerItem, ParentPlatform platform, SIPRequest request) {
         // 推流
         if (sendRtpItem.getServerId().equals(userSetting.getServerId())) {
@@ -745,7 +693,6 @@
                 // 自平台内容
                 int localPort = sendRtpPortManager.getNextPort(mediaServerItem);
                 if (localPort == 0) {
->>>>>>> 66a681d6
                     logger.warn("服务器端口资源不足");
                     try {
                         responseAck(request, Response.BUSY_HERE);
@@ -779,36 +726,6 @@
     /**
      * 通知流上线
      */
-<<<<<<< HEAD
-    private void notifyStreamOnline(RequestEvent evt, SIPRequest request, GbStream gbStream, StreamPushItem streamPushItem, ParentPlatform platform,
-                                    CallIdHeader callIdHeader, MediaServer mediaServerItem,
-                                    int port, Boolean tcpActive, boolean mediaTransmissionTCP,
-                                    String channelId, String addressStr, String ssrc, String requesterId) {
-        if ("proxy".equals(gbStream.getStreamType())) {
-            // TODO 控制启用以使设备上线
-            logger.info("[ app={}, stream={} ]通道未推流，启用流后开始推流", gbStream.getApp(), gbStream.getStream());
-            // 监听流上线
-            Hook hook = Hook.getInstance(HookType.on_media_arrival, gbStream.getApp(), gbStream.getStream(), mediaServerItem.getId());
-            this.hookSubscribe.addSubscribe(hook, (hookData) -> {
-                logger.info("[上级点播]拉流代理已经就绪， {}/{}", hookData.getApp(), hookData.getStream());
-                dynamicTask.stop(callIdHeader.getCallId());
-                pushProxyStream(evt, request, gbStream, platform, callIdHeader, mediaServerItem, port, tcpActive,
-                        mediaTransmissionTCP, channelId, addressStr, ssrc, requesterId);
-            });
-            dynamicTask.startDelay(callIdHeader.getCallId(), () -> {
-                logger.info("[ app={}, stream={} ] 等待拉流代理流超时", gbStream.getApp(), gbStream.getStream());
-                this.hookSubscribe.removeSubscribe(hook);
-            }, userSetting.getPlatformPlayTimeout());
-            boolean start = streamProxyService.start(gbStream.getApp(), gbStream.getStream());
-            if (!start) {
-                try {
-                    responseAck(request, Response.BUSY_HERE, "channel [" + gbStream.getGbId() + "] offline");
-                } catch (SipException | InvalidArgumentException | ParseException e) {
-                    logger.error("[命令发送失败] invite 通道未推流: {}", e.getMessage());
-                }
-                this.hookSubscribe.removeSubscribe(hook);
-                dynamicTask.stop(callIdHeader.getCallId());
-=======
     private void notifyProxyStreamOnline(SendRtpItem sendRtpItem, MediaServerItem mediaServerItem, ParentPlatform platform, SIPRequest request) {
         // TODO 控制启用以使设备上线
         logger.info("[ app={}, stream={} ]通道未推流，启用流后开始推流", sendRtpItem.getApp(), sendRtpItem.getStream());
@@ -830,7 +747,6 @@
                 responseAck(request, Response.BUSY_HERE, "channel [" + sendRtpItem.getChannelId() + "] offline");
             } catch (SipException | InvalidArgumentException | ParseException e) {
                 logger.error("[命令发送失败] invite 通道未推流: {}", e.getMessage());
->>>>>>> 66a681d6
             }
             zlmHttpHookSubscribe.removeSubscribe(hookSubscribe);
             dynamicTask.stop(sendRtpItem.getCallId());
@@ -877,60 +793,6 @@
                 } catch (SipException | InvalidArgumentException | ParseException e) {
                     logger.error("未处理的异常 ", e);
                 }
-<<<<<<< HEAD
-            }, userSetting.getPlatformPlayTimeout());
-            // 添加监听
-            int finalPort = port;
-            Boolean finalTcpActive = tcpActive;
-
-            // 添加在本机上线的通知
-            mediaListManager.addChannelOnlineEventLister(gbStream.getApp(), gbStream.getStream(), (app, stream, serverId) -> {
-                dynamicTask.stop(callIdHeader.getCallId());
-                redisPushStreamResponseListener.removeEvent(gbStream.getApp(), gbStream.getStream());
-                if (serverId.equals(userSetting.getServerId())) {
-                    SendRtpItem sendRtpItem = mediaServerService.createSendRtpItem(mediaServerItem, addressStr, finalPort, ssrc, requesterId,
-                            app, stream, channelId, mediaTransmissionTCP, platform.isRtcp());
-
-                    if (sendRtpItem == null) {
-                        logger.warn("上级点时创建sendRTPItem失败，可能是服务器端口资源不足");
-                        try {
-                            responseAck(request, Response.BUSY_HERE);
-                        } catch (SipException e) {
-                            logger.error("未处理的异常 ", e);
-                        } catch (InvalidArgumentException e) {
-                            logger.error("未处理的异常 ", e);
-                        } catch (ParseException e) {
-                            logger.error("未处理的异常 ", e);
-                        }
-                        return;
-                    }
-                    if (finalTcpActive != null) {
-                        sendRtpItem.setTcpActive(finalTcpActive);
-                    }
-                    sendRtpItem.setPlayType(InviteStreamType.PUSH);
-                    // 写入redis， 超时时回复
-                    sendRtpItem.setStatus(1);
-                    sendRtpItem.setCallId(callIdHeader.getCallId());
-
-                    sendRtpItem.setFromTag(request.getFromTag());
-                    SIPResponse response = sendStreamAck(mediaServerItem, request, sendRtpItem, platform, evt);
-                    if (response != null) {
-                        sendRtpItem.setToTag(response.getToTag());
-                    }
-                    redisCatchStorage.updateSendRTPSever(sendRtpItem);
-                } else {
-                    // 其他平台内容
-                    otherWvpPushStream(evt, request, gbStream, streamPushItem, platform, callIdHeader, mediaServerItem, port, tcpActive,
-                            mediaTransmissionTCP, channelId, addressStr, ssrc, requesterId);
-                }
-            });
-
-            // 添加回复的拒绝或者错误的通知
-            redisPushStreamResponseListener.addEvent(gbStream.getApp(), gbStream.getStream(), response -> {
-                if (response.getCode() != 0) {
-                    dynamicTask.stop(callIdHeader.getCallId());
-                    mediaListManager.removedChannelOnlineEventLister(gbStream.getApp(), gbStream.getStream());
-=======
                 return;
             }
             if (sendRtpItemFromRedis.getServerId().equals(userSetting.getServerId())) {
@@ -938,7 +800,6 @@
                 int localPort = sendRtpPortManager.getNextPort(mediaServerItem);
                 if (localPort == 0) {
                     logger.warn("上级点时创建sendRTPItem失败，可能是服务器端口资源不足");
->>>>>>> 66a681d6
                     try {
                         responseAck(request, Response.BUSY_HERE);
                     } catch (SipException | InvalidArgumentException | ParseException e) {
@@ -984,73 +845,6 @@
     /**
      * 来自其他wvp的推流
      */
-<<<<<<< HEAD
-    private void otherWvpPushStream(RequestEvent evt, SIPRequest request, GbStream gbStream, StreamPushItem streamPushItem, ParentPlatform platform,
-                                    CallIdHeader callIdHeader, MediaServer mediaServerItem,
-                                    int port, Boolean tcpActive, boolean mediaTransmissionTCP,
-                                    String channelId, String addressStr, String ssrc, String requesterId) {
-        logger.info("[级联点播]直播流来自其他平台，发送redis消息");
-        // 发送redis消息
-        redisGbPlayMsgListener.sendMsg(streamPushItem.getServerId(), streamPushItem.getMediaServerId(),
-                streamPushItem.getApp(), streamPushItem.getStream(), addressStr, port, ssrc, requesterId,
-                channelId, mediaTransmissionTCP, platform.isRtcp(),platform.getName(), responseSendItemMsg -> {
-                    SendRtpItem sendRtpItem = responseSendItemMsg.getSendRtpItem();
-                    if (sendRtpItem == null || responseSendItemMsg.getMediaServerItem() == null) {
-                        logger.warn("服务器端口资源不足");
-                        try {
-                            responseAck(request, Response.BUSY_HERE);
-                        } catch (SipException e) {
-                            logger.error("未处理的异常 ", e);
-                        } catch (InvalidArgumentException e) {
-                            logger.error("未处理的异常 ", e);
-                        } catch (ParseException e) {
-                            logger.error("未处理的异常 ", e);
-                        }
-                        return;
-                    }
-                    // 收到sendItem
-                    if (tcpActive != null) {
-                        sendRtpItem.setTcpActive(tcpActive);
-                    }
-                    sendRtpItem.setPlayType(InviteStreamType.PUSH);
-                    // 写入redis， 超时时回复
-                    sendRtpItem.setStatus(1);
-                    sendRtpItem.setCallId(callIdHeader.getCallId());
-
-                    sendRtpItem.setFromTag(request.getFromTag());
-                    SIPResponse response = sendStreamAck(responseSendItemMsg.getMediaServerItem(), request, sendRtpItem, platform, evt);
-                    if (response != null) {
-                        sendRtpItem.setToTag(response.getToTag());
-                    }
-                    redisCatchStorage.updateSendRTPSever(sendRtpItem);
-                }, (wvpResult) -> {
-
-                    // 错误
-                    if (wvpResult.getCode() == RedisGbPlayMsgListener.ERROR_CODE_OFFLINE) {
-                        // 离线
-                        // 查询是否在本机上线了
-                        StreamPushItem currentStreamPushItem = streamPushService.getPush(streamPushItem.getApp(), streamPushItem.getStream());
-                        if (currentStreamPushItem.isPushIng()) {
-                            // 在线状态
-                            pushStream(evt, request, gbStream, streamPushItem, platform, callIdHeader, mediaServerItem, port, tcpActive,
-                                    mediaTransmissionTCP, channelId, addressStr, ssrc, requesterId);
-
-                        } else {
-                            // 不在线 拉起
-                            notifyStreamOnline(evt, request, gbStream, streamPushItem, platform, callIdHeader, mediaServerItem, port, tcpActive,
-                                    mediaTransmissionTCP, channelId, addressStr, ssrc, requesterId);
-                        }
-                    }
-                    try {
-                        responseAck(request, Response.BUSY_HERE);
-                    } catch (InvalidArgumentException | ParseException | SipException e) {
-                        logger.error("[命令发送失败] 国标级联 点播回复 BUSY_HERE: {}", e.getMessage());
-                    }
-                });
-    }
-
-    public SIPResponse sendStreamAck(MediaServer mediaServerItem, SIPRequest request, SendRtpItem sendRtpItem, ParentPlatform platform, RequestEvent evt) {
-=======
     private void otherWvpPushStream(SendRtpItem sendRtpItem, SIPRequest request, ParentPlatform platform) {
         logger.info("[级联点播] 来自其他wvp的推流 {}/{}", sendRtpItem.getApp(), sendRtpItem.getStream());
         sendRtpItem = redisRpcService.getSendRtpItem(sendRtpItem.getRedisKey());
@@ -1066,8 +860,7 @@
         redisCatchStorage.updateSendRTPSever(sendRtpItem);
     }
 
-    public SIPResponse sendStreamAck(SIPRequest request, SendRtpItem sendRtpItem, ParentPlatform platform) {
->>>>>>> 66a681d6
+    public SIPResponse sendStreamAck(MediaServerItem mediaServerItem, SIPRequest request, SendRtpItem sendRtpItem, ParentPlatform platform, RequestEvent evt) {
 
         String sdpIp = sendRtpItem.getLocalIp();
         if (!ObjectUtils.isEmpty(platform.getSendStreamIp())) {
