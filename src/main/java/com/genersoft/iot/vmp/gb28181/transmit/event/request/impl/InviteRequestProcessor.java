package com.genersoft.iot.vmp.gb28181.transmit.event.request.impl;

import com.alibaba.fastjson2.JSON;
import com.alibaba.fastjson2.JSONObject;
import com.genersoft.iot.vmp.common.InviteSessionType;
import com.genersoft.iot.vmp.common.StreamInfo;
import com.genersoft.iot.vmp.common.VideoManagerConstants;
import com.genersoft.iot.vmp.conf.DynamicTask;
import com.genersoft.iot.vmp.conf.SipConfig;
import com.genersoft.iot.vmp.conf.UserSetting;
import com.genersoft.iot.vmp.gb28181.bean.*;
import com.genersoft.iot.vmp.gb28181.session.AudioBroadcastManager;
import com.genersoft.iot.vmp.gb28181.session.SSRCFactory;
import com.genersoft.iot.vmp.gb28181.session.VideoStreamSessionManager;
import com.genersoft.iot.vmp.gb28181.transmit.SIPProcessorObserver;
import com.genersoft.iot.vmp.gb28181.transmit.SIPSender;
import com.genersoft.iot.vmp.gb28181.transmit.cmd.ISIPCommanderForPlatform;
import com.genersoft.iot.vmp.gb28181.transmit.event.request.ISIPRequestProcessor;
import com.genersoft.iot.vmp.gb28181.transmit.event.request.SIPRequestProcessorParent;
import com.genersoft.iot.vmp.gb28181.utils.SipUtils;
import com.genersoft.iot.vmp.media.zlm.ZLMMediaListManager;
import com.genersoft.iot.vmp.media.zlm.ZLMServerFactory;
import com.genersoft.iot.vmp.media.zlm.ZlmHttpHookSubscribe;
import com.genersoft.iot.vmp.media.zlm.dto.*;
import com.genersoft.iot.vmp.media.zlm.dto.hook.OnStreamChangedHookParam;
import com.genersoft.iot.vmp.service.*;
import com.genersoft.iot.vmp.service.bean.ErrorCallback;
import com.genersoft.iot.vmp.service.bean.InviteErrorCode;
import com.genersoft.iot.vmp.service.bean.MessageForPushChannel;
import com.genersoft.iot.vmp.service.bean.SSRCInfo;
import com.genersoft.iot.vmp.service.redisMsg.RedisGbPlayMsgListener;
import com.genersoft.iot.vmp.service.redisMsg.RedisPushStreamResponseListener;
import com.genersoft.iot.vmp.storager.IRedisCatchStorage;
import com.genersoft.iot.vmp.storager.IVideoManagerStorage;
import com.genersoft.iot.vmp.utils.DateUtil;
import gov.nist.javax.sdp.TimeDescriptionImpl;
import gov.nist.javax.sdp.fields.TimeField;
import gov.nist.javax.sdp.fields.URIField;
import gov.nist.javax.sip.message.SIPRequest;
import gov.nist.javax.sip.message.SIPResponse;
import org.apache.commons.lang3.StringUtils;
import org.slf4j.Logger;
import org.slf4j.LoggerFactory;
import org.springframework.beans.factory.InitializingBean;
import org.springframework.beans.factory.annotation.Autowired;
import org.springframework.stereotype.Component;

import javax.sdp.*;
import javax.sip.InvalidArgumentException;
import javax.sip.RequestEvent;
import javax.sip.SipException;
import javax.sip.header.CallIdHeader;
import javax.sip.message.Response;
import java.text.ParseException;
import java.time.Instant;
import java.util.HashMap;
import java.util.Map;
import java.util.Random;
import java.util.Vector;

/**
 * SIP命令类型： INVITE请求
 */
@SuppressWarnings("rawtypes")
@Component
public class InviteRequestProcessor extends SIPRequestProcessorParent implements InitializingBean, ISIPRequestProcessor {

    private final static Logger logger = LoggerFactory.getLogger(InviteRequestProcessor.class);

    private final String method = "INVITE";

    @Autowired
    private ISIPCommanderForPlatform cmderFroPlatform;

    @Autowired
    private IVideoManagerStorage storager;

    @Autowired
    private IStreamPushService streamPushService;

    @Autowired
    private IStreamProxyService streamProxyService;

    @Autowired
    private IRedisCatchStorage redisCatchStorage;

    @Autowired
    private IInviteStreamService inviteStreamService;

    @Autowired
    private SSRCFactory ssrcFactory;

    @Autowired
    private DynamicTask dynamicTask;

    @Autowired
    private RedisPushStreamResponseListener redisPushStreamResponseListener;

    @Autowired
    private IPlayService playService;

    @Autowired
    private SIPSender sipSender;

    @Autowired
    private AudioBroadcastManager audioBroadcastManager;

    @Autowired
    private ZLMServerFactory zlmServerFactory;

    @Autowired
    private IMediaServerService mediaServerService;

    @Autowired
    private ZlmHttpHookSubscribe zlmHttpHookSubscribe;

    @Autowired
    private SIPProcessorObserver sipProcessorObserver;

    @Autowired
    private UserSetting userSetting;

    @Autowired
    private ZLMMediaListManager mediaListManager;

    @Autowired
    private SipConfig config;


    @Autowired
    private RedisGbPlayMsgListener redisGbPlayMsgListener;

    @Autowired
    private VideoStreamSessionManager streamSession;


    @Override
    public void afterPropertiesSet() throws Exception {
        // 添加消息处理的订阅
        sipProcessorObserver.addRequestProcessor(method, this);
    }

    /**
     * 处理invite请求
     *
     * @param evt 请求消息
     */
    @Override
    public void process(RequestEvent evt) {
        //  Invite Request消息实现，此消息一般为级联消息，上级给下级发送请求视频指令
        try {
<<<<<<< HEAD
            SIPRequest request = (SIPRequest) evt.getRequest();
            String channelId = SipUtils.getChannelIdFromRequest(request);
=======
            SIPRequest request = (SIPRequest)evt.getRequest();
            String channelIdFromSub = SipUtils.getChannelIdFromRequest(request);

            // 解析sdp消息, 使用jainsip 自带的sdp解析方式
            String contentString = new String(request.getRawContent());
            Gb28181Sdp gb28181Sdp = SipUtils.parseSDP(contentString);
            SessionDescription sdp = gb28181Sdp.getBaseSdb();
            String sessionName = sdp.getSessionName().getValue();
            String channelIdFromSdp = null;
            if(StringUtils.equalsIgnoreCase("Playback", sessionName)){
                URIField uriField = (URIField)sdp.getURI();
                channelIdFromSdp = uriField.getURI().split(":")[0];
            }
            final String channelId = StringUtils.isNotBlank(channelIdFromSdp) ? channelIdFromSdp : channelIdFromSub;

>>>>>>> d8b24fc7
            String requesterId = SipUtils.getUserIdFromFromHeader(request);
            CallIdHeader callIdHeader = (CallIdHeader) request.getHeader(CallIdHeader.NAME);
            if (requesterId == null || channelId == null) {
                logger.info("无法从请求中获取到平台id，返回400");
                // 参数不全， 发400，请求错误
                try {
                    responseAck(request, Response.BAD_REQUEST);
                } catch (SipException | InvalidArgumentException | ParseException e) {
                    logger.error("[命令发送失败] invite BAD_REQUEST: {}", e.getMessage());
                }
                return;
            }

            logger.info("[INVITE] requesterId: {}, callId: {}, 来自：{}：{}",
                    requesterId, callIdHeader.getCallId(), request.getRemoteAddress(), request.getRemotePort());

            // 查询请求是否来自上级平台\设备
            ParentPlatform platform = storager.queryParentPlatByServerGBId(requesterId);
            if (platform == null) {
                inviteFromDeviceHandle(request, requesterId, channelId);

            } else {
                // 查询平台下是否有该通道
                DeviceChannel channel = storager.queryChannelInParentPlatform(requesterId, channelId);
                GbStream gbStream = storager.queryStreamInParentPlatform(requesterId, channelId);
                PlatformCatalog catalog = storager.getCatalog(requesterId, channelId);

                MediaServerItem mediaServerItem = null;
                StreamPushItem streamPushItem = null;
                StreamProxyItem proxyByAppAndStream = null;
                // 不是通道可能是直播流
                if (channel != null && gbStream == null) {
                    // 通道存在，发100，TRYING
                    try {
                        responseAck(request, Response.TRYING);
                    } catch (SipException | InvalidArgumentException | ParseException e) {
                        logger.error("[命令发送失败] invite TRYING: {}", e.getMessage());
                    }
                } else if (channel == null && gbStream != null) {

                    String mediaServerId = gbStream.getMediaServerId();
                    mediaServerItem = mediaServerService.getOne(mediaServerId);
                    if (mediaServerItem == null) {
                        if ("proxy".equals(gbStream.getStreamType())) {
                            logger.info("[ app={}, stream={} ]找不到zlm {}，返回410", gbStream.getApp(), gbStream.getStream(), mediaServerId);
                            try {
                                responseAck(request, Response.GONE);
                            } catch (SipException | InvalidArgumentException | ParseException e) {
                                logger.error("[命令发送失败] invite GONE: {}", e.getMessage());
                            }
                            return;
                        } else {
                            streamPushItem = streamPushService.getPush(gbStream.getApp(), gbStream.getStream());
                            if (streamPushItem != null) {
                                mediaServerItem = mediaServerService.getOne(streamPushItem.getMediaServerId());
                            }
                            if (mediaServerItem == null) {
                                mediaServerItem = mediaServerService.getDefaultMediaServer();
                            }
                        }
                    } else {
                        if ("push".equals(gbStream.getStreamType())) {
                            streamPushItem = streamPushService.getPush(gbStream.getApp(), gbStream.getStream());
                            if (streamPushItem == null) {
                                logger.info("[ app={}, stream={} ]找不到zlm {}，返回410", gbStream.getApp(), gbStream.getStream(), mediaServerId);
                                try {
                                    responseAck(request, Response.GONE);
                                } catch (SipException | InvalidArgumentException | ParseException e) {
                                    logger.error("[命令发送失败] invite GONE: {}", e.getMessage());
                                }
                                return;
                            }
                        } else if ("proxy".equals(gbStream.getStreamType())) {
                            proxyByAppAndStream = streamProxyService.getStreamProxyByAppAndStream(gbStream.getApp(), gbStream.getStream());
                            if (proxyByAppAndStream == null) {
                                logger.info("[ app={}, stream={} ]找不到zlm {}，返回410", gbStream.getApp(), gbStream.getStream(), mediaServerId);
                                try {
                                    responseAck(request, Response.GONE);
                                } catch (SipException | InvalidArgumentException | ParseException e) {
                                    logger.error("[命令发送失败] invite GONE: {}", e.getMessage());
                                }
                                return;
                            }
                        }
                    }
                    try {
                        responseAck(request, Response.CALL_IS_BEING_FORWARDED);
                    } catch (SipException | InvalidArgumentException | ParseException e) {
                        logger.error("[命令发送失败] invite CALL_IS_BEING_FORWARDED: {}", e.getMessage());
                    }
                } else if (catalog != null) {
                    try {
                        // 目录不支持点播
                        responseAck(request, Response.BAD_REQUEST, "catalog channel can not play");
                    } catch (SipException | InvalidArgumentException | ParseException e) {
                        logger.error("[命令发送失败] invite 目录不支持点播: {}", e.getMessage());
                    }
                    return;
                } else {
                    logger.info("通道不存在，返回404: {}", channelId);
                    try {
                        // 通道不存在，发404，资源不存在
                        responseAck(request, Response.NOT_FOUND);
                    } catch (SipException | InvalidArgumentException | ParseException e) {
                        logger.error("[命令发送失败] invite 通道不存在: {}", e.getMessage());
                    }
                    return;
                }

                Long startTime = null;
                Long stopTime = null;
                Instant start = null;
                Instant end = null;
                if (sdp.getTimeDescriptions(false) != null && sdp.getTimeDescriptions(false).size() > 0) {
                    TimeDescriptionImpl timeDescription = (TimeDescriptionImpl) (sdp.getTimeDescriptions(false).get(0));
                    TimeField startTimeFiled = (TimeField) timeDescription.getTime();
                    startTime = startTimeFiled.getStartTime();
                    stopTime = startTimeFiled.getStopTime();

                    start = Instant.ofEpochSecond(startTime);
                    end = Instant.ofEpochSecond(stopTime);
                }
                //  获取支持的格式
                Vector mediaDescriptions = sdp.getMediaDescriptions(true);
                // 查看是否支持PS 负载96
                //String ip = null;
                int port = -1;
                boolean mediaTransmissionTCP = false;
                Boolean tcpActive = null;
                for (Object description : mediaDescriptions) {
                    MediaDescription mediaDescription = (MediaDescription) description;
                    Media media = mediaDescription.getMedia();

                    Vector mediaFormats = media.getMediaFormats(false);
                    if (mediaFormats.contains("96")) {
                        port = media.getMediaPort();
                        //String mediaType = media.getMediaType();
                        String protocol = media.getProtocol();

                        // 区分TCP发流还是udp， 当前默认udp
                        if ("TCP/RTP/AVP".equalsIgnoreCase(protocol)) {
                            String setup = mediaDescription.getAttribute("setup");
                            if (setup != null) {
                                mediaTransmissionTCP = true;
                                if ("active".equalsIgnoreCase(setup)) {
                                    tcpActive = true;
                                } else if ("passive".equalsIgnoreCase(setup)) {
                                    tcpActive = false;
                                }
                            }
                        }
                        break;
                    }
                }
                if (port == -1) {
                    logger.info("不支持的媒体格式，返回415");
                    // 回复不支持的格式
                    try {
                        // 不支持的格式，发415
                        responseAck(request, Response.UNSUPPORTED_MEDIA_TYPE);
                    } catch (SipException | InvalidArgumentException | ParseException e) {
                        logger.error("[命令发送失败] invite 不支持的格式: {}", e.getMessage());
                    }
                    return;
                }
                String username = sdp.getOrigin().getUsername();
                String addressStr = sdp.getConnection().getAddress();


                Device device = null;
                // 通过 channel 和 gbStream 是否为null 值判断来源是直播流合适国标
                if (channel != null) {
                    device = storager.queryVideoDeviceByPlatformIdAndChannelId(requesterId, channelId);
                    if (device == null) {
                        logger.warn("点播平台{}的通道{}时未找到设备信息", requesterId, channel);
                        try {
                            responseAck(request, Response.SERVER_INTERNAL_ERROR);
                        } catch (SipException | InvalidArgumentException | ParseException e) {
                            logger.error("[命令发送失败] invite 未找到设备信息: {}", e.getMessage());
                        }
                        return;
                    }
                    mediaServerItem = playService.getNewMediaServerItem(device);
                    if (mediaServerItem == null) {
                        logger.warn("未找到可用的zlm");
                        try {
                            responseAck(request, Response.BUSY_HERE);
                        } catch (SipException | InvalidArgumentException | ParseException e) {
                            logger.error("[命令发送失败] invite BUSY_HERE: {}", e.getMessage());
                        }
                        return;
                    }

                    String ssrc;
                    if (userSetting.getUseCustomSsrcForParentInvite() || gb28181Sdp.getSsrc() == null) {
                        // 上级平台点播时不使用上级平台指定的ssrc，使用自定义的ssrc，参考国标文档-点播外域设备媒体流SSRC处理方式
                        ssrc = "Play".equalsIgnoreCase(sessionName) ? ssrcFactory.getPlaySsrc(mediaServerItem.getId()) : ssrcFactory.getPlayBackSsrc(mediaServerItem.getId());
                    }else {
                        ssrc = gb28181Sdp.getSsrc();
                    }
                    String streamTypeStr = null;
                    if (mediaTransmissionTCP) {
                        if (tcpActive) {
                            streamTypeStr = "TCP-ACTIVE";
                        } else {
                            streamTypeStr = "TCP-PASSIVE";
                        }
                    } else {
                        streamTypeStr = "UDP";
                    }
                    logger.info("[上级Invite] {}, 平台：{}， 通道：{}, 收流地址：{}:{}，收流方式：{}, ssrc：{}", sessionName, username, channelId, addressStr, port, streamTypeStr, ssrc);
                    SendRtpItem sendRtpItem = zlmServerFactory.createSendRtpItem(mediaServerItem, addressStr, port, ssrc, requesterId,
                            device.getDeviceId(), channelId, mediaTransmissionTCP, platform.isRtcp());

                    if (tcpActive != null) {
                        sendRtpItem.setTcpActive(tcpActive);
                    }
                    if (sendRtpItem == null) {
                        logger.warn("服务器端口资源不足");
                        try {
                            responseAck(request, Response.BUSY_HERE);
                        } catch (SipException | InvalidArgumentException | ParseException e) {
                            logger.error("[命令发送失败] invite 服务器端口资源不足: {}", e.getMessage());
                        }
                        return;
                    }
                    sendRtpItem.setCallId(callIdHeader.getCallId());
                    sendRtpItem.setPlayType("Play".equalsIgnoreCase(sessionName) ? InviteStreamType.PLAY : InviteStreamType.PLAYBACK);

                    Long finalStartTime = startTime;
                    Long finalStopTime = stopTime;
                    ErrorCallback<Object> hookEvent = (code, msg, data) -> {
                        StreamInfo streamInfo = (StreamInfo)data;
                        MediaServerItem mediaServerItemInUSe = mediaServerService.getOne(streamInfo.getMediaServerId());
                        logger.info("[上级Invite]下级已经开始推流。 回复200OK(SDP)， {}/{}", streamInfo.getApp(), streamInfo.getStream());
                        //     * 0 等待设备推流上来
                        //     * 1 下级已经推流，等待上级平台回复ack
                        //     * 2 推流中
                        sendRtpItem.setStatus(1);
                        redisCatchStorage.updateSendRTPSever(sendRtpItem);

                        StringBuffer content = new StringBuffer(200);
                        content.append("v=0\r\n");
                        content.append("o=" + channelId + " 0 0 IN IP4 " + mediaServerItemInUSe.getSdpIp() + "\r\n");
                        content.append("s=" + sessionName + "\r\n");
                        content.append("c=IN IP4 " + mediaServerItemInUSe.getSdpIp() + "\r\n");
                        if ("Playback".equalsIgnoreCase(sessionName)) {
                            content.append("t=" + finalStartTime + " " + finalStopTime + "\r\n");
                        } else {
                            content.append("t=0 0\r\n");
                        }
                        int localPort = sendRtpItem.getLocalPort();
                        if (localPort == 0) {
                            // 非严格模式端口不统一, 增加兼容性，修改为一个不为0的端口
                            localPort = new Random().nextInt(65535) + 1;
                        }
                        if (sendRtpItem.isTcp()) {
                            content.append("m=video " + localPort + " TCP/RTP/AVP 96\r\n");
                            if (!sendRtpItem.isTcpActive()) {
                                content.append("a=setup:active\r\n");
                            } else {
                                content.append("a=setup:passive\r\n");
                            }
                        }else {
                            content.append("m=video " + localPort + " RTP/AVP 96\r\n");
                        }
                        content.append("a=sendonly\r\n");
                        content.append("a=rtpmap:96 PS/90000\r\n");
                        content.append("y=" + sendRtpItem.getSsrc() + "\r\n");
                        content.append("f=\r\n");


                        try {
                            // 超时未收到Ack应该回复bye,当前等待时间为10秒
                            dynamicTask.startDelay(callIdHeader.getCallId(), () -> {
                                logger.info("Ack 等待超时");
                                mediaServerService.releaseSsrc(mediaServerItemInUSe.getId(), sendRtpItem.getSsrc());
                                // 回复bye
                                try {
                                    cmderFroPlatform.streamByeCmd(platform, callIdHeader.getCallId());
                                } catch (SipException | InvalidArgumentException | ParseException e) {
                                    logger.error("[命令发送失败] 国标级联 发送BYE: {}", e.getMessage());
                                }
                            }, 60 * 1000);
                            responseSdpAck(request, content.toString(), platform);
                            // tcp主动模式，回复sdp后开启监听
                            if (sendRtpItem.isTcpActive()) {
                                MediaServerItem mediaInfo = mediaServerService.getOne(sendRtpItem.getMediaServerId());
                                Map<String, Object> param = new HashMap<>(12);
                                param.put("vhost","__defaultVhost__");
                                param.put("app",sendRtpItem.getApp());
                                param.put("stream",sendRtpItem.getStream());
                                param.put("ssrc", sendRtpItem.getSsrc());
                                if (!sendRtpItem.isTcpActive()) {
                                    param.put("dst_url",sendRtpItem.getIp());
                                    param.put("dst_port", sendRtpItem.getPort());
                                }
                                String is_Udp = sendRtpItem.isTcp() ? "0" : "1";
                                param.put("is_udp", is_Udp);
                                param.put("src_port", localPort);
                                param.put("pt", sendRtpItem.getPt());
                                param.put("use_ps", sendRtpItem.isUsePs() ? "1" : "0");
                                param.put("only_audio", sendRtpItem.isOnlyAudio() ? "1" : "0");
                                if (!sendRtpItem.isTcp()) {
                                    // 开启rtcp保活
                                    param.put("udp_rtcp_timeout", sendRtpItem.isRtcp()? "1":"0");
                                }
                                JSONObject startSendRtpStreamResult = zlmServerFactory.startSendRtpPassive(mediaInfo, param);
                                if (startSendRtpStreamResult != null) {
                                    startSendRtpStreamHand(evt, sendRtpItem, null, startSendRtpStreamResult, param, callIdHeader);
                                }
                            }
                        } catch (SipException | InvalidArgumentException | ParseException e) {
                            logger.error("[命令发送失败] 国标级联 回复SdpAck", e);
                        }
                    };
                    ErrorCallback<Object> errorEvent = ((statusCode, msg, data) -> {
                        // 未知错误。直接转发设备点播的错误
                        try {
                            if (statusCode > 0) {
                                Response response = getMessageFactory().createResponse(statusCode, evt.getRequest());
                                sipSender.transmitRequest(request.getLocalAddress().getHostAddress(), response);
                            }
                        } catch (ParseException | SipException e) {
                            logger.error("未处理的异常 ", e);
                        }
                    });
                    sendRtpItem.setApp("rtp");
                    if ("Playback".equalsIgnoreCase(sessionName)) {
                        sendRtpItem.setPlayType(InviteStreamType.PLAYBACK);
                        String startTimeStr = DateUtil.urlFormatter.format(start);
                        String endTimeStr = DateUtil.urlFormatter.format(end);
                        String stream = device.getDeviceId() + "_" + channelId + "_" + startTimeStr + "_" + endTimeStr;
                        SSRCInfo ssrcInfo = mediaServerService.openRTPServer(mediaServerItem, stream, null, device.isSsrcCheck(), true, 0,false, false, device.getStreamModeForParam());
                        // 写入redis， 超时时回复
                        redisCatchStorage.updateSendRTPSever(sendRtpItem);
                        playService.playBack(mediaServerItem, ssrcInfo, device.getDeviceId(), channelId, DateUtil.formatter.format(start),
                                DateUtil.formatter.format(end),
                                (code, msg, data) -> {
                                    if (code == InviteErrorCode.SUCCESS.getCode()) {
                                        hookEvent.run(code, msg, data);
                                    } else if (code == InviteErrorCode.ERROR_FOR_SIGNALLING_TIMEOUT.getCode() || code == InviteErrorCode.ERROR_FOR_STREAM_TIMEOUT.getCode()) {
                                        logger.info("[录像回放]超时, 用户：{}， 通道：{}", username, channelId);
                                        redisCatchStorage.deleteSendRTPServer(platform.getServerGBId(), channelId, callIdHeader.getCallId(), null);
                                        errorEvent.run(code, msg, data);
                                    } else {
                                        errorEvent.run(code, msg, data);
                                    }
                                });
                    } else if ("Download".equalsIgnoreCase(sessionName)) {
                        // 获取指定的下载速度
                        Vector sdpMediaDescriptions = sdp.getMediaDescriptions(true);
                        MediaDescription mediaDescription = null;
                        String downloadSpeed = "1";
                        if (sdpMediaDescriptions.size() > 0) {
                            mediaDescription = (MediaDescription) sdpMediaDescriptions.get(0);
                        }
                        if (mediaDescription != null) {
                            downloadSpeed = mediaDescription.getAttribute("downloadspeed");
                        }

                        sendRtpItem.setPlayType(InviteStreamType.DOWNLOAD);
                        SSRCInfo ssrcInfo = mediaServerService.openRTPServer(mediaServerItem, null, null, device.isSsrcCheck(), true, 0, false, false, device.getStreamModeForParam());
                        sendRtpItem.setStream(ssrcInfo.getStream());
                        // 写入redis， 超时时回复
                        redisCatchStorage.updateSendRTPSever(sendRtpItem);
                        playService.download(mediaServerItem, ssrcInfo, device.getDeviceId(), channelId, DateUtil.formatter.format(start),
                                DateUtil.formatter.format(end), Integer.parseInt(downloadSpeed),
                                (code, msg, data) -> {
                                    if (code == InviteErrorCode.SUCCESS.getCode()) {
                                        hookEvent.run(code, msg, data);
                                    } else if (code == InviteErrorCode.ERROR_FOR_SIGNALLING_TIMEOUT.getCode() || code == InviteErrorCode.ERROR_FOR_STREAM_TIMEOUT.getCode()) {
                                        logger.info("[录像下载]超时, 用户：{}， 通道：{}", username, channelId);
                                        redisCatchStorage.deleteSendRTPServer(platform.getServerGBId(), channelId, callIdHeader.getCallId(), null);
                                        errorEvent.run(code, msg, data);
                                    } else {
                                        errorEvent.run(code, msg, data);
                                    }
                                });
                    } else {
                        sendRtpItem.setPlayType(InviteStreamType.PLAY);
                        String streamId = String.format("%s_%s", device.getDeviceId(), channelId);
                        sendRtpItem.setStream(streamId);
                        redisCatchStorage.updateSendRTPSever(sendRtpItem);
                        SSRCInfo ssrcInfo = playService.play(mediaServerItem, device.getDeviceId(), channelId, ssrc, ((code, msg, data) -> {
                            if (code == InviteErrorCode.SUCCESS.getCode()) {
                                hookEvent.run(code, msg, data);
                            } else if (code == InviteErrorCode.ERROR_FOR_SIGNALLING_TIMEOUT.getCode() || code == InviteErrorCode.ERROR_FOR_STREAM_TIMEOUT.getCode()) {
                                logger.info("[上级点播]超时, 用户：{}， 通道：{}", username, channelId);
                                redisCatchStorage.deleteSendRTPServer(platform.getServerGBId(), channelId, callIdHeader.getCallId(), null);
                                errorEvent.run(code, msg, data);
                            } else {
                                errorEvent.run(code, msg, data);
                            }
                        }));
                        sendRtpItem.setSsrc(ssrcInfo.getSsrc());
                        redisCatchStorage.updateSendRTPSever(sendRtpItem);

                    }
                } else if (gbStream != null) {

                    String ssrc;
                    if (userSetting.getUseCustomSsrcForParentInvite() || gb28181Sdp.getSsrc() == null) {
                        // 上级平台点播时不使用上级平台指定的ssrc，使用自定义的ssrc，参考国标文档-点播外域设备媒体流SSRC处理方式
                        ssrc = "Play".equalsIgnoreCase(sessionName) ? ssrcFactory.getPlaySsrc(mediaServerItem.getId()) : ssrcFactory.getPlayBackSsrc(mediaServerItem.getId());
                    }else {
                        ssrc = gb28181Sdp.getSsrc();
                    }

                    if ("push".equals(gbStream.getStreamType())) {
                        if (streamPushItem != null && streamPushItem.isPushIng()) {
                            // 推流状态
                            pushStream(evt, request, gbStream, streamPushItem, platform, callIdHeader, mediaServerItem, port, tcpActive,
                                    mediaTransmissionTCP, channelId, addressStr, ssrc, requesterId);
                        } else {
                            // 未推流 拉起
                            notifyStreamOnline(evt, request, gbStream, streamPushItem, platform, callIdHeader, mediaServerItem, port, tcpActive,
                                    mediaTransmissionTCP, channelId, addressStr, ssrc, requesterId);
                        }
                    } else if ("proxy".equals(gbStream.getStreamType())) {
                        if (null != proxyByAppAndStream) {
                            if (proxyByAppAndStream.isStatus()) {
                                pushProxyStream(evt, request, gbStream, platform, callIdHeader, mediaServerItem, port, tcpActive,
                                        mediaTransmissionTCP, channelId, addressStr, ssrc, requesterId);
                            } else {
                                //开启代理拉流
                                notifyStreamOnline(evt, request, gbStream, null, platform, callIdHeader, mediaServerItem, port, tcpActive,
                                        mediaTransmissionTCP, channelId, addressStr, ssrc, requesterId);
                            }
                        }


                    }
                }
            }
        } catch (SdpParseException e) {
            logger.error("sdp解析错误", e);
        } catch (SdpException e) {
            logger.error("未处理的异常 ", e);
        }
    }

    private void startSendRtpStreamHand(RequestEvent evt, SendRtpItem sendRtpItem, ParentPlatform parentPlatform,
                                        JSONObject jsonObject, Map<String, Object> param, CallIdHeader callIdHeader) {
        if (jsonObject == null) {
            logger.error("下级TCP被动启动监听失败: 请检查ZLM服务");
        } else if (jsonObject.getInteger("code") == 0) {
            logger.info("调用ZLM-TCP被动推流接口, 结果： {}",  jsonObject);
            logger.info("启动监听TCP被动推流成功[ {}/{} ]，{}->{}:{}, " ,param.get("app"), param.get("stream"), jsonObject.getString("local_port"), param.get("dst_url"), param.get("dst_port"));
        } else {
            logger.error("启动监听TCP被动推流失败: {}, 参数：{}",jsonObject.getString("msg"), JSON.toJSONString(param));
        }
    }

    /**
     * 安排推流
     */
    private void pushProxyStream(RequestEvent evt, SIPRequest request, GbStream gbStream, ParentPlatform platform,
                            CallIdHeader callIdHeader, MediaServerItem mediaServerItem,
                            int port, Boolean tcpActive, boolean mediaTransmissionTCP,
                            String channelId, String addressStr, String ssrc, String requesterId) {
            Boolean streamReady = zlmServerFactory.isStreamReady(mediaServerItem, gbStream.getApp(), gbStream.getStream());
            if (streamReady != null && streamReady) {
                // 自平台内容
                SendRtpItem sendRtpItem = zlmServerFactory.createSendRtpItem(mediaServerItem, addressStr, port, ssrc, requesterId,
                        gbStream.getApp(), gbStream.getStream(), channelId, mediaTransmissionTCP, platform.isRtcp());

            if (sendRtpItem == null) {
                logger.warn("服务器端口资源不足");
                try {
                    responseAck(request, Response.BUSY_HERE);
                } catch (SipException | InvalidArgumentException | ParseException e) {
                    logger.error("[命令发送失败] invite 服务器端口资源不足: {}", e.getMessage());
                }
                return;
            }
            if (tcpActive != null) {
                sendRtpItem.setTcpActive(tcpActive);
            }
            sendRtpItem.setPlayType(InviteStreamType.PUSH);
            // 写入redis， 超时时回复
            sendRtpItem.setStatus(1);
            sendRtpItem.setCallId(callIdHeader.getCallId());
            sendRtpItem.setFromTag(request.getFromTag());

            SIPResponse response = sendStreamAck(mediaServerItem, request, sendRtpItem, platform, evt);
            if (response != null) {
                sendRtpItem.setToTag(response.getToTag());
            }
            redisCatchStorage.updateSendRTPSever(sendRtpItem);

        }

    }

    private void pushStream(RequestEvent evt, SIPRequest request, GbStream gbStream, StreamPushItem streamPushItem, ParentPlatform platform,
                            CallIdHeader callIdHeader, MediaServerItem mediaServerItem,
                            int port, Boolean tcpActive, boolean mediaTransmissionTCP,
                            String channelId, String addressStr, String ssrc, String requesterId) {
        // 推流
        if (streamPushItem.isSelf()) {
            Boolean streamReady = zlmServerFactory.isStreamReady(mediaServerItem, gbStream.getApp(), gbStream.getStream());
            if (streamReady != null && streamReady) {
                // 自平台内容
                SendRtpItem sendRtpItem = zlmServerFactory.createSendRtpItem(mediaServerItem, addressStr, port, ssrc, requesterId,
                        gbStream.getApp(), gbStream.getStream(), channelId, mediaTransmissionTCP, platform.isRtcp());

                if (sendRtpItem == null) {
                    logger.warn("服务器端口资源不足");
                    try {
                        responseAck(request, Response.BUSY_HERE);
                    } catch (SipException | InvalidArgumentException | ParseException e) {
                        logger.error("[命令发送失败] invite 服务器端口资源不足: {}", e.getMessage());
                    }
                    return;
                }
                if (tcpActive != null) {
                    sendRtpItem.setTcpActive(tcpActive);
                }
                sendRtpItem.setPlayType(InviteStreamType.PUSH);
                // 写入redis， 超时时回复
                sendRtpItem.setStatus(1);
                sendRtpItem.setCallId(callIdHeader.getCallId());

                sendRtpItem.setFromTag(request.getFromTag());
                SIPResponse response = sendStreamAck(mediaServerItem, request, sendRtpItem, platform, evt);
                if (response != null) {
                    sendRtpItem.setToTag(response.getToTag());
                }
                redisCatchStorage.updateSendRTPSever(sendRtpItem);

            } else {
                // 不在线 拉起
                notifyStreamOnline(evt, request, gbStream, streamPushItem, platform, callIdHeader, mediaServerItem, port, tcpActive,
                        mediaTransmissionTCP, channelId, addressStr, ssrc, requesterId);
            }

        } else {
            // 其他平台内容
            otherWvpPushStream(evt, request, gbStream, streamPushItem, platform, callIdHeader, mediaServerItem, port, tcpActive,
                    mediaTransmissionTCP, channelId, addressStr, ssrc, requesterId);
        }
    }

    /**
     * 通知流上线
     */
    private void notifyStreamOnline(RequestEvent evt, SIPRequest request, GbStream gbStream, StreamPushItem streamPushItem, ParentPlatform platform,
                                    CallIdHeader callIdHeader, MediaServerItem mediaServerItem,
                                    int port, Boolean tcpActive, boolean mediaTransmissionTCP,
                                    String channelId, String addressStr, String ssrc, String requesterId) {
        if ("proxy".equals(gbStream.getStreamType())) {
            // TODO 控制启用以使设备上线
            logger.info("[ app={}, stream={} ]通道未推流，启用流后开始推流", gbStream.getApp(), gbStream.getStream());
            // 监听流上线
            HookSubscribeForStreamChange hookSubscribe = HookSubscribeFactory.on_stream_changed(gbStream.getApp(), gbStream.getStream(), true, "rtsp", mediaServerItem.getId());
            zlmHttpHookSubscribe.addSubscribe(hookSubscribe, (mediaServerItemInUSe, hookParam) -> {
                OnStreamChangedHookParam streamChangedHookParam = (OnStreamChangedHookParam)hookParam;
                logger.info("[上级点播]拉流代理已经就绪， {}/{}", streamChangedHookParam.getApp(), streamChangedHookParam.getStream());
                dynamicTask.stop(callIdHeader.getCallId());
                pushProxyStream(evt, request, gbStream, platform, callIdHeader, mediaServerItem, port, tcpActive,
                        mediaTransmissionTCP, channelId, addressStr, ssrc, requesterId);
            });
            dynamicTask.startDelay(callIdHeader.getCallId(), () -> {
                logger.info("[ app={}, stream={} ] 等待拉流代理流超时", gbStream.getApp(), gbStream.getStream());
                zlmHttpHookSubscribe.removeSubscribe(hookSubscribe);
            }, userSetting.getPlatformPlayTimeout());
            boolean start = streamProxyService.start(gbStream.getApp(), gbStream.getStream());
            if (!start) {
                try {
                    responseAck(request, Response.BUSY_HERE, "channel [" + gbStream.getGbId() + "] offline");
                } catch (SipException | InvalidArgumentException | ParseException e) {
                    logger.error("[命令发送失败] invite 通道未推流: {}", e.getMessage());
                }
                zlmHttpHookSubscribe.removeSubscribe(hookSubscribe);
                dynamicTask.stop(callIdHeader.getCallId());
            }
        } else if ("push".equals(gbStream.getStreamType())) {
            if (!platform.isStartOfflinePush()) {
                // 平台设置中关闭了拉起离线的推流则直接回复
                try {
                    logger.info("[上级点播] 失败，推流设备未推流，channel: {}, app: {}, stream: {}", gbStream.getGbId(), gbStream.getApp(), gbStream.getStream());
                    responseAck(request, Response.TEMPORARILY_UNAVAILABLE, "channel stream not pushing");
                } catch (SipException | InvalidArgumentException | ParseException e) {
                    logger.error("[命令发送失败] invite 通道未推流: {}", e.getMessage());
                }
                return;
            }
            // 发送redis消息以使设备上线
            logger.info("[ app={}, stream={} ]通道未推流，发送redis信息控制设备开始推流", gbStream.getApp(), gbStream.getStream());

            MessageForPushChannel messageForPushChannel = MessageForPushChannel.getInstance(1,
                    gbStream.getApp(), gbStream.getStream(), gbStream.getGbId(), gbStream.getPlatformId(),
                    platform.getName(), null, gbStream.getMediaServerId());
            redisCatchStorage.sendStreamPushRequestedMsg(messageForPushChannel);
            // 设置超时
            dynamicTask.startDelay(callIdHeader.getCallId(), () -> {
                logger.info("[ app={}, stream={} ] 等待设备开始推流超时", gbStream.getApp(), gbStream.getStream());
                try {
                    redisPushStreamResponseListener.removeEvent(gbStream.getApp(), gbStream.getStream());
                    mediaListManager.removedChannelOnlineEventLister(gbStream.getApp(), gbStream.getStream());
                    responseAck(request, Response.REQUEST_TIMEOUT); // 超时
                } catch (SipException | InvalidArgumentException | ParseException e) {
                    logger.error("未处理的异常 ", e);
                }
            }, userSetting.getPlatformPlayTimeout());
            // 添加监听
            int finalPort = port;
            Boolean finalTcpActive = tcpActive;

            // 添加在本机上线的通知
            mediaListManager.addChannelOnlineEventLister(gbStream.getApp(), gbStream.getStream(), (app, stream, serverId) -> {
                dynamicTask.stop(callIdHeader.getCallId());
                redisPushStreamResponseListener.removeEvent(gbStream.getApp(), gbStream.getStream());
                if (serverId.equals(userSetting.getServerId())) {
                    SendRtpItem sendRtpItem = zlmServerFactory.createSendRtpItem(mediaServerItem, addressStr, finalPort, ssrc, requesterId,
                            app, stream, channelId, mediaTransmissionTCP, platform.isRtcp());

                    if (sendRtpItem == null) {
                        logger.warn("上级点时创建sendRTPItem失败，可能是服务器端口资源不足");
                        try {
                            responseAck(request, Response.BUSY_HERE);
                        } catch (SipException e) {
                            logger.error("未处理的异常 ", e);
                        } catch (InvalidArgumentException e) {
                            logger.error("未处理的异常 ", e);
                        } catch (ParseException e) {
                            logger.error("未处理的异常 ", e);
                        }
                        return;
                    }
                    if (finalTcpActive != null) {
                        sendRtpItem.setTcpActive(finalTcpActive);
                    }
                    sendRtpItem.setPlayType(InviteStreamType.PUSH);
                    // 写入redis， 超时时回复
                    sendRtpItem.setStatus(1);
                    sendRtpItem.setCallId(callIdHeader.getCallId());

                    sendRtpItem.setFromTag(request.getFromTag());
                    SIPResponse response = sendStreamAck(mediaServerItem, request, sendRtpItem, platform, evt);
                    if (response != null) {
                        sendRtpItem.setToTag(response.getToTag());
                    }
                    redisCatchStorage.updateSendRTPSever(sendRtpItem);
                } else {
                    // 其他平台内容
                    otherWvpPushStream(evt, request, gbStream, streamPushItem, platform, callIdHeader, mediaServerItem, port, tcpActive,
                            mediaTransmissionTCP, channelId, addressStr, ssrc, requesterId);
                }
            });

            // 添加回复的拒绝或者错误的通知
            redisPushStreamResponseListener.addEvent(gbStream.getApp(), gbStream.getStream(), response -> {
                if (response.getCode() != 0) {
                    dynamicTask.stop(callIdHeader.getCallId());
                    mediaListManager.removedChannelOnlineEventLister(gbStream.getApp(), gbStream.getStream());
                    try {
                        responseAck(request, Response.TEMPORARILY_UNAVAILABLE, response.getMsg());
                    } catch (SipException | InvalidArgumentException | ParseException e) {
                        logger.error("[命令发送失败] 国标级联 点播回复: {}", e.getMessage());
                    }
                }
            });
        }
    }

    /**
     * 来自其他wvp的推流
     */
    private void otherWvpPushStream(RequestEvent evt, SIPRequest request, GbStream gbStream, StreamPushItem streamPushItem, ParentPlatform platform,
                                    CallIdHeader callIdHeader, MediaServerItem mediaServerItem,
                                    int port, Boolean tcpActive, boolean mediaTransmissionTCP,
                                    String channelId, String addressStr, String ssrc, String requesterId) {
        logger.info("[级联点播]直播流来自其他平台，发送redis消息");
        // 发送redis消息
        redisGbPlayMsgListener.sendMsg(streamPushItem.getServerId(), streamPushItem.getMediaServerId(),
                streamPushItem.getApp(), streamPushItem.getStream(), addressStr, port, ssrc, requesterId,
                channelId, mediaTransmissionTCP, platform.isRtcp(),platform.getName(), responseSendItemMsg -> {
                    SendRtpItem sendRtpItem = responseSendItemMsg.getSendRtpItem();
                    if (sendRtpItem == null || responseSendItemMsg.getMediaServerItem() == null) {
                        logger.warn("服务器端口资源不足");
                        try {
                            responseAck(request, Response.BUSY_HERE);
                        } catch (SipException e) {
                            logger.error("未处理的异常 ", e);
                        } catch (InvalidArgumentException e) {
                            logger.error("未处理的异常 ", e);
                        } catch (ParseException e) {
                            logger.error("未处理的异常 ", e);
                        }
                        return;
                    }
                    // 收到sendItem
                    if (tcpActive != null) {
                        sendRtpItem.setTcpActive(tcpActive);
                    }
                    sendRtpItem.setPlayType(InviteStreamType.PUSH);
                    // 写入redis， 超时时回复
                    sendRtpItem.setStatus(1);
                    sendRtpItem.setCallId(callIdHeader.getCallId());

                    sendRtpItem.setFromTag(request.getFromTag());
                    SIPResponse response = sendStreamAck(responseSendItemMsg.getMediaServerItem(), request, sendRtpItem, platform, evt);
                    if (response != null) {
                        sendRtpItem.setToTag(response.getToTag());
                    }
                    redisCatchStorage.updateSendRTPSever(sendRtpItem);
                }, (wvpResult) -> {

                    // 错误
                    if (wvpResult.getCode() == RedisGbPlayMsgListener.ERROR_CODE_OFFLINE) {
                        // 离线
                        // 查询是否在本机上线了
                        StreamPushItem currentStreamPushItem = streamPushService.getPush(streamPushItem.getApp(), streamPushItem.getStream());
                        if (currentStreamPushItem.isPushIng()) {
                            // 在线状态
                            pushStream(evt, request, gbStream, streamPushItem, platform, callIdHeader, mediaServerItem, port, tcpActive,
                                    mediaTransmissionTCP, channelId, addressStr, ssrc, requesterId);

                        } else {
                            // 不在线 拉起
                            notifyStreamOnline(evt, request, gbStream, streamPushItem, platform, callIdHeader, mediaServerItem, port, tcpActive,
                                    mediaTransmissionTCP, channelId, addressStr, ssrc, requesterId);
                        }
                    }
                    try {
                        responseAck(request, Response.BUSY_HERE);
                    } catch (InvalidArgumentException | ParseException | SipException e) {
                        logger.error("[命令发送失败] 国标级联 点播回复 BUSY_HERE: {}", e.getMessage());
                    }
                });
    }

    public SIPResponse sendStreamAck(MediaServerItem mediaServerItem, SIPRequest request, SendRtpItem sendRtpItem, ParentPlatform platform, RequestEvent evt) {

        StringBuffer content = new StringBuffer(200);
        content.append("v=0\r\n");
        content.append("o=" + sendRtpItem.getChannelId() + " 0 0 IN IP4 " + mediaServerItem.getSdpIp() + "\r\n");
        content.append("s=Play\r\n");
        content.append("c=IN IP4 " + mediaServerItem.getSdpIp() + "\r\n");
        content.append("t=0 0\r\n");
        // 非严格模式端口不统一, 增加兼容性，修改为一个不为0的端口
        int localPort = sendRtpItem.getLocalPort();
        if (localPort == 0) {
            localPort = new Random().nextInt(65535) + 1;
        }
        content.append("m=video " + localPort + " RTP/AVP 96\r\n");
        content.append("a=sendonly\r\n");
        content.append("a=rtpmap:96 PS/90000\r\n");
        if (sendRtpItem.isTcp()) {
            content.append("a=connection:new\r\n");
            if (!sendRtpItem.isTcpActive()) {
                content.append("a=setup:active\r\n");
            } else {
                content.append("a=setup:passive\r\n");
            }
        }
        content.append("y=" + sendRtpItem.getSsrc() + "\r\n");
        content.append("f=\r\n");

        try {
            return responseSdpAck(request, content.toString(), platform);
        } catch (SipException | InvalidArgumentException | ParseException e) {
            logger.error("未处理的异常 ", e);
        }
        return null;
    }

    public void inviteFromDeviceHandle(SIPRequest request, String requesterId, String channelId) {

        String realChannelId = null;

        // 非上级平台请求，查询是否设备请求（通常为接收语音广播的设备）
        Device device = redisCatchStorage.getDevice(requesterId);
        // 判断requesterId是设备还是通道
        if (device == null) {
            device = storager.queryVideoDeviceByChannelId(requesterId);
            realChannelId = requesterId;
        }else {
            realChannelId = channelId;
        }
        if (device == null) {
            // 检查channelID是否可用
            device = redisCatchStorage.getDevice(channelId);
            if (device == null) {
                device = storager.queryVideoDeviceByChannelId(channelId);
                realChannelId = channelId;
            }
        }

        if (device == null) {
            logger.warn("来自设备的Invite请求，无法从请求信息中确定所属设备，已忽略，requesterId： {}/{}", requesterId, channelId);
            try {
                responseAck(request, Response.FORBIDDEN);
            } catch (SipException | InvalidArgumentException | ParseException e) {
                logger.error("[命令发送失败] 来自设备的Invite请求，无法从请求信息中确定所属设备 FORBIDDEN: {}", e.getMessage());
            }
            return;
        }

        AudioBroadcastCatch broadcastCatch = audioBroadcastManager.get(device.getDeviceId(), realChannelId);
        if (broadcastCatch == null) {
            logger.warn("来自设备的Invite请求非语音广播，已忽略，requesterId： {}/{}", requesterId, channelId);
            try {
                responseAck(request, Response.FORBIDDEN);
            } catch (SipException | InvalidArgumentException | ParseException e) {
                logger.error("[命令发送失败] 来自设备的Invite请求非语音广播 FORBIDDEN: {}", e.getMessage());
            }
            return;
        }
        if (device != null) {
            logger.info("收到设备" + requesterId + "的语音广播Invite请求");
            String key = VideoManagerConstants.BROADCAST_WAITE_INVITE + device.getDeviceId() + broadcastCatch.getChannelId();
            dynamicTask.stop(key);
            try {
                responseAck(request, Response.TRYING);
            } catch (SipException | InvalidArgumentException | ParseException e) {
                logger.error("[命令发送失败] invite BAD_REQUEST: {}", e.getMessage());
                playService.stopAudioBroadcast(device.getDeviceId(), broadcastCatch.getChannelId());
                return;
            }
            String contentString = new String(request.getRawContent());

            try {
                Gb28181Sdp gb28181Sdp = SipUtils.parseSDP(contentString);
                SessionDescription sdp = gb28181Sdp.getBaseSdb();
                //  获取支持的格式
                Vector mediaDescriptions = sdp.getMediaDescriptions(true);

                // 查看是否支持PS 负载96
                int port = -1;
                boolean mediaTransmissionTCP = false;
                Boolean tcpActive = null;
                for (int i = 0; i < mediaDescriptions.size(); i++) {
                    MediaDescription mediaDescription = (MediaDescription) mediaDescriptions.get(i);
                    Media media = mediaDescription.getMedia();

                    Vector mediaFormats = media.getMediaFormats(false);
                    if (mediaFormats.contains("8")) {
                        port = media.getMediaPort();
                        String protocol = media.getProtocol();
                        // 区分TCP发流还是udp， 当前默认udp
                        if ("TCP/RTP/AVP".equals(protocol)) {
                            String setup = mediaDescription.getAttribute("setup");
                            if (setup != null) {
                                mediaTransmissionTCP = true;
                                if ("active".equals(setup)) {
                                    tcpActive = true;
                                } else if ("passive".equals(setup)) {
                                    tcpActive = false;
                                }
                            }
                        }
                        break;
                    }
                }
                if (port == -1) {
                    logger.info("不支持的媒体格式，返回415");
                    // 回复不支持的格式
                    try {
                        responseAck(request, Response.UNSUPPORTED_MEDIA_TYPE); // 不支持的格式，发415
                    } catch (SipException | InvalidArgumentException | ParseException e) {
                        logger.error("[命令发送失败] invite 不支持的媒体格式: {}", e.getMessage());
                        playService.stopAudioBroadcast(device.getDeviceId(), broadcastCatch.getChannelId());
                        return;
                    }
                    return;
                }
                String addressStr = sdp.getOrigin().getAddress();
                logger.info("设备{}请求语音流，地址：{}:{}，ssrc：{}, {}", requesterId, addressStr, port, gb28181Sdp.getSsrc(),
                        mediaTransmissionTCP ? (tcpActive ? "TCP主动" : "TCP被动") : "UDP");

                MediaServerItem mediaServerItem = broadcastCatch.getMediaServerItem();
                if (mediaServerItem == null) {
                    logger.warn("未找到语音喊话使用的zlm");
                    try {
                        responseAck(request, Response.BUSY_HERE);
                    } catch (SipException | InvalidArgumentException | ParseException e) {
                        logger.error("[命令发送失败] invite 未找到可用的zlm: {}", e.getMessage());
                        playService.stopAudioBroadcast(device.getDeviceId(), broadcastCatch.getChannelId());
                    }
                    return;
                }
                logger.info("设备{}请求语音流， 收流地址：{}:{}，ssrc：{}, {}, 对讲方式：{}", requesterId, addressStr, port, gb28181Sdp.getSsrc(),
                        mediaTransmissionTCP ? (tcpActive ? "TCP主动" : "TCP被动") : "UDP", sdp.getSessionName().getValue());
                CallIdHeader callIdHeader = (CallIdHeader) request.getHeader(CallIdHeader.NAME);

                SendRtpItem sendRtpItem = zlmServerFactory.createSendRtpItem(mediaServerItem, addressStr, port, gb28181Sdp.getSsrc(), requesterId,
                        device.getDeviceId(), broadcastCatch.getChannelId(),
                        mediaTransmissionTCP, false);

                if (sendRtpItem == null) {
                    logger.warn("服务器端口资源不足");
                    try {
                        responseAck(request, Response.BUSY_HERE);
                    } catch (SipException | InvalidArgumentException | ParseException e) {
                        logger.error("[命令发送失败] invite 服务器端口资源不足: {}", e.getMessage());
                        playService.stopAudioBroadcast(device.getDeviceId(), broadcastCatch.getChannelId());
                        return;
                    }
                    return;
                }


                sendRtpItem.setPlayType(InviteStreamType.BROADCAST);
                sendRtpItem.setCallId(callIdHeader.getCallId());
                sendRtpItem.setPlatformId(requesterId);
                sendRtpItem.setStatus(1);
                sendRtpItem.setApp(broadcastCatch.getApp());
                sendRtpItem.setStream(broadcastCatch.getStream());
                sendRtpItem.setPt(8);
                sendRtpItem.setUsePs(false);
                sendRtpItem.setRtcp(false);
                sendRtpItem.setOnlyAudio(true);
                sendRtpItem.setTcp(mediaTransmissionTCP);
                if (tcpActive != null) {
                    sendRtpItem.setTcpActive(tcpActive);
                }

                redisCatchStorage.updateSendRTPSever(sendRtpItem);

                Boolean streamReady = zlmServerFactory.isStreamReady(mediaServerItem, broadcastCatch.getApp(), broadcastCatch.getStream());
                if (streamReady) {
                    sendOk(device, sendRtpItem, sdp, request, mediaServerItem, mediaTransmissionTCP, gb28181Sdp.getSsrc());
                } else {
                    logger.warn("[语音通话]， 未发现待推送的流,app={},stream={}", broadcastCatch.getApp(), broadcastCatch.getStream());
                    try {
                        responseAck(request, Response.GONE);
                    } catch (SipException | InvalidArgumentException | ParseException e) {
                        logger.error("[命令发送失败] 语音通话 回复410失败， {}", e.getMessage());
                        return;
                    }
                    playService.stopAudioBroadcast(device.getDeviceId(), broadcastCatch.getChannelId());
                }
            } catch (SdpException e) {
                logger.error("[SDP解析异常]", e);
                playService.stopAudioBroadcast(device.getDeviceId(), broadcastCatch.getChannelId());
            }
        } else {
            logger.warn("来自无效设备/平台的请求");
            try {
                responseAck(request, Response.BAD_REQUEST);
                ; // 不支持的格式，发415
            } catch (SipException | InvalidArgumentException | ParseException e) {
                logger.error("[命令发送失败] invite 来自无效设备/平台的请求， {}", e.getMessage());
            }
        }
    }

    SIPResponse sendOk(Device device, SendRtpItem sendRtpItem, SessionDescription sdp, SIPRequest request, MediaServerItem mediaServerItem, boolean mediaTransmissionTCP, String ssrc) {
        SIPResponse sipResponse = null;
        try {
            sendRtpItem.setStatus(2);
            redisCatchStorage.updateSendRTPSever(sendRtpItem);
            StringBuffer content = new StringBuffer(200);
            content.append("v=0\r\n");
            content.append("o=" + config.getId() + " " + sdp.getOrigin().getSessionId() + " " + sdp.getOrigin().getSessionVersion() + " IN IP4 " + mediaServerItem.getSdpIp() + "\r\n");
            content.append("s=Play\r\n");
            content.append("c=IN IP4 " + mediaServerItem.getSdpIp() + "\r\n");
            content.append("t=0 0\r\n");

            if (mediaTransmissionTCP) {
                content.append("m=audio " + sendRtpItem.getLocalPort() + " TCP/RTP/AVP 8\r\n");
            } else {
                content.append("m=audio " + sendRtpItem.getLocalPort() + " RTP/AVP 8\r\n");
            }

            content.append("a=rtpmap:8 PCMA/8000/1\r\n");

            content.append("a=sendonly\r\n");
            if (sendRtpItem.isTcp()) {
                content.append("a=connection:new\r\n");
                if (!sendRtpItem.isTcpActive()) {
                    content.append("a=setup:active\r\n");
                } else {
                    content.append("a=setup:passive\r\n");
                }
            }
            content.append("y=" + ssrc + "\r\n");
            content.append("f=v/////a/1/8/1\r\n");

            ParentPlatform parentPlatform = new ParentPlatform();
            parentPlatform.setServerIP(device.getIp());
            parentPlatform.setServerPort(device.getPort());
            parentPlatform.setServerGBId(device.getDeviceId());

            sipResponse = responseSdpAck(request, content.toString(), parentPlatform);

            AudioBroadcastCatch audioBroadcastCatch = audioBroadcastManager.get(device.getDeviceId(), sendRtpItem.getChannelId());

            audioBroadcastCatch.setStatus(AudioBroadcastCatchStatus.Ok);
            audioBroadcastCatch.setSipTransactionInfoByRequset(sipResponse);
            audioBroadcastManager.update(audioBroadcastCatch);
            streamSession.put(device.getDeviceId(), sendRtpItem.getChannelId(), request.getCallIdHeader().getCallId(), sendRtpItem.getStream(), sendRtpItem.getSsrc(), sendRtpItem.getMediaServerId(), sipResponse, InviteSessionType.BROADCAST);
            // 开启发流，大华在收到200OK后就会开始建立连接
            if (!device.isBroadcastPushAfterAck()) {
                logger.info("[语音喊话] 回复200OK后发现 BroadcastPushAfterAck为False，现在开始推流");
                playService.startPushStream(sendRtpItem, sipResponse, parentPlatform, request.getCallIdHeader());
            }

        } catch (SipException | InvalidArgumentException | ParseException | SdpParseException e) {
            logger.error("[命令发送失败] 语音喊话 回复200OK（SDP）: {}", e.getMessage());
        }
        return sipResponse;
    }
}<|MERGE_RESOLUTION|>--- conflicted
+++ resolved
@@ -149,10 +149,6 @@
     public void process(RequestEvent evt) {
         //  Invite Request消息实现，此消息一般为级联消息，上级给下级发送请求视频指令
         try {
-<<<<<<< HEAD
-            SIPRequest request = (SIPRequest) evt.getRequest();
-            String channelId = SipUtils.getChannelIdFromRequest(request);
-=======
             SIPRequest request = (SIPRequest)evt.getRequest();
             String channelIdFromSub = SipUtils.getChannelIdFromRequest(request);
 
@@ -168,7 +164,6 @@
             }
             final String channelId = StringUtils.isNotBlank(channelIdFromSdp) ? channelIdFromSdp : channelIdFromSub;
 
->>>>>>> d8b24fc7
             String requesterId = SipUtils.getUserIdFromFromHeader(request);
             CallIdHeader callIdHeader = (CallIdHeader) request.getHeader(CallIdHeader.NAME);
             if (requesterId == null || channelId == null) {
