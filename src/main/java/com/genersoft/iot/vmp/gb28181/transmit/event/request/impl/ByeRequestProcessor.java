package com.genersoft.iot.vmp.gb28181.transmit.event.request.impl;

import com.genersoft.iot.vmp.common.StreamInfo;
import com.genersoft.iot.vmp.gb28181.bean.Device;
import com.genersoft.iot.vmp.gb28181.bean.InviteStreamType;
import com.genersoft.iot.vmp.gb28181.bean.SendRtpItem;
import com.genersoft.iot.vmp.gb28181.bean.SsrcTransaction;
import com.genersoft.iot.vmp.gb28181.session.VideoStreamSessionManager;
import com.genersoft.iot.vmp.gb28181.transmit.SIPProcessorObserver;
import com.genersoft.iot.vmp.gb28181.transmit.cmd.ISIPCommander;
import com.genersoft.iot.vmp.gb28181.transmit.event.request.ISIPRequestProcessor;
import com.genersoft.iot.vmp.gb28181.transmit.event.request.SIPRequestProcessorParent;
import com.genersoft.iot.vmp.media.zlm.ZLMRTPServerFactory;
import com.genersoft.iot.vmp.media.zlm.dto.MediaServerItem;
import com.genersoft.iot.vmp.service.IMediaServerService;
import com.genersoft.iot.vmp.service.IPlayService;
import com.genersoft.iot.vmp.service.bean.MessageForPushChannel;
import com.genersoft.iot.vmp.storager.IRedisCatchStorage;
import com.genersoft.iot.vmp.storager.IVideoManagerStorage;
import com.genersoft.iot.vmp.utils.SerializeUtils;
import gov.nist.javax.sip.stack.SIPDialog;
import org.slf4j.Logger;
import org.slf4j.LoggerFactory;
import org.springframework.beans.factory.InitializingBean;
import org.springframework.beans.factory.annotation.Autowired;
import org.springframework.stereotype.Component;

import javax.sip.*;
import javax.sip.address.SipURI;
import javax.sip.header.CallIdHeader;
import javax.sip.header.FromHeader;
import javax.sip.header.HeaderAddress;
import javax.sip.header.ToHeader;
import javax.sip.message.Response;
import java.text.ParseException;
import java.util.HashMap;
import java.util.Map;

/**
 * SIP命令类型： BYE请求
 */
@Component
public class ByeRequestProcessor extends SIPRequestProcessorParent implements InitializingBean, ISIPRequestProcessor {

	private final Logger logger = LoggerFactory.getLogger(ByeRequestProcessor.class);
	private final String method = "BYE";

	@Autowired
	private ISIPCommander cmder;

	@Autowired
	private IRedisCatchStorage redisCatchStorage;

	@Autowired
	private IVideoManagerStorage storager;

	@Autowired
	private ZLMRTPServerFactory zlmrtpServerFactory;

	@Autowired
	private IMediaServerService mediaServerService;

	@Autowired
	private SIPProcessorObserver sipProcessorObserver;

	@Autowired
	private VideoStreamSessionManager streamSession;

	@Autowired
	private IPlayService playService;

	@Override
	public void afterPropertiesSet() throws Exception {
		// 添加消息处理的订阅
		sipProcessorObserver.addRequestProcessor(method, this);
	}

	/**
	 * 处理BYE请求
	 * @param evt
	 */
	@Override
	public void process(RequestEvent evt) {
		try {
			responseAck(getServerTransaction(evt), Response.OK);
			CallIdHeader callIdHeader = (CallIdHeader)evt.getRequest().getHeader(CallIdHeader.NAME);
<<<<<<< HEAD
			if (dialog == null) {
				return;
			}
			if (dialog.getState().equals(DialogState.TERMINATED)) {
				String platformGbId = ((SipURI) ((HeaderAddress) evt.getRequest().getHeader(FromHeader.NAME)).getAddress().getURI()).getUser();
				String channelId = ((SipURI) ((HeaderAddress) evt.getRequest().getHeader(ToHeader.NAME)).getAddress().getURI()).getUser();
				SendRtpItem sendRtpItem =  redisCatchStorage.querySendRTPServer(platformGbId, null, null, callIdHeader.getCallId());
				logger.info("收到bye, [{}/{}]", platformGbId, channelId);
				if (sendRtpItem != null ){
					String streamId = sendRtpItem.getStreamId();
					Map<String, Object> param = new HashMap<>();
					param.put("vhost","__defaultVhost__");
					param.put("app",sendRtpItem.getApp());
					param.put("stream",streamId);
					param.put("ssrc",sendRtpItem.getSsrc());
					logger.info("收到bye:停止向上级推流：" + streamId);
					MediaServerItem mediaInfo = mediaServerService.getOne(sendRtpItem.getMediaServerId());
					zlmrtpServerFactory.stopSendRtpStream(mediaInfo, param);
					redisCatchStorage.deleteSendRTPServer(platformGbId, sendRtpItem.getChannelId(), callIdHeader.getCallId(), null);
					redisCatchStorage.deleteSendRTPServer(platformGbId, channelId, callIdHeader.getCallId(), null);
					zlmrtpServerFactory.stopSendRtpStream(mediaInfo, param);
					int totalReaderCount = zlmrtpServerFactory.totalReaderCount(mediaInfo, sendRtpItem.getApp(), streamId);
					if (totalReaderCount <= 0) {
						logger.info("收到bye: {} 无其它观看者，通知设备停止推流", streamId);
						if (sendRtpItem.getPlayType().equals(InviteStreamType.PLAY)) {
							cmder.streamByeCmd(sendRtpItem.getDeviceId(), sendRtpItem.getChannelId(), streamId, null);
						}
						if (sendRtpItem.isOnlyAudio()) {
							playService.stopAudioBroadcast(sendRtpItem.getDeviceId(), sendRtpItem.getChannelId());
						}
						if (sendRtpItem.getPlayType().equals(InviteStreamType.PUSH)) {
							MessageForPushChannel messageForPushChannel = MessageForPushChannel.getInstance(0,
									sendRtpItem.getApp(), sendRtpItem.getStreamId(), sendRtpItem.getChannelId(),
									sendRtpItem.getPlatformId(), null, null, sendRtpItem.getMediaServerId());
							redisCatchStorage.sendStreamPushRequestedMsg(messageForPushChannel);
						}
=======
			String platformGbId = ((SipURI) ((HeaderAddress) evt.getRequest().getHeader(FromHeader.NAME)).getAddress().getURI()).getUser();
			String channelId = ((SipURI) ((HeaderAddress) evt.getRequest().getHeader(ToHeader.NAME)).getAddress().getURI()).getUser();
			SendRtpItem sendRtpItem =  redisCatchStorage.querySendRTPServer(platformGbId, channelId, null, callIdHeader.getCallId());
			logger.info("[收到bye] {}/{}", platformGbId, channelId);
			if (sendRtpItem != null){
				String streamId = sendRtpItem.getStreamId();
				Map<String, Object> param = new HashMap<>();
				param.put("vhost","__defaultVhost__");
				param.put("app",sendRtpItem.getApp());
				param.put("stream",streamId);
				param.put("ssrc",sendRtpItem.getSsrc());
				logger.info("[收到bye] 停止向上级推流：{}", streamId);
				MediaServerItem mediaInfo = mediaServerService.getOne(sendRtpItem.getMediaServerId());
				redisCatchStorage.deleteSendRTPServer(platformGbId, channelId, callIdHeader.getCallId(), null);
				zlmrtpServerFactory.stopSendRtpStream(mediaInfo, param);
				int totalReaderCount = zlmrtpServerFactory.totalReaderCount(mediaInfo, sendRtpItem.getApp(), streamId);
				if (totalReaderCount <= 0) {
					logger.info("[收到bye] {} 无其它观看者，通知设备停止推流", streamId);
					if (sendRtpItem.getPlayType().equals(InviteStreamType.PLAY)) {
						cmder.streamByeCmd(sendRtpItem.getDeviceId(), channelId, streamId, null);
>>>>>>> a574ff09
					}
					if (sendRtpItem.getPlayType().equals(InviteStreamType.PUSH)) {
						MessageForPushChannel messageForPushChannel = MessageForPushChannel.getInstance(0,
								sendRtpItem.getApp(), sendRtpItem.getStreamId(), sendRtpItem.getChannelId(),
								sendRtpItem.getPlatformId(), null, null, sendRtpItem.getMediaServerId());
						redisCatchStorage.sendStreamPushRequestedMsg(messageForPushChannel);
					}
				}
			}
			// 可能是设备主动停止
			Device device = storager.queryVideoDeviceByChannelId(platformGbId);
			if (device != null) {
				storager.stopPlay(device.getDeviceId(), channelId);
				StreamInfo streamInfo = redisCatchStorage.queryPlayByDevice(device.getDeviceId(), channelId);
				if (streamInfo != null) {
					redisCatchStorage.stopPlay(streamInfo);
					mediaServerService.closeRTPServer(streamInfo.getMediaServerId(), streamInfo.getStream());
				}
				SsrcTransaction ssrcTransactionForPlay = streamSession.getSsrcTransaction(device.getDeviceId(), channelId, "play", null);
				if (ssrcTransactionForPlay != null){
					SIPDialog dialogForPlay = (SIPDialog) SerializeUtils.deSerialize(ssrcTransactionForPlay.getDialog());
					if (dialogForPlay.getCallId().getCallId().equals(callIdHeader.getCallId())){
						// 释放ssrc
						MediaServerItem mediaServerItem = mediaServerService.getOne(ssrcTransactionForPlay.getMediaServerId());
						if (mediaServerItem != null) {
							mediaServerService.releaseSsrc(mediaServerItem.getId(), ssrcTransactionForPlay.getSsrc());
						}
						streamSession.remove(device.getDeviceId(), channelId, ssrcTransactionForPlay.getStream());
					}
				}
				SsrcTransaction ssrcTransactionForPlayBack = streamSession.getSsrcTransaction(device.getDeviceId(), channelId, callIdHeader.getCallId(), null);
				if (ssrcTransactionForPlayBack != null) {
					// 释放ssrc
					MediaServerItem mediaServerItem = mediaServerService.getOne(ssrcTransactionForPlayBack.getMediaServerId());
					if (mediaServerItem != null) {
						mediaServerService.releaseSsrc(mediaServerItem.getId(), ssrcTransactionForPlayBack.getSsrc());
					}
					streamSession.remove(device.getDeviceId(), channelId, ssrcTransactionForPlayBack.getStream());
				}
			}
		} catch (SipException e) {
			e.printStackTrace();
		} catch (InvalidArgumentException e) {
			e.printStackTrace();
		} catch (ParseException e) {
			e.printStackTrace();
		}
	}
}<|MERGE_RESOLUTION|>--- conflicted
+++ resolved
@@ -84,44 +84,6 @@
 		try {
 			responseAck(getServerTransaction(evt), Response.OK);
 			CallIdHeader callIdHeader = (CallIdHeader)evt.getRequest().getHeader(CallIdHeader.NAME);
-<<<<<<< HEAD
-			if (dialog == null) {
-				return;
-			}
-			if (dialog.getState().equals(DialogState.TERMINATED)) {
-				String platformGbId = ((SipURI) ((HeaderAddress) evt.getRequest().getHeader(FromHeader.NAME)).getAddress().getURI()).getUser();
-				String channelId = ((SipURI) ((HeaderAddress) evt.getRequest().getHeader(ToHeader.NAME)).getAddress().getURI()).getUser();
-				SendRtpItem sendRtpItem =  redisCatchStorage.querySendRTPServer(platformGbId, null, null, callIdHeader.getCallId());
-				logger.info("收到bye, [{}/{}]", platformGbId, channelId);
-				if (sendRtpItem != null ){
-					String streamId = sendRtpItem.getStreamId();
-					Map<String, Object> param = new HashMap<>();
-					param.put("vhost","__defaultVhost__");
-					param.put("app",sendRtpItem.getApp());
-					param.put("stream",streamId);
-					param.put("ssrc",sendRtpItem.getSsrc());
-					logger.info("收到bye:停止向上级推流：" + streamId);
-					MediaServerItem mediaInfo = mediaServerService.getOne(sendRtpItem.getMediaServerId());
-					zlmrtpServerFactory.stopSendRtpStream(mediaInfo, param);
-					redisCatchStorage.deleteSendRTPServer(platformGbId, sendRtpItem.getChannelId(), callIdHeader.getCallId(), null);
-					redisCatchStorage.deleteSendRTPServer(platformGbId, channelId, callIdHeader.getCallId(), null);
-					zlmrtpServerFactory.stopSendRtpStream(mediaInfo, param);
-					int totalReaderCount = zlmrtpServerFactory.totalReaderCount(mediaInfo, sendRtpItem.getApp(), streamId);
-					if (totalReaderCount <= 0) {
-						logger.info("收到bye: {} 无其它观看者，通知设备停止推流", streamId);
-						if (sendRtpItem.getPlayType().equals(InviteStreamType.PLAY)) {
-							cmder.streamByeCmd(sendRtpItem.getDeviceId(), sendRtpItem.getChannelId(), streamId, null);
-						}
-						if (sendRtpItem.isOnlyAudio()) {
-							playService.stopAudioBroadcast(sendRtpItem.getDeviceId(), sendRtpItem.getChannelId());
-						}
-						if (sendRtpItem.getPlayType().equals(InviteStreamType.PUSH)) {
-							MessageForPushChannel messageForPushChannel = MessageForPushChannel.getInstance(0,
-									sendRtpItem.getApp(), sendRtpItem.getStreamId(), sendRtpItem.getChannelId(),
-									sendRtpItem.getPlatformId(), null, null, sendRtpItem.getMediaServerId());
-							redisCatchStorage.sendStreamPushRequestedMsg(messageForPushChannel);
-						}
-=======
 			String platformGbId = ((SipURI) ((HeaderAddress) evt.getRequest().getHeader(FromHeader.NAME)).getAddress().getURI()).getUser();
 			String channelId = ((SipURI) ((HeaderAddress) evt.getRequest().getHeader(ToHeader.NAME)).getAddress().getURI()).getUser();
 			SendRtpItem sendRtpItem =  redisCatchStorage.querySendRTPServer(platformGbId, channelId, null, callIdHeader.getCallId());
@@ -142,7 +104,9 @@
 					logger.info("[收到bye] {} 无其它观看者，通知设备停止推流", streamId);
 					if (sendRtpItem.getPlayType().equals(InviteStreamType.PLAY)) {
 						cmder.streamByeCmd(sendRtpItem.getDeviceId(), channelId, streamId, null);
->>>>>>> a574ff09
+					}
+					if (sendRtpItem.isOnlyAudio()) {
+						playService.stopAudioBroadcast(sendRtpItem.getDeviceId(), sendRtpItem.getChannelId());
 					}
 					if (sendRtpItem.getPlayType().equals(InviteStreamType.PUSH)) {
 						MessageForPushChannel messageForPushChannel = MessageForPushChannel.getInstance(0,
