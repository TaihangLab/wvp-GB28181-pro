package com.genersoft.iot.vmp.gb28181.transmit.event.request.impl;

<<<<<<< HEAD
import com.genersoft.iot.vmp.common.InviteInfo;
import com.genersoft.iot.vmp.common.InviteSessionType;
import com.genersoft.iot.vmp.conf.exception.SsrcTransactionNotFoundException;
import com.genersoft.iot.vmp.gb28181.bean.Device;
import com.genersoft.iot.vmp.gb28181.bean.InviteStreamType;
import com.genersoft.iot.vmp.gb28181.bean.SendRtpItem;
import com.genersoft.iot.vmp.gb28181.bean.SsrcTransaction;
import com.genersoft.iot.vmp.gb28181.session.SSRCFactory;
=======
import com.genersoft.iot.vmp.common.StreamInfo;
import com.genersoft.iot.vmp.conf.UserSetting;
import com.genersoft.iot.vmp.conf.exception.SsrcTransactionNotFoundException;
import com.genersoft.iot.vmp.gb28181.bean.*;
>>>>>>> bfae9780
import com.genersoft.iot.vmp.gb28181.session.VideoStreamSessionManager;
import com.genersoft.iot.vmp.gb28181.transmit.SIPProcessorObserver;
import com.genersoft.iot.vmp.gb28181.transmit.cmd.ISIPCommander;
import com.genersoft.iot.vmp.gb28181.transmit.event.request.ISIPRequestProcessor;
import com.genersoft.iot.vmp.gb28181.transmit.event.request.SIPRequestProcessorParent;
import com.genersoft.iot.vmp.media.zlm.ZLMRTPServerFactory;
import com.genersoft.iot.vmp.media.zlm.dto.MediaServerItem;
import com.genersoft.iot.vmp.service.IDeviceChannelService;
import com.genersoft.iot.vmp.service.IDeviceService;
import com.genersoft.iot.vmp.service.IInviteStreamService;
import com.genersoft.iot.vmp.service.IMediaServerService;
import com.genersoft.iot.vmp.service.IPlatformService;
import com.genersoft.iot.vmp.service.bean.MessageForPushChannel;
import com.genersoft.iot.vmp.storager.IRedisCatchStorage;
import com.genersoft.iot.vmp.storager.IVideoManagerStorage;
import gov.nist.javax.sip.message.SIPRequest;
import org.slf4j.Logger;
import org.slf4j.LoggerFactory;
import org.springframework.beans.factory.InitializingBean;
import org.springframework.beans.factory.annotation.Autowired;
import org.springframework.stereotype.Component;

import javax.sip.InvalidArgumentException;
import javax.sip.RequestEvent;
import javax.sip.SipException;
<<<<<<< HEAD
import javax.sip.address.SipURI;
=======
>>>>>>> bfae9780
import javax.sip.header.CallIdHeader;
import javax.sip.message.Response;
import java.text.ParseException;
import java.util.HashMap;
import java.util.Map;

/**
 * SIP命令类型： BYE请求
 */
@Component
public class ByeRequestProcessor extends SIPRequestProcessorParent implements InitializingBean, ISIPRequestProcessor {

	private final Logger logger = LoggerFactory.getLogger(ByeRequestProcessor.class);
	private final String method = "BYE";

	@Autowired
	private ISIPCommander cmder;

	@Autowired
	private IRedisCatchStorage redisCatchStorage;

	@Autowired
<<<<<<< HEAD
	private IInviteStreamService inviteStreamService;
=======
	private IPlatformService platformService;
>>>>>>> bfae9780

	@Autowired
	private IDeviceService deviceService;

	@Autowired
	private IDeviceChannelService channelService;

	@Autowired
	private IVideoManagerStorage storager;

	@Autowired
	private ZLMRTPServerFactory zlmrtpServerFactory;

	@Autowired
	private SSRCFactory ssrcFactory;

	@Autowired
	private IMediaServerService mediaServerService;

	@Autowired
	private SIPProcessorObserver sipProcessorObserver;

	@Autowired
	private VideoStreamSessionManager streamSession;

	@Autowired
	private UserSetting userSetting;

	@Override
	public void afterPropertiesSet() throws Exception {
		// 添加消息处理的订阅
		sipProcessorObserver.addRequestProcessor(method, this);
	}

	/**
	 * 处理BYE请求
	 * @param evt
	 */
	@Override
	public void process(RequestEvent evt) {
		SIPRequest request = (SIPRequest) evt.getRequest();
		try {
			responseAck(request, Response.OK);
		} catch (SipException | InvalidArgumentException | ParseException e) {
			logger.error("[回复BYE信息失败]，{}", e.getMessage());
		}
		CallIdHeader callIdHeader = (CallIdHeader)evt.getRequest().getHeader(CallIdHeader.NAME);
<<<<<<< HEAD
			String platformGbId = ((SipURI) ((HeaderAddress) evt.getRequest().getHeader(FromHeader.NAME)).getAddress().getURI()).getUser();
			String channelId = ((SipURI) ((HeaderAddress) evt.getRequest().getHeader(ToHeader.NAME)).getAddress().getURI()).getUser();
			SendRtpItem sendRtpItem =  redisCatchStorage.querySendRTPServer(platformGbId, channelId, null, callIdHeader.getCallId());
			logger.info("[收到bye] {}/{}", platformGbId, channelId);
			if (sendRtpItem != null){
				String streamId = sendRtpItem.getStreamId();
				Map<String, Object> param = new HashMap<>();
				param.put("vhost","__defaultVhost__");
				param.put("app",sendRtpItem.getApp());
				param.put("stream",streamId);
				param.put("ssrc",sendRtpItem.getSsrc());
				logger.info("[收到bye] 停止向上级推流：{}", streamId);
				MediaServerItem mediaInfo = mediaServerService.getOne(sendRtpItem.getMediaServerId());
				redisCatchStorage.deleteSendRTPServer(platformGbId, channelId, callIdHeader.getCallId(), null);
				ssrcFactory.releaseSsrc(sendRtpItem.getMediaServerId(), sendRtpItem.getSsrc());
				zlmrtpServerFactory.stopSendRtpStream(mediaInfo, param);
				int totalReaderCount = zlmrtpServerFactory.totalReaderCount(mediaInfo, sendRtpItem.getApp(), streamId);
				if (totalReaderCount <= 0) {
					logger.info("[收到bye] {} 无其它观看者，通知设备停止推流", streamId);
					if (sendRtpItem.getPlayType().equals(InviteStreamType.PLAY)) {
						Device device = deviceService.getDevice(sendRtpItem.getDeviceId());
						if (device == null) {
							logger.info("[收到bye] {} 通知设备停止推流时未找到设备信息", streamId);
						}
						try {
							logger.warn("[停止点播] {}/{}", sendRtpItem.getDeviceId(), channelId);
							cmder.streamByeCmd(device, channelId, streamId, null);
						} catch (InvalidArgumentException | ParseException | SipException |
								 SsrcTransactionNotFoundException e) {
							logger.error("[收到bye] {} 无其它观看者，通知设备停止推流， 发送BYE失败 {}",streamId, e.getMessage());
						}
					}
					if (sendRtpItem.getPlayType().equals(InviteStreamType.PUSH)) {
						MessageForPushChannel messageForPushChannel = MessageForPushChannel.getInstance(0,
								sendRtpItem.getApp(), sendRtpItem.getStreamId(), sendRtpItem.getChannelId(),
								sendRtpItem.getPlatformId(), null, null, sendRtpItem.getMediaServerId());
						redisCatchStorage.sendStreamPushRequestedMsg(messageForPushChannel);
					}
				}
			}
			// 可能是设备主动停止
			Device device = storager.queryVideoDeviceByChannelId(platformGbId);
			if (device != null) {
				storager.stopPlay(device.getDeviceId(), channelId);
				SsrcTransaction ssrcTransactionForPlay = streamSession.getSsrcTransaction(device.getDeviceId(), channelId, "play", null);
				if (ssrcTransactionForPlay != null){
					if (ssrcTransactionForPlay.getCallId().equals(callIdHeader.getCallId())){
						// 释放ssrc
						MediaServerItem mediaServerItem = mediaServerService.getOne(ssrcTransactionForPlay.getMediaServerId());
						if (mediaServerItem != null) {
							mediaServerService.releaseSsrc(mediaServerItem.getId(), ssrcTransactionForPlay.getSsrc());
						}
						streamSession.remove(device.getDeviceId(), channelId, ssrcTransactionForPlay.getStream());
					}
					InviteInfo inviteInfo = inviteStreamService.getInviteInfoByDeviceAndChannel(InviteSessionType.PLAY, device.getDeviceId(), channelId);
					inviteStreamService.removeInviteInfo(inviteInfo);
					if (inviteInfo != null) {
						if (inviteInfo.getStreamInfo() != null) {
							mediaServerService.closeRTPServer(inviteInfo.getStreamInfo().getMediaServerId(), inviteInfo.getStream());
						}
					}
				}
				SsrcTransaction ssrcTransactionForPlayBack = streamSession.getSsrcTransaction(device.getDeviceId(), channelId, callIdHeader.getCallId(), null);
				if (ssrcTransactionForPlayBack != null) {
					// 释放ssrc
					MediaServerItem mediaServerItem = mediaServerService.getOne(ssrcTransactionForPlayBack.getMediaServerId());
					if (mediaServerItem != null) {
						mediaServerService.releaseSsrc(mediaServerItem.getId(), ssrcTransactionForPlayBack.getSsrc());
					}
					streamSession.remove(device.getDeviceId(), channelId, ssrcTransactionForPlayBack.getStream());
					InviteInfo inviteInfo = inviteStreamService.getInviteInfoByDeviceAndChannel(InviteSessionType.PLAYBACK, device.getDeviceId(), channelId);

					if (inviteInfo != null) {
						inviteStreamService.removeInviteInfo(inviteInfo);
						if (inviteInfo.getStreamInfo() != null) {
							mediaServerService.closeRTPServer(inviteInfo.getStreamInfo().getMediaServerId(), inviteInfo.getStream());
						}
					}
=======

		SendRtpItem sendRtpItem =  redisCatchStorage.querySendRTPServer(null, null, null, callIdHeader.getCallId());

		if (sendRtpItem != null){
			logger.info("[收到bye] 来自平台{}， 停止通道：{}", sendRtpItem.getPlatformId(), sendRtpItem.getChannelId());
			String streamId = sendRtpItem.getStreamId();
			Map<String, Object> param = new HashMap<>();
			param.put("vhost","__defaultVhost__");
			param.put("app",sendRtpItem.getApp());
			param.put("stream",streamId);
			param.put("ssrc",sendRtpItem.getSsrc());
			logger.info("[收到bye] 停止向上级推流：{}", streamId);
			MediaServerItem mediaInfo = mediaServerService.getOne(sendRtpItem.getMediaServerId());
			redisCatchStorage.deleteSendRTPServer(sendRtpItem.getPlatformId(), sendRtpItem.getChannelId(),
					callIdHeader.getCallId(), null);
			zlmrtpServerFactory.stopSendRtpStream(mediaInfo, param);
			if (sendRtpItem.getPlayType().equals(InviteStreamType.PUSH)) {
				ParentPlatform platform = platformService.queryPlatformByServerGBId(sendRtpItem.getPlatformId());
				if (platform != null) {
					MessageForPushChannel messageForPushChannel = MessageForPushChannel.getInstance(0,
							sendRtpItem.getApp(), sendRtpItem.getStreamId(), sendRtpItem.getChannelId(),
							sendRtpItem.getPlatformId(), platform.getName(), userSetting.getServerId(), sendRtpItem.getMediaServerId());
					messageForPushChannel.setPlatFormIndex(platform.getId());
					redisCatchStorage.sendPlatformStopPlayMsg(messageForPushChannel);
				}else {
					logger.info("[上级平台停止观看] 未找到平台{}的信息，发送redis消息失败", sendRtpItem.getPlatformId());
				}
			}

			int totalReaderCount = zlmrtpServerFactory.totalReaderCount(mediaInfo, sendRtpItem.getApp(), streamId);
			if (totalReaderCount <= 0) {
				logger.info("[收到bye] {} 无其它观看者，通知设备停止推流", streamId);
				if (sendRtpItem.getPlayType().equals(InviteStreamType.PLAY)) {
					Device device = deviceService.getDevice(sendRtpItem.getDeviceId());
					if (device == null) {
						logger.info("[收到bye] {} 通知设备停止推流时未找到设备信息", streamId);
					}
					try {
						logger.warn("[停止点播] {}/{}", sendRtpItem.getDeviceId(), sendRtpItem.getChannelId());
						cmder.streamByeCmd(device, sendRtpItem.getChannelId(), streamId, null);
					} catch (InvalidArgumentException | ParseException | SipException |
							 SsrcTransactionNotFoundException e) {
						logger.error("[收到bye] {} 无其它观看者，通知设备停止推流， 发送BYE失败 {}",streamId, e.getMessage());
					}
>>>>>>> bfae9780
				}
			}
		}else {
			// 可能是设备发送的停止
			SsrcTransaction ssrcTransaction = streamSession.getSsrcTransaction(null, null, callIdHeader.getCallId(), null);
			if (ssrcTransaction == null) {
				logger.info("[收到bye] 但是无法获取推流信息和发流信息，忽略此请求");
				logger.info(request.toString());
				return;
			}
			logger.info("[收到bye] 来自设备：{}, 通道已停止推流: {}", ssrcTransaction.getDeviceId(), ssrcTransaction.getChannelId());

			Device device = deviceService.getDevice(ssrcTransaction.getDeviceId());
			if (device == null) {
				logger.info("[收到bye] 未找到设备：{} ", ssrcTransaction.getDeviceId());
				return;
			}
			DeviceChannel channel = channelService.getOne(ssrcTransaction.getDeviceId(), ssrcTransaction.getChannelId());
			if (channel == null) {
				logger.info("[收到bye] 未找到通道，设备：{}， 通道：{}", ssrcTransaction.getDeviceId(), ssrcTransaction.getChannelId());
				return;
			}
			storager.stopPlay(device.getDeviceId(), channel.getChannelId());
			StreamInfo streamInfo = redisCatchStorage.queryPlayByDevice(device.getDeviceId(), channel.getChannelId());
			if (streamInfo != null) {
				redisCatchStorage.stopPlay(streamInfo);
				mediaServerService.closeRTPServer(streamInfo.getMediaServerId(), streamInfo.getStream());
			}
			// 释放ssrc
			MediaServerItem mediaServerItem = mediaServerService.getOne(ssrcTransaction.getMediaServerId());
			if (mediaServerItem != null) {
				mediaServerService.releaseSsrc(mediaServerItem.getId(), ssrcTransaction.getSsrc());
			}
			streamSession.remove(device.getDeviceId(), channel.getChannelId(), ssrcTransaction.getStream());
		}
	}
}<|MERGE_RESOLUTION|>--- conflicted
+++ resolved
@@ -1,20 +1,16 @@
 package com.genersoft.iot.vmp.gb28181.transmit.event.request.impl;
 
-<<<<<<< HEAD
 import com.genersoft.iot.vmp.common.InviteInfo;
 import com.genersoft.iot.vmp.common.InviteSessionType;
+import com.genersoft.iot.vmp.common.StreamInfo;
+import com.genersoft.iot.vmp.conf.UserSetting;
 import com.genersoft.iot.vmp.conf.exception.SsrcTransactionNotFoundException;
 import com.genersoft.iot.vmp.gb28181.bean.Device;
 import com.genersoft.iot.vmp.gb28181.bean.InviteStreamType;
 import com.genersoft.iot.vmp.gb28181.bean.SendRtpItem;
 import com.genersoft.iot.vmp.gb28181.bean.SsrcTransaction;
 import com.genersoft.iot.vmp.gb28181.session.SSRCFactory;
-=======
-import com.genersoft.iot.vmp.common.StreamInfo;
-import com.genersoft.iot.vmp.conf.UserSetting;
-import com.genersoft.iot.vmp.conf.exception.SsrcTransactionNotFoundException;
 import com.genersoft.iot.vmp.gb28181.bean.*;
->>>>>>> bfae9780
 import com.genersoft.iot.vmp.gb28181.session.VideoStreamSessionManager;
 import com.genersoft.iot.vmp.gb28181.transmit.SIPProcessorObserver;
 import com.genersoft.iot.vmp.gb28181.transmit.cmd.ISIPCommander;
@@ -40,10 +36,10 @@
 import javax.sip.InvalidArgumentException;
 import javax.sip.RequestEvent;
 import javax.sip.SipException;
-<<<<<<< HEAD
 import javax.sip.address.SipURI;
-=======
->>>>>>> bfae9780
+import javax.sip.InvalidArgumentException;
+import javax.sip.RequestEvent;
+import javax.sip.SipException;
 import javax.sip.header.CallIdHeader;
 import javax.sip.message.Response;
 import java.text.ParseException;
@@ -66,11 +62,10 @@
 	private IRedisCatchStorage redisCatchStorage;
 
 	@Autowired
-<<<<<<< HEAD
 	private IInviteStreamService inviteStreamService;
-=======
+
+	@Autowired
 	private IPlatformService platformService;
->>>>>>> bfae9780
 
 	@Autowired
 	private IDeviceService deviceService;
@@ -118,86 +113,6 @@
 			logger.error("[回复BYE信息失败]，{}", e.getMessage());
 		}
 		CallIdHeader callIdHeader = (CallIdHeader)evt.getRequest().getHeader(CallIdHeader.NAME);
-<<<<<<< HEAD
-			String platformGbId = ((SipURI) ((HeaderAddress) evt.getRequest().getHeader(FromHeader.NAME)).getAddress().getURI()).getUser();
-			String channelId = ((SipURI) ((HeaderAddress) evt.getRequest().getHeader(ToHeader.NAME)).getAddress().getURI()).getUser();
-			SendRtpItem sendRtpItem =  redisCatchStorage.querySendRTPServer(platformGbId, channelId, null, callIdHeader.getCallId());
-			logger.info("[收到bye] {}/{}", platformGbId, channelId);
-			if (sendRtpItem != null){
-				String streamId = sendRtpItem.getStreamId();
-				Map<String, Object> param = new HashMap<>();
-				param.put("vhost","__defaultVhost__");
-				param.put("app",sendRtpItem.getApp());
-				param.put("stream",streamId);
-				param.put("ssrc",sendRtpItem.getSsrc());
-				logger.info("[收到bye] 停止向上级推流：{}", streamId);
-				MediaServerItem mediaInfo = mediaServerService.getOne(sendRtpItem.getMediaServerId());
-				redisCatchStorage.deleteSendRTPServer(platformGbId, channelId, callIdHeader.getCallId(), null);
-				ssrcFactory.releaseSsrc(sendRtpItem.getMediaServerId(), sendRtpItem.getSsrc());
-				zlmrtpServerFactory.stopSendRtpStream(mediaInfo, param);
-				int totalReaderCount = zlmrtpServerFactory.totalReaderCount(mediaInfo, sendRtpItem.getApp(), streamId);
-				if (totalReaderCount <= 0) {
-					logger.info("[收到bye] {} 无其它观看者，通知设备停止推流", streamId);
-					if (sendRtpItem.getPlayType().equals(InviteStreamType.PLAY)) {
-						Device device = deviceService.getDevice(sendRtpItem.getDeviceId());
-						if (device == null) {
-							logger.info("[收到bye] {} 通知设备停止推流时未找到设备信息", streamId);
-						}
-						try {
-							logger.warn("[停止点播] {}/{}", sendRtpItem.getDeviceId(), channelId);
-							cmder.streamByeCmd(device, channelId, streamId, null);
-						} catch (InvalidArgumentException | ParseException | SipException |
-								 SsrcTransactionNotFoundException e) {
-							logger.error("[收到bye] {} 无其它观看者，通知设备停止推流， 发送BYE失败 {}",streamId, e.getMessage());
-						}
-					}
-					if (sendRtpItem.getPlayType().equals(InviteStreamType.PUSH)) {
-						MessageForPushChannel messageForPushChannel = MessageForPushChannel.getInstance(0,
-								sendRtpItem.getApp(), sendRtpItem.getStreamId(), sendRtpItem.getChannelId(),
-								sendRtpItem.getPlatformId(), null, null, sendRtpItem.getMediaServerId());
-						redisCatchStorage.sendStreamPushRequestedMsg(messageForPushChannel);
-					}
-				}
-			}
-			// 可能是设备主动停止
-			Device device = storager.queryVideoDeviceByChannelId(platformGbId);
-			if (device != null) {
-				storager.stopPlay(device.getDeviceId(), channelId);
-				SsrcTransaction ssrcTransactionForPlay = streamSession.getSsrcTransaction(device.getDeviceId(), channelId, "play", null);
-				if (ssrcTransactionForPlay != null){
-					if (ssrcTransactionForPlay.getCallId().equals(callIdHeader.getCallId())){
-						// 释放ssrc
-						MediaServerItem mediaServerItem = mediaServerService.getOne(ssrcTransactionForPlay.getMediaServerId());
-						if (mediaServerItem != null) {
-							mediaServerService.releaseSsrc(mediaServerItem.getId(), ssrcTransactionForPlay.getSsrc());
-						}
-						streamSession.remove(device.getDeviceId(), channelId, ssrcTransactionForPlay.getStream());
-					}
-					InviteInfo inviteInfo = inviteStreamService.getInviteInfoByDeviceAndChannel(InviteSessionType.PLAY, device.getDeviceId(), channelId);
-					inviteStreamService.removeInviteInfo(inviteInfo);
-					if (inviteInfo != null) {
-						if (inviteInfo.getStreamInfo() != null) {
-							mediaServerService.closeRTPServer(inviteInfo.getStreamInfo().getMediaServerId(), inviteInfo.getStream());
-						}
-					}
-				}
-				SsrcTransaction ssrcTransactionForPlayBack = streamSession.getSsrcTransaction(device.getDeviceId(), channelId, callIdHeader.getCallId(), null);
-				if (ssrcTransactionForPlayBack != null) {
-					// 释放ssrc
-					MediaServerItem mediaServerItem = mediaServerService.getOne(ssrcTransactionForPlayBack.getMediaServerId());
-					if (mediaServerItem != null) {
-						mediaServerService.releaseSsrc(mediaServerItem.getId(), ssrcTransactionForPlayBack.getSsrc());
-					}
-					streamSession.remove(device.getDeviceId(), channelId, ssrcTransactionForPlayBack.getStream());
-					InviteInfo inviteInfo = inviteStreamService.getInviteInfoByDeviceAndChannel(InviteSessionType.PLAYBACK, device.getDeviceId(), channelId);
-
-					if (inviteInfo != null) {
-						inviteStreamService.removeInviteInfo(inviteInfo);
-						if (inviteInfo.getStreamInfo() != null) {
-							mediaServerService.closeRTPServer(inviteInfo.getStreamInfo().getMediaServerId(), inviteInfo.getStream());
-						}
-					}
-=======
 
 		SendRtpItem sendRtpItem =  redisCatchStorage.querySendRTPServer(null, null, null, callIdHeader.getCallId());
 
@@ -242,7 +157,6 @@
 							 SsrcTransactionNotFoundException e) {
 						logger.error("[收到bye] {} 无其它观看者，通知设备停止推流， 发送BYE失败 {}",streamId, e.getMessage());
 					}
->>>>>>> bfae9780
 				}
 			}
 		}else {
