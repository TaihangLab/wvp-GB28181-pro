--- conflicted
+++ resolved
@@ -20,25 +20,13 @@
 
     void stopPlay(CommonGBChannel channel, String stream);
 
-<<<<<<< HEAD
-    void playJt1078(CommonGBChannel channel, Boolean record, ErrorCallback<StreamInfo> callback);
-
-    void stopPlayProxy(CommonGBChannel channel);
-=======
     void play(CommonGBChannel channel, Platform platform, Boolean record, ErrorCallback<StreamInfo> callback);
->>>>>>> 3f6264ca
 
     void stopPlayback(CommonGBChannel channel, String stream);
 
     void stopDownload(CommonGBChannel channel, String stream);
 
-<<<<<<< HEAD
-    void stopPlayJt1078(CommonGBChannel channel);
-
-    void pauseRtp(String streamId);
-=======
     void playbackPause(CommonGBChannel channel, String streamId);
->>>>>>> 3f6264ca
 
     void playbackResume(CommonGBChannel channel, String streamId);
 }