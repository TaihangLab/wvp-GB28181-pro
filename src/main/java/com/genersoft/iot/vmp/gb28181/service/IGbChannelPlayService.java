--- conflicted
+++ resolved
@@ -11,23 +11,17 @@
 
     void start(CommonGBChannel channel, InviteMessageInfo inviteInfo, Platform platform, ErrorCallback<StreamInfo> callback);
 
-<<<<<<< HEAD
     void stopPlay(InviteSessionType type, CommonGBChannel channel, String stream);
 
     void play(CommonGBChannel channel, Platform platform, ErrorCallback<StreamInfo> callback);
-=======
     void play(CommonGBChannel channel, Platform platform, Boolean record, ErrorCallback<StreamInfo> callback);
->>>>>>> d08248aa
 
     void playGbDeviceChannel(CommonGBChannel channel, Boolean record, ErrorCallback<StreamInfo> callback);
 
-<<<<<<< HEAD
     void stopPlayDeviceChannel(InviteSessionType type, CommonGBChannel channel, String stream);
 
     void playProxy(CommonGBChannel channel, ErrorCallback<StreamInfo> callback);
-=======
     void playProxy(CommonGBChannel channel, Boolean record, ErrorCallback<StreamInfo> callback);
->>>>>>> d08248aa
 
     void stopPlayProxy(CommonGBChannel channel);
 
