package com.genersoft.iot.vmp.gb28181.transmit.callback;

import com.genersoft.iot.vmp.vmanager.bean.DeferredResultEx;
import org.springframework.stereotype.Component;
import org.springframework.util.ObjectUtils;
import org.springframework.web.context.request.async.DeferredResult;

import java.util.Collection;
import java.util.Map;
import java.util.Set;
import java.util.concurrent.ConcurrentHashMap;

/**    
 * @description: 异步请求处理
 * @author: swwheihei
 * @date:   2020年5月8日 下午7:59:05     
 */
@SuppressWarnings(value = {"rawtypes", "unchecked"})
@Component
public class DeferredResultHolder {
	
	public static final String CALLBACK_CMD_DEVICESTATUS = "CALLBACK_DEVICESTATUS";
	
	public static final String CALLBACK_CMD_DEVICEINFO = "CALLBACK_DEVICEINFO";
	
	public static final String CALLBACK_CMD_DEVICECONTROL = "CALLBACK_DEVICECONTROL";
	
	public static final String CALLBACK_CMD_DEVICECONFIG = "CALLBACK_DEVICECONFIG";

	public static final String CALLBACK_CMD_CONFIGDOWNLOAD = "CALLBACK_CONFIGDOWNLOAD";
	
	public static final String CALLBACK_CMD_CATALOG = "CALLBACK_CATALOG";
	
	public static final String CALLBACK_CMD_RECORDINFO = "CALLBACK_RECORDINFO";

	public static final String CALLBACK_CMD_PLAY = "CALLBACK_PLAY";

	public static final String CALLBACK_CMD_PLAYBACK = "CALLBACK_PLAYBACK";

	public static final String CALLBACK_CMD_DOWNLOAD = "CALLBACK_DOWNLOAD";

	public static final String CALLBACK_CMD_PROXY = "CALLBACK_PROXY";

	public static final String CALLBACK_CMD_STOP = "CALLBACK_STOP";

	public static final String UPLOAD_FILE_CHANNEL = "UPLOAD_FILE_CHANNEL";

	public static final String CALLBACK_CMD_MOBILE_POSITION = "CALLBACK_CMD_MOBILE_POSITION";

	public static final String CALLBACK_CMD_PRESETQUERY = "CALLBACK_PRESETQUERY";

	public static final String CALLBACK_CMD_ALARM = "CALLBACK_ALARM";

<<<<<<< HEAD
=======
	public static final String CALLBACK_CMD_BROADCAST = "CALLBACK_BROADCAST";

	public static final String CALLBACK_CMD_SNAP= "CALLBACK_SNAP";

>>>>>>> fec69c71
	private Map<String, Map<String, DeferredResultEx>> map = new ConcurrentHashMap<>();


	public void put(String key, String id, DeferredResultEx result) {
		Map<String, DeferredResultEx> deferredResultMap = map.get(key);
		if (deferredResultMap == null) {
			deferredResultMap = new ConcurrentHashMap<>();
			map.put(key, deferredResultMap);
		}
		deferredResultMap.put(id, result);
	}

	public void put(String key, String id, DeferredResult result) {
		Map<String, DeferredResultEx> deferredResultMap = map.get(key);
		if (deferredResultMap == null) {
			deferredResultMap = new ConcurrentHashMap<>();
			map.put(key, deferredResultMap);
		}
		deferredResultMap.put(id, new DeferredResultEx(result));
	}
	
	public DeferredResultEx get(String key, String id) {
		Map<String, DeferredResultEx> deferredResultMap = map.get(key);
		if (deferredResultMap == null || ObjectUtils.isEmpty(id)) {
			return null;
		}
		return deferredResultMap.get(id);
	}

	public Collection<DeferredResultEx> getAllByKey(String key) {
		Map<String, DeferredResultEx> deferredResultMap = map.get(key);
		if (deferredResultMap == null) {
			return null;
		}
		return deferredResultMap.values();
	}

	public boolean exist(String key, String id){
		if (key == null) {
			return false;
		}
		Map<String, DeferredResultEx> deferredResultMap = map.get(key);
		if (id == null) {
			return deferredResultMap != null;
		}else {
			return deferredResultMap != null && deferredResultMap.get(id) != null;
		}
	}

	/**
	 * 释放单个请求
	 * @param msg
	 */
	public void invokeResult(RequestMessage msg) {
		Map<String, DeferredResultEx> deferredResultMap = map.get(msg.getKey());
		if (deferredResultMap == null) {
			return;
		}
		DeferredResultEx result = deferredResultMap.get(msg.getId());
		if (result == null) {
			return;
		}
		result.getDeferredResult().setResult(msg.getData());
		deferredResultMap.remove(msg.getId());
		if (deferredResultMap.size() == 0) {
			map.remove(msg.getKey());
		}
	}

	/**
	 * 释放所有的请求
	 * @param msg
	 */
	public void invokeAllResult(RequestMessage msg) {
		Map<String, DeferredResultEx> deferredResultMap = map.get(msg.getKey());
		if (deferredResultMap == null) {
			return;
		}
		synchronized (this) {
			deferredResultMap = map.get(msg.getKey());
			if (deferredResultMap == null) {
				return;
			}
			Set<String> ids = deferredResultMap.keySet();
			for (String id : ids) {
				DeferredResultEx result = deferredResultMap.get(id);
				if (result == null) {
					return;
				}
				if (result.getFilter() != null) {
					Object handler = result.getFilter().handler(msg.getData());
					result.getDeferredResult().setResult(handler);
				}else {
					result.getDeferredResult().setResult(msg.getData());
				}

			}
			map.remove(msg.getKey());
		}
	}


}
<|MERGE_RESOLUTION|>--- conflicted
+++ resolved
@@ -1,163 +1,160 @@
-package com.genersoft.iot.vmp.gb28181.transmit.callback;
-
-import com.genersoft.iot.vmp.vmanager.bean.DeferredResultEx;
-import org.springframework.stereotype.Component;
-import org.springframework.util.ObjectUtils;
-import org.springframework.web.context.request.async.DeferredResult;
-
-import java.util.Collection;
-import java.util.Map;
-import java.util.Set;
-import java.util.concurrent.ConcurrentHashMap;
-
-/**    
- * @description: 异步请求处理
- * @author: swwheihei
- * @date:   2020年5月8日 下午7:59:05     
- */
-@SuppressWarnings(value = {"rawtypes", "unchecked"})
-@Component
-public class DeferredResultHolder {
-	
-	public static final String CALLBACK_CMD_DEVICESTATUS = "CALLBACK_DEVICESTATUS";
-	
-	public static final String CALLBACK_CMD_DEVICEINFO = "CALLBACK_DEVICEINFO";
-	
-	public static final String CALLBACK_CMD_DEVICECONTROL = "CALLBACK_DEVICECONTROL";
-	
-	public static final String CALLBACK_CMD_DEVICECONFIG = "CALLBACK_DEVICECONFIG";
-
-	public static final String CALLBACK_CMD_CONFIGDOWNLOAD = "CALLBACK_CONFIGDOWNLOAD";
-	
-	public static final String CALLBACK_CMD_CATALOG = "CALLBACK_CATALOG";
-	
-	public static final String CALLBACK_CMD_RECORDINFO = "CALLBACK_RECORDINFO";
-
-	public static final String CALLBACK_CMD_PLAY = "CALLBACK_PLAY";
-
-	public static final String CALLBACK_CMD_PLAYBACK = "CALLBACK_PLAYBACK";
-
-	public static final String CALLBACK_CMD_DOWNLOAD = "CALLBACK_DOWNLOAD";
-
-	public static final String CALLBACK_CMD_PROXY = "CALLBACK_PROXY";
-
-	public static final String CALLBACK_CMD_STOP = "CALLBACK_STOP";
-
-	public static final String UPLOAD_FILE_CHANNEL = "UPLOAD_FILE_CHANNEL";
-
-	public static final String CALLBACK_CMD_MOBILE_POSITION = "CALLBACK_CMD_MOBILE_POSITION";
-
-	public static final String CALLBACK_CMD_PRESETQUERY = "CALLBACK_PRESETQUERY";
-
-	public static final String CALLBACK_CMD_ALARM = "CALLBACK_ALARM";
-
-<<<<<<< HEAD
-=======
-	public static final String CALLBACK_CMD_BROADCAST = "CALLBACK_BROADCAST";
-
-	public static final String CALLBACK_CMD_SNAP= "CALLBACK_SNAP";
-
->>>>>>> fec69c71
-	private Map<String, Map<String, DeferredResultEx>> map = new ConcurrentHashMap<>();
-
-
-	public void put(String key, String id, DeferredResultEx result) {
-		Map<String, DeferredResultEx> deferredResultMap = map.get(key);
-		if (deferredResultMap == null) {
-			deferredResultMap = new ConcurrentHashMap<>();
-			map.put(key, deferredResultMap);
-		}
-		deferredResultMap.put(id, result);
-	}
-
-	public void put(String key, String id, DeferredResult result) {
-		Map<String, DeferredResultEx> deferredResultMap = map.get(key);
-		if (deferredResultMap == null) {
-			deferredResultMap = new ConcurrentHashMap<>();
-			map.put(key, deferredResultMap);
-		}
-		deferredResultMap.put(id, new DeferredResultEx(result));
-	}
-	
-	public DeferredResultEx get(String key, String id) {
-		Map<String, DeferredResultEx> deferredResultMap = map.get(key);
-		if (deferredResultMap == null || ObjectUtils.isEmpty(id)) {
-			return null;
-		}
-		return deferredResultMap.get(id);
-	}
-
-	public Collection<DeferredResultEx> getAllByKey(String key) {
-		Map<String, DeferredResultEx> deferredResultMap = map.get(key);
-		if (deferredResultMap == null) {
-			return null;
-		}
-		return deferredResultMap.values();
-	}
-
-	public boolean exist(String key, String id){
-		if (key == null) {
-			return false;
-		}
-		Map<String, DeferredResultEx> deferredResultMap = map.get(key);
-		if (id == null) {
-			return deferredResultMap != null;
-		}else {
-			return deferredResultMap != null && deferredResultMap.get(id) != null;
-		}
-	}
-
-	/**
-	 * 释放单个请求
-	 * @param msg
-	 */
-	public void invokeResult(RequestMessage msg) {
-		Map<String, DeferredResultEx> deferredResultMap = map.get(msg.getKey());
-		if (deferredResultMap == null) {
-			return;
-		}
-		DeferredResultEx result = deferredResultMap.get(msg.getId());
-		if (result == null) {
-			return;
-		}
-		result.getDeferredResult().setResult(msg.getData());
-		deferredResultMap.remove(msg.getId());
-		if (deferredResultMap.size() == 0) {
-			map.remove(msg.getKey());
-		}
-	}
-
-	/**
-	 * 释放所有的请求
-	 * @param msg
-	 */
-	public void invokeAllResult(RequestMessage msg) {
-		Map<String, DeferredResultEx> deferredResultMap = map.get(msg.getKey());
-		if (deferredResultMap == null) {
-			return;
-		}
-		synchronized (this) {
-			deferredResultMap = map.get(msg.getKey());
-			if (deferredResultMap == null) {
-				return;
-			}
-			Set<String> ids = deferredResultMap.keySet();
-			for (String id : ids) {
-				DeferredResultEx result = deferredResultMap.get(id);
-				if (result == null) {
-					return;
-				}
-				if (result.getFilter() != null) {
-					Object handler = result.getFilter().handler(msg.getData());
-					result.getDeferredResult().setResult(handler);
-				}else {
-					result.getDeferredResult().setResult(msg.getData());
-				}
-
-			}
-			map.remove(msg.getKey());
-		}
-	}
-
-
-}
+package com.genersoft.iot.vmp.gb28181.transmit.callback;
+
+import com.genersoft.iot.vmp.vmanager.bean.DeferredResultEx;
+import org.springframework.stereotype.Component;
+import org.springframework.util.ObjectUtils;
+import org.springframework.web.context.request.async.DeferredResult;
+
+import java.util.Collection;
+import java.util.Map;
+import java.util.Set;
+import java.util.concurrent.ConcurrentHashMap;
+
+/**    
+ * @description: 异步请求处理
+ * @author: swwheihei
+ * @date:   2020年5月8日 下午7:59:05     
+ */
+@SuppressWarnings(value = {"rawtypes", "unchecked"})
+@Component
+public class DeferredResultHolder {
+	
+	public static final String CALLBACK_CMD_DEVICESTATUS = "CALLBACK_DEVICESTATUS";
+	
+	public static final String CALLBACK_CMD_DEVICEINFO = "CALLBACK_DEVICEINFO";
+	
+	public static final String CALLBACK_CMD_DEVICECONTROL = "CALLBACK_DEVICECONTROL";
+	
+	public static final String CALLBACK_CMD_DEVICECONFIG = "CALLBACK_DEVICECONFIG";
+
+	public static final String CALLBACK_CMD_CONFIGDOWNLOAD = "CALLBACK_CONFIGDOWNLOAD";
+	
+	public static final String CALLBACK_CMD_CATALOG = "CALLBACK_CATALOG";
+	
+	public static final String CALLBACK_CMD_RECORDINFO = "CALLBACK_RECORDINFO";
+
+	public static final String CALLBACK_CMD_PLAY = "CALLBACK_PLAY";
+
+	public static final String CALLBACK_CMD_PLAYBACK = "CALLBACK_PLAYBACK";
+
+	public static final String CALLBACK_CMD_DOWNLOAD = "CALLBACK_DOWNLOAD";
+
+	public static final String CALLBACK_CMD_PROXY = "CALLBACK_PROXY";
+
+	public static final String CALLBACK_CMD_STOP = "CALLBACK_STOP";
+
+	public static final String UPLOAD_FILE_CHANNEL = "UPLOAD_FILE_CHANNEL";
+
+	public static final String CALLBACK_CMD_MOBILE_POSITION = "CALLBACK_CMD_MOBILE_POSITION";
+
+	public static final String CALLBACK_CMD_PRESETQUERY = "CALLBACK_PRESETQUERY";
+
+	public static final String CALLBACK_CMD_ALARM = "CALLBACK_ALARM";
+
+	public static final String CALLBACK_CMD_BROADCAST = "CALLBACK_BROADCAST";
+
+	public static final String CALLBACK_CMD_SNAP= "CALLBACK_SNAP";
+
+	private Map<String, Map<String, DeferredResultEx>> map = new ConcurrentHashMap<>();
+
+
+	public void put(String key, String id, DeferredResultEx result) {
+		Map<String, DeferredResultEx> deferredResultMap = map.get(key);
+		if (deferredResultMap == null) {
+			deferredResultMap = new ConcurrentHashMap<>();
+			map.put(key, deferredResultMap);
+		}
+		deferredResultMap.put(id, result);
+	}
+
+	public void put(String key, String id, DeferredResult result) {
+		Map<String, DeferredResultEx> deferredResultMap = map.get(key);
+		if (deferredResultMap == null) {
+			deferredResultMap = new ConcurrentHashMap<>();
+			map.put(key, deferredResultMap);
+		}
+		deferredResultMap.put(id, new DeferredResultEx(result));
+	}
+	
+	public DeferredResultEx get(String key, String id) {
+		Map<String, DeferredResultEx> deferredResultMap = map.get(key);
+		if (deferredResultMap == null || ObjectUtils.isEmpty(id)) {
+			return null;
+		}
+		return deferredResultMap.get(id);
+	}
+
+	public Collection<DeferredResultEx> getAllByKey(String key) {
+		Map<String, DeferredResultEx> deferredResultMap = map.get(key);
+		if (deferredResultMap == null) {
+			return null;
+		}
+		return deferredResultMap.values();
+	}
+
+	public boolean exist(String key, String id){
+		if (key == null) {
+			return false;
+		}
+		Map<String, DeferredResultEx> deferredResultMap = map.get(key);
+		if (id == null) {
+			return deferredResultMap != null;
+		}else {
+			return deferredResultMap != null && deferredResultMap.get(id) != null;
+		}
+	}
+
+	/**
+	 * 释放单个请求
+	 * @param msg
+	 */
+	public void invokeResult(RequestMessage msg) {
+		Map<String, DeferredResultEx> deferredResultMap = map.get(msg.getKey());
+		if (deferredResultMap == null) {
+			return;
+		}
+		DeferredResultEx result = deferredResultMap.get(msg.getId());
+		if (result == null) {
+			return;
+		}
+		result.getDeferredResult().setResult(msg.getData());
+		deferredResultMap.remove(msg.getId());
+		if (deferredResultMap.size() == 0) {
+			map.remove(msg.getKey());
+		}
+	}
+
+	/**
+	 * 释放所有的请求
+	 * @param msg
+	 */
+	public void invokeAllResult(RequestMessage msg) {
+		Map<String, DeferredResultEx> deferredResultMap = map.get(msg.getKey());
+		if (deferredResultMap == null) {
+			return;
+		}
+		synchronized (this) {
+			deferredResultMap = map.get(msg.getKey());
+			if (deferredResultMap == null) {
+				return;
+			}
+			Set<String> ids = deferredResultMap.keySet();
+			for (String id : ids) {
+				DeferredResultEx result = deferredResultMap.get(id);
+				if (result == null) {
+					return;
+				}
+				if (result.getFilter() != null) {
+					Object handler = result.getFilter().handler(msg.getData());
+					result.getDeferredResult().setResult(handler);
+				}else {
+					result.getDeferredResult().setResult(msg.getData());
+				}
+
+			}
+			map.remove(msg.getKey());
+		}
+	}
+
+
+}