package com.genersoft.iot.vmp.gb28181.transmit.callback;

import java.util.HashMap;
import java.util.Map;
import java.util.concurrent.ConcurrentHashMap;

import org.springframework.http.HttpStatus;
import org.springframework.http.ResponseEntity;
import org.springframework.stereotype.Component;
import org.springframework.web.context.request.async.DeferredResult;

/**    
 * @Description:TODO(这里用一句话描述这个类的作用)   
 * @author: swwheihei
 * @date:   2020年5月8日 下午7:59:05     
 */
@Component
public class DeferredResultHolder {
	
	public static final String CALLBACK_CMD_DEVICEINFO = "CALLBACK_DEVICEINFO";
	
	public static final String CALLBACK_CMD_CATALOG = "CALLBACK_CATALOG";
	
	public static final String CALLBACK_CMD_RECORDINFO = "CALLBACK_RECORDINFO";

	public static final String CALLBACK_CMD_PlAY = "CALLBACK_PLAY";

<<<<<<< HEAD
	private Map<String, DeferredResult> map = new HashMap<String, DeferredResult>();
=======
	public static final String CALLBACK_CMD_STOP = "CALLBACK_STOP";

	private Map<String, DeferredResult> map = new ConcurrentHashMap<String, DeferredResult>();
>>>>>>> 730a64be
	
	public void put(String key, DeferredResult result) {
		map.put(key, result);
	}
	
	public DeferredResult get(String key) {
		return map.get(key);
	}
	
	public void invokeResult(RequestMessage msg) {
		DeferredResult result = map.get(msg.getId());
		if (result == null) {
			return;
		}
		result.setResult(new ResponseEntity<>(msg.getData(),HttpStatus.OK));
	}
}
<|MERGE_RESOLUTION|>--- conflicted
+++ resolved
@@ -1,51 +1,47 @@
-package com.genersoft.iot.vmp.gb28181.transmit.callback;
-
-import java.util.HashMap;
-import java.util.Map;
-import java.util.concurrent.ConcurrentHashMap;
-
-import org.springframework.http.HttpStatus;
-import org.springframework.http.ResponseEntity;
-import org.springframework.stereotype.Component;
-import org.springframework.web.context.request.async.DeferredResult;
-
-/**    
- * @Description:TODO(这里用一句话描述这个类的作用)   
- * @author: swwheihei
- * @date:   2020年5月8日 下午7:59:05     
- */
-@Component
-public class DeferredResultHolder {
-	
-	public static final String CALLBACK_CMD_DEVICEINFO = "CALLBACK_DEVICEINFO";
-	
-	public static final String CALLBACK_CMD_CATALOG = "CALLBACK_CATALOG";
-	
-	public static final String CALLBACK_CMD_RECORDINFO = "CALLBACK_RECORDINFO";
-
-	public static final String CALLBACK_CMD_PlAY = "CALLBACK_PLAY";
-
-<<<<<<< HEAD
-	private Map<String, DeferredResult> map = new HashMap<String, DeferredResult>();
-=======
-	public static final String CALLBACK_CMD_STOP = "CALLBACK_STOP";
-
-	private Map<String, DeferredResult> map = new ConcurrentHashMap<String, DeferredResult>();
->>>>>>> 730a64be
-	
-	public void put(String key, DeferredResult result) {
-		map.put(key, result);
-	}
-	
-	public DeferredResult get(String key) {
-		return map.get(key);
-	}
-	
-	public void invokeResult(RequestMessage msg) {
-		DeferredResult result = map.get(msg.getId());
-		if (result == null) {
-			return;
-		}
-		result.setResult(new ResponseEntity<>(msg.getData(),HttpStatus.OK));
-	}
-}
+package com.genersoft.iot.vmp.gb28181.transmit.callback;
+
+import java.util.HashMap;
+import java.util.Map;
+import java.util.concurrent.ConcurrentHashMap;
+
+import org.springframework.http.HttpStatus;
+import org.springframework.http.ResponseEntity;
+import org.springframework.stereotype.Component;
+import org.springframework.web.context.request.async.DeferredResult;
+
+/**    
+ * @Description:TODO(这里用一句话描述这个类的作用)   
+ * @author: swwheihei
+ * @date:   2020年5月8日 下午7:59:05     
+ */
+@Component
+public class DeferredResultHolder {
+	
+	public static final String CALLBACK_CMD_DEVICEINFO = "CALLBACK_DEVICEINFO";
+	
+	public static final String CALLBACK_CMD_CATALOG = "CALLBACK_CATALOG";
+	
+	public static final String CALLBACK_CMD_RECORDINFO = "CALLBACK_RECORDINFO";
+
+	public static final String CALLBACK_CMD_PlAY = "CALLBACK_PLAY";
+
+	public static final String CALLBACK_CMD_STOP = "CALLBACK_STOP";
+
+	private Map<String, DeferredResult> map = new ConcurrentHashMap<String, DeferredResult>();
+
+	public void put(String key, DeferredResult result) {
+		map.put(key, result);
+	}
+	
+	public DeferredResult get(String key) {
+		return map.get(key);
+	}
+	
+	public void invokeResult(RequestMessage msg) {
+		DeferredResult result = map.get(msg.getId());
+		if (result == null) {
+			return;
+		}
+		result.setResult(new ResponseEntity<>(msg.getData(),HttpStatus.OK));
+	}
+}