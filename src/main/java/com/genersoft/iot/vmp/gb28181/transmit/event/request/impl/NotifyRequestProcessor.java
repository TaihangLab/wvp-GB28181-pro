package com.genersoft.iot.vmp.gb28181.transmit.event.request.impl;

import com.alibaba.fastjson2.JSONObject;
import com.genersoft.iot.vmp.conf.SipConfig;
import com.genersoft.iot.vmp.conf.UserSetting;
import com.genersoft.iot.vmp.gb28181.bean.*;
import com.genersoft.iot.vmp.gb28181.event.EventPublisher;
import com.genersoft.iot.vmp.gb28181.event.subscribe.catalog.CatalogEvent;
import com.genersoft.iot.vmp.gb28181.transmit.SIPProcessorObserver;
import com.genersoft.iot.vmp.gb28181.transmit.callback.DeferredResultHolder;
import com.genersoft.iot.vmp.gb28181.transmit.cmd.impl.SIPCommander;
import com.genersoft.iot.vmp.gb28181.transmit.event.request.ISIPRequestProcessor;
import com.genersoft.iot.vmp.gb28181.transmit.event.request.SIPRequestProcessorParent;
import com.genersoft.iot.vmp.gb28181.utils.NumericUtil;
import com.genersoft.iot.vmp.gb28181.utils.SipUtils;
import com.genersoft.iot.vmp.gb28181.utils.XmlUtil;
import com.genersoft.iot.vmp.service.IDeviceChannelService;
import com.genersoft.iot.vmp.storager.IRedisCatchStorage;
import com.genersoft.iot.vmp.storager.IVideoManagerStorage;
import com.genersoft.iot.vmp.utils.DateUtil;
import com.genersoft.iot.vmp.utils.redis.RedisUtil;
import gov.nist.javax.sip.message.SIPRequest;
import org.dom4j.DocumentException;
import org.dom4j.Element;
import org.slf4j.Logger;
import org.slf4j.LoggerFactory;
import org.springframework.beans.factory.InitializingBean;
import org.springframework.beans.factory.annotation.Autowired;
import org.springframework.beans.factory.annotation.Qualifier;
import org.springframework.scheduling.concurrent.ThreadPoolTaskExecutor;
import org.springframework.stereotype.Component;
import org.springframework.util.ObjectUtils;

import javax.sip.InvalidArgumentException;
import javax.sip.RequestEvent;
import javax.sip.SipException;
import javax.sip.header.FromHeader;
import javax.sip.message.Response;
import java.text.ParseException;
import java.util.Iterator;
import java.util.List;
import java.util.concurrent.ConcurrentLinkedQueue;

/**
 * SIP命令类型： NOTIFY请求,这是作为上级发送订阅请求后，设备才会响应的
 */
@Component
public class NotifyRequestProcessor extends SIPRequestProcessorParent implements InitializingBean, ISIPRequestProcessor {


    private final static Logger logger = LoggerFactory.getLogger(NotifyRequestProcessor.class);

	@Autowired
	private UserSetting userSetting;

	@Autowired
	private IVideoManagerStorage storager;

	@Autowired
	private EventPublisher eventPublisher;

	@Autowired
	private SipConfig sipConfig;

	@Autowired
	private IRedisCatchStorage redisCatchStorage;

	@Autowired
	private EventPublisher publisher;

	private final String method = "NOTIFY";

	@Autowired
	private SIPProcessorObserver sipProcessorObserver;

	@Autowired
	private IDeviceChannelService deviceChannelService;

	@Autowired
	private NotifyRequestForCatalogProcessor notifyRequestForCatalogProcessor;

	private ConcurrentLinkedQueue<HandlerCatchData> taskQueue = new ConcurrentLinkedQueue<>();

	@Qualifier("taskExecutor")
	@Autowired
	private ThreadPoolTaskExecutor taskExecutor;

	private int maxQueueCount = 30000;

	@Override
	public void afterPropertiesSet() throws Exception {
		// 添加消息处理的订阅
		sipProcessorObserver.addRequestProcessor(method, this);
	}

	@Override
	public void process(RequestEvent evt) {
		try {

			if (taskQueue.size() >= userSetting.getMaxNotifyCountQueue()) {
				responseAck((SIPRequest) evt.getRequest(), Response.BUSY_HERE, null, null);
				logger.error("[notify] 待处理消息队列已满 {}，返回486 BUSY_HERE，消息不做处理", userSetting.getMaxNotifyCountQueue());
				return;
			}else {
				responseAck((SIPRequest) evt.getRequest(), Response.OK, null, null);
			}

		}catch (SipException | InvalidArgumentException | ParseException e) {
			logger.error("未处理的异常 ", e);
		}
		boolean runed = !taskQueue.isEmpty();
		logger.info("[notify] 待处理消息数量： {}", taskQueue.size());
		taskQueue.offer(new HandlerCatchData(evt, null, null));
		if (!runed) {
			taskExecutor.execute(()-> {
<<<<<<< HEAD
				try {
					while (!taskQueue.isEmpty()) {
						try {
							HandlerCatchData take = taskQueue.poll();
							Element rootElement = getRootElement(take.getEvt());
							if (rootElement == null) {
								logger.error("处理NOTIFY消息时未获取到消息体,{}", take.getEvt().getRequest());
								continue;
							}
							String cmd = XmlUtil.getText(rootElement, "CmdType");

							if (CmdType.CATALOG.equals(cmd)) {
								logger.info("接收到Catalog通知");
								processNotifyCatalogList(take.getEvt());
							} else if (CmdType.ALARM.equals(cmd)) {
								logger.info("接收到Alarm通知");
								processNotifyAlarm(take.getEvt());
							} else if (CmdType.MOBILE_POSITION.equals(cmd)) {
								logger.info("接收到MobilePosition通知");
								processNotifyMobilePosition(take.getEvt());
							} else {
								logger.info("接收到消息：" + cmd);
							}
						} catch (DocumentException e) {
							logger.error("处理NOTIFY消息时错误", e);
=======
				while (!taskQueue.isEmpty()) {
					try {
						HandlerCatchData take = taskQueue.poll();
						if (take == null) {
							continue;
						}
						Element rootElement = getRootElement(take.getEvt());
						if (rootElement == null) {
							logger.error("处理NOTIFY消息时未获取到消息体,{}", take.getEvt().getRequest());
							continue;
						}
						String cmd = XmlUtil.getText(rootElement, "CmdType");

						if (CmdType.CATALOG.equals(cmd)) {
							logger.info("接收到Catalog通知");
//							processNotifyCatalogList(take.getEvt());
							notifyRequestForCatalogProcessor.process(take.getEvt());
						} else if (CmdType.ALARM.equals(cmd)) {
							logger.info("接收到Alarm通知");
							processNotifyAlarm(take.getEvt());
						} else if (CmdType.MOBILE_POSITION.equals(cmd)) {
							logger.info("接收到MobilePosition通知");
							processNotifyMobilePosition(take.getEvt());
						} else {
							logger.info("接收到消息：" + cmd);
>>>>>>> 512b0cc8
						}
					}
				}catch (Exception e) {
					logger.error("处理NOTIFY消息时错误", e);
				}
			});
		}
	}

	/**
	 * 处理MobilePosition移动位置Notify
	 *
	 * @param evt
	 */
	private void processNotifyMobilePosition(RequestEvent evt) {
		try {
			FromHeader fromHeader = (FromHeader) evt.getRequest().getHeader(FromHeader.NAME);
			String deviceId = SipUtils.getUserIdFromFromHeader(fromHeader);

			// 回复 200 OK
			Element rootElement = getRootElement(evt);
			if (rootElement == null) {
				logger.error("处理MobilePosition移动位置Notify时未获取到消息体,{}", evt.getRequest());
				return;
			}

			MobilePosition mobilePosition = new MobilePosition();
			mobilePosition.setCreateTime(DateUtil.getNow());

			Element deviceIdElement = rootElement.element("DeviceID");
			String channelId = deviceIdElement.getTextTrim().toString();
			Device device = redisCatchStorage.getDevice(deviceId);

			if (device == null) {
				device = redisCatchStorage.getDevice(channelId);
				if (device == null) {
					// 根据通道id查询设备Id
					List<Device> deviceList = deviceChannelService.getDeviceByChannelId(channelId);
					if (deviceList.size() > 0) {
						device = deviceList.get(0);
					}
				}
			}
			if (device == null) {
				logger.warn("[mobilePosition移动位置Notify] 未找到通道{}所属的设备", channelId);
				return;
			}
			if (!ObjectUtils.isEmpty(device.getName())) {
				mobilePosition.setDeviceName(device.getName());
			}

			mobilePosition.setDeviceId(device.getDeviceId());
			mobilePosition.setChannelId(channelId);
			String time = XmlUtil.getText(rootElement, "Time");
			mobilePosition.setTime(time);
			mobilePosition.setLongitude(Double.parseDouble(XmlUtil.getText(rootElement, "Longitude")));
			mobilePosition.setLatitude(Double.parseDouble(XmlUtil.getText(rootElement, "Latitude")));
			if (NumericUtil.isDouble(XmlUtil.getText(rootElement, "Speed"))) {
				mobilePosition.setSpeed(Double.parseDouble(XmlUtil.getText(rootElement, "Speed")));
			} else {
				mobilePosition.setSpeed(0.0);
			}
			if (NumericUtil.isDouble(XmlUtil.getText(rootElement, "Direction"))) {
				mobilePosition.setDirection(Double.parseDouble(XmlUtil.getText(rootElement, "Direction")));
			} else {
				mobilePosition.setDirection(0.0);
			}
			if (NumericUtil.isDouble(XmlUtil.getText(rootElement, "Altitude"))) {
				mobilePosition.setAltitude(Double.parseDouble(XmlUtil.getText(rootElement, "Altitude")));
			} else {
				mobilePosition.setAltitude(0.0);
			}
			logger.info("[收到移动位置订阅通知]：{}/{}->{}.{}", mobilePosition.getDeviceId(), mobilePosition.getChannelId(),
					mobilePosition.getLongitude(), mobilePosition.getLatitude());
			mobilePosition.setReportSource("Mobile Position");


			// 更新device channel 的经纬度
			DeviceChannel deviceChannel = new DeviceChannel();
			deviceChannel.setDeviceId(device.getDeviceId());
			deviceChannel.setChannelId(channelId);
			deviceChannel.setLongitude(mobilePosition.getLongitude());
			deviceChannel.setLatitude(mobilePosition.getLatitude());
			deviceChannel.setGpsTime(mobilePosition.getTime());
			deviceChannel = deviceChannelService.updateGps(deviceChannel, device);

			mobilePosition.setLongitudeWgs84(deviceChannel.getLongitudeWgs84());
			mobilePosition.setLatitudeWgs84(deviceChannel.getLatitudeWgs84());
			mobilePosition.setLongitudeGcj02(deviceChannel.getLongitudeGcj02());
			mobilePosition.setLatitudeGcj02(deviceChannel.getLatitudeGcj02());

			if (userSetting.getSavePositionHistory()) {
				storager.insertMobilePosition(mobilePosition);
			}

			storager.updateChannelPosition(deviceChannel);

			// 发送redis消息。 通知位置信息的变化
			JSONObject jsonObject = new JSONObject();
			jsonObject.put("time", time);
			jsonObject.put("serial", deviceId);
			jsonObject.put("code", channelId);
			jsonObject.put("longitude", mobilePosition.getLongitude());
			jsonObject.put("latitude", mobilePosition.getLatitude());
			jsonObject.put("altitude", mobilePosition.getAltitude());
			jsonObject.put("direction", mobilePosition.getDirection());
			jsonObject.put("speed", mobilePosition.getSpeed());
			redisCatchStorage.sendMobilePositionMsg(jsonObject);
		} catch (DocumentException  e) {
			logger.error("未处理的异常 ", e);
		}
	}

	/***
	 * 处理alarm设备报警Notify
	 *
	 * @param evt
	 */
	private void processNotifyAlarm(RequestEvent evt) {
		if (!sipConfig.isAlarm()) {
			return;
		}
		try {
			FromHeader fromHeader = (FromHeader) evt.getRequest().getHeader(FromHeader.NAME);
			String deviceId = SipUtils.getUserIdFromFromHeader(fromHeader);

			Element rootElement = getRootElement(evt);
			if (rootElement == null) {
				logger.error("处理alarm设备报警Notify时未获取到消息体{}", evt.getRequest());
				return;
			}
			Element deviceIdElement = rootElement.element("DeviceID");
			String channelId = deviceIdElement.getText().toString();

			Device device = redisCatchStorage.getDevice(deviceId);
			if (device == null) {
				logger.warn("[ NotifyAlarm ] 未找到设备：{}", deviceId);
				return;
			}
			rootElement = getRootElement(evt, device.getCharset());
			if (rootElement == null) {
				logger.warn("[ NotifyAlarm ] content cannot be null, {}", evt.getRequest());
				return;
			}
			DeviceAlarm deviceAlarm = new DeviceAlarm();
			deviceAlarm.setDeviceId(deviceId);
			deviceAlarm.setAlarmPriority(XmlUtil.getText(rootElement, "AlarmPriority"));
			deviceAlarm.setAlarmMethod(XmlUtil.getText(rootElement, "AlarmMethod"));
			String alarmTime = XmlUtil.getText(rootElement, "AlarmTime");
			if (alarmTime == null) {
				logger.warn("[ NotifyAlarm ] AlarmTime cannot be null");
				return;
			}
			deviceAlarm.setAlarmTime(DateUtil.ISO8601Toyyyy_MM_dd_HH_mm_ss(alarmTime));
			if (XmlUtil.getText(rootElement, "AlarmDescription") == null) {
				deviceAlarm.setAlarmDescription("");
			} else {
				deviceAlarm.setAlarmDescription(XmlUtil.getText(rootElement, "AlarmDescription"));
			}
			if (NumericUtil.isDouble(XmlUtil.getText(rootElement, "Longitude"))) {
				deviceAlarm.setLongitude(Double.parseDouble(XmlUtil.getText(rootElement, "Longitude")));
			} else {
				deviceAlarm.setLongitude(0.00);
			}
			if (NumericUtil.isDouble(XmlUtil.getText(rootElement, "Latitude"))) {
				deviceAlarm.setLatitude(Double.parseDouble(XmlUtil.getText(rootElement, "Latitude")));
			} else {
				deviceAlarm.setLatitude(0.00);
			}
			logger.info("[收到Notify-Alarm]：{}/{}", device.getDeviceId(), deviceAlarm.getChannelId());
			if ("4".equals(deviceAlarm.getAlarmMethod())) {
				MobilePosition mobilePosition = new MobilePosition();
				mobilePosition.setCreateTime(DateUtil.getNow());
				mobilePosition.setDeviceId(deviceAlarm.getDeviceId());
				mobilePosition.setTime(deviceAlarm.getAlarmTime());
				mobilePosition.setLongitude(deviceAlarm.getLongitude());
				mobilePosition.setLatitude(deviceAlarm.getLatitude());
				mobilePosition.setReportSource("GPS Alarm");

				// 更新device channel 的经纬度
				DeviceChannel deviceChannel = new DeviceChannel();
				deviceChannel.setDeviceId(device.getDeviceId());
				deviceChannel.setChannelId(channelId);
				deviceChannel.setLongitude(mobilePosition.getLongitude());
				deviceChannel.setLatitude(mobilePosition.getLatitude());
				deviceChannel.setGpsTime(mobilePosition.getTime());

				deviceChannel = deviceChannelService.updateGps(deviceChannel, device);

				mobilePosition.setLongitudeWgs84(deviceChannel.getLongitudeWgs84());
				mobilePosition.setLatitudeWgs84(deviceChannel.getLatitudeWgs84());
				mobilePosition.setLongitudeGcj02(deviceChannel.getLongitudeGcj02());
				mobilePosition.setLatitudeGcj02(deviceChannel.getLatitudeGcj02());

				if (userSetting.getSavePositionHistory()) {
					storager.insertMobilePosition(mobilePosition);
				}

				storager.updateChannelPosition(deviceChannel);
				// 发送redis消息。 通知位置信息的变化
				JSONObject jsonObject = new JSONObject();
				jsonObject.put("time", mobilePosition.getTime());
				jsonObject.put("serial", deviceChannel.getDeviceId());
				jsonObject.put("code", deviceChannel.getChannelId());
				jsonObject.put("longitude", mobilePosition.getLongitude());
				jsonObject.put("latitude", mobilePosition.getLatitude());
				jsonObject.put("altitude", mobilePosition.getAltitude());
				jsonObject.put("direction", mobilePosition.getDirection());
				jsonObject.put("speed", mobilePosition.getSpeed());
				redisCatchStorage.sendMobilePositionMsg(jsonObject);

			}
			// TODO: 需要实现存储报警信息、报警分类

			// 回复200 OK
			if (redisCatchStorage.deviceIsOnline(deviceId)) {
				publisher.deviceAlarmEventPublish(deviceAlarm);
			}
		} catch (DocumentException e) {
			logger.error("未处理的异常 ", e);
		}
	}

	/***
	 * 处理catalog设备目录列表Notify
	 *
	 * @param evt
	 */
	private void processNotifyCatalogList(RequestEvent evt) {
		try {
			FromHeader fromHeader = (FromHeader) evt.getRequest().getHeader(FromHeader.NAME);
			String deviceId = SipUtils.getUserIdFromFromHeader(fromHeader);

			Device device = redisCatchStorage.getDevice(deviceId);
			if (device == null || device.getOnline() == 0) {
				logger.warn("[收到目录订阅]：{}, 但是设备已经离线", (device != null ? device.getDeviceId():"" ));
				return;
			}
			Element rootElement = getRootElement(evt, device.getCharset());
			if (rootElement == null) {
				logger.warn("[ 收到目录订阅 ] content cannot be null, {}", evt.getRequest());
				return;
			}
			Element deviceListElement = rootElement.element("DeviceList");
			if (deviceListElement == null) {
				return;
			}
			Iterator<Element> deviceListIterator = deviceListElement.elementIterator();
			if (deviceListIterator != null) {

				// 遍历DeviceList
				while (deviceListIterator.hasNext()) {
					Element itemDevice = deviceListIterator.next();
					Element channelDeviceElement = itemDevice.element("DeviceID");
					if (channelDeviceElement == null) {
						continue;
					}
					Element eventElement = itemDevice.element("Event");
					String event;
					if (eventElement == null) {
						logger.warn("[收到目录订阅]：{}, 但是Event为空, 设为默认值 ADD", (device != null ? device.getDeviceId():"" ));
						event = CatalogEvent.ADD;
					}else {
						event = eventElement.getText().toUpperCase();
					}
					DeviceChannel channel = XmlUtil.channelContentHander(itemDevice, device, event);
					channel.setDeviceId(device.getDeviceId());
					logger.info("[收到目录订阅]：{}/{}", device.getDeviceId(), channel.getChannelId());
					switch (event) {
						case CatalogEvent.ON:
							// 上线
							logger.info("[收到通道上线通知] 来自设备: {}, 通道 {}", device.getDeviceId(), channel.getChannelId());
							storager.deviceChannelOnline(deviceId, channel.getChannelId());
							break;
						case CatalogEvent.OFF :
							// 离线
							logger.info("[收到通道离线通知] 来自设备: {}, 通道 {}", device.getDeviceId(), channel.getChannelId());
							if (userSetting.getRefuseChannelStatusChannelFormNotify()) {
								storager.deviceChannelOffline(deviceId, channel.getChannelId());
							}else {
								logger.info("[收到通道离线通知] 但是平台已配置拒绝此消息，来自设备: {}, 通道 {}", device.getDeviceId(), channel.getChannelId());
							}
							break;
						case CatalogEvent.VLOST:
							// 视频丢失
							logger.info("[收到通道视频丢失通知] 来自设备: {}, 通道 {}", device.getDeviceId(), channel.getChannelId());
							if (userSetting.getRefuseChannelStatusChannelFormNotify()) {
								storager.deviceChannelOffline(deviceId, channel.getChannelId());
							}else {
								logger.info("[收到通道视频丢失通知] 但是平台已配置拒绝此消息，来自设备: {}, 通道 {}", device.getDeviceId(), channel.getChannelId());
							}
							break;
						case CatalogEvent.DEFECT:
							// 故障
							break;
						case CatalogEvent.ADD:
							// 增加
							logger.info("[收到增加通道通知] 来自设备: {}, 通道 {}", device.getDeviceId(), channel.getChannelId());
							deviceChannelService.updateChannel(deviceId, channel);
							break;
						case CatalogEvent.DEL:
							// 删除
							logger.info("[收到删除通道通知] 来自设备: {}, 通道 {}", device.getDeviceId(), channel.getChannelId());
							storager.delChannel(deviceId, channel.getChannelId());
							break;
						case CatalogEvent.UPDATE:
							// 更新
							logger.info("[收到更新通道通知] 来自设备: {}, 通道 {}", device.getDeviceId(), channel.getChannelId());
							deviceChannelService.updateChannel(deviceId, channel);
							break;
						default:
							logger.warn("[ NotifyCatalog ] event not found ： {}", event );

					}
					// 转发变化信息
					eventPublisher.catalogEventPublish(null, channel, event);

				}
			}
		} catch (DocumentException e) {
			logger.error("未处理的异常 ", e);
		}
	}

	public void setCmder(SIPCommander cmder) {
	}

	public void setStorager(IVideoManagerStorage storager) {
		this.storager = storager;
	}

	public void setPublisher(EventPublisher publisher) {
		this.publisher = publisher;
	}

	public void setRedis(RedisUtil redis) {
	}

	public void setDeferredResultHolder(DeferredResultHolder deferredResultHolder) {
	}

	public IRedisCatchStorage getRedisCatchStorage() {
		return redisCatchStorage;
	}

	public void setRedisCatchStorage(IRedisCatchStorage redisCatchStorage) {
		this.redisCatchStorage = redisCatchStorage;
	}
}<|MERGE_RESOLUTION|>--- conflicted
+++ resolved
@@ -113,33 +113,6 @@
 		taskQueue.offer(new HandlerCatchData(evt, null, null));
 		if (!runed) {
 			taskExecutor.execute(()-> {
-<<<<<<< HEAD
-				try {
-					while (!taskQueue.isEmpty()) {
-						try {
-							HandlerCatchData take = taskQueue.poll();
-							Element rootElement = getRootElement(take.getEvt());
-							if (rootElement == null) {
-								logger.error("处理NOTIFY消息时未获取到消息体,{}", take.getEvt().getRequest());
-								continue;
-							}
-							String cmd = XmlUtil.getText(rootElement, "CmdType");
-
-							if (CmdType.CATALOG.equals(cmd)) {
-								logger.info("接收到Catalog通知");
-								processNotifyCatalogList(take.getEvt());
-							} else if (CmdType.ALARM.equals(cmd)) {
-								logger.info("接收到Alarm通知");
-								processNotifyAlarm(take.getEvt());
-							} else if (CmdType.MOBILE_POSITION.equals(cmd)) {
-								logger.info("接收到MobilePosition通知");
-								processNotifyMobilePosition(take.getEvt());
-							} else {
-								logger.info("接收到消息：" + cmd);
-							}
-						} catch (DocumentException e) {
-							logger.error("处理NOTIFY消息时错误", e);
-=======
 				while (!taskQueue.isEmpty()) {
 					try {
 						HandlerCatchData take = taskQueue.poll();
@@ -165,11 +138,10 @@
 							processNotifyMobilePosition(take.getEvt());
 						} else {
 							logger.info("接收到消息：" + cmd);
->>>>>>> 512b0cc8
 						}
+					} catch (DocumentException e) {
+						logger.error("处理NOTIFY消息时错误", e);
 					}
-				}catch (Exception e) {
-					logger.error("处理NOTIFY消息时错误", e);
 				}
 			});
 		}
