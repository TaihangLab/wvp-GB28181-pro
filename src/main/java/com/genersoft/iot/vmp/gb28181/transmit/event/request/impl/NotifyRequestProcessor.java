--- conflicted
+++ resolved
@@ -371,7 +371,6 @@
 		}
 	}
 
-<<<<<<< HEAD
 	/***
 	 * 处理catalog设备目录列表Notify
 	 *
@@ -481,8 +480,6 @@
 		}
 	}
 
-=======
->>>>>>> 964d5543
 	public void setCmder(SIPCommander cmder) {
 	}
 
