package com.genersoft.iot.vmp.utils;

import com.genersoft.iot.vmp.common.CivilCodePo;
import com.genersoft.iot.vmp.gb28181.bean.Region;
import lombok.extern.slf4j.Slf4j;
import org.springframework.util.ObjectUtils;

import java.util.ArrayList;
import java.util.List;
import java.util.Map;
import java.util.concurrent.ConcurrentHashMap;

@Slf4j
public enum CivilCodeUtil {

    INSTANCE;
    // 用与消息的缓存
    private final Map<String, CivilCodePo> civilCodeMap = new ConcurrentHashMap<>();

    CivilCodeUtil() {
    }

    public void add(List<CivilCodePo> civilCodePoList) {
        if (!civilCodePoList.isEmpty()) {
            for (CivilCodePo civilCodePo : civilCodePoList) {
                civilCodeMap.put(civilCodePo.getCode(), civilCodePo);
            }
        }
    }

<<<<<<< HEAD
    public CivilCodePo get(String code) {
        return civilCodeMap.get(code);
=======
    public void add(CivilCodePo civilCodePo) {
        civilCodeMap.put(civilCodePo.getCode(), civilCodePo);
>>>>>>> cbd6a57e
    }

    public CivilCodePo getParentCode(String code) {
        if (code.length() > 8) {
            return null;
        }
        if (code.length() == 8) {
            String parentCode = code.substring(0, 6);
            return civilCodeMap.get(parentCode);
        }else {
            CivilCodePo civilCodePo = civilCodeMap.get(code);
            if (civilCodePo == null){
                return null;
            }
            String parentCode = civilCodePo.getParentCode();
            if (parentCode == null) {
                return null;
            }
            return civilCodeMap.get(parentCode);
        }
<<<<<<< HEAD
=======
    }

    public CivilCodePo getCivilCodePo(String code) {
        if (code.length() > 8) {
            return null;
        }else {
            return civilCodeMap.get(code);
        }
    }

    public List<CivilCodePo> getAllParentCode(String civilCode) {
        List<CivilCodePo> civilCodePoList = new ArrayList<>();
        CivilCodePo parentCode = getParentCode(civilCode);
        if (parentCode != null) {
            civilCodePoList.add(parentCode);
            List<CivilCodePo> allParentCode = getAllParentCode(parentCode.getCode());
            if (!allParentCode.isEmpty()) {
                civilCodePoList.addAll(allParentCode);
            }else {
                return civilCodePoList;
            }
        }
        return civilCodePoList;
    }

    public boolean isEmpty() {
        return civilCodeMap.isEmpty();
    }

    public int size() {
        return civilCodeMap.size();
    }

    public List<Region> getAllChild(String parent) {
        List<Region> result = new ArrayList<>();
        for (String key : civilCodeMap.keySet()) {
            if (parent == null) {
                if (ObjectUtils.isEmpty(civilCodeMap.get(key).getParentCode().trim())) {
                    result.add(Region.getInstance(key, civilCodeMap.get(key).getName(), civilCodeMap.get(key).getParentCode()));
                }
            }else if (civilCodeMap.get(key).getParentCode().equals(parent)) {
                result.add(Region.getInstance(key, civilCodeMap.get(key).getName(), civilCodeMap.get(key).getParentCode()));
            }
        }
        return result;
>>>>>>> cbd6a57e
    }
}<|MERGE_RESOLUTION|>--- conflicted
+++ resolved
@@ -28,13 +28,12 @@
         }
     }
 
-<<<<<<< HEAD
+    public void add(CivilCodePo civilCodePo) {
+        civilCodeMap.put(civilCodePo.getCode(), civilCodePo);
+    }
+
     public CivilCodePo get(String code) {
         return civilCodeMap.get(code);
-=======
-    public void add(CivilCodePo civilCodePo) {
-        civilCodeMap.put(civilCodePo.getCode(), civilCodePo);
->>>>>>> cbd6a57e
     }
 
     public CivilCodePo getParentCode(String code) {
@@ -55,8 +54,6 @@
             }
             return civilCodeMap.get(parentCode);
         }
-<<<<<<< HEAD
-=======
     }
 
     public CivilCodePo getCivilCodePo(String code) {
@@ -102,6 +99,5 @@
             }
         }
         return result;
->>>>>>> cbd6a57e
     }
 }