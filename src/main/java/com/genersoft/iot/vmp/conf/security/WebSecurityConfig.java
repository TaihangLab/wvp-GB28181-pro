--- conflicted
+++ resolved
@@ -57,39 +57,6 @@
 
 
     /**
-<<<<<<< HEAD
-     * 描述: 静态资源放行，这里的放行，是不走 Spring Security 过滤器链
-     **/
-    @Override
-    public void configure(WebSecurity web) {
-        if (userSetting.getInterfaceAuthentication()) {
-            ArrayList<String> matchers = new ArrayList<>();
-            matchers.add("/");
-            matchers.add("/#/**");
-            matchers.add("/static/**");
-            matchers.add("/swagger-ui.html");
-            matchers.add("/swagger-ui/");
-            matchers.add("/index.html");
-            matchers.add("/doc.html");
-            matchers.add("/webjars/**");
-            matchers.add("/swagger-resources/**");
-            matchers.add("/v3/api-docs/**");
-            matchers.add("/js/**");
-            matchers.add("/api/device/query/snap/**");
-            matchers.add("/api/proxy/getsnap/**");
-            matchers.add("/api/push/getsnap/**");
-            matchers.add("/api/common/channel/getsnap/**");
-            matchers.add("/record_proxy/*/**");
-            matchers.add("/api/emit");
-            matchers.add("/favicon.ico");
-            // 可以直接访问的静态数据
-            web.ignoring().antMatchers(matchers.toArray(new String[0]));
-        }
-    }
-
-    /**
-=======
->>>>>>> 75b1e8de
      * 配置认证方式
      *
      * @param auth
@@ -126,6 +93,9 @@
 
         defaultExcludes.add("/js/**");
         defaultExcludes.add("/api/device/query/snap/**");
+        defaultExcludes.add("/api/proxy/getsnap/**");
+        defaultExcludes.add("/api/push/getsnap/**");
+        defaultExcludes.add("/api/common/channel/getsnap/**");
         defaultExcludes.add("/record_proxy/*/**");
         defaultExcludes.add("/api/emit");
         defaultExcludes.add("/favicon.ico");
