package com.genersoft.iot.vmp.conf.security;

import com.genersoft.iot.vmp.conf.UserSetting;
import org.slf4j.Logger;
import org.slf4j.LoggerFactory;
import org.springframework.beans.factory.annotation.Autowired;
import org.springframework.context.annotation.Bean;
import org.springframework.context.annotation.Configuration;
import org.springframework.core.annotation.Order;
import org.springframework.security.authentication.AuthenticationManager;
import org.springframework.security.authentication.dao.DaoAuthenticationProvider;
import org.springframework.security.config.annotation.authentication.builders.AuthenticationManagerBuilder;
import org.springframework.security.config.annotation.method.configuration.EnableGlobalMethodSecurity;
import org.springframework.security.config.annotation.web.builders.HttpSecurity;
import org.springframework.security.config.annotation.web.builders.WebSecurity;
import org.springframework.security.config.annotation.web.configuration.EnableWebSecurity;
import org.springframework.security.config.annotation.web.configuration.WebSecurityConfigurerAdapter;
import org.springframework.security.config.http.SessionCreationPolicy;
import org.springframework.security.crypto.bcrypt.BCryptPasswordEncoder;
import org.springframework.security.web.authentication.UsernamePasswordAuthenticationFilter;
import org.springframework.web.cors.CorsConfiguration;
import org.springframework.web.cors.CorsConfigurationSource;
import org.springframework.web.cors.CorsUtils;
import org.springframework.web.cors.UrlBasedCorsConfigurationSource;

import java.util.ArrayList;
import java.util.Arrays;

/**
 * 配置Spring Security
 *
 * @author lin
 */
@Configuration
@EnableWebSecurity
@EnableGlobalMethodSecurity(prePostEnabled = true)
@Order(1)
public class WebSecurityConfig extends WebSecurityConfigurerAdapter {

    private final static Logger logger = LoggerFactory.getLogger(WebSecurityConfig.class);

    @Autowired
    private UserSetting userSetting;

    @Autowired
    private DefaultUserDetailsServiceImpl userDetailsService;
    /**
     * 登出成功的处理
     */
    @Autowired
    private LogoutHandler logoutHandler;
    /**
     * 未登录的处理
     */
    @Autowired
    private AnonymousAuthenticationEntryPoint anonymousAuthenticationEntryPoint;
    @Autowired
    private JwtAuthenticationFilter jwtAuthenticationFilter;


    /**
     * 描述: 静态资源放行，这里的放行，是不走 Spring Security 过滤器链
     **/
    @Override
    public void configure(WebSecurity web) {
        if (userSetting.isInterfaceAuthentication()) {
            ArrayList<String> matchers = new ArrayList<>();
            matchers.add("/");
            matchers.add("/#/**");
            matchers.add("/static/**");
            matchers.add("/index.html");
            matchers.add("/doc.html");
            matchers.add("/webjars/**");
            matchers.add("/swagger-resources/**");
            matchers.add("/v3/api-docs/**");
            matchers.add("/js/**");
            matchers.add("/api/device/query/snap/**");
            matchers.add("/record_proxy/*/**");
<<<<<<< HEAD
=======
            matchers.add("/api/emit");
>>>>>>> 76d09bca
            // 可以直接访问的静态数据
            web.ignoring().antMatchers(matchers.toArray(new String[0]));
        }
    }

    /**
     * 配置认证方式
     *
     * @param auth
     * @throws Exception
     */
    @Override
    protected void configure(AuthenticationManagerBuilder auth) throws Exception {
        DaoAuthenticationProvider provider = new DaoAuthenticationProvider();
        // 设置不隐藏 未找到用户异常
        provider.setHideUserNotFoundExceptions(true);
        // 用户认证service - 查询数据库的逻辑
        provider.setUserDetailsService(userDetailsService);
        // 设置密码加密算法
        provider.setPasswordEncoder(passwordEncoder());
        auth.authenticationProvider(provider);
    }

    @Override
    protected void configure(HttpSecurity http) throws Exception {
        http.headers().contentTypeOptions().disable()
                .and().cors().configurationSource(configurationSource())
                .and().csrf().disable()
                .sessionManagement()
                .sessionCreationPolicy(SessionCreationPolicy.STATELESS)

                // 配置拦截规则
                .and()
                .authorizeRequests()
                .requestMatchers(CorsUtils::isPreFlightRequest).permitAll()
                .antMatchers(userSetting.getInterfaceAuthenticationExcludes().toArray(new String[0])).permitAll()
                .antMatchers("/api/user/login", "/index/hook/**").permitAll()
                .anyRequest().authenticated()
                // 异常处理器
                .and()
                .exceptionHandling()
                .authenticationEntryPoint(anonymousAuthenticationEntryPoint)
                .and().logout().logoutUrl("/api/user/logout").permitAll()
                .logoutSuccessHandler(logoutHandler)
        ;
        http.addFilterBefore(jwtAuthenticationFilter, UsernamePasswordAuthenticationFilter.class);

    }

    CorsConfigurationSource configurationSource() {
        // 配置跨域
        CorsConfiguration corsConfiguration = new CorsConfiguration();
        corsConfiguration.setAllowedHeaders(Arrays.asList("*"));
        corsConfiguration.setAllowedMethods(Arrays.asList("*"));
        corsConfiguration.setMaxAge(3600L);
        corsConfiguration.setAllowCredentials(true);
        corsConfiguration.setAllowedOrigins(userSetting.getAllowedOrigins());
        corsConfiguration.setExposedHeaders(Arrays.asList(JwtUtils.getHeader()));

        UrlBasedCorsConfigurationSource url = new UrlBasedCorsConfigurationSource();
        url.registerCorsConfiguration("/**", corsConfiguration);
        return url;
    }

    /**
     * 描述: 密码加密算法 BCrypt 推荐使用
     **/
    @Bean
    public BCryptPasswordEncoder passwordEncoder() {
        return new BCryptPasswordEncoder();
    }

    /**
     * 描述: 注入AuthenticationManager管理器
     **/
    @Override
    @Bean
    public AuthenticationManager authenticationManager() throws Exception {
        return super.authenticationManager();
    }
}<|MERGE_RESOLUTION|>--- conflicted
+++ resolved
@@ -76,10 +76,7 @@
             matchers.add("/js/**");
             matchers.add("/api/device/query/snap/**");
             matchers.add("/record_proxy/*/**");
-<<<<<<< HEAD
-=======
             matchers.add("/api/emit");
->>>>>>> 76d09bca
             // 可以直接访问的静态数据
             web.ignoring().antMatchers(matchers.toArray(new String[0]));
         }
@@ -116,7 +113,7 @@
                 .authorizeRequests()
                 .requestMatchers(CorsUtils::isPreFlightRequest).permitAll()
                 .antMatchers(userSetting.getInterfaceAuthenticationExcludes().toArray(new String[0])).permitAll()
-                .antMatchers("/api/user/login", "/index/hook/**").permitAll()
+                .antMatchers("/api/user/login","/index/hook/**","/zlm_Proxy/FhTuMYqB2HeCuNOb/record/t/1/2023-03-25/16:35:07-16:35:16-9353.mp4").permitAll()
                 .anyRequest().authenticated()
                 // 异常处理器
                 .and()
