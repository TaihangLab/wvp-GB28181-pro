package com.genersoft.iot.vmp.conf.security;

import com.genersoft.iot.vmp.conf.UserSetting;
import org.slf4j.Logger;
import org.slf4j.LoggerFactory;
import org.springframework.beans.factory.annotation.Autowired;
import org.springframework.context.annotation.Bean;
import org.springframework.context.annotation.Configuration;
import org.springframework.core.annotation.Order;
import org.springframework.security.authentication.AuthenticationManager;
import org.springframework.security.authentication.dao.DaoAuthenticationProvider;
import org.springframework.security.config.annotation.authentication.builders.AuthenticationManagerBuilder;
import org.springframework.security.config.annotation.method.configuration.EnableGlobalMethodSecurity;
import org.springframework.security.config.annotation.web.builders.HttpSecurity;
import org.springframework.security.config.annotation.web.builders.WebSecurity;
import org.springframework.security.config.annotation.web.configuration.EnableWebSecurity;
import org.springframework.security.config.annotation.web.configuration.WebSecurityConfigurerAdapter;
import org.springframework.security.config.http.SessionCreationPolicy;
import org.springframework.security.crypto.bcrypt.BCryptPasswordEncoder;
import org.springframework.security.web.authentication.UsernamePasswordAuthenticationFilter;
import org.springframework.web.cors.CorsConfiguration;
import org.springframework.web.cors.CorsConfigurationSource;
import org.springframework.web.cors.CorsUtils;
import org.springframework.web.cors.UrlBasedCorsConfigurationSource;

import java.util.ArrayList;
import java.util.Arrays;

/**
 * 配置Spring Security
 *
 * @author lin
 */
@Configuration
@EnableWebSecurity
@EnableGlobalMethodSecurity(prePostEnabled = true)
@Order(1)
public class WebSecurityConfig extends WebSecurityConfigurerAdapter {

    private final static Logger logger = LoggerFactory.getLogger(WebSecurityConfig.class);

    @Autowired
    private UserSetting userSetting;

    @Autowired
    private DefaultUserDetailsServiceImpl userDetailsService;
    /**
     * 登出成功的处理
     */
    @Autowired
    private LogoutHandler logoutHandler;
    /**
     * 未登录的处理
     */
    @Autowired
    private AnonymousAuthenticationEntryPoint anonymousAuthenticationEntryPoint;
    @Autowired
    private JwtAuthenticationFilter jwtAuthenticationFilter;


    /**
     * 描述: 静态资源放行，这里的放行，是不走 Spring Security 过滤器链
     **/
    @Override
    public void configure(WebSecurity web) {
        if (userSetting.isInterfaceAuthentication()) {
            ArrayList<String> matchers = new ArrayList<>();
            matchers.add("/");
            matchers.add("/#/**");
            matchers.add("/static/**");
            matchers.add("/index.html");
            matchers.add("/doc.html");
            matchers.add("/webjars/**");
            matchers.add("/swagger-resources/**");
            matchers.add("/v3/api-docs/**");
            matchers.add("/js/**");
            matchers.add("/api/device/query/snap/**");
            matchers.add("/record_proxy/*/**");
<<<<<<< HEAD
            matchers.add("/_app.config.js");
            matchers.add("/assets/**");
            matchers.add("/resource/**");
            matchers.add("/favicon.ico");
            matchers.addAll(userSetting.getInterfaceAuthenticationExcludes());
=======
            matchers.add("/api/emit");
>>>>>>> 964d5543
            // 可以直接访问的静态数据
            web.ignoring().antMatchers(matchers.toArray(new String[0]));
        }
    }

    /**
     * 配置认证方式
     *
     * @param auth
     * @throws Exception
     */
    @Override
    protected void configure(AuthenticationManagerBuilder auth) throws Exception {
        DaoAuthenticationProvider provider = new DaoAuthenticationProvider();
        // 设置不隐藏 未找到用户异常
        provider.setHideUserNotFoundExceptions(true);
        // 用户认证service - 查询数据库的逻辑
        provider.setUserDetailsService(userDetailsService);
        // 设置密码加密算法
        provider.setPasswordEncoder(passwordEncoder());
        auth.authenticationProvider(provider);
    }

    @Override
    protected void configure(HttpSecurity http) throws Exception {
        http.headers().contentTypeOptions().disable()
                .and().cors().configurationSource(configurationSource())
                .and().csrf().disable()
                .sessionManagement()
                .sessionCreationPolicy(SessionCreationPolicy.STATELESS)

                // 配置拦截规则
                .and()
                .authorizeRequests()
                .requestMatchers(CorsUtils::isPreFlightRequest).permitAll()
                .antMatchers(userSetting.getInterfaceAuthenticationExcludes().toArray(new String[0])).permitAll()
                .antMatchers("/api/user/login", "/index/hook/**").permitAll()
                .anyRequest().authenticated()
                // 异常处理器
                .and()
                .exceptionHandling()
                .authenticationEntryPoint(anonymousAuthenticationEntryPoint)
                .and().logout().logoutUrl("/api/user/logout").permitAll()
                .logoutSuccessHandler(logoutHandler)
        ;
        http.addFilterBefore(jwtAuthenticationFilter, UsernamePasswordAuthenticationFilter.class);

    }

    CorsConfigurationSource configurationSource() {
        // 配置跨域
        CorsConfiguration corsConfiguration = new CorsConfiguration();
        corsConfiguration.setAllowedHeaders(Arrays.asList("*"));
        corsConfiguration.setAllowedMethods(Arrays.asList("*"));
        corsConfiguration.setMaxAge(3600L);
        corsConfiguration.setAllowCredentials(true);
        corsConfiguration.setAllowedOrigins(userSetting.getAllowedOrigins());
        corsConfiguration.setExposedHeaders(Arrays.asList(JwtUtils.getHeader()));

        UrlBasedCorsConfigurationSource url = new UrlBasedCorsConfigurationSource();
        url.registerCorsConfiguration("/**", corsConfiguration);
        return url;
    }

    /**
     * 描述: 密码加密算法 BCrypt 推荐使用
     **/
    @Bean
    public BCryptPasswordEncoder passwordEncoder() {
        return new BCryptPasswordEncoder();
    }

    /**
     * 描述: 注入AuthenticationManager管理器
     **/
    @Override
    @Bean
    public AuthenticationManager authenticationManager() throws Exception {
        return super.authenticationManager();
    }
}<|MERGE_RESOLUTION|>--- conflicted
+++ resolved
@@ -76,15 +76,11 @@
             matchers.add("/js/**");
             matchers.add("/api/device/query/snap/**");
             matchers.add("/record_proxy/*/**");
-<<<<<<< HEAD
             matchers.add("/_app.config.js");
             matchers.add("/assets/**");
             matchers.add("/resource/**");
             matchers.add("/favicon.ico");
-            matchers.addAll(userSetting.getInterfaceAuthenticationExcludes());
-=======
             matchers.add("/api/emit");
->>>>>>> 964d5543
             // 可以直接访问的静态数据
             web.ignoring().antMatchers(matchers.toArray(new String[0]));
         }
