package com.genersoft.iot.vmp.conf;

import com.genersoft.iot.vmp.conf.security.JwtUtils;
import io.swagger.v3.oas.models.Components;
import io.swagger.v3.oas.models.OpenAPI;
import io.swagger.v3.oas.models.info.Contact;
import io.swagger.v3.oas.models.info.Info;
import io.swagger.v3.oas.models.info.License;
import io.swagger.v3.oas.models.security.SecurityScheme;
import org.springframework.boot.autoconfigure.condition.ConditionalOnProperty;
import org.springframework.core.annotation.Order;
import org.springdoc.core.GroupedOpenApi;
import org.springframework.beans.factory.annotation.Value;
import org.springframework.context.annotation.Bean;
import org.springframework.context.annotation.Configuration;

/**
 * @author lin
 */
@Configuration
@Order(1)
@ConditionalOnProperty(value = "user-settings.doc-enable", havingValue = "true", matchIfMissing = true)
public class SpringDocConfig {

    @Value("${doc.enabled: true}")
    private boolean enable;

    @Bean
    public OpenAPI springShopOpenApi() {
        Contact contact = new Contact();
        contact.setName("pan");
        contact.setEmail("648540858@qq.com");
        return new OpenAPI()
                .components(new Components()
                        .addSecuritySchemes(JwtUtils.HEADER, new SecurityScheme()
                                .type(SecurityScheme.Type.HTTP)
                                .bearerFormat("JWT")))
                .info(new Info().title("WVP-PRO 接口文档")
                        .contact(contact)
                        .description("开箱即用的28181协议视频平台")
                        .version("v3.1.0")
                        .license(new License().name("Apache 2.0").url("http://springdoc.org")));
    }

    /**
     * 添加分组
     * @return
     */
    @Bean
    public GroupedOpenApi publicApi() {
        return GroupedOpenApi.builder()
                .group("1. 全部")
<<<<<<< HEAD
                .packagesToScan("com.genersoft.iot.vmp.vmanager", "com.genersoft.iot.vmp.jt1078.controller")
=======
                .packagesToScan("com.genersoft.iot.vmp")
>>>>>>> 183e9c0e
                .build();
    }

    @Bean
    public GroupedOpenApi publicApi2() {
        return GroupedOpenApi.builder()
                .group("2. 国标28181")
                .packagesToScan("com.genersoft.iot.vmp.gb28181")
                .build();
    }

    @Bean
    public GroupedOpenApi publicApi3() {
        return GroupedOpenApi.builder()
                .group("3. 拉流转发")
                .packagesToScan("com.genersoft.iot.vmp.streamProxy")
                .build();
    }

    @Bean
    public GroupedOpenApi publicApi4() {
        return GroupedOpenApi.builder()
                .group("4. 推流管理")
                .packagesToScan("com.genersoft.iot.vmp.streamPush")
                .build();
    }

    @Bean
    public GroupedOpenApi publicApi5() {
        return GroupedOpenApi.builder()
                .group("4. 服务管理")
                .packagesToScan("com.genersoft.iot.vmp.server")
                .build();
    }

    @Bean
    public GroupedOpenApi publicApi6() {
        return GroupedOpenApi.builder()
                .group("5. 用户管理")
                .packagesToScan("com.genersoft.iot.vmp.user")
                .build();
    }

    @Bean
    public GroupedOpenApi publicApi7() {
        return GroupedOpenApi.builder()
                .group("6. 部标设备")
                .packagesToScan("com.genersoft.iot.vmp.jt1078.controller")
                .build();
    }
}<|MERGE_RESOLUTION|>--- conflicted
+++ resolved
@@ -50,11 +50,7 @@
     public GroupedOpenApi publicApi() {
         return GroupedOpenApi.builder()
                 .group("1. 全部")
-<<<<<<< HEAD
-                .packagesToScan("com.genersoft.iot.vmp.vmanager", "com.genersoft.iot.vmp.jt1078.controller")
-=======
                 .packagesToScan("com.genersoft.iot.vmp")
->>>>>>> 183e9c0e
                 .build();
     }
 
