package com.genersoft.iot.vmp.conf;

import com.alibaba.fastjson2.JSON;
import com.alibaba.fastjson2.support.spring.http.converter.FastJsonHttpMessageConverter;
import com.genersoft.iot.vmp.vmanager.bean.ErrorCode;
import com.genersoft.iot.vmp.vmanager.bean.WVPResult;
import org.jetbrains.annotations.NotNull;
import org.springframework.boot.autoconfigure.http.HttpMessageConverters;
import org.springframework.context.annotation.Bean;
import org.springframework.core.MethodParameter;
import org.springframework.http.MediaType;
import org.springframework.http.converter.HttpMessageConverter;
import org.springframework.http.server.ServerHttpRequest;
import org.springframework.http.server.ServerHttpResponse;
import org.springframework.web.bind.annotation.RestControllerAdvice;
import org.springframework.web.servlet.mvc.method.annotation.ResponseBodyAdvice;

/**
 * 全局统一返回结果
 * @author lin
 */
@RestControllerAdvice
public class GlobalResponseAdvice implements ResponseBodyAdvice<Object> {


    @Override
    public boolean supports(@NotNull MethodParameter returnType, @NotNull Class<? extends HttpMessageConverter<?>> converterType) {
        return true;
    }


    @Override
    public Object beforeBodyWrite(Object body, @NotNull MethodParameter returnType, @NotNull MediaType selectedContentType, @NotNull Class<? extends HttpMessageConverter<?>> selectedConverterType, @NotNull ServerHttpRequest request, @NotNull ServerHttpResponse response) {
        // 排除api文档的接口，这个接口不需要统一
        String[] excludePath = {"/v3/api-docs","/api/v1","/index/hook","/api/video-"};
        for (String path : excludePath) {
            if (request.getURI().getPath().startsWith(path)) {
                return body;
            }
        }

        if (body instanceof WVPResult) {
            return body;
        }

        if (body instanceof ErrorCode) {
            ErrorCode errorCode = (ErrorCode) body;
            return new WVPResult<>(errorCode.getCode(), errorCode.getMsg(), null);
        }

        if (body instanceof String) {
            return JSON.toJSONString(WVPResult.success(body));
        }

        return WVPResult.success(body);
    }

    /**
     * 防止返回string时出错
     * @return
     */
<<<<<<< HEAD
    /*@Bean
    public HttpMessageConverters custHttpMessageConverter() {
=======
    @Bean
    public HttpMessageConverters fast() {
>>>>>>> 053cd130
        return new HttpMessageConverters(new FastJsonHttpMessageConverter());
    }*/
}<|MERGE_RESOLUTION|>--- conflicted
+++ resolved
@@ -59,13 +59,8 @@
      * 防止返回string时出错
      * @return
      */
-<<<<<<< HEAD
     /*@Bean
     public HttpMessageConverters custHttpMessageConverter() {
-=======
-    @Bean
-    public HttpMessageConverters fast() {
->>>>>>> 053cd130
         return new HttpMessageConverters(new FastJsonHttpMessageConverter());
     }*/
 }