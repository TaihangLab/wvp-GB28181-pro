--- conflicted
+++ resolved
@@ -207,7 +207,6 @@
         this.syncChannelOnDeviceOnline = syncChannelOnDeviceOnline;
     }
 
-<<<<<<< HEAD
     public String getBroadcastForPlatform() {
         return broadcastForPlatform;
     }
@@ -216,8 +215,6 @@
         this.broadcastForPlatform = broadcastForPlatform;
     }
 
-=======
->>>>>>> 019d95cf
     public Boolean getPushStreamAfterAck() {
         return pushStreamAfterAck;
     }
