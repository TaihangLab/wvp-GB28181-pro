--- conflicted
+++ resolved
@@ -63,11 +63,7 @@
 
     private String thirdPartyGBIdReg = "[\\s\\S]*";
 
-<<<<<<< HEAD
-
-=======
     private String civilCodeFile = "classpath:civilCode.csv";
->>>>>>> b4dadf6c
 
     private List<String> interfaceAuthenticationExcludes = new ArrayList<>();
 
@@ -307,13 +303,6 @@
         this.sqlLog = sqlLog;
     }
 
-<<<<<<< HEAD
-
-
-
-
-
-=======
     public String getCivilCodeFile() {
         return civilCodeFile;
     }
@@ -337,5 +326,4 @@
     public void setRegisterKeepIntDialog(boolean registerKeepIntDialog) {
         this.registerKeepIntDialog = registerKeepIntDialog;
     }
->>>>>>> b4dadf6c
 }