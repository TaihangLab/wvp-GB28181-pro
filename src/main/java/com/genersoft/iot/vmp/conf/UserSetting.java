--- conflicted
+++ resolved
@@ -161,20 +161,19 @@
         this.streamOnDemand = streamOnDemand;
     }
 
-<<<<<<< HEAD
     public Boolean getUseSourceIpAsStreamIp() {
         return useSourceIpAsStreamIp;
     }
 
     public void setUseSourceIpAsStreamIp(Boolean useSourceIpAsStreamIp) {
         this.useSourceIpAsStreamIp = useSourceIpAsStreamIp;
-=======
+    }
+
     public Boolean getPushAuthority() {
         return pushAuthority;
     }
 
     public void setPushAuthority(Boolean pushAuthority) {
         this.pushAuthority = pushAuthority;
->>>>>>> c62a8986
     }
 }