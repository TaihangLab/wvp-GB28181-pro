--- conflicted
+++ resolved
@@ -201,20 +201,19 @@
         this.syncChannelOnDeviceOnline = syncChannelOnDeviceOnline;
     }
 
-<<<<<<< HEAD
     public String getBroadcastForPlatform() {
         return broadcastForPlatform;
     }
 
     public void setBroadcastForPlatform(String broadcastForPlatform) {
         this.broadcastForPlatform = broadcastForPlatform;
-=======
+    }
+
     public Boolean getPushStreamAfterAck() {
         return pushStreamAfterAck;
     }
 
     public void setPushStreamAfterAck(Boolean pushStreamAfterAck) {
         this.pushStreamAfterAck = pushStreamAfterAck;
->>>>>>> 16f3b055
     }
 }