--- conflicted
+++ resolved
@@ -2,9 +2,4 @@
   application:
     name: wvp
   profiles:
-<<<<<<< HEAD
-    active: local
-    include: device-compatible
-=======
-    active: local
->>>>>>> 512b0cc8
+    active: local