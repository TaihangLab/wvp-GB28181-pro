spring:
  # 设置接口超时时间
  mvc:
    async:
      request-timeout: 20000
  thymeleaf:
    cache: false
  # [可选]上传文件大小限制
  servlet:
    multipart:
      max-file-size: 10MB
      max-request-size: 100MB
  cache:
    type: redis
<<<<<<< HEAD
  # REDIS数据库配置
  redis:
    # [必须修改] Redis服务器IP, REDIS安装在本机的,使用127.0.0.1
    host: 127.0.0.1
    # [必须修改] 端口号
    port: 6379
    # [可选] 数据库 DB
    database: 7
    # [可选] 访问密码,若你的redis服务器没有设置密码，就不需要用密码去连接
    password:
    # [可选] 超时时间
    timeout: 10000
    # mysql数据源
=======
  data:
    # REDIS数据库配置
    redis:
      # [必须修改] Redis服务器IP, REDIS安装在本机的,使用127.0.0.1
      host: 127.0.0.1
      # [必须修改] 端口号
      port: 6379
      # [可选] 数据库 DB
      database: 7
      # [可选] 访问密码,若你的redis服务器没有设置密码，就不需要用密码去连接
      password: luna
      # [可选] 超时时间
      timeout: 10000
  # mysql数据源
>>>>>>> daddb4bf
  datasource:
    type: com.zaxxer.hikari.HikariDataSource
    driver-class-name: com.mysql.cj.jdbc.Driver
    url: jdbc:mysql://192.168.0.16:3306/wvp?useUnicode=true&characterEncoding=UTF8&rewriteBatchedStatements=true&serverTimezone=PRC&useSSL=false&allowMultiQueries=true&allowPublicKeyRetrieval=true
    username: root
<<<<<<< HEAD
    password: root
=======
    password: 12345678
  # h2数据库
  #  datasource:
  #    driver-class-name: org.h2.Driver
  #    url: jdbc:h2:mem:wvp
  #    username: sa
  #    password: 12345678
  #    sql:
  #      init:
  #        # 启动时仅初始化内置的数据库，例如h2:mem
  #        mode: embedded
  #        schema-locations: file:数据库/2.7.4-h2/h2-schema.sql
  #        data-locations: file:数据库/2.7.4-h2/h2-data.sql
  #  # h2数据库控制台，请注意仅在测试环境下使用！
  #  h2:
  #    console:
  #      enabled: true
>>>>>>> daddb4bf
#[可选] WVP监听的HTTP端口, 网页和接口调用都是这个端口
server:
  port: 18080
  # [可选] HTTPS配置， 默认不开启
  ssl:
    # [可选] 是否开启HTTPS访问
    enabled: false
    # [可选] 证书文件路径，放置在resource/目录下即可，修改xxx为文件名
    key-store: classpath:test.monitor.89iot.cn.jks
    # [可选] 证书密码
    key-store-password: gpf64qmw
    # [可选] 证书类型， 默认为jks，根据实际修改
    key-store-type: JKS

# 作为28181服务器的配置
sip:
  ip: 127.0.0.1
  # [可选] 28181服务监听的端口
  port: 5060
  # 根据国标6.1.2中规定，domain宜采用ID统一编码的前十位编码。国标附录D中定义前8位为中心编码（由省级、市级、区级、基层编号组成，参照GB/T 2260-2007）
  # 后两位为行业编码，定义参照附录D.3
  # 3701020049标识山东济南历下区 信息行业接入
  # [可选]
  domain: 4101050000
  # [可选]
  id: 41010500002000000001
  # [可选] 默认设备认证密码，后续扩展使用设备单独密码, 移除密码将不进行校验
  password: 12345678
  # 是否存储alarm信息
  alarm: false

#zlm 默认服务器配置
media:
  id: XwFtVZrtZbHJq4UV
  # [必须修改] zlm服务器的内网IP
  ip: 192.168.0.16
  # [必须修改] zlm服务器的http.port
  hook-ip: 192.168.0.16
  http-port: 9092
  # [必选选] zlm服务器的hook.admin_params=secret
  secret: 7TFF0VJ9B1JZcUdDGnufYWUaskpwW3EG
  # 启用多端口模式, 多端口模式使用端口区分每路流，兼容性更好。 单端口使用流的ssrc区分， 点播超时建议使用多端口测试
  rtp:
    # [可选] 是否启用多端口模式, 开启后会在portRange范围内选择端口用于媒体流传输
    enable: true
    # [可选] 在此范围内选择端口用于媒体流传输, 必须提前在zlm上配置该属性，不然自动配置此属性可能不成功
    port-range: 40000,45000 # 端口范围
    # [可选] 国标级联在此范围内选择端口发送媒体流,
    send-port-range: 50000,55000 # 端口范围
# [根据业务需求配置]
user-settings:
  # 点播/录像回放 等待超时时间,单位：毫秒
  play-timeout: 180000
  # [可选] 自动点播， 使用固定流地址进行播放时，如果未点播则自动进行点播, 需要rtp.enable=true
  auto-apply-play: true
  # 推流直播是否录制
  record-push-live: true
  # 国标是否录制
  record-sip: true
  # 国标点播 按需拉流, true：有人观看拉流，无人观看释放， false：拉起后不自动释放
  stream-on-demand: true
  # 是否返回Date属性，true：不返回，避免摄像头通过该参数自动校时，false：返回，摄像头可能会根据该时间校时
  disable-date-header: false
<|MERGE_RESOLUTION|>--- conflicted
+++ resolved
@@ -12,21 +12,6 @@
       max-request-size: 100MB
   cache:
     type: redis
-<<<<<<< HEAD
-  # REDIS数据库配置
-  redis:
-    # [必须修改] Redis服务器IP, REDIS安装在本机的,使用127.0.0.1
-    host: 127.0.0.1
-    # [必须修改] 端口号
-    port: 6379
-    # [可选] 数据库 DB
-    database: 7
-    # [可选] 访问密码,若你的redis服务器没有设置密码，就不需要用密码去连接
-    password:
-    # [可选] 超时时间
-    timeout: 10000
-    # mysql数据源
-=======
   data:
     # REDIS数据库配置
     redis:
@@ -41,33 +26,30 @@
       # [可选] 超时时间
       timeout: 10000
   # mysql数据源
->>>>>>> daddb4bf
   datasource:
     type: com.zaxxer.hikari.HikariDataSource
     driver-class-name: com.mysql.cj.jdbc.Driver
-    url: jdbc:mysql://192.168.0.16:3306/wvp?useUnicode=true&characterEncoding=UTF8&rewriteBatchedStatements=true&serverTimezone=PRC&useSSL=false&allowMultiQueries=true&allowPublicKeyRetrieval=true
+    url: jdbc:mysql://127.0.0.1:3306/wvp?useUnicode=true&characterEncoding=UTF8&rewriteBatchedStatements=true&serverTimezone=PRC&useSSL=false&allowMultiQueries=true&allowPublicKeyRetrieval=true
     username: root
-<<<<<<< HEAD
     password: root
-=======
-    password: 12345678
-  # h2数据库
-  #  datasource:
-  #    driver-class-name: org.h2.Driver
-  #    url: jdbc:h2:mem:wvp
-  #    username: sa
-  #    password: 12345678
-  #    sql:
-  #      init:
-  #        # 启动时仅初始化内置的数据库，例如h2:mem
-  #        mode: embedded
-  #        schema-locations: file:数据库/2.7.4-h2/h2-schema.sql
-  #        data-locations: file:数据库/2.7.4-h2/h2-data.sql
-  #  # h2数据库控制台，请注意仅在测试环境下使用！
-  #  h2:
-  #    console:
-  #      enabled: true
->>>>>>> daddb4bf
+
+    # h2数据库
+    #  datasource:
+    #    driver-class-name: org.h2.Driver
+    #    url: jdbc:h2:mem:wvp
+    #    username: sa
+    #    password: 12345678
+    #    sql:
+    #      init:
+    #        # 启动时仅初始化内置的数据库，例如h2:mem
+    #        mode: embedded
+    #        schema-locations: file:数据库/2.7.4-h2/h2-schema.sql
+    #        data-locations: file:数据库/2.7.4-h2/h2-data.sql
+    #  # h2数据库控制台，请注意仅在测试环境下使用！
+    #  h2:
+    #    console:
+    #      enabled: true
+
 #[可选] WVP监听的HTTP端口, 网页和接口调用都是这个端口
 server:
   port: 18080
@@ -84,7 +66,7 @@
 
 # 作为28181服务器的配置
 sip:
-  ip: 127.0.0.1
+  ip: 192.168.0.14
   # [可选] 28181服务监听的端口
   port: 5060
   # 根据国标6.1.2中规定，domain宜采用ID统一编码的前十位编码。国标附录D中定义前8位为中心编码（由省级、市级、区级、基层编号组成，参照GB/T 2260-2007）
@@ -103,9 +85,9 @@
 media:
   id: XwFtVZrtZbHJq4UV
   # [必须修改] zlm服务器的内网IP
-  ip: 192.168.0.16
+  ip: 192.168.0.14
   # [必须修改] zlm服务器的http.port
-  hook-ip: 192.168.0.16
+  hook-ip: 192.168.0.14
   http-port: 9092
   # [必选选] zlm服务器的hook.admin_params=secret
   secret: 7TFF0VJ9B1JZcUdDGnufYWUaskpwW3EG
@@ -126,8 +108,11 @@
   # 推流直播是否录制
   record-push-live: true
   # 国标是否录制
-  record-sip: true
+  record-sip: false
   # 国标点播 按需拉流, true：有人观看拉流，无人观看释放， false：拉起后不自动释放
   stream-on-demand: true
   # 是否返回Date属性，true：不返回，避免摄像头通过该参数自动校时，false：返回，摄像头可能会根据该时间校时
   disable-date-header: false
+  #  # 是否开启接口鉴权
+  #  interface-authentication: false
+  login-timeout: 999