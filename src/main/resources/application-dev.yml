--- conflicted
+++ resolved
@@ -12,28 +12,6 @@
       max-request-size: 100MB
   cache:
     type: redis
-<<<<<<< HEAD
-  # REDIS数据库配置
-  redis:
-    # [必须修改] Redis服务器IP, REDIS安装在本机的,使用127.0.0.1
-    host: 10.59.3.218
-    # [必须修改] 端口号
-    port: 6379
-    # [可选] 数据库 DB
-    database: 7
-    # [可选] 访问密码,若你的redis服务器没有设置密码，就不需要用密码去连接
-    password: ZhEnTuAi
-    # [可选] 超时时间
-    timeout: 10000
-    # mysql数据源
-#  datasource:
-#    type: com.zaxxer.hikari.HikariDataSource
-#    driver-class-name: com.mysql.cj.jdbc.Driver
-#    url: jdbc:mysql://127.0.0.1:3306/wvp273数据库统合?useUnicode=true&characterEncoding=UTF8&rewriteBatchedStatements=true&serverTimezone=PRC&useSSL=false&allowMultiQueries=true&allowPublicKeyRetrieval=true
-#    username: root
-#    password: 12345678
-  # h2数据库
-=======
   data:
     # REDIS数据库配置
     redis:
@@ -48,22 +26,28 @@
       # [可选] 超时时间
       timeout: 10000
   # mysql数据源
->>>>>>> 2657d61c
   datasource:
-    driver-class-name: org.h2.Driver
-    url: jdbc:h2:mem:wvp
-    username: sa
+    type: com.zaxxer.hikari.HikariDataSource
+    driver-class-name: com.mysql.cj.jdbc.Driver
+    url: jdbc:mysql://127.0.0.1:3306/wvp273数据库统合?useUnicode=true&characterEncoding=UTF8&rewriteBatchedStatements=true&serverTimezone=PRC&useSSL=false&allowMultiQueries=true&allowPublicKeyRetrieval=true
+    username: root
     password: 12345678
-  sql:
-    init:
-      # 启动时仅初始化内置的数据库，例如h2:mem
-      mode: embedded
-      schema-locations: file:数据库/2.7.4-h2/h2-schema.sql
-      data-locations: file:数据库/2.7.4-h2/h2-data.sql
-#  # h2数据库控制台，请注意仅在测试环境下使用！
-#  h2:
-#    console:
-#      enabled: true
+  # h2数据库
+  #  datasource:
+  #    driver-class-name: org.h2.Driver
+  #    url: jdbc:h2:mem:wvp
+  #    username: sa
+  #    password: 12345678
+  #    sql:
+  #      init:
+  #        # 启动时仅初始化内置的数据库，例如h2:mem
+  #        mode: embedded
+  #        schema-locations: file:数据库/2.7.4-h2/h2-schema.sql
+  #        data-locations: file:数据库/2.7.4-h2/h2-data.sql
+  #  # h2数据库控制台，请注意仅在测试环境下使用！
+  #  h2:
+  #    console:
+  #      enabled: true
 #[可选] WVP监听的HTTP端口, 网页和接口调用都是这个端口
 server:
   port: 18080
