--- conflicted
+++ resolved
@@ -145,13 +145,8 @@
         enable: true
         # [可选] 在此范围内选择端口用于媒体流传输, 必须提前在zlm上配置该属性，不然自动配置此属性可能不成功
         port-range: 30000,30500 # 端口范围
-<<<<<<< HEAD
-        # [可选] 国标级联在此范围内选择端口发送媒体流
-        send-port-range: 30000,30500 # 端口范围
-=======
         # [可选] 国标级联在此范围内选择端口发送媒体流，请不要与收流端口范围重合
         send-port-range: 50502,50506 # 端口范围
->>>>>>> 48a1a247
     # 录像辅助服务， 部署此服务可以实现zlm录像的管理与下载， 0 表示不使用
     record-assist-port: 0
 
