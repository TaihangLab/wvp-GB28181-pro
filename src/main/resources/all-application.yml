--- conflicted
+++ resolved
@@ -195,15 +195,12 @@
     gb-send-stream-strict: false
     # 设备上线时是否自动同步通道
     sync-channel-on-device-online: false
-<<<<<<< HEAD
     # 国标级联语音喊话发流模式 * UDP:udp传输 TCP-ACTIVE：tcp主动模式 TCP-PASSIVE：tcp被动模式
     broadcast-for-platform: UDP
-=======
     # 是否使用设备来源Ip作为回复IP， 不设置则为 false
     sip-use-source-ip-as-remote-address: false
     # 是否开启sip日志
     sip-log: true
->>>>>>> bb49f1f0
     # 收到ack消息后开始发流，默认false， 回复200ok后直接开始发流
     push-stream-after-ack: false
 
