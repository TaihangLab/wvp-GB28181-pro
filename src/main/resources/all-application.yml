--- conflicted
+++ resolved
@@ -34,20 +34,6 @@
         poolMaxWait: 5
     # [必选] jdbc数据库配置
     datasource:
-<<<<<<< HEAD
-        type: com.zaxxer.hikari.HikariDataSource
-        driver-class-name: com.mysql.cj.jdbc.Driver
-        url: jdbc:mysql://127.0.0.1:3306/wvp2?useUnicode=true&characterEncoding=UTF8&rewriteBatchedStatements=true&serverTimezone=PRC&useSSL=false&allowMultiQueries=true&allowPublicKeyRetrieval=true
-        username: root
-        password: root123
-        hikari:
-            connection-timeout: 20000             # 是客户端等待连接池连接的最大毫秒数
-            initialSize: 10                       # 连接池初始化连接数
-            maximum-pool-size: 200                # 连接池最大连接数
-            minimum-idle: 5                       # 连接池最小空闲连接数
-            idle-timeout: 300000                  # 允许连接在连接池中空闲的最长时间（以毫秒为单位）
-            max-lifetime: 1200000                 # 是池中连接关闭后的最长生命周期（以毫秒为单位)
-=======
         # kingbase配置
         #        type: com.zaxxer.hikari.HikariDataSource
         #        driver-class-name: com.kingbase8.Driver
@@ -84,7 +70,6 @@
                     username: root
                     password: 12345678
 
->>>>>>> b079039f
 
 
 # 修改分页插件为 postgresql， 数据库类型为mysql不需要
