


# 此配置文件只是用作展示所有配置项， 不可直接使用


spring:
    # [可选]上传文件大小限制
    servlet:
        multipart:
            max-file-size: 10MB
            max-request-size: 100MB
    # REDIS数据库配置
    redis:
        # [必须修改] Redis服务器IP, REDIS安装在本机的,使用127.0.0.1
        host: 127.0.0.1
        # [必须修改] 端口号
        port: 6379
        # [可选] 数据库 DB
        database: 6
        # [可选] 访问密码,若你的redis服务器没有设置密码，就不需要用密码去连接
        password:
        # [可选] 超时时间
        timeout: 10000
        # [可选] 一个pool最多可分配多少个jedis实例
        poolMaxTotal: 1000
        # [可选] 一个pool最多有多少个状态为idle(空闲)的jedis实例
        poolMaxIdle: 500
        # [可选] 最大的等待时间(秒)
        poolMaxWait: 5
    # [必选] jdbc数据库配置
    datasource:
        type: com.alibaba.druid.pool.DruidDataSource
        driver-class-name: com.mysql.cj.jdbc.Driver
        url: jdbc:mysql://127.0.0.1:3306/wvp2?useUnicode=true&characterEncoding=UTF8&rewriteBatchedStatements=true&serverTimezone=PRC&useSSL=false&allowMultiQueries=true
        username: root
        password: root123
        druid:
            initialSize: 10                       # 连接池初始化连接数
            maxActive: 200                        # 连接池最大连接数
            minIdle: 5                            # 连接池最小空闲连接数
            maxWait: 60000                        # 获取连接时最大等待时间，单位毫秒。配置了maxWait之后，缺省启用公平锁，并发效率会有所下降，如果需要可以通过配置useUnfairLock属性为true使用非公平锁。
            keepAlive: true                       # 连接池中的minIdle数量以内的连接，空闲时间超过minEvictableIdleTimeMillis，则会执行keepAlive操作。
            validationQuery: select 1             # 检测连接是否有效sql，要求是查询语句，常用select 'x'。如果validationQuery为null，testOnBorrow、testOnReturn、testWhileIdle都不会起作用。
            testWhileIdle: true                   # 建议配置为true，不影响性能，并且保证安全性。申请连接的时候检测，如果空闲时间大于timeBetweenEvictionRunsMillis，执行validationQuery检测连接是否有效。
            testOnBorrow: false                   # 申请连接时执行validationQuery检测连接是否有效，做了这个配置会降低性能。
            testOnReturn: false                   # 归还连接时执行validationQuery检测连接是否有效，做了这个配置会降低性能。
            poolPreparedStatements: false         # 是否開啟PSCache，並且指定每個連線上PSCache的大小
            timeBetweenEvictionRunsMillis: 60000  # 配置間隔多久才進行一次檢測，檢測需要關閉的空閒連線，單位是毫秒
            minEvictableIdleTimeMillis: 300000    # 配置一個連線在池中最小生存的時間，單位是毫秒
            filters: stat,slf4j             # 配置监控统计拦截的filters，监控统计用的filter:sta, 日志用的filter:log4j
            useGlobalDataSourceStat: true         # 合并多个DruidDataSource的监控数据
            # 通过connectProperties属性来打开mergeSql功能；慢SQL记录
            connectionProperties: druid.stat.mergeSql=true;druid.stat.slowSqlMillis=1000
            #stat-view-servlet.url-pattern: /admin/druid/*

# druid管理监控页面的一些配置
rj-druid-manage:
    allow:                        # 访问druid监控页面的IP白名单
    deny: 192.168.1.100           # 访问druid监控页面IP黑名单
    loginUsername: rjAdmin          # 访问druid监控页面账号
    loginPassword: rj@2022     # 访问druid监控页面密码

#mybatis:
#    configuration:
#        # 这个配置会将执行的sql打印出来，在开发或测试的时候可以用
#        log-impl: org.apache.ibatis.logging.stdout.StdOutImpl
#        # 返回类型为Map,显示null对应的字段
#        call-setters-on-nulls: true
## [可选] WVP监听的HTTP端口, 网页和接口调用都是这个端口

# [可选] WVP监听的HTTP端口, 网页和接口调用都是这个端口
server:
    port: 18080
    # [可选] HTTPS配置， 默认不开启
    ssl:
        # [可选] 是否开启HTTPS访问
        enabled: false
        # [可选] 证书文件路径，放置在resource/目录下即可，修改xxx为文件名
        key-store: classpath:xxx.jks
        # [可选] 证书密码
        key-store-password: password
        # [可选] 证书类型， 默认为jks，根据实际修改
        key-store-type: JKS
        # 配置证书可以使用如下两项，如上面二选一即可
        # PEM 编码证书
        certificate: xx.pem
        #   私钥文件
        certificate-private-key: xx.key

# 作为28181服务器的配置
sip:
    # [必须修改] 本机的IP, 必须是网卡上的IP，用于sip下协议栈监听ip，如果监听所有设置为0.0.0.0
    monitor-ip: 0.0.0.0
    # [必须修改] 本机的IP
    ip: 192.168.0.100
    # [可选] 28181服务监听的端口
    port: 5060
    # 根据国标6.1.2中规定，domain宜采用ID统一编码的前十位编码。国标附录D中定义前8位为中心编码（由省级、市级、区级、基层编号组成，参照GB/T 2260-2007）
    # 后两位为行业编码，定义参照附录D.3
    # 3701020049标识山东济南历下区 信息行业接入
    # [可选]
    domain: 4401020049
    # [可选]
    id: 44010200492000000001
    # [可选] 默认设备认证密码，后续扩展使用设备单独密码, 移除密码将不进行校验
    password: admin123
    # [可选] 国标级联注册失败，再次发起注册的时间间隔。 默认60秒
    register-time-interval: 60
    # [可选] 云台控制速度
    ptz-speed: 50
    # TODO [可选] 收到心跳后自动上线， 重启服务后会将所有设备置为离线，默认false，等待注册后上线。设置为true则收到心跳设置为上线。
    # keepalliveToOnline: false
    # 是否存储alarm信息
    alarm: false

#zlm 默认服务器配置
media:
    # [必须修改] zlm服务器唯一id，用于触发hook时区别是哪台服务器,general.mediaServerId
    id:
    # [必须修改] zlm服务器的内网IP
    ip: 192.168.0.100
    # [可选] 返回流地址时的ip，置空使用 media.ip
    stream-ip:
    # [可选] wvp在国标信令中使用的ip，此ip为摄像机可以访问到的ip， 置空使用 media.ip
    sdp-ip:
    # [可选] zlm服务器的hook所使用的IP, 默认使用sip.ip
    hook-ip:
    # [必须修改] zlm服务器的http.port
    http-port: 80
    # [可选] zlm服务器的http.sslport, 置空使用zlm配置文件配置
    http-ssl-port:
    # [可选] zlm服务器的rtmp.port, 置空使用zlm配置文件配置
    rtmp-port:
    # [可选] zlm服务器的rtmp.sslport, 置空使用zlm配置文件配置
    rtmp-ssl-port:
    # [可选] zlm服务器的 rtp_proxy.port, 置空使用zlm配置文件配置
    rtp-proxy-port:
    # [可选] zlm服务器的 rtsp.port, 置空使用zlm配置文件配置
    rtsp-port:
    # [可选] zlm服务器的 rtsp.sslport, 置空使用zlm配置文件配置
    rtsp-ssl-port:
    # [可选] 是否自动配置ZLM, 如果希望手动配置ZLM, 可以设为false, 不建议新接触的用户修改
    auto-config: true
    # [可选] zlm服务器的hook.admin_params=secret
    secret: 035c73f7-bb6b-4889-a715-d9eb2d1925cc
    # 启用多端口模式, 多端口模式使用端口区分每路流，兼容性更好。 单端口使用流的ssrc区分， 点播超时建议使用多端口测试
    rtp:
        # [可选] 是否启用多端口模式, 开启后会在portRange范围内选择端口用于媒体流传输
        enable: true
        # [可选] 在此范围内选择端口用于媒体流传输, 必须提前在zlm上配置该属性，不然自动配置此属性可能不成功
        port-range: 30000,30500 # 端口范围
    # 录像辅助服务， 部署此服务可以实现zlm录像的管理与下载， 0 表示不使用
    record-assist-port: 0

# [可选] 日志配置, 一般不需要改
logging:
    config: classpath:logback-spring-local.xml

# [根据业务需求配置]
user-settings:
    # [可选] 服务ID，不写则为000000
    server-id:
    # [可选] 自动点播， 使用固定流地址进行播放时，如果未点播则自动进行点播, 需要rtp.enable=true
    auto-apply-play: false
    # [可选] 部分设备需要扩展SDP，需要打开此设置
    senior-sdp: false
    # 保存移动位置历史轨迹：true:保留历史数据，false:仅保留最后的位置(默认)
    save-position-history: false
    # 点播等待超时时间,单位：毫秒
    play-timeout: 18000
    # 上级点播等待超时时间,单位：毫秒
    platform-play-timeout: 60000
    # 是否开启接口鉴权
    interface-authentication: true
    # 接口鉴权例外的接口, 即不进行接口鉴权的接口,尽量详细书写，尽量不用/**，至少两级目录
    interface-authentication-excludes:
        - /api/v1/**
    # 推流直播是否录制
    record-push-live: true
    # 国标是否录制
    record-sip: true
    # 是否将日志存储进数据库
    logInDatebase: true
    # 使用推流状态作为推流通道状态
    use-pushing-as-status: true
    # 使用来源请求ip作为streamIp,当且仅当你只有zlm节点它与wvp在一起的情况下开启
    use-source-ip-as-stream-ip: true
    # 按需拉流, true：有人观看拉流，无人观看释放， false：拉起后不自动释放
    stream-on-demand: true
    # 推流鉴权， 默认开启
    push-authority: true
    # 国标级联发流严格模式，严格模式会使用与sdp信息中一致的端口发流，端口共享media.rtp.port-range，这会损失一些性能，
    # 非严格模式使用随机端口发流，性能更好， 默认关闭
    gb-send-stream-strict: false
    # 设备上线时是否自动同步通道
    sync-channel-on-device-online: false
<<<<<<< HEAD
    # 国标级联语音喊话发流模式 * UDP:udp传输 TCP-ACTIVE：tcp主动模式 TCP-PASSIVE：tcp被动模式
    broadcast-for-platform: UDP
=======
    # 收到ack消息后开始发流，默认false， 回复200ok后直接开始发流
    push-stream-after-ack: false
>>>>>>> 16f3b055

# 关闭在线文档（生产环境建议关闭）
springdoc:
    api-docs:
        enabled: false
    swagger-ui:
        enabled: false<|MERGE_RESOLUTION|>--- conflicted
+++ resolved
@@ -195,13 +195,10 @@
     gb-send-stream-strict: false
     # 设备上线时是否自动同步通道
     sync-channel-on-device-online: false
-<<<<<<< HEAD
     # 国标级联语音喊话发流模式 * UDP:udp传输 TCP-ACTIVE：tcp主动模式 TCP-PASSIVE：tcp被动模式
     broadcast-for-platform: UDP
-=======
     # 收到ack消息后开始发流，默认false， 回复200ok后直接开始发流
     push-stream-after-ack: false
->>>>>>> 16f3b055
 
 # 关闭在线文档（生产环境建议关闭）
 springdoc:
