<?xml version="1.0"?>
<project
        xsi:schemaLocation="http://maven.apache.org/POM/4.0.0 http://maven.apache.org/xsd/maven-4.0.0.xsd"
        xmlns="http://maven.apache.org/POM/4.0.0" xmlns:xsi="http://www.w3.org/2001/XMLSchema-instance">
    <modelVersion>4.0.0</modelVersion>
    <parent>
        <groupId>org.springframework.boot</groupId>
        <artifactId>spring-boot-starter-parent</artifactId>
        <version>2.7.17</version>
    </parent>

    <groupId>com.genersoft</groupId>
    <artifactId>wvp-pro</artifactId>
    <version>2.7.3</version>
    <name>web video platform</name>
    <description>国标28181视频平台</description>
    <packaging>${project.packaging}</packaging>

    <repositories>
        <repository>
            <id>nexus-aliyun</id>
            <name>Nexus aliyun</name>
            <url>https://maven.aliyun.com/repository/public</url>
            <layout>default</layout>
            <snapshots>
                <enabled>false</enabled>
            </snapshots>
            <releases>
                <enabled>true</enabled>
            </releases>
        </repository>
    </repositories>

    <pluginRepositories>
        <pluginRepository>
            <id>nexus-aliyun</id>
            <name>Nexus aliyun</name>
            <url>https://maven.aliyun.com/repository/public</url>
            <snapshots>
                <enabled>false</enabled>
            </snapshots>
            <releases>
                <enabled>true</enabled>
            </releases>
        </pluginRepository>
    </pluginRepositories>

    <properties>
        <project.build.sourceEncoding>UTF-8</project.build.sourceEncoding>
        <maven.build.timestamp.format>MMddHHmm</maven.build.timestamp.format>
        <maven-jar-plugin.version>3.1.1</maven-jar-plugin.version>

        <!-- 依赖版本 -->
        <snippetsDirectory>${project.build.directory}/generated-snippets</snippetsDirectory>
        <asciidoctor.input.directory>${project.basedir}/docs/asciidoc</asciidoctor.input.directory>
        <generated.asciidoc.directory>${project.build.directory}/asciidoc</generated.asciidoc.directory>
        <asciidoctor.html.output.directory>${project.build.directory}/asciidoc/html</asciidoctor.html.output.directory>
        <asciidoctor.pdf.output.directory>${project.build.directory}/asciidoc/pdf</asciidoctor.pdf.output.directory>
    </properties>

    <profiles>
        <profile>
            <id>jar</id>
            <activation>
                <activeByDefault>true</activeByDefault>
            </activation>
            <properties>
                <project.packaging>jar</project.packaging>
            </properties>
        </profile>
        <profile>
            <id>war</id>
            <properties>
                <project.packaging>war</project.packaging>
            </properties>
            <dependencies>
                <dependency>
                    <groupId>org.springframework.boot</groupId>
                    <artifactId>spring-boot-starter-web</artifactId>
                    <exclusions>
                        <exclusion>
                            <groupId>org.springframework.boot</groupId>
                            <artifactId>spring-boot-starter-jetty</artifactId>
                        </exclusion>
                    </exclusions>
                </dependency>
                <dependency>
                    <groupId>javax.servlet</groupId>
                    <artifactId>javax.servlet-api</artifactId>
                    <version>3.1.0</version>
                    <scope>provided</scope>
                </dependency>
            </dependencies>
        </profile>
    </profiles>

    <dependencies>
        <dependency>
            <groupId>org.springframework.boot</groupId>
            <artifactId>spring-boot-starter-data-redis</artifactId>
        </dependency>
        <dependency>
            <groupId>org.springframework.boot</groupId>
            <artifactId>spring-boot-starter-cache</artifactId>
        </dependency>
        <dependency>
            <groupId>org.springframework.boot</groupId>
            <artifactId>spring-boot-starter-web</artifactId>
        </dependency>
        <dependency>
            <groupId>org.springframework.boot</groupId>
            <artifactId>spring-boot-configuration-processor</artifactId>
            <optional>true</optional>
        </dependency>
        <dependency>
            <groupId>org.mybatis.spring.boot</groupId>
            <artifactId>mybatis-spring-boot-starter</artifactId>
            <version>2.2.2</version>
            <exclusions>
                <exclusion>
                    <groupId>com.zaxxer</groupId>
                    <artifactId>HikariCP</artifactId>
                </exclusion>
            </exclusions>
        </dependency>
        <dependency>
            <groupId>org.springframework.boot</groupId>
            <artifactId>spring-boot-starter-security</artifactId>
        </dependency>

        <dependency>
            <groupId>org.springframework.boot</groupId>
            <artifactId>spring-boot-starter-jdbc</artifactId>
        </dependency>

        <!-- 数据库监控页面 -->
        <dependency>
            <groupId>com.alibaba</groupId>
            <artifactId>druid-spring-boot-starter</artifactId>
            <version>1.2.23</version>
        </dependency>


        <!-- mysql数据库 -->
        <dependency>
            <groupId>com.mysql</groupId>
            <artifactId>mysql-connector-j</artifactId>
            <version>8.2.0</version>
        </dependency>

        <!--postgresql-->
        <dependency>
            <groupId>org.postgresql</groupId>
            <artifactId>postgresql</artifactId>
            <version>42.5.1</version>
        </dependency>

		<!-- kingbase人大金仓 -->
		<!-- 手动下载驱动后安装 -->
		<!-- mvn install:install-file -Dfile=/home/lin/soft/kingbase/jdbc-aarch/kingbase8-8.6.0.jar -DgroupId=com.kingbase -DartifactId=kingbase8 -Dversion=8.6.0 -Dpackaging=jar
 -->
		<dependency>
			<groupId>com.kingbase</groupId>
			<artifactId>kingbase8</artifactId>
			<version>8.6.0</version>
			<scope>system</scope>
			<systemPath>${basedir}/libs/jdbc-aarch/kingbase8-8.6.0.jar</systemPath>
		</dependency>
		<dependency>
			<groupId>com.kingbase</groupId>
			<artifactId>kingbase8</artifactId>
			<version>8.6.0</version>
			<scope>system</scope>
			<systemPath>${basedir}/libs/jdbc-x86/kingbase8-8.6.0.jar</systemPath>
		</dependency>

        <!--Mybatis分页插件 -->
        <dependency>
            <groupId>com.github.pagehelper</groupId>
            <artifactId>pagehelper-spring-boot-starter</artifactId>
            <version>1.4.6</version>
        </dependency>

        <!--在线文档 -->
        <!--在线文档 -->
        <dependency>
            <groupId>org.springdoc</groupId>
            <artifactId>springdoc-openapi-ui</artifactId>
            <version>1.6.10</version>
        </dependency>
        <dependency>
            <groupId>org.springdoc</groupId>
            <artifactId>springdoc-openapi-security</artifactId>
            <version>1.6.10</version>
        </dependency>
		<!-- https://mvnrepository.com/artifact/com.baomidou/dynamic-datasource-spring-boot-starter -->
		<dependency>
			<groupId>com.baomidou</groupId>
			<artifactId>dynamic-datasource-spring-boot-starter</artifactId>
			<version>3.6.1</version>
		</dependency>


		<!--在线文档 -->
		<dependency>
			<groupId>org.springdoc</groupId>
			<artifactId>springdoc-openapi-ui</artifactId>
			<version>1.6.10</version>
		</dependency>

        <dependency>
            <groupId>com.github.xiaoymin</groupId>
            <artifactId>knife4j-springdoc-ui</artifactId>
            <version>3.0.3</version>
        </dependency>

        <!--参数校验 -->
        <dependency>
            <groupId>javax.validation</groupId>
            <artifactId>validation-api</artifactId>
        </dependency>

        <!-- 日志相关 -->
        <dependency>
            <groupId>org.springframework.boot</groupId>
            <artifactId>spring-boot-starter-aop</artifactId>
        </dependency>

        <!-- sip协议栈 -->
        <dependency>
            <groupId>javax.sip</groupId>
            <artifactId>jain-sip-ri</artifactId>
            <version>1.3.0-91</version>
        </dependency>

        <!-- 取代log4j -->
        <dependency>
            <groupId>org.slf4j</groupId>
            <artifactId>log4j-over-slf4j</artifactId>
            <version>1.7.36</version>
        </dependency>

        <!-- xml解析库 -->
        <dependency>
            <groupId>org.dom4j</groupId>
            <artifactId>dom4j</artifactId>
            <version>2.1.3</version>
        </dependency>

        <!-- json解析库fastjson2 -->
        <dependency>
            <groupId>com.alibaba.fastjson2</groupId>
            <artifactId>fastjson2</artifactId>
            <version>2.0.17</version>
        </dependency>
        <dependency>
            <groupId>com.alibaba.fastjson2</groupId>
            <artifactId>fastjson2-extension</artifactId>
            <version>2.0.17</version>
        </dependency>

        <!-- okhttp -->
        <dependency>
            <groupId>com.squareup.okhttp3</groupId>
            <artifactId>okhttp</artifactId>
            <version>4.10.0</version>
        </dependency>

        <!-- okhttp 调试日志 -->
        <dependency>
            <groupId>com.squareup.okhttp3</groupId>
            <artifactId>logging-interceptor</artifactId>
            <version>4.10.0</version>
        </dependency>

        <!-- okhttp-digest -->
        <dependency>
            <groupId>io.github.rburgst</groupId>
            <artifactId>okhttp-digest</artifactId>
            <version>2.7</version>
        </dependency>

        <!-- https://mvnrepository.com/artifact/net.sf.kxml/kxml2 -->
        <!--		<dependency>-->
        <!--			<groupId>net.sf.kxml</groupId>-->
        <!--			<artifactId>kxml2</artifactId>-->
        <!--			<version>2.3.0</version>-->
        <!--		</dependency>-->

        <!-- jwt实现 -->
        <dependency>
            <groupId>org.bitbucket.b_c</groupId>
            <artifactId>jose4j</artifactId>
            <version>0.9.3</version>
        </dependency>

        <!--反向代理-->
        <dependency>
            <groupId>org.mitre.dsmiley.httpproxy</groupId>
            <artifactId>smiley-http-proxy-servlet</artifactId>
            <version>1.12.1</version>
        </dependency>

        <!--excel解析库-->
        <dependency>
            <groupId>com.alibaba</groupId>
            <artifactId>easyexcel</artifactId>
            <version>3.3.2</version>
            <exclusions>
                <exclusion>
                    <groupId>org.apache.commons</groupId>
                    <artifactId>commons-compress</artifactId>
                </exclusion>
            </exclusions>
        </dependency>
        <dependency>
            <groupId>org.apache.commons</groupId>
            <artifactId>commons-compress</artifactId>
            <version>1.24.0</version>
        </dependency>

        <!-- 获取系统信息 -->
        <dependency>
            <groupId>com.github.oshi</groupId>
            <artifactId>oshi-core</artifactId>
            <version>6.2.2</version>
        </dependency>

        <dependency>
            <groupId>org.springframework.session</groupId>
            <artifactId>spring-session-core</artifactId>
        </dependency>

        <!-- 检测文件编码 -->
        <!-- https://mvnrepository.com/artifact/cpdetector/cpdetector -->
        <!--<dependency>-->
        <!--    <groupId>cpdetector</groupId>-->
        <!--    <artifactId>cpdetector</artifactId>-->
        <!--    <version>1.0.8</version>-->
        <!--</dependency>-->

        <!-- https://mvnrepository.com/artifact/com.google.guava/guava -->
        <dependency>
            <groupId>com.google.guava</groupId>
            <artifactId>guava</artifactId>
            <version>32.1.3-jre</version>
        </dependency>

<<<<<<< HEAD
        <!--ftp server-->
        <dependency>
            <groupId>org.apache.ftpserver</groupId>
            <artifactId>ftpserver-core</artifactId>
            <version>1.2.0</version>
        </dependency>
        <dependency>
            <groupId>org.apache.ftpserver</groupId>
            <artifactId>ftplet-api</artifactId>
            <version>1.2.0</version>
        </dependency>


=======
>>>>>>> cbd6a57e
        <!-- 自动化生成代码工具 -->
        <dependency>
            <groupId>org.projectlombok</groupId>
            <artifactId>lombok</artifactId>
            <version>1.18.30</version>
            <scope>provided</scope>
        </dependency>
<<<<<<< HEAD


=======
>>>>>>> cbd6a57e
        <dependency>
            <groupId>org.springframework.boot</groupId>
            <artifactId>spring-boot-starter-test</artifactId>
            <scope>test</scope>
        </dependency>
    </dependencies>

    <build>
        <finalName>${project.artifactId}-${project.version}-${maven.build.timestamp}</finalName>
        <plugins>
            <plugin>
                <groupId>org.springframework.boot</groupId>
                <artifactId>spring-boot-maven-plugin</artifactId>
                <version>2.7.2</version>
                <configuration>
                    <includeSystemScope>true</includeSystemScope>
                </configuration>
            </plugin>

            <plugin>
                <groupId>org.apache.maven.plugins</groupId>
                <artifactId>maven-compiler-plugin</artifactId>
                <version>3.8.1</version>
                <configuration>
                    <source>1.8</source>
                    <target>1.8</target>
                </configuration>
            </plugin>

            <plugin>
                <groupId>pl.project13.maven</groupId>
                <artifactId>git-commit-id-plugin</artifactId>
                <version>3.0.1</version>
                <configuration>
                    <offline>true</offline>
                    <failOnNoGitDirectory>false</failOnNoGitDirectory>
                    <dateFormat>yyyyMMdd</dateFormat>
                </configuration>
            </plugin>

            <plugin>
                <groupId>org.apache.maven.plugins</groupId>
                <artifactId>maven-surefire-plugin</artifactId>
                <version>2.22.2</version>
                <configuration>
                    <skipTests>true</skipTests>
                </configuration>
            </plugin>

            <plugin>
                <groupId>org.apache.maven.plugins</groupId>
                <artifactId>maven-jar-plugin</artifactId>
                <version>3.3.0</version>
                <configuration>
                    <excludes>
                        <exclude>**/配置详情.yml</exclude>
                        <exclude>**/application.yml</exclude>
                        <exclude>**/application-*.yml</exclude>
                        <exclude>**/local.jks</exclude>
                    </excludes>
                </configuration>
            </plugin>
            <plugin>
                <artifactId>maven-resources-plugin</artifactId>
                <executions>
                    <execution> <!-- 复制配置文件 -->
                        <id>copy-resources</id>
                        <phase>package</phase>
                        <goals>
                            <goal>copy-resources</goal>
                        </goals>
                        <configuration>
                            <resources>
                                <resource>
                                    <directory>src/main/resources</directory>
                                    <includes>
                                        <include>application.yml</include>
                                        <include>application-*.yml</include>
                                    </includes>
                                </resource>
                            </resources>
                            <outputDirectory>${project.build.directory}</outputDirectory>
                        </configuration>
                    </execution>
                </executions>
            </plugin>
        </plugins>
        <resources>
            <resource>
                <directory>src/main/resources</directory>
            </resource>
            <resource>
                <directory>src/main/java</directory>
                <includes>
                    <include>**/*.xml</include>
                </includes>
            </resource>
        </resources>
    </build>
</project><|MERGE_RESOLUTION|>--- conflicted
+++ resolved
@@ -346,22 +346,19 @@
             <version>32.1.3-jre</version>
         </dependency>
 
-<<<<<<< HEAD
         <!--ftp server-->
         <dependency>
             <groupId>org.apache.ftpserver</groupId>
             <artifactId>ftpserver-core</artifactId>
             <version>1.2.0</version>
         </dependency>
+
         <dependency>
             <groupId>org.apache.ftpserver</groupId>
             <artifactId>ftplet-api</artifactId>
             <version>1.2.0</version>
         </dependency>
 
-
-=======
->>>>>>> cbd6a57e
         <!-- 自动化生成代码工具 -->
         <dependency>
             <groupId>org.projectlombok</groupId>
@@ -369,11 +366,15 @@
             <version>1.18.30</version>
             <scope>provided</scope>
         </dependency>
-<<<<<<< HEAD
-
-
-=======
->>>>>>> cbd6a57e
+
+        <!-- 自动化生成代码工具 -->
+        <dependency>
+            <groupId>org.projectlombok</groupId>
+            <artifactId>lombok</artifactId>
+            <version>1.18.30</version>
+            <scope>provided</scope>
+        </dependency>
+
         <dependency>
             <groupId>org.springframework.boot</groupId>
             <artifactId>spring-boot-starter-test</artifactId>
