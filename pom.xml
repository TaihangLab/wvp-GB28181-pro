<?xml version="1.0"?>
<<<<<<< HEAD
<project
        xsi:schemaLocation="http://maven.apache.org/POM/4.0.0 http://maven.apache.org/xsd/maven-4.0.0.xsd"
        xmlns="http://maven.apache.org/POM/4.0.0" xmlns:xsi="http://www.w3.org/2001/XMLSchema-instance">
    <modelVersion>4.0.0</modelVersion>
    <parent>
        <groupId>org.springframework.boot</groupId>
        <artifactId>spring-boot-starter-parent</artifactId>
        <version>2.7.17</version>
    </parent>

    <groupId>com.genersoft</groupId>
    <artifactId>wvp-pro</artifactId>
    <version>2.7.0</version>
    <name>web video platform</name>
    <description>国标28181视频平台</description>
    <packaging>${project.packaging}</packaging>

    <repositories>
        <repository>
            <id>nexus-aliyun</id>
            <name>Nexus aliyun</name>
            <url>https://maven.aliyun.com/repository/public</url>
            <layout>default</layout>
            <snapshots>
                <enabled>false</enabled>
            </snapshots>
            <releases>
                <enabled>true</enabled>
            </releases>
        </repository>
    </repositories>

    <pluginRepositories>
        <pluginRepository>
            <id>nexus-aliyun</id>
            <name>Nexus aliyun</name>
            <url>https://maven.aliyun.com/repository/public</url>
            <snapshots>
                <enabled>false</enabled>
            </snapshots>
            <releases>
                <enabled>true</enabled>
            </releases>
        </pluginRepository>
    </pluginRepositories>

    <properties>
        <project.build.sourceEncoding>UTF-8</project.build.sourceEncoding>
        <maven.build.timestamp.format>MMddHHmm</maven.build.timestamp.format>
        <maven-jar-plugin.version>3.1.1</maven-jar-plugin.version>

        <!-- 依赖版本 -->
        <snippetsDirectory>${project.build.directory}/generated-snippets</snippetsDirectory>
        <asciidoctor.input.directory>${project.basedir}/docs/asciidoc</asciidoctor.input.directory>
        <generated.asciidoc.directory>${project.build.directory}/asciidoc</generated.asciidoc.directory>
        <asciidoctor.html.output.directory>${project.build.directory}/asciidoc/html</asciidoctor.html.output.directory>
        <asciidoctor.pdf.output.directory>${project.build.directory}/asciidoc/pdf</asciidoctor.pdf.output.directory>
    </properties>

    <profiles>
        <profile>
            <id>jar</id>
            <activation>
                <activeByDefault>true</activeByDefault>
            </activation>
            <properties>
                <project.packaging>jar</project.packaging>
            </properties>
        </profile>
        <profile>
            <id>war</id>
            <properties>
                <project.packaging>war</project.packaging>
            </properties>
            <dependencies>
                <dependency>
                    <groupId>org.springframework.boot</groupId>
                    <artifactId>spring-boot-starter-web</artifactId>
                    <exclusions>
                        <exclusion>
                            <groupId>org.springframework.boot</groupId>
                            <artifactId>spring-boot-starter-jetty</artifactId>
                        </exclusion>
                    </exclusions>
                </dependency>
                <dependency>
                    <groupId>javax.servlet</groupId>
                    <artifactId>javax.servlet-api</artifactId>
                    <version>3.1.0</version>
                    <scope>provided</scope>
                </dependency>
            </dependencies>
        </profile>
    </profiles>

    <dependencies>
        <dependency>
            <groupId>org.springframework.boot</groupId>
            <artifactId>spring-boot-starter-data-redis</artifactId>
        </dependency>
        <dependency>
            <groupId>org.springframework.boot</groupId>
            <artifactId>spring-boot-starter-web</artifactId>
        </dependency>
        <dependency>
            <groupId>org.springframework.boot</groupId>
            <artifactId>spring-boot-configuration-processor</artifactId>
            <optional>true</optional>
        </dependency>
        <dependency>
            <groupId>org.mybatis.spring.boot</groupId>
            <artifactId>mybatis-spring-boot-starter</artifactId>
            <version>2.2.2</version>
            <exclusions>
                <exclusion>
                    <groupId>com.zaxxer</groupId>
                    <artifactId>HikariCP</artifactId>
                </exclusion>
            </exclusions>
        </dependency>
        <dependency>
            <groupId>org.springframework.boot</groupId>
            <artifactId>spring-boot-starter-security</artifactId>
        </dependency>

        <dependency>
            <groupId>org.springframework.boot</groupId>
            <artifactId>spring-boot-starter-jdbc</artifactId>
        </dependency>

        <!-- mysql数据库 -->
        <dependency>
            <groupId>com.mysql</groupId>
            <artifactId>mysql-connector-j</artifactId>
            <version>8.2.0</version>
        </dependency>

        <!--postgresql-->
        <dependency>
            <groupId>org.postgresql</groupId>
            <artifactId>postgresql</artifactId>
            <version>42.5.1</version>
        </dependency>

        <!-- kingbase人大金仓 -->
        <!-- 手动下载驱动后安装 -->
        <!-- mvn install:install-file -Dfile=/home/lin/soft/kingbase/jdbc-aarch/kingbase8-8.6.0.jar -DgroupId=com.kingbase -DartifactId=kingbase8
        -Dversion=8.6.0 -Dpackaging=jar -->
        <dependency>
            <groupId>com.kingbase</groupId>
            <artifactId>kingbase8</artifactId>
            <version>8.6.0</version>
            <scope>system</scope>
            <systemPath>${basedir}/libs/jdbc-aarch/kingbase8-8.6.0.jar</systemPath>
        </dependency>

        <!--Mybatis分页插件 -->
        <dependency>
            <groupId>com.github.pagehelper</groupId>
            <artifactId>pagehelper-spring-boot-starter</artifactId>
            <version>1.4.6</version>
        </dependency>

        <!--在线文档 -->
        <!--在线文档 -->
        <dependency>
            <groupId>org.springdoc</groupId>
            <artifactId>springdoc-openapi-ui</artifactId>
            <version>1.6.10</version>
        </dependency>
        <dependency>
            <groupId>org.springdoc</groupId>
            <artifactId>springdoc-openapi-security</artifactId>
            <version>1.6.10</version>
        </dependency>

        <dependency>
            <groupId>com.github.xiaoymin</groupId>
            <artifactId>knife4j-springdoc-ui</artifactId>
            <version>3.0.3</version>
        </dependency>

        <!--参数校验 -->
        <dependency>
            <groupId>javax.validation</groupId>
            <artifactId>validation-api</artifactId>
        </dependency>

        <!-- 日志相关 -->
        <dependency>
            <groupId>org.springframework.boot</groupId>
            <artifactId>spring-boot-starter-aop</artifactId>
        </dependency>

        <!-- sip协议栈 -->
        <dependency>
            <groupId>javax.sip</groupId>
            <artifactId>jain-sip-ri</artifactId>
            <version>1.3.0-91</version>
        </dependency>

        <!-- 取代log4j -->
        <dependency>
            <groupId>org.slf4j</groupId>
            <artifactId>log4j-over-slf4j</artifactId>
            <version>1.7.36</version>
        </dependency>

        <!-- xml解析库 -->
        <dependency>
            <groupId>org.dom4j</groupId>
            <artifactId>dom4j</artifactId>
            <version>2.1.3</version>
        </dependency>

        <!-- json解析库fastjson2 -->
        <dependency>
            <groupId>com.alibaba.fastjson2</groupId>
            <artifactId>fastjson2</artifactId>
            <version>2.0.17</version>
        </dependency>
        <dependency>
            <groupId>com.alibaba.fastjson2</groupId>
            <artifactId>fastjson2-extension</artifactId>
            <version>2.0.17</version>
        </dependency>

        <!-- okhttp -->
        <dependency>
            <groupId>com.squareup.okhttp3</groupId>
            <artifactId>okhttp</artifactId>
            <version>4.10.0</version>
        </dependency>

        <!-- okhttp 调试日志 -->
        <dependency>
            <groupId>com.squareup.okhttp3</groupId>
            <artifactId>logging-interceptor</artifactId>
            <version>4.10.0</version>
        </dependency>

        <!-- okhttp-digest -->
        <dependency>
            <groupId>io.github.rburgst</groupId>
            <artifactId>okhttp-digest</artifactId>
            <version>2.7</version>
        </dependency>

        <!-- https://mvnrepository.com/artifact/net.sf.kxml/kxml2 -->
        <!--		<dependency>-->
        <!--			<groupId>net.sf.kxml</groupId>-->
        <!--			<artifactId>kxml2</artifactId>-->
        <!--			<version>2.3.0</version>-->
        <!--		</dependency>-->

        <!-- jwt实现 -->
        <dependency>
            <groupId>org.bitbucket.b_c</groupId>
            <artifactId>jose4j</artifactId>
            <version>0.9.3</version>
        </dependency>

        <!--反向代理-->
        <dependency>
            <groupId>org.mitre.dsmiley.httpproxy</groupId>
            <artifactId>smiley-http-proxy-servlet</artifactId>
            <version>1.12.1</version>
        </dependency>

        <!--excel解析库-->
        <dependency>
            <groupId>com.alibaba</groupId>
            <artifactId>easyexcel</artifactId>
            <version>3.3.2</version>
            <exclusions>
                <exclusion>
                    <groupId>org.apache.commons</groupId>
                    <artifactId>commons-compress</artifactId>
                </exclusion>
            </exclusions>
        </dependency>
        <dependency>
            <groupId>org.apache.commons</groupId>
            <artifactId>commons-compress</artifactId>
            <version>1.24.0</version>
        </dependency>

        <!-- 获取系统信息 -->
        <dependency>
            <groupId>com.github.oshi</groupId>
            <artifactId>oshi-core</artifactId>
            <version>6.2.2</version>
        </dependency>

        <dependency>
            <groupId>org.springframework.session</groupId>
            <artifactId>spring-session-core</artifactId>
        </dependency>

        <!-- 检测文件编码 -->
        <!-- https://mvnrepository.com/artifact/cpdetector/cpdetector -->
        <!--<dependency>-->
        <!--    <groupId>cpdetector</groupId>-->
        <!--    <artifactId>cpdetector</artifactId>-->
        <!--    <version>1.0.8</version>-->
        <!--</dependency>-->

        <!-- https://mvnrepository.com/artifact/com.google.guava/guava -->
        <dependency>
            <groupId>com.google.guava</groupId>
            <artifactId>guava</artifactId>
            <version>32.1.3-jre</version>
        </dependency>

        <dependency>
            <groupId>org.springframework.boot</groupId>
            <artifactId>spring-boot-starter-test</artifactId>
            <scope>test</scope>
        </dependency>
    </dependencies>

    <build>
        <finalName>${project.artifactId}-${project.version}-${maven.build.timestamp}</finalName>
        <plugins>
            <plugin>
                <groupId>org.springframework.boot</groupId>
                <artifactId>spring-boot-maven-plugin</artifactId>
                <version>2.7.2</version>
                <configuration>
                    <includeSystemScope>true</includeSystemScope>
                </configuration>
            </plugin>

            <plugin>
                <groupId>org.apache.maven.plugins</groupId>
                <artifactId>maven-compiler-plugin</artifactId>
                <version>3.8.1</version>
                <configuration>
                    <source>1.8</source>
                    <target>1.8</target>
                </configuration>
            </plugin>

            <plugin>
                <groupId>pl.project13.maven</groupId>
                <artifactId>git-commit-id-plugin</artifactId>
                <version>3.0.1</version>
                <configuration>
                    <offline>true</offline>
                    <failOnNoGitDirectory>false</failOnNoGitDirectory>
                    <dateFormat>yyyyMMdd</dateFormat>
                </configuration>
            </plugin>

            <plugin>
                <groupId>org.apache.maven.plugins</groupId>
                <artifactId>maven-surefire-plugin</artifactId>
                <version>2.22.2</version>
                <configuration>
                    <skipTests>true</skipTests>
                </configuration>
            </plugin>
        </plugins>
        <resources>
            <resource>
                <directory>src/main/resources</directory>
            </resource>
            <resource>
                <directory>src/main/java</directory>
                <includes>
                    <include>**/*.xml</include>
                </includes>
            </resource>
        </resources>
    </build>
=======
<project 
	xsi:schemaLocation="http://maven.apache.org/POM/4.0.0 http://maven.apache.org/xsd/maven-4.0.0.xsd"
	xmlns="http://maven.apache.org/POM/4.0.0" xmlns:xsi="http://www.w3.org/2001/XMLSchema-instance">
	<modelVersion>4.0.0</modelVersion>
	<parent>
		<groupId>org.springframework.boot</groupId>
		<artifactId>spring-boot-starter-parent</artifactId>
		<version>2.7.2</version>
	</parent>

	<groupId>com.genersoft</groupId>
	<artifactId>wvp-pro</artifactId>
	<version>2.6.9</version>
	<name>web video platform</name>
	<description>国标28181视频平台</description>
	<packaging>${project.packaging}</packaging>

	<repositories>
		<repository>
			<id>nexus-aliyun</id>
			<name>Nexus aliyun</name>
			<url>https://maven.aliyun.com/repository/public</url>
			<layout>default</layout>
			<snapshots>
				<enabled>false</enabled>
			</snapshots>
			<releases>
				<enabled>true</enabled>
			</releases>
		</repository>
	</repositories>
	<pluginRepositories>
		<pluginRepository>
			<id>nexus-aliyun</id>
			<name>Nexus aliyun</name>
			<url>https://maven.aliyun.com/repository/public</url>
			<snapshots>
				<enabled>false</enabled>
			</snapshots>
			<releases>
				<enabled>true</enabled>
			</releases>
		</pluginRepository>
	</pluginRepositories>

	<properties>
		<project.build.sourceEncoding>UTF-8</project.build.sourceEncoding>
		<maven.build.timestamp.format>MMddHHmm</maven.build.timestamp.format>
		<maven-jar-plugin.version>3.1.1</maven-jar-plugin.version>

		<!-- 依赖版本 -->
		<snippetsDirectory>${project.build.directory}/generated-snippets</snippetsDirectory>
		<asciidoctor.input.directory>${project.basedir}/docs/asciidoc</asciidoctor.input.directory>
		<generated.asciidoc.directory>${project.build.directory}/asciidoc</generated.asciidoc.directory>
		<asciidoctor.html.output.directory>${project.build.directory}/asciidoc/html</asciidoctor.html.output.directory>
		<asciidoctor.pdf.output.directory>${project.build.directory}/asciidoc/pdf</asciidoctor.pdf.output.directory>
	</properties>

	<profiles>
		<profile>
			<id>jar</id>
			<activation>
				<activeByDefault>true</activeByDefault>
			</activation>
			<properties>
				<project.packaging>jar</project.packaging>
			</properties>
		</profile>
		<profile>
			<id>war</id>
			<properties>
				<project.packaging>war</project.packaging>
			</properties>
			<dependencies>
				<dependency>
					<groupId>org.springframework.boot</groupId>
					<artifactId>spring-boot-starter-web</artifactId>
					<exclusions>
						<exclusion>
							<groupId>org.springframework.boot</groupId>
							<artifactId>spring-boot-starter-jetty</artifactId>
						</exclusion>
					</exclusions>
				</dependency>
				<dependency>
					<groupId>javax.servlet</groupId>
					<artifactId>javax.servlet-api</artifactId>
					<version>3.1.0</version>
					<scope>provided</scope>
				</dependency>
			</dependencies>
		</profile>
	</profiles>

	<dependencies>
		<dependency>
			<groupId>org.springframework.boot</groupId>
			<artifactId>spring-boot-starter-data-redis</artifactId>
		</dependency>
		<dependency>
			<groupId>org.springframework.boot</groupId>
			<artifactId>spring-boot-starter-web</artifactId>
		</dependency>
		<dependency>
			<groupId>org.springframework.boot</groupId>
			<artifactId>spring-boot-configuration-processor</artifactId>
			<optional>true</optional>
		</dependency>
		<dependency>
			<groupId>org.mybatis.spring.boot</groupId>
			<artifactId>mybatis-spring-boot-starter</artifactId>
			<version>2.2.2</version>
			<exclusions>
				<exclusion>
					<groupId>com.zaxxer</groupId>
					<artifactId>HikariCP</artifactId>
				</exclusion>
			</exclusions>
		</dependency>
		<dependency>
			<groupId>org.springframework.boot</groupId>
			<artifactId>spring-boot-starter-security</artifactId>
		</dependency>

		<dependency>
			<groupId>org.springframework.boot</groupId>
			<artifactId>spring-boot-starter-jdbc</artifactId>
		</dependency>

		<!-- mysql数据库 -->
		<dependency>
			<groupId>mysql</groupId>
			<artifactId>mysql-connector-java</artifactId>
			<version>8.0.30</version>
		</dependency>

		<!--postgresql-->
		<dependency>
			<groupId>org.postgresql</groupId>
			<artifactId>postgresql</artifactId>
			<version>42.5.1</version>
		</dependency>

		<!-- kingbase人大金仓 -->
		<!-- 手动下载驱动后安装 -->
		<!-- mvn install:install-file -Dfile=/home/lin/soft/kingbase/jdbc-aarch/kingbase8-8.6.0.jar -DgroupId=com.kingbase -DartifactId=kingbase8 -Dversion=8.6.0 -Dpackaging=jar
 -->
		<dependency>
			<groupId>com.kingbase</groupId>
			<artifactId>kingbase8</artifactId>
			<version>8.6.0</version>
			<scope>system</scope>
			<systemPath>${basedir}/libs/jdbc-aarch/kingbase8-8.6.0.jar</systemPath>
		</dependency>
		<dependency>
			<groupId>com.kingbase</groupId>
			<artifactId>kingbase8</artifactId>
			<version>8.6.0</version>
			<scope>system</scope>
			<systemPath>${basedir}/libs/jdbc-x86/kingbase8-8.6.0.jar</systemPath>
		</dependency>

		<!--Mybatis分页插件 -->
		<dependency>
			<groupId>com.github.pagehelper</groupId>
			<artifactId>pagehelper-spring-boot-starter</artifactId>
			<version>1.4.6</version>
		</dependency>

		<!--在线文档 -->
		<dependency>
			<groupId>org.springdoc</groupId>
			<artifactId>springdoc-openapi-ui</artifactId>
			<version>1.6.10</version>
		</dependency>

		<dependency>
			<groupId>com.github.xiaoymin</groupId>
			<artifactId>knife4j-springdoc-ui</artifactId>
			<version>3.0.3</version>
		</dependency>

		<!--参数校验 -->
		<dependency>
			<groupId>javax.validation</groupId>
			<artifactId>validation-api</artifactId>
		</dependency>

		<!-- 日志相关 -->
		<dependency>
			<groupId>org.springframework.boot</groupId>
			<artifactId>spring-boot-starter-aop</artifactId>
		</dependency>

		<!-- sip协议栈 -->
		<dependency>
			<groupId>javax.sip</groupId>
			<artifactId>jain-sip-ri</artifactId>
			<version>1.3.0-91</version>
		</dependency>

		<!-- 取代log4j -->
		<dependency>
			<groupId>org.slf4j</groupId>
			<artifactId>log4j-over-slf4j</artifactId>
			<version>1.7.36</version>
		</dependency>

		<!-- xml解析库 -->
		<dependency>
			<groupId>org.dom4j</groupId>
			<artifactId>dom4j</artifactId>
			<version>2.1.3</version>
		</dependency>

		<dependency>
			<groupId>com.google.guava</groupId>
			<artifactId>guava</artifactId>
			<version>20.0</version>
		</dependency>

		<!-- json解析库fastjson2 -->
		<dependency>
			<groupId>com.alibaba.fastjson2</groupId>
			<artifactId>fastjson2</artifactId>
			<version>2.0.17</version>
		</dependency>
		<dependency>
			<groupId>com.alibaba.fastjson2</groupId>
			<artifactId>fastjson2-extension</artifactId>
			<version>2.0.17</version>
		</dependency>

		<!-- okhttp -->
		<dependency>
			<groupId>com.squareup.okhttp3</groupId>
			<artifactId>okhttp</artifactId>
			<version>4.10.0</version>
		</dependency>

		<!-- okhttp 调试日志 -->
		<dependency>
			<groupId>com.squareup.okhttp3</groupId>
			<artifactId>logging-interceptor</artifactId>
			<version>4.10.0</version>
		</dependency>

		<!-- okhttp-digest -->
		<dependency>
			<groupId>io.github.rburgst</groupId>
			<artifactId>okhttp-digest</artifactId>
			<version>2.7</version>
		</dependency>

		<!-- https://mvnrepository.com/artifact/net.sf.kxml/kxml2 -->
<!--		<dependency>-->
<!--			<groupId>net.sf.kxml</groupId>-->
<!--			<artifactId>kxml2</artifactId>-->
<!--			<version>2.3.0</version>-->
<!--		</dependency>-->

		<!-- jwt实现 -->
		<dependency>
			<groupId>org.bitbucket.b_c</groupId>
			<artifactId>jose4j</artifactId>
			<version>0.9.3</version>
		</dependency>

		<!--反向代理-->
		<dependency>
			<groupId>org.mitre.dsmiley.httpproxy</groupId>
			<artifactId>smiley-http-proxy-servlet</artifactId>
			<version>1.12.1</version>
		</dependency>

		<!--excel解析库-->
		<dependency>
			<groupId>com.alibaba</groupId>
			<artifactId>easyexcel</artifactId>
			<version>3.1.1</version>
		</dependency>

		<!-- 获取系统信息 -->
		<dependency>
			<groupId>com.github.oshi</groupId>
			<artifactId>oshi-core</artifactId>
			<version>6.2.2</version>
		</dependency>

		<dependency>
			<groupId>org.springframework.session</groupId>
			<artifactId>spring-session-core</artifactId>
		</dependency>

<!--		&lt;!&ndash; 检测文件编码 &ndash;&gt;-->
<!--		&lt;!&ndash; https://mvnrepository.com/artifact/cpdetector/cpdetector &ndash;&gt;-->
<!--		<dependency>-->
<!--			<groupId>cpdetector</groupId>-->
<!--			<artifactId>cpdetector</artifactId>-->
<!--			<version>1.0.8</version>-->
<!--		</dependency>-->

		<!-- https://mvnrepository.com/artifact/com.google.guava/guava -->
		<dependency>
			<groupId>com.google.guava</groupId>
			<artifactId>guava</artifactId>
			<version>31.1-jre</version>
		</dependency>


		<dependency>
			<groupId>org.springframework.boot</groupId>
			<artifactId>spring-boot-starter-test</artifactId>
<!--			<scope>test</scope>-->
		</dependency>

	</dependencies>


	<build>
		<finalName>${project.artifactId}-${project.version}-${maven.build.timestamp}</finalName>
		<plugins>
			<plugin>
				<groupId>org.springframework.boot</groupId>
				<artifactId>spring-boot-maven-plugin</artifactId>
				<version>2.7.2</version>
				<configuration>
					<includeSystemScope>true</includeSystemScope>
				</configuration>
			</plugin>
			<plugin>
				<groupId>org.apache.maven.plugins</groupId>
				<artifactId>maven-compiler-plugin</artifactId>
				<version>3.8.1</version>
				<configuration>
					<source>1.8</source>
					<target>1.8</target>
				</configuration>
			</plugin>

			<plugin>
				<groupId>pl.project13.maven</groupId>
				<artifactId>git-commit-id-plugin</artifactId>
				<version>3.0.1</version>
				<configuration>
					<offline>true</offline>
					<failOnNoGitDirectory>false</failOnNoGitDirectory>
					<dateFormat>yyyyMMdd</dateFormat>
				</configuration>
			</plugin>

			<plugin>
				<groupId>org.apache.maven.plugins</groupId>
				<artifactId>maven-surefire-plugin</artifactId>
				<version>2.22.2</version>
				<configuration>
					<skipTests>true</skipTests>
				</configuration>
			</plugin>

		</plugins>
		<resources>
			<resource>
				<directory>src/main/resources</directory>
			</resource>
			<resource>
				<directory>src/main/java</directory>
				<includes>
					<include>**/*.xml</include>
				</includes>
			</resource>
		</resources>
	</build>
>>>>>>> 6120e6bd
</project><|MERGE_RESOLUTION|>--- conflicted
+++ resolved
@@ -1,5 +1,4 @@
 <?xml version="1.0"?>
-<<<<<<< HEAD
 <project
         xsi:schemaLocation="http://maven.apache.org/POM/4.0.0 http://maven.apache.org/xsd/maven-4.0.0.xsd"
         xmlns="http://maven.apache.org/POM/4.0.0" xmlns:xsi="http://www.w3.org/2001/XMLSchema-instance">
@@ -144,17 +143,24 @@
             <version>42.5.1</version>
         </dependency>
 
-        <!-- kingbase人大金仓 -->
-        <!-- 手动下载驱动后安装 -->
-        <!-- mvn install:install-file -Dfile=/home/lin/soft/kingbase/jdbc-aarch/kingbase8-8.6.0.jar -DgroupId=com.kingbase -DartifactId=kingbase8
-        -Dversion=8.6.0 -Dpackaging=jar -->
-        <dependency>
-            <groupId>com.kingbase</groupId>
-            <artifactId>kingbase8</artifactId>
-            <version>8.6.0</version>
-            <scope>system</scope>
-            <systemPath>${basedir}/libs/jdbc-aarch/kingbase8-8.6.0.jar</systemPath>
-        </dependency>
+		<!-- kingbase人大金仓 -->
+		<!-- 手动下载驱动后安装 -->
+		<!-- mvn install:install-file -Dfile=/home/lin/soft/kingbase/jdbc-aarch/kingbase8-8.6.0.jar -DgroupId=com.kingbase -DartifactId=kingbase8 -Dversion=8.6.0 -Dpackaging=jar
+ -->
+		<dependency>
+			<groupId>com.kingbase</groupId>
+			<artifactId>kingbase8</artifactId>
+			<version>8.6.0</version>
+			<scope>system</scope>
+			<systemPath>${basedir}/libs/jdbc-aarch/kingbase8-8.6.0.jar</systemPath>
+		</dependency>
+		<dependency>
+			<groupId>com.kingbase</groupId>
+			<artifactId>kingbase8</artifactId>
+			<version>8.6.0</version>
+			<scope>system</scope>
+			<systemPath>${basedir}/libs/jdbc-x86/kingbase8-8.6.0.jar</systemPath>
+		</dependency>
 
         <!--Mybatis分页插件 -->
         <dependency>
@@ -375,379 +381,4 @@
             </resource>
         </resources>
     </build>
-=======
-<project 
-	xsi:schemaLocation="http://maven.apache.org/POM/4.0.0 http://maven.apache.org/xsd/maven-4.0.0.xsd"
-	xmlns="http://maven.apache.org/POM/4.0.0" xmlns:xsi="http://www.w3.org/2001/XMLSchema-instance">
-	<modelVersion>4.0.0</modelVersion>
-	<parent>
-		<groupId>org.springframework.boot</groupId>
-		<artifactId>spring-boot-starter-parent</artifactId>
-		<version>2.7.2</version>
-	</parent>
-
-	<groupId>com.genersoft</groupId>
-	<artifactId>wvp-pro</artifactId>
-	<version>2.6.9</version>
-	<name>web video platform</name>
-	<description>国标28181视频平台</description>
-	<packaging>${project.packaging}</packaging>
-
-	<repositories>
-		<repository>
-			<id>nexus-aliyun</id>
-			<name>Nexus aliyun</name>
-			<url>https://maven.aliyun.com/repository/public</url>
-			<layout>default</layout>
-			<snapshots>
-				<enabled>false</enabled>
-			</snapshots>
-			<releases>
-				<enabled>true</enabled>
-			</releases>
-		</repository>
-	</repositories>
-	<pluginRepositories>
-		<pluginRepository>
-			<id>nexus-aliyun</id>
-			<name>Nexus aliyun</name>
-			<url>https://maven.aliyun.com/repository/public</url>
-			<snapshots>
-				<enabled>false</enabled>
-			</snapshots>
-			<releases>
-				<enabled>true</enabled>
-			</releases>
-		</pluginRepository>
-	</pluginRepositories>
-
-	<properties>
-		<project.build.sourceEncoding>UTF-8</project.build.sourceEncoding>
-		<maven.build.timestamp.format>MMddHHmm</maven.build.timestamp.format>
-		<maven-jar-plugin.version>3.1.1</maven-jar-plugin.version>
-
-		<!-- 依赖版本 -->
-		<snippetsDirectory>${project.build.directory}/generated-snippets</snippetsDirectory>
-		<asciidoctor.input.directory>${project.basedir}/docs/asciidoc</asciidoctor.input.directory>
-		<generated.asciidoc.directory>${project.build.directory}/asciidoc</generated.asciidoc.directory>
-		<asciidoctor.html.output.directory>${project.build.directory}/asciidoc/html</asciidoctor.html.output.directory>
-		<asciidoctor.pdf.output.directory>${project.build.directory}/asciidoc/pdf</asciidoctor.pdf.output.directory>
-	</properties>
-
-	<profiles>
-		<profile>
-			<id>jar</id>
-			<activation>
-				<activeByDefault>true</activeByDefault>
-			</activation>
-			<properties>
-				<project.packaging>jar</project.packaging>
-			</properties>
-		</profile>
-		<profile>
-			<id>war</id>
-			<properties>
-				<project.packaging>war</project.packaging>
-			</properties>
-			<dependencies>
-				<dependency>
-					<groupId>org.springframework.boot</groupId>
-					<artifactId>spring-boot-starter-web</artifactId>
-					<exclusions>
-						<exclusion>
-							<groupId>org.springframework.boot</groupId>
-							<artifactId>spring-boot-starter-jetty</artifactId>
-						</exclusion>
-					</exclusions>
-				</dependency>
-				<dependency>
-					<groupId>javax.servlet</groupId>
-					<artifactId>javax.servlet-api</artifactId>
-					<version>3.1.0</version>
-					<scope>provided</scope>
-				</dependency>
-			</dependencies>
-		</profile>
-	</profiles>
-
-	<dependencies>
-		<dependency>
-			<groupId>org.springframework.boot</groupId>
-			<artifactId>spring-boot-starter-data-redis</artifactId>
-		</dependency>
-		<dependency>
-			<groupId>org.springframework.boot</groupId>
-			<artifactId>spring-boot-starter-web</artifactId>
-		</dependency>
-		<dependency>
-			<groupId>org.springframework.boot</groupId>
-			<artifactId>spring-boot-configuration-processor</artifactId>
-			<optional>true</optional>
-		</dependency>
-		<dependency>
-			<groupId>org.mybatis.spring.boot</groupId>
-			<artifactId>mybatis-spring-boot-starter</artifactId>
-			<version>2.2.2</version>
-			<exclusions>
-				<exclusion>
-					<groupId>com.zaxxer</groupId>
-					<artifactId>HikariCP</artifactId>
-				</exclusion>
-			</exclusions>
-		</dependency>
-		<dependency>
-			<groupId>org.springframework.boot</groupId>
-			<artifactId>spring-boot-starter-security</artifactId>
-		</dependency>
-
-		<dependency>
-			<groupId>org.springframework.boot</groupId>
-			<artifactId>spring-boot-starter-jdbc</artifactId>
-		</dependency>
-
-		<!-- mysql数据库 -->
-		<dependency>
-			<groupId>mysql</groupId>
-			<artifactId>mysql-connector-java</artifactId>
-			<version>8.0.30</version>
-		</dependency>
-
-		<!--postgresql-->
-		<dependency>
-			<groupId>org.postgresql</groupId>
-			<artifactId>postgresql</artifactId>
-			<version>42.5.1</version>
-		</dependency>
-
-		<!-- kingbase人大金仓 -->
-		<!-- 手动下载驱动后安装 -->
-		<!-- mvn install:install-file -Dfile=/home/lin/soft/kingbase/jdbc-aarch/kingbase8-8.6.0.jar -DgroupId=com.kingbase -DartifactId=kingbase8 -Dversion=8.6.0 -Dpackaging=jar
- -->
-		<dependency>
-			<groupId>com.kingbase</groupId>
-			<artifactId>kingbase8</artifactId>
-			<version>8.6.0</version>
-			<scope>system</scope>
-			<systemPath>${basedir}/libs/jdbc-aarch/kingbase8-8.6.0.jar</systemPath>
-		</dependency>
-		<dependency>
-			<groupId>com.kingbase</groupId>
-			<artifactId>kingbase8</artifactId>
-			<version>8.6.0</version>
-			<scope>system</scope>
-			<systemPath>${basedir}/libs/jdbc-x86/kingbase8-8.6.0.jar</systemPath>
-		</dependency>
-
-		<!--Mybatis分页插件 -->
-		<dependency>
-			<groupId>com.github.pagehelper</groupId>
-			<artifactId>pagehelper-spring-boot-starter</artifactId>
-			<version>1.4.6</version>
-		</dependency>
-
-		<!--在线文档 -->
-		<dependency>
-			<groupId>org.springdoc</groupId>
-			<artifactId>springdoc-openapi-ui</artifactId>
-			<version>1.6.10</version>
-		</dependency>
-
-		<dependency>
-			<groupId>com.github.xiaoymin</groupId>
-			<artifactId>knife4j-springdoc-ui</artifactId>
-			<version>3.0.3</version>
-		</dependency>
-
-		<!--参数校验 -->
-		<dependency>
-			<groupId>javax.validation</groupId>
-			<artifactId>validation-api</artifactId>
-		</dependency>
-
-		<!-- 日志相关 -->
-		<dependency>
-			<groupId>org.springframework.boot</groupId>
-			<artifactId>spring-boot-starter-aop</artifactId>
-		</dependency>
-
-		<!-- sip协议栈 -->
-		<dependency>
-			<groupId>javax.sip</groupId>
-			<artifactId>jain-sip-ri</artifactId>
-			<version>1.3.0-91</version>
-		</dependency>
-
-		<!-- 取代log4j -->
-		<dependency>
-			<groupId>org.slf4j</groupId>
-			<artifactId>log4j-over-slf4j</artifactId>
-			<version>1.7.36</version>
-		</dependency>
-
-		<!-- xml解析库 -->
-		<dependency>
-			<groupId>org.dom4j</groupId>
-			<artifactId>dom4j</artifactId>
-			<version>2.1.3</version>
-		</dependency>
-
-		<dependency>
-			<groupId>com.google.guava</groupId>
-			<artifactId>guava</artifactId>
-			<version>20.0</version>
-		</dependency>
-
-		<!-- json解析库fastjson2 -->
-		<dependency>
-			<groupId>com.alibaba.fastjson2</groupId>
-			<artifactId>fastjson2</artifactId>
-			<version>2.0.17</version>
-		</dependency>
-		<dependency>
-			<groupId>com.alibaba.fastjson2</groupId>
-			<artifactId>fastjson2-extension</artifactId>
-			<version>2.0.17</version>
-		</dependency>
-
-		<!-- okhttp -->
-		<dependency>
-			<groupId>com.squareup.okhttp3</groupId>
-			<artifactId>okhttp</artifactId>
-			<version>4.10.0</version>
-		</dependency>
-
-		<!-- okhttp 调试日志 -->
-		<dependency>
-			<groupId>com.squareup.okhttp3</groupId>
-			<artifactId>logging-interceptor</artifactId>
-			<version>4.10.0</version>
-		</dependency>
-
-		<!-- okhttp-digest -->
-		<dependency>
-			<groupId>io.github.rburgst</groupId>
-			<artifactId>okhttp-digest</artifactId>
-			<version>2.7</version>
-		</dependency>
-
-		<!-- https://mvnrepository.com/artifact/net.sf.kxml/kxml2 -->
-<!--		<dependency>-->
-<!--			<groupId>net.sf.kxml</groupId>-->
-<!--			<artifactId>kxml2</artifactId>-->
-<!--			<version>2.3.0</version>-->
-<!--		</dependency>-->
-
-		<!-- jwt实现 -->
-		<dependency>
-			<groupId>org.bitbucket.b_c</groupId>
-			<artifactId>jose4j</artifactId>
-			<version>0.9.3</version>
-		</dependency>
-
-		<!--反向代理-->
-		<dependency>
-			<groupId>org.mitre.dsmiley.httpproxy</groupId>
-			<artifactId>smiley-http-proxy-servlet</artifactId>
-			<version>1.12.1</version>
-		</dependency>
-
-		<!--excel解析库-->
-		<dependency>
-			<groupId>com.alibaba</groupId>
-			<artifactId>easyexcel</artifactId>
-			<version>3.1.1</version>
-		</dependency>
-
-		<!-- 获取系统信息 -->
-		<dependency>
-			<groupId>com.github.oshi</groupId>
-			<artifactId>oshi-core</artifactId>
-			<version>6.2.2</version>
-		</dependency>
-
-		<dependency>
-			<groupId>org.springframework.session</groupId>
-			<artifactId>spring-session-core</artifactId>
-		</dependency>
-
-<!--		&lt;!&ndash; 检测文件编码 &ndash;&gt;-->
-<!--		&lt;!&ndash; https://mvnrepository.com/artifact/cpdetector/cpdetector &ndash;&gt;-->
-<!--		<dependency>-->
-<!--			<groupId>cpdetector</groupId>-->
-<!--			<artifactId>cpdetector</artifactId>-->
-<!--			<version>1.0.8</version>-->
-<!--		</dependency>-->
-
-		<!-- https://mvnrepository.com/artifact/com.google.guava/guava -->
-		<dependency>
-			<groupId>com.google.guava</groupId>
-			<artifactId>guava</artifactId>
-			<version>31.1-jre</version>
-		</dependency>
-
-
-		<dependency>
-			<groupId>org.springframework.boot</groupId>
-			<artifactId>spring-boot-starter-test</artifactId>
-<!--			<scope>test</scope>-->
-		</dependency>
-
-	</dependencies>
-
-
-	<build>
-		<finalName>${project.artifactId}-${project.version}-${maven.build.timestamp}</finalName>
-		<plugins>
-			<plugin>
-				<groupId>org.springframework.boot</groupId>
-				<artifactId>spring-boot-maven-plugin</artifactId>
-				<version>2.7.2</version>
-				<configuration>
-					<includeSystemScope>true</includeSystemScope>
-				</configuration>
-			</plugin>
-			<plugin>
-				<groupId>org.apache.maven.plugins</groupId>
-				<artifactId>maven-compiler-plugin</artifactId>
-				<version>3.8.1</version>
-				<configuration>
-					<source>1.8</source>
-					<target>1.8</target>
-				</configuration>
-			</plugin>
-
-			<plugin>
-				<groupId>pl.project13.maven</groupId>
-				<artifactId>git-commit-id-plugin</artifactId>
-				<version>3.0.1</version>
-				<configuration>
-					<offline>true</offline>
-					<failOnNoGitDirectory>false</failOnNoGitDirectory>
-					<dateFormat>yyyyMMdd</dateFormat>
-				</configuration>
-			</plugin>
-
-			<plugin>
-				<groupId>org.apache.maven.plugins</groupId>
-				<artifactId>maven-surefire-plugin</artifactId>
-				<version>2.22.2</version>
-				<configuration>
-					<skipTests>true</skipTests>
-				</configuration>
-			</plugin>
-
-		</plugins>
-		<resources>
-			<resource>
-				<directory>src/main/resources</directory>
-			</resource>
-			<resource>
-				<directory>src/main/java</directory>
-				<includes>
-					<include>**/*.xml</include>
-				</includes>
-			</resource>
-		</resources>
-	</build>
->>>>>>> 6120e6bd
 </project>